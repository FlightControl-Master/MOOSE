--- **DCS API** Prototypes.
-- 
-- ===
-- 
-- See the [Simulator Scripting Engine Documentation](https://wiki.hoggitworld.com/view/Simulator_Scripting_Engine_Documentation) on Hoggit for further explanation and examples.
-- 
-- @module DCS
-- @image MOOSE.JPG

do -- world

  --- [DCS Enum world](https://wiki.hoggitworld.com/view/DCS_enum_world)
  --- @type world
  --- @field #world.event event [https://wiki.hoggitworld.com/view/DCS_enum_world](https://wiki.hoggitworld.com/view/DCS_enum_world)
  --- @field #world.BirthPlace BirthPlace The birthplace enumerator is used to define where an aircraft or helicopter has spawned in association with birth events.
  --- @field #world.VolumeType VolumeType The volumeType enumerator defines the types of 3d geometery used within the [world.searchObjects](https://wiki.hoggitworld.com/view/DCS_func_searchObjects) function.

  --- The world singleton contains functions centered around two different but extremely useful functions.
  -- * Events and event handlers are all governed within world.
  -- * A number of functions to get information about the game world.
  -- 
  -- See [https://wiki.hoggitworld.com/view/DCS_singleton_world](https://wiki.hoggitworld.com/view/DCS_singleton_world)
  --- @field #world world
  world = {}
  
  --- [https://wiki.hoggitworld.com/view/DCS_enum_world](https://wiki.hoggitworld.com/view/DCS_enum_world)
  --- @type world.event
  --- @field S_EVENT_INVALID 
  --- @field S_EVENT_SHOT [https://wiki.hoggitworld.com/view/DCS_event_shot](https://wiki.hoggitworld.com/view/DCS_event_shot)
  --- @field S_EVENT_HIT [https://wiki.hoggitworld.com/view/DCS_event_hit](https://wiki.hoggitworld.com/view/DCS_event_hit)
  --- @field S_EVENT_TAKEOFF [https://wiki.hoggitworld.com/view/DCS_event_takeoff](https://wiki.hoggitworld.com/view/DCS_event_takeoff)
  --- @field S_EVENT_LAND [https://wiki.hoggitworld.com/view/DCS_event_land](https://wiki.hoggitworld.com/view/DCS_event_land)
  --- @field S_EVENT_CRASH [https://wiki.hoggitworld.com/view/DCS_event_crash](https://wiki.hoggitworld.com/view/DCS_event_crash)
  --- @field S_EVENT_EJECTION [https://wiki.hoggitworld.com/view/DCS_event_ejection](https://wiki.hoggitworld.com/view/DCS_event_ejection)
  --- @field S_EVENT_REFUELING [https://wiki.hoggitworld.com/view/DCS_event_refueling](https://wiki.hoggitworld.com/view/DCS_event_refueling)
  --- @field S_EVENT_DEAD [https://wiki.hoggitworld.com/view/DCS_event_dead](https://wiki.hoggitworld.com/view/DCS_event_dead)
  --- @field S_EVENT_PILOT_DEAD [https://wiki.hoggitworld.com/view/DCS_event_pilot_dead](https://wiki.hoggitworld.com/view/DCS_event_pilot_dead)
  --- @field S_EVENT_BASE_CAPTURED [https://wiki.hoggitworld.com/view/DCS_event_base_captured](https://wiki.hoggitworld.com/view/DCS_event_base_captured)
  --- @field S_EVENT_MISSION_START [https://wiki.hoggitworld.com/view/DCS_event_mission_start](https://wiki.hoggitworld.com/view/DCS_event_mission_start)
  --- @field S_EVENT_MISSION_END [https://wiki.hoggitworld.com/view/DCS_event_mission_end](https://wiki.hoggitworld.com/view/DCS_event_mission_end)
  --- @field S_EVENT_TOOK_CONTROL 
  --- @field S_EVENT_REFUELING_STOP [https://wiki.hoggitworld.com/view/DCS_event_refueling_stop](https://wiki.hoggitworld.com/view/DCS_event_refueling_stop)
  --- @field S_EVENT_BIRTH [https://wiki.hoggitworld.com/view/DCS_event_birth](https://wiki.hoggitworld.com/view/DCS_event_birth)
  --- @field S_EVENT_HUMAN_FAILURE [https://wiki.hoggitworld.com/view/DCS_event_human_failure](https://wiki.hoggitworld.com/view/DCS_event_human_failure)
  --- @field S_EVENT_ENGINE_STARTUP [https://wiki.hoggitworld.com/view/DCS_event_engine_startup](https://wiki.hoggitworld.com/view/DCS_event_engine_startup)
  --- @field S_EVENT_ENGINE_SHUTDOWN [https://wiki.hoggitworld.com/view/DCS_event_engine_shutdown](https://wiki.hoggitworld.com/view/DCS_event_engine_shutdown)
  --- @field S_EVENT_PLAYER_ENTER_UNIT [https://wiki.hoggitworld.com/view/DCS_event_player_enter_unit](https://wiki.hoggitworld.com/view/DCS_event_player_enter_unit)
  --- @field S_EVENT_PLAYER_LEAVE_UNIT [https://wiki.hoggitworld.com/view/DCS_event_player_leave_unit](https://wiki.hoggitworld.com/view/DCS_event_player_leave_unit)
  --- @field S_EVENT_PLAYER_COMMENT 
  --- @field S_EVENT_SHOOTING_START [https://wiki.hoggitworld.com/view/DCS_event_shooting_start](https://wiki.hoggitworld.com/view/DCS_event_shooting_start)
  --- @field S_EVENT_SHOOTING_END [https://wiki.hoggitworld.com/view/DCS_event_shooting_end](https://wiki.hoggitworld.com/view/DCS_event_shooting_end)
  --- @field S_EVENT_MARK ADDED [https://wiki.hoggitworld.com/view/DCS_event_mark_added](https://wiki.hoggitworld.com/view/DCS_event_mark_added) DCS>=2.5.1
  --- @field S_EVENT_MARK CHANGE [https://wiki.hoggitworld.com/view/DCS_event_mark_change](https://wiki.hoggitworld.com/view/DCS_event_mark_change) DCS>=2.5.1
  --- @field S_EVENT_MARK REMOVE [https://wiki.hoggitworld.com/view/DCS_event_mark_remove](https://wiki.hoggitworld.com/view/DCS_event_mark_remove) DCS>=2.5.1
  --- @field S_EVENT_KILL [https://wiki.hoggitworld.com/view/DCS_event_kill](https://wiki.hoggitworld.com/view/DCS_event_kill) DCS>=2.5.6
  --- @field S_EVENT_SCORE [https://wiki.hoggitworld.com/view/DCS_event_score](https://wiki.hoggitworld.com/view/DCS_event_score) DCS>=2.5.6
  --- @field S_EVENT_UNIT_LOST [https://wiki.hoggitworld.com/view/DCS_event_unit_lost](https://wiki.hoggitworld.com/view/DCS_event_unit_lost) DCS>=2.5.6
  --- @field S_EVENT_LANDING_AFTER_EJECTION [https://wiki.hoggitworld.com/view/DCS_event_landing_after_ejection](https://wiki.hoggitworld.com/view/DCS_event_landing_after_ejection) DCS>=2.5.6
  --- @field S_EVENT_MAX
  
  --- The birthplace enumerator is used to define where an aircraft or helicopter has spawned in association with birth events.
  --- @type world.BirthPlace
  --- @field wsBirthPlace_Air
  --- @field wsBirthPlace_RunWay
  --- @field wsBirthPlace_Park
  --- @field wsBirthPlace_Heliport_Hot
  --- @field wsBirthPlace_Heliport_Cold

  --- The volumeType enumerator defines the types of 3d geometery used within the #world.searchObjects function.
  --- @type world.VolumeType
  --- @field SEGMENT
  --- @field BOX
  --- @field SPHERE
  --- @field PYRAMID

  --- Adds a function as an event handler that executes whenever a simulator event occurs. See [hoggit](https://wiki.hoggitworld.com/view/DCS_func_addEventHandler).
  -- @function [parent=#world] addEventHandler
  --- @param #table handler Event handler table.
  
  --- Removes the specified event handler from handling events.
  -- @function [parent=#world] removeEventHandler
  --- @param #table handler Event handler table.
  
  --- Returns a table of the single unit object in the game who's skill level is set as "Player". See [hoggit](https://wiki.hoggitworld.com/view/DCS_func_getPlayer).
  -- There is only a single player unit in a mission and in single player the user will always spawn into this unit automatically unless other client or Combined Arms slots are available.
  -- @function [parent=#world] getPlayer
  --- @return DCS#Unit  
  
  --- Searches a defined volume of 3d space for the specified objects within it and then can run function on each returned object. See [hoggit](https://wiki.hoggitworld.com/view/DCS_func_searchObjects).
  -- @function [parent=#world] searchObjects
  --- @param DCS#Object.Category objectcategory Category (can be a table) of objects to search.
  --- @param DCS#word.VolumeType volume Shape of the search area/volume.
  --- @param ObjectSeachHandler handler A function that handles the search.
  --- @param #table any Additional data.
  --- @return DCS#Unit  
  
  --- Returns a table of mark panels indexed numerically that are present within the mission. See [hoggit](https://wiki.hoggitworld.com/view/DCS_func_getMarkPanels)
  -- @function [parent=#world] getMarkPanels
  --- @return #table Table of marks.

  --- Returns a table of DCS airbase objects.
  -- @function [parent=#world] getAirbases
  --- @param #number coalitionId The coalition side number ID. Default is all airbases are returned.
  --- @return #table Table of DCS airbase objects.
 
end -- world


do -- env

  --- [DCS Singleton env](https://wiki.hoggitworld.com/view/DCS_singleton_env)
  --- @type env

  --- Add message to simulator log with caption "INFO". Message box is optional.
  -- @function [parent=#env] info
  --- @param #string message message string to add to log.
  --- @param #boolean showMessageBox If the parameter is true Message Box will appear. Optional.
  
  --- Add message to simulator log with caption "WARNING". Message box is optional. 
  -- @function [parent=#env] warning
  --- @param #string message message string to add to log.
  --- @param #boolean showMessageBox If the parameter is true Message Box will appear. Optional.
  
  --- Add message to simulator log with caption "ERROR". Message box is optional.
  -- @function [parent=#env] error
  --- @param #string message message string to add to log.
  --- @param #boolean showMessageBox If the parameter is true Message Box will appear. Optional.
  
  --- Enables/disables appearance of message box each time lua error occurs.
  -- @function [parent=#env] setErrorMessageBoxEnabled
  --- @param #boolean on if true message box appearance is enabled.

  --- [DCS Singleton env](https://wiki.hoggitworld.com/view/DCS_singleton_env)
  env = {} --#env 
  
end -- env


do -- timer

  --- [DCS Singleton timer](https://wiki.hoggitworld.com/view/DCS_singleton_timer)
  --- @type timer
  
  --- Returns model time in seconds.
  -- @function [parent=#timer] getTime
  --- @return #Time   
  
  --- Returns mission time in seconds.
  -- @function [parent=#timer] getAbsTime
  --- @return #Time
  
  --- Returns mission start time in seconds.
  -- @function [parent=#timer] getTime0
  --- @return #Time
  
  --- Schedules function to call at desired model time.
  --  Time function FunctionToCall(any argument, Time time)
  --  
  --  ...
  --  
  --  return ...
  --  
  --  end
  --  
  --  Must return model time of next call or nil. Note that the DCS scheduler calls the function in protected mode and any Lua errors in the called function will be trapped and not reported. If the function triggers a Lua error then it will be terminated and not scheduled to run again. 
  -- @function [parent=#timer] scheduleFunction
  --- @param #FunctionToCall functionToCall Lua-function to call. Must have prototype of FunctionToCall. 
  --- @param functionArgument Function argument of any type to pass to functionToCall.
  --- @param #Time time Model time of the function call.
  --- @return functionId
  
  --- Re-schedules function to call at another model time.
  -- @function [parent=#timer] setFunctionTime 
  --- @param functionId Lua-function to call. Must have prototype of FunctionToCall. 
  --- @param #Time time Model time of the function call. 
  
  
  --- Removes the function from schedule.
  -- @function [parent=#timer] removeFunction
  --- @param functionId Function identifier to remove from schedule 
  
  --- [DCS Singleton timer](https://wiki.hoggitworld.com/view/DCS_singleton_timer)
  timer = {} --#timer

end 


do -- land

  --- [DCS Singleton land](https://wiki.hoggitworld.com/view/DCS_singleton_land)
  --- @type land
  --- @field #land.SurfaceType SurfaceType
  
  --- [Type of surface enumerator](https://wiki.hoggitworld.com/view/DCS_singleton_land)
<<<<<<< HEAD
  --- @type land.SurfaceType
  --- @field LAND
  --- @field SHALLOW_WATER
  --- @field WATER
  --- @field ROAD
  --- @field RUNWAY
=======
  -- @type land.SurfaceType
  -- @field LAND Land=1
  -- @field SHALLOW_WATER Shallow water=2
  -- @field WATER Water=3
  -- @field ROAD Road=4
  -- @field RUNWAY Runway=5
>>>>>>> 949e2f9f
  
  --- Returns the distance from sea level (y-axis) of a given vec2 point.
  -- @function [parent=#land] getHeight
<<<<<<< HEAD
  --- @param #Vec2 point point on the ground. 
  --- @return #Distance
  
  --- returns surface type at the given point.
  -- @function [parent=#land] getSurfaceType
  --- @param #Vec2 point Point on the land. 
  --- @return #land.SurfaceType
=======
  -- @param #Vec2 point Point on the ground. 
  -- @return #number Height in meters.

  --- Returns the surface height and depth of a point. Useful for checking if the path is deep enough to support a given ship. 
  -- Both values are positive. When checked over water at sea level the first value is always zero. 
  -- When checked over water at altitude, for example the reservoir of the Inguri Dam, the first value is the corresponding altitude the water level is at.
  -- @function [parent=#land] getSurfaceHeightWithSeabed
  -- @param #Vec2 point Position where to check.
  -- @return #number Height in meters.
  -- @return #number Depth in meters.
  
  --- Returns surface type at the given point.
  -- @function [parent=#land] getSurfaceType
  -- @param #Vec2 point Point on the land. 
  -- @return #number Enumerator value from `land.SurfaceType` (LAND=1, SHALLOW_WATER=2, WATER=3, ROAD=4, RUNWAY=5)
>>>>>>> 949e2f9f
  
  --- [DCS Singleton land](https://wiki.hoggitworld.com/view/DCS_singleton_land)
  land = {} --#land

end -- land

do -- country

  --- [DCS Enum country](https://wiki.hoggitworld.com/view/DCS_enum_country)
  --- @type country
  --- @field #country.id id 
  
  
  --- [DCS enumerator country](https://wiki.hoggitworld.com/view/DCS_enum_country)
  --- @type country.id
  --- @field RUSSIA
  --- @field UKRAINE
  --- @field USA
  --- @field TURKEY
  --- @field UK
  --- @field FRANCE
  --- @field GERMANY
  --- @field AGGRESSORS
  --- @field CANADA
  --- @field SPAIN
  --- @field THE_NETHERLANDS
  --- @field BELGIUM
  --- @field NORWAY
  --- @field DENMARK
  --- @field ISRAEL
  --- @field GEORGIA
  --- @field INSURGENTS
  --- @field ABKHAZIA
  --- @field SOUTH_OSETIA
  --- @field ITALY
  --- @field AUSTRALIA
  --- @field SWITZERLAND
  --- @field AUSTRIA
  --- @field BELARUS
  --- @field BULGARIA
  --- @field CHEZH_REPUBLIC
  --- @field CHINA
  --- @field CROATIA
  --- @field EGYPT
  --- @field FINLAND
  --- @field GREECE
  --- @field HUNGARY
  --- @field INDIA
  --- @field IRAN
  --- @field IRAQ
  --- @field JAPAN
  --- @field KAZAKHSTAN
  --- @field NORTH_KOREA
  --- @field PAKISTAN
  --- @field POLAND
  --- @field ROMANIA
  --- @field SAUDI_ARABIA
  --- @field SERBIA
  --- @field SLOVAKIA
  --- @field SOUTH_KOREA
  --- @field SWEDEN
  --- @field SYRIA
  --- @field YEMEN
  --- @field VIETNAM
  --- @field VENEZUELA
  --- @field TUNISIA
  --- @field THAILAND
  --- @field SUDAN
  --- @field PHILIPPINES
  --- @field MOROCCO
  --- @field MEXICO
  --- @field MALAYSIA
  --- @field LIBYA
  --- @field JORDAN
  --- @field INDONESIA
  --- @field HONDURAS
  --- @field ETHIOPIA
  --- @field CHILE
  --- @field BRAZIL 
  --- @field BAHRAIN
  --- @field THIRDREICH
  --- @field YUGOSLAVIA
  --- @field USSR
  --- @field ITALIAN_SOCIAL_REPUBLIC
  --- @field ALGERIA
  --- @field KUWAIT
  --- @field QATAR
  --- @field OMAN
  --- @field UNITED_ARAB_EMIRATES
  --- @field SOUTH_AFRICA
  --- @field CUBA
  --- @field PORTUGAL
  --- @field GDR
  --- @field LEBANON
  --- @field CJTF_BLUE
  --- @field CJTF_RED
  --- @field UN_PEACEKEEPERS
  --- @field Argentinia
  --- @field Cyprus
  --- @field Slovenia
  --- @field BOLIVIA
  --- @field GHANA
  --- @field NIGERIA
  --- @field PERU
  --- @field ECUADOR

  country = {} --#country

end -- country


do -- Command

  --- @type Command
  --- @field #string id
  --- @field #Command.params params
  
  --- @type Command.params

end -- Command

do -- coalition

  --- [DCS Enum coalition](https://wiki.hoggitworld.com/view/DCS_enum_coalition)
  --- @type coalition
  --- @field #coalition.side side
  
  --- [DCS Enum coalition.side](https://wiki.hoggitworld.com/view/DCS_enum_coalition)
  --- @type coalition.side
  --- @field NEUTRAL
  --- @field RED
  --- @field BLUE
  
  --- Get country coalition.
  -- @function [parent=#coalition] getCountryCoalition
  --- @param #number countryId Country ID.
  --- @return #number coalitionId Coalition ID.

  --- Dynamically spawns a group. See [hoggit](https://wiki.hoggitworld.com/view/DCS_func_addGroup)
  -- @function [parent=#coalition] addGroup
  --- @param #number countryId Id of the country.
  --- @param #number groupCategory Group category. Set -1 for spawning FARPS.
  --- @param #table groupData Group data table.
  --- @return DCS#Group The spawned Group object.

  --- Dynamically spawns a static object. See [hoggit](https://wiki.hoggitworld.com/view/DCS_func_addGroup)
  -- @function [parent=#coalition] addStaticObject
  --- @param #number countryId Id of the country.
  --- @param #table groupData Group data table.
  --- @return DCS#Static The spawned static object.
  
  coalition = {} -- #coalition

end -- coalition


do -- Types

  --- @type Desc
  --- @field #number speedMax0 Max speed in meters/second at zero altitude.
  --- @field #number massEmpty Empty mass in kg.
  --- @field #number tankerType Type of refueling system: 0=boom, 1=probe.
  --- @field #number range Range in km(?).
  --- @field #table box Bounding box.
  --- @field #number Hmax Max height in meters.
  --- @field #number Kmax ?
  --- @field #number speedMax10K Max speed in meters/second at 10k altitude.
  --- @field #number NyMin ?
  --- @field #number NyMax ?
  --- @field #number fuelMassMax Max fuel mass in kg.
  --- @field #number speedMax10K Max speed in meters/second.
  --- @field #number massMax Max mass of unit.
  --- @field #number RCS ?
  --- @field #number life Life points.
  --- @field #number VyMax Max vertical velocity in m/s.
  --- @field #number Kab ?
  --- @field #table attributes Table of attributes.
  --- @field #TypeName typeName Type Name.
  --- @field #string displayName Localized display name.
  --- @field #number category Unit category.
  
  --- A distance type
  --- @type Distance
  
  --- An angle type
  --- @type Angle
  
  --- Time is given in seconds.
  --- @type Time
  -- @extends #number Time in seconds.
  
  --- Model time is the time that drives the simulation. Model time may be stopped, accelerated and decelerated relative real time. 
  --- @type ModelTime
  -- @extends #number
  
  --- Mission time is a model time plus time of the mission start.
  --- @type MissionTime
  -- @extends #number Time in seconds.
  
  
  --- Distance is given in meters.
  --- @type Distance
  -- @extends #number Distance in meters.
  
  --- Angle is given in radians.
  --- @type Angle
  -- @extends #number Angle in radians.
  
  --- Azimuth is an angle of rotation around world axis y counter-clockwise.
  --- @type Azimuth
  -- @extends #number Angle in radians.
  
  --- Mass is given in kilograms.
  --- @type Mass
  -- @extends #number
  
  --- Vec3 type is a 3D-vector.
  -- DCS world has 3-dimensional coordinate system. DCS ground is an infinite plain.
<<<<<<< HEAD
  --- @type Vec3
  --- @field #Distance x is directed to the north
  --- @field #Distance z is directed to the east
  --- @field #Distance y is directed up
=======
  -- @type Vec3
  -- @field #Distance x is directed to the North
  -- @field #Distance z is directed to the East
  -- @field #Distance y is directed up
>>>>>>> 949e2f9f
  
  --- Vec2 is a 2D-vector for the ground plane as a reference plane.
  --- @type Vec2
  --- @field #Distance x Vec2.x = Vec3.x
  --- @field #Distance y Vec2.y = Vec3.z
  
  --- Position is a composite structure. It consists of both coordinate vector and orientation matrix. Position3 (also known as "Pos3" for short) is a table that has following format: 
  --- @type Position3
  --- @field #Vec3 p 3D position vector.
  --- @field #Vec3 x Orientation component of vector pointing East.
  --- @field #Vec3 y Orientation component of vector pointing up.
  --- @field #Vec3 z Orientation component of vector pointing North.
  
  --- 3-dimensional box.
  --- @type Box3
  --- @field #Vec3 min Min.
  --- @field #Vec3 max Max
  
  --- Each object belongs to a type. Object type is a named couple of properties those independent of mission and common for all units of the same type. Name of unit type is a string. Samples of unit type: "Su-27", "KAMAZ" and "M2 Bradley". 
  --- @type TypeName
  -- @extends #string
  
  --- AttributeName = string 
  -- Each object type may have attributes.
  -- Attributes are enlisted in ./Scripts/Database/db_attributes.Lua.
  -- To know what attributes the object type has, look for the unit type script in sub-directories planes/, helicopter/s, vehicles, navy/ of ./Scripts/Database/ directory. 
  --- @type AttributeName
  -- @extends #string
  
  --- List of @{#AttributeName}
  --- @type AttributeNameArray 
  -- @list <#AttributeName>

  --- @type Zone
  --- @field DCSVec3#Vec3 point
  --- @field #number radius

  Zone = {}

  --- @type ModelTime
  -- @extends #number
  
  --- @type Time
  -- @extends #number
  
  --- A task descriptor (internal structure for DCS World). See [https://wiki.hoggitworld.com/view/Category:Tasks](https://wiki.hoggitworld.com/view/Category:Tasks).
  -- In MOOSE, these tasks can be accessed via @{Wrapper.Controllable#CONTROLLABLE}.
  --- @type Task
  --- @field #string id
  --- @field #Task.param param
  
  --- @type Task.param
  
  --- List of @{#Task}
  --- @type TaskArray
  -- @list <#Task>

  ---
  --@type WaypointAir
 --- @field #boolean lateActivated
 --- @field #boolean uncontrolled

  --- DCS template data structure.
  --- @type Template
  --- @field #boolean uncontrolled Aircraft is uncontrolled.
  --- @field #boolean lateActivation Group is late activated.
  --- @field #number x 2D Position on x-axis in meters.
  --- @field #number y 2D Position on y-axis in meters.
  --- @field #table units Unit list.
  -- 
  
  --- Unit data structure.
  --@type Template.Unit
 --- @field #string name Name of the unit.
 --- @field #number x
 --- @field #number y
 --- @field #number alt

end --



do -- Object

  --- [DCS Class Object](https://wiki.hoggitworld.com/view/DCS_Class_Object)
  --- @type Object
  --- @field #Object.Category Category
  --- @field #Object.Desc Desc
  
  --- [DCS Enum Object.Category](https://wiki.hoggitworld.com/view/DCS_Class_Object)
  --- @type Object.Category
  --- @field UNIT
  --- @field WEAPON
  --- @field STATIC
  --- @field BASE
  --- @field SCENERY
  --- @field CARGO
  
  --- @type Object.Desc
  -- @extends #Desc
  --- @field #number life initial life level
  --- @field #Box3 box bounding box of collision geometry
  
  --- @function [parent=#Object] isExist
  --- @param #Object self
  --- @return #boolean

  --- @function [parent=#Object] isActive
  --- @param #Object self
  --- @return #boolean
  
  --- @function [parent=#Object] destroy
  --- @param #Object self
  
  --- @function [parent=#Object] getCategory
  --- @param #Object self
  --- @return #Object.Category
  
  --- Returns type name of the Object.
  -- @function [parent=#Object] getTypeName
  --- @param #Object self
  --- @return #string 
  
  --- Returns object descriptor.
  -- @function [parent=#Object] getDesc
  --- @param #Object self
  --- @return #Object.Desc
  
  --- Returns true if the object belongs to the category.
  -- @function [parent=#Object] hasAttribute
  --- @param #Object self
  --- @param #AttributeName attributeName Attribute name to check.
  --- @return #boolean
  
  --- Returns name of the object. This is the name that is assigned to the object in the Mission Editor.
  -- @function [parent=#Object] getName
  --- @param #Object self
  --- @return #string
  
  --- Returns object coordinates for current time.
  -- @function [parent=#Object] getPoint
  --- @param #Object self
  --- @return #Vec3 3D position vector with x,y,z components.
  
  --- Returns object position for current time. 
  -- @function [parent=#Object] getPosition
  --- @param #Object self
  --- @return #Position3
  
  --- Returns the unit's velocity vector.
  -- @function [parent=#Object] getVelocity
  --- @param #Object self
  --- @return #Vec3 3D velocity vector.
  
  --- Returns true if the unit is in air.
  -- @function [parent=#Object] inAir
  --- @param #Object self
  --- @return #boolean
  
  Object = {} --#Object

end -- Object

do -- CoalitionObject

  --- [DCS Class CoalitionObject](https://wiki.hoggitworld.com/view/DCS_Class_Coalition_Object)
  --- @type CoalitionObject
  -- @extends #Object
  
  --- Returns coalition of the object.
  -- @function [parent=#CoalitionObject] getCoalition
  --- @param #CoalitionObject self
  --- @return #coalition.side
  
  --- Returns object country.
  -- @function [parent=#CoalitionObject] getCountry
  --- @param #CoalitionObject self
  --- @return #country.id

  CoalitionObject = {} --#CoalitionObject

end -- CoalitionObject


do -- Weapon

  --- [DCS Class Weapon](https://wiki.hoggitworld.com/view/DCS_Class_Weapon)
  --- @type Weapon
  -- @extends #CoalitionObject
  --- @field #Weapon.flag flag enum stores weapon flags. Some of them are combination of another flags.
  --- @field #Weapon.Category Category enum that stores weapon categories.
  --- @field #Weapon.GuidanceType GuidanceType enum that stores guidance methods. Available only for guided weapon (Weapon.Category.MISSILE and some Weapon.Category.BOMB).
  --- @field #Weapon.MissileCategory MissileCategory enum that stores missile category. Available only for missiles (Weapon.Category.MISSILE). 
  --- @field #Weapon.WarheadType WarheadType enum that stores warhead types.
  --- @field #Weapon.Desc Desc The descriptor of a weapon.

  --- enum stores weapon flags. Some of them are combination of another flags.
  --- @type Weapon.flag
  --- @field LGB
  --- @field TvGB
  --- @field SNSGB
  --- @field HEBomb
  --- @field Penetrator
  --- @field NapalmBomb
  --- @field FAEBomb
  --- @field ClusterBomb
  --- @field Dispencer
  --- @field CandleBomb
  --- @field ParachuteBomb
  --- @field GuidedBomb = LGB + TvGB + SNSGB
  --- @field AnyUnguidedBomb  = HEBomb + Penetrator + NapalmBomb + FAEBomb + ClusterBomb + Dispencer + CandleBomb + ParachuteBomb
  --- @field AnyBomb = GuidedBomb + AnyUnguidedBomb
  --- @field LightRocket
  --- @field MarkerRocket
  --- @field CandleRocket
  --- @field HeavyRocket
  --- @field AnyRocket = LightRocket + HeavyRocket + MarkerRocket + CandleRocket
  --- @field AntiRadarMissile
  --- @field AntiShipMissile
  --- @field AntiTankMissile
  --- @field FireAndForgetASM
  --- @field LaserASM
  --- @field TeleASM
  --- @field CruiseMissile
  --- @field GuidedASM = LaserASM + TeleASM
  --- @field TacticASM = GuidedASM + FireAndForgetASM 
  --- @field AnyASM = AntiRadarMissile + AntiShipMissile + AntiTankMissile + FireAndForgetASM + GuidedASM + CruiseMissile
  --- @field SRAAM
  --- @field MRAAM 
  --- @field LRAAM 
  --- @field IR_AAM 
  --- @field SAR_AAM 
  --- @field AR_AAM 
  --- @field AnyAAM = IR_AAM + SAR_AAM + AR_AAM + SRAAM + MRAAM + LRAAM 
  --- @field AnyMissile = AnyASM + AnyAAM
  --- @field AnyAutonomousMissile = IR_AAM + AntiRadarMissile + AntiShipMissile + FireAndForgetASM + CruiseMissile
  --- @field GUN_POD
  --- @field BuiltInCannon
  --- @field Cannons = GUN_POD + BuiltInCannon 
  --- @field AnyAGWeapon = BuiltInCannon + GUN_POD + AnyBomb + AnyRocket + AnyASM
  --- @field AnyAAWeapon = BuiltInCannon + GUN_POD + AnyAAM
  --- @field UnguidedWeapon = Cannons + BuiltInCannon + GUN_POD + AnyUnguidedBomb + AnyRocket
  --- @field GuidedWeapon = GuidedBomb + AnyASM + AnyAAM
  --- @field AnyWeapon = AnyBomb + AnyRocket + AnyMissile + Cannons
  --- @field MarkerWeapon = MarkerRocket + CandleRocket + CandleBomb
  --- @field ArmWeapon = AnyWeapon - MarkerWeapon

  --- Weapon.Category enum that stores weapon categories.
<<<<<<< HEAD
  --- @type Weapon.Category
  --- @field SHELL
  --- @field MISSILE
  --- @field ROCKET
  --- @field BOMB
=======
  -- @type Weapon.Category
  -- @field #number SHELL Shell.
  -- @field #number MISSILE Missile
  -- @field #number ROCKET Rocket.
  -- @field #number BOMB Bomb.
  -- @field #number TORPEDO Torpedo.
>>>>>>> 949e2f9f
  

  --- Weapon.GuidanceType enum that stores guidance methods. Available only for guided weapon (Weapon.Category.MISSILE and some Weapon.Category.BOMB). 
  --- @type Weapon.GuidanceType
  --- @field INS
  --- @field IR
  --- @field RADAR_ACTIVE
  --- @field RADAR_SEMI_ACTIVE
  --- @field RADAR_PASSIVE
  --- @field TV
  --- @field LASER
  --- @field TELE 

  
  --- Weapon.MissileCategory enum that stores missile category. Available only for missiles (Weapon.Category.MISSILE). 
  --- @type Weapon.MissileCategory
  --- @field AAM
  --- @field SAM
  --- @field BM
  --- @field ANTI_SHIP
  --- @field CRUISE
  --- @field OTHER

  --- Weapon.WarheadType enum that stores warhead types. 
  --- @type Weapon.WarheadType
  --- @field AP
  --- @field HE
  --- @field SHAPED_EXPLOSIVE
  
  --- Returns the unit that launched the weapon.
  -- @function [parent=#Weapon] getLauncher
  --- @param #Weapon self
  --- @return #Unit
  
  --- returns target of the guided weapon. Unguided weapons and guided weapon that is targeted at the point on the ground will return nil. 
  -- @function [parent=#Weapon] getTarget
  --- @param #Weapon self
  --- @return #Object
  
  --- returns weapon descriptor. Descriptor type depends on weapon category.  
  -- @function [parent=#Weapon] getDesc
  --- @param #Weapon self
  --- @return #Weapon.Desc



  Weapon = {} --#Weapon

end -- Weapon


do -- Airbase

  --- [DCS Class Airbase](https://wiki.hoggitworld.com/view/DCS_Class_Airbase)
  -- Represents airbases: airdromes, helipads and ships with flying decks or landing pads.  
  --- @type Airbase
  -- @extends #CoalitionObject
  --- @field #Airbase.ID ID Identifier of an airbase. It assigned to an airbase by the Mission Editor automatically. This identifier is used in AI tasks to refer an airbase that exists (spawned and not dead) or not. 
  --- @field #Airbase.Category Category enum contains identifiers of airbase categories. 
  --- @field #Airbase.Desc Desc Airbase descriptor. Airdromes are unique and their types are unique, but helipads and ships are not always unique and may have the same type. 
  
  --- Enum contains identifiers of airbase categories.
  --- @type Airbase.Category
  --- @field AIRDROME
  --- @field HELIPAD
  --- @field SHIP
  
  --- Airbase descriptor. Airdromes are unique and their types are unique, but helipads and ships are not always unique and may have the same type. 
  --- @type Airbase.Desc
  -- @extends #Desc
  --- @field #Airbase.Category category Category of the airbase type.
  
  --- Returns airbase by its name. If no airbase found the function will return nil.
  -- @function [parent=#Airbase] getByName
  --- @param #string name
  --- @return #Airbase
  
  --- Returns airbase descriptor by type name. If no descriptor is found the function will return nil.
  -- @function [parent=#Airbase] getDescByName
  --- @param #TypeName typeName Airbase type name.
  --- @return #Airbase.Desc
  
  --- Returns Unit that is corresponded to the airbase. Works only for ships.
  -- @function [parent=#Airbase] getUnit
  --- @param self
  --- @return #Unit
  
  --- Returns identifier of the airbase.
  -- @function [parent=#Airbase] getID
  --- @param self
  --- @return #Airbase.ID
  
  --- Returns the airbase's callsign - the localized string.
  -- @function [parent=#Airbase] getCallsign
  --- @param self
  --- @return #string
  
  --- Returns descriptor of the airbase. 
  -- @function [parent=#Airbase] getDesc
  --- @param self
  --- @return #Airbase.Desc
  
  Airbase = {} --#Airbase

end -- Airbase

do -- Spot

  --- [DCS Class Spot](https://wiki.hoggitworld.com/view/DCS_Class_Spot)
  -- Represents a spot from laser or IR-pointer.
  --- @type Spot 
  --- @field #Spot.Category Category enum that stores spot categories. 
  
  --- Enum that stores spot categories. 
  --- @type Spot.Category
  --- @field #string INFRA_RED
  --- @field #string LASER

  
  --- Creates a laser ray emanating from the given object to a point in 3d space.
  -- @function [parent=#Spot] createLaser
  --- @param DCS#Object Source The source object of the laser.
  --- @param DCS#Vec3 LocalRef An optional 3D offset for the source.
  --- @param DCS#Vec3 Vec3 Target coordinate where the ray is pointing at.
  --- @param #number LaserCode Any 4 digit number between 1111 and 1788.
  --- @return #Spot

  --- Creates an infrared ray emanating from the given object to a point in 3d space. Can be seen with night vision goggles.
  -- @function [parent=#Spot] createInfraRed
  --- @param DCS#Object Source Source position of the IR ray.
  --- @param DCS#Vec3 LocalRef An optional 3D offset for the source.
  --- @param DCS#Vec3 Vec3 Target coordinate where the ray is pointing at.
  --- @return #Spot

  --- Returns a vec3 table of the x, y, and z coordinates for the position of the given object in 3D space. Coordinates are dependent on the position of the maps origin.
  -- @function [parent=#Spot] getPoint
  --- @param #Spot self
  --- @return DCS#Vec3 Point in 3D, where the beam is pointing at.
  
  --- Sets the destination point from which the source of the spot is drawn toward.
  -- @function [parent=#Spot] setPoint
  --- @param #Spot self
  --- @param DCS#Vec3 Vec3 Point in 3D, where the beam is pointing at.

  --- Returns the number that is used to define the laser code for which laser designation can track.
  -- @function [parent=#Spot] getCode
  --- @param #Spot self
  --- @return #number Code The laser code used.

  --- Sets the number that is used to define the laser code for which laser designation can track.
  -- @function [parent=#Spot] setCode
  --- @param #Spot self
  --- @param #number Code The laser code. Default value is 1688.
  
  --- Destroys the spot.
  -- @function [parent=#Spot] destroy
  --- @param #Spot self

  --- Gets the category of the spot (laser or IR).
  -- @function [parent=#Spot] getCategory
  --- @param #Spot self
  --- @return #string Category.

  Spot = {} --#Spot

end -- Spot

do -- Controller
  --- Controller is an object that performs A.I.-routines. Other words controller is an instance of A.I.. Controller stores current main task, active enroute tasks and behavior options. Controller performs commands. Please, read DCS A-10C GUI Manual EN.pdf chapter "Task Planning for Unit Groups", page 91 to understand A.I. system of DCS:A-10C. 
  -- 
  -- This class has 2 types of functions:
  -- 
  -- * Tasks
  -- * Commands: Commands are instant actions those required zero time to perform. Commands may be used both for control unit/group behavior and control game mechanics. 
  --- @type Controller
  --- @field #Controller.Detection Detection Enum contains identifiers of surface types. 
  
  --- Enables and disables the controller.
  -- Note: Now it works only for ground / naval groups!
  -- @function [parent=#Controller] setOnOff
  --- @param self
  --- @param #boolean value Enable / Disable.
  
  -- Tasks
  
  --- Resets current task and then sets the task to the controller. Task is a table that contains task identifier and task parameters.
  -- @function [parent=#Controller] setTask
  --- @param self
  --- @param #Task task
  
  --- Resets current task of the controller.
  -- @function [parent=#Controller] resetTask 
  --- @param self
  
  --- Pushes the task to the front of the queue and makes the task active. Further call of function Controller.setTask() function will stop current task, clear the queue and set the new task active. If the task queue is empty the function will work like function Controller.setTask() function.
  -- @function [parent=#Controller] pushTask
  --- @param self
  --- @param #Task task
  
  --- Pops current (front) task from the queue and makes active next task in the queue (if exists). If no more tasks in the queue the function works like function Controller.resetTask() function. Does nothing if the queue is empty.
  -- @function [parent=#Controller] popTask
  --- @param self
  
  --- Returns true if the controller has a task. 
  -- @function [parent=#Controller] hasTask
  --- @param self
  --- @return #boolean
  
  -- Commands
  
  --TODO: describe #Command structure
  --- Sets the command to perform by controller.
  -- @function [parent=#Controller] setCommand
  --- @param self
  --- @param #Command command Table that contains command identifier and command parameters. 
  
  
  -- Behaviours
  
  --- Sets the option to the controller.
  -- Option is a pair of identifier and value. Behavior options are global parameters those affect controller behavior in all tasks it performs.
  -- Option identifiers and values are stored in table AI.Option in subtables Air, Ground and Naval.
  -- 
  -- OptionId = @{#AI.Option.Air.id} or @{#AI.Option.Ground.id} or @{#AI.Option.Naval.id}
  -- OptionValue = AI.Option.Air.val[optionName] or AI.Option.Ground.val[optionName] or AI.Option.Naval.val[optionName]
  -- 
  -- @function [parent=#Controller] setOption
  --- @param self
  --- @param #OptionId optionId Option identifier. 
  --- @param #OptionValue optionValue Value of the option.
  
  
  -- Detection
  
  --- Enum contains identifiers of surface types. 
  --- @type Controller.Detection
  --- @field VISUAL
  --- @field OPTIC
  --- @field RADAR
  --- @field IRST
  --- @field RWR
  --- @field DLINK
  
  --- Detected target. 
  --- @type DetectedTarget
  --- @field Wrapper.Object#Object object The target
  --- @field #boolean visible The target is visible
  --- @field #boolean type The target type is known
  --- @field #boolean distance Distance to the target is known
  
  
  --- Checks if the target is detected or not. If one or more detection method is specified the function will return true if the target is detected by at least one of these methods. If no detection methods are specified the function will return true if the target is detected by any method. 
  -- @function [parent=#Controller] isTargetDetected
  --- @param self
  --- @param Wrapper.Object#Object target Target to check
  --- @param #Controller.Detection detection Controller.Detection detection1, Controller.Detection detection2, ... Controller.Detection detectionN 
  --- @return #boolean detected True if the target is detected. 
  --- @return #boolean visible Has effect only if detected is true. True if the target is visible now. 
  --- @return #ModelTime lastTime Has effect only if visible is false. Last time when target was seen. 
  --- @return #boolean type Has effect only if detected is true. True if the target type is known. 
  --- @return #boolean distance Has effect only if detected is true. True if the distance to the target is known. 
  --- @return #Vec3 lastPos Has effect only if visible is false. Last position of the target when it was seen. 
  --- @return #Vec3 lastVel Has effect only if visible is false. Last velocity of the target when it was seen. 
  
  
  --- Returns list of detected targets. If one or more detection method is specified the function will return targets which were detected by at least one of these methods. If no detection methods are specified the function will return targets which were detected by any method.
  -- @function [parent=#Controller] getDetectedTargets
  --- @param self
  --- @param #Controller.Detection detection Controller.Detection detection1, Controller.Detection detection2, ... Controller.Detection detectionN 
  --- @return #list<#DetectedTarget> array of DetectedTarget
  
  --- Know a target.
  -- @function [parent=#Controller] knowTarget
  --- @param self
  --- @param Wrapper.Object#Object object The target.
  --- @param #boolean type Target type is known.
  --- @param #boolean distance Distance to target is known.
  
  
  Controller = {} --#Controller

end -- Controller


do -- Unit

  --- @type Unit
  -- @extends #CoalitionObject
  --- @field ID Identifier of an unit. It assigned to an unit by the Mission Editor automatically. 
  --- @field #Unit.Category Category
  --- @field #Unit.RefuelingSystem RefuelingSystem
  --- @field #Unit.SensorType SensorType
  --- @field #Unit.OpticType OpticType
  --- @field #Unit.RadarType RadarType
  --- @field #Unit.Desc Desc
  --- @field #Unit.DescAircraft DescAircraft
  --- @field #Unit.DescAirplane DescAirplane
  --- @field #Unit.DescHelicopter DescHelicopter
  --- @field #Unit.DescVehicle DescVehicle
  --- @field #Unit.DescShip DescShip
  --- @field #Unit.AmmoItem AmmoItem
  --- @field #list<#Unit.AmmoItem> Ammo
  --- @field #Unit.Sensor Sensor
  --- @field #Unit.Optic Optic
  --- @field #Unit.Radar Radar
  --- @field #Unit.IRST IRST
  
  
  --- Enum that stores unit categories.
  --- @type Unit.Category
  --- @field AIRPLANE
  --- @field HELICOPTER
  --- @field GROUND_UNIT
  --- @field SHIP
  --- @field STRUCTURE
  
  --- Enum that stores aircraft refueling system types.
  --- @type Unit.RefuelingSystem
  --- @field BOOM_AND_RECEPTACLE Tanker with a boom.
  --- @field PROBE_AND_DROGUE Tanker with a probe.
  
  --- Enum that stores sensor types.
  --- @type Unit.SensorType
  --- @field OPTIC
  --- @field RADAR
  --- @field IRST
  --- @field RWR
  
  --- Enum that stores types of optic sensors.
  --- @type Unit.OpticType
  --- @field TV TV-sensor
  --- @field LLTV Low-level TV-sensor
  --- @field IR Infra-Red optic sensor
  
  --- Enum that stores radar types.
  --- @type Unit.RadarType
  --- @field AS air search radar
  --- @field SS surface/land search radar
  
  
  --- A unit descriptor. 
  --- @type Unit.Desc
  -- @extends #Object.Desc
  --- @field #Unit.Category category Unit Category
  --- @field #Mass massEmpty mass of empty unit
  --- @field #number speedMax istance / Time, --maximal velocity
  
  --- An aircraft descriptor. 
  --- @type Unit.DescAircraft
  -- @extends #Unit.Desc
  --- @field #Mass fuelMassMax maximal inner fuel mass
  --- @field #Distance range Operational range
  --- @field #Distance Hmax Ceiling
  --- @field #number VyMax  #Distance / #Time, --maximal climb rate
  --- @field #number NyMin minimal safe acceleration
  --- @field #number NyMax maximal safe acceleration
  --- @field #Unit.RefuelingSystem tankerType refueling system type
  
  --- An airplane descriptor.
  --- @type Unit.DescAirplane 
  -- @extends #Unit.DescAircraft
  --- @field #number speedMax0 Distance / Time maximal TAS at ground level
  --- @field #number speedMax10K Distance / Time maximal TAS at altitude of 10 km
  
  --- A helicopter descriptor.
  --- @type Unit.DescHelicopter 
  -- @extends #Unit.DescAircraft
  --- @field #Distance HmaxStat static ceiling
  
  --- A vehicle descriptor.
  --- @type Unit.DescVehicle 
  -- @extends #Unit.Desc
  --- @field #Angle maxSlopeAngle maximal slope angle
  --- @field #boolean riverCrossing can the vehicle cross a rivers
  
  --- A ship descriptor.
  --- @type Unit.DescShip 
  -- @extends #Unit.Desc
   
  --- ammunition item: "type-count" pair.
  --- @type Unit.AmmoItem
  --- @field #Weapon.Desc desc ammunition descriptor
  --- @field #number count ammunition count
  
  --- A unit sensor.
  --- @type Unit.Sensor
  --- @field #TypeName typeName
  --- @field #Unit.SensorType type
  
  --- An optic sensor.
  --- @type Unit.Optic 
  -- @extends #Unit.Sensor
  --- @field #Unit.OpticType opticType
  
  --- A radar.
  --- @type  Unit.Radar 
  -- @extends #Unit.Sensor
  --- @field #Distance detectionDistanceRBM detection distance for RCS=1m^2 in real-beam mapping mode, nil if radar doesn't support surface/land search
  --- @field #Distance detectionDistanceHRM detection distance for RCS=1m^2 in high-resolution mapping mode, nil if radar has no HRM
  --- @field #Unit.Radar.detectionDistanceAir detectionDistanceAir detection distance for RCS=1m^2 airborne target, nil if radar doesn't support air search
  
  --- @type Unit.Radar.detectionDistanceAir 
  --- @field #Unit.Radar.detectionDistanceAir.upperHemisphere upperHemisphere
  --- @field #Unit.Radar.detectionDistanceAir.lowerHemisphere lowerHemisphere
  
  --- @type Unit.Radar.detectionDistanceAir.upperHemisphere
  --- @field #Distance headOn
  --- @field #Distance tailOn
  
  --- @type Unit.Radar.detectionDistanceAir.lowerHemisphere 
  --- @field #Distance headOn
  --- @field #Distance tailOn
  
  --- An IRST.
  --  @type Unit.IRST 
  --  @extends #Unit.Sensor
  --  @field #Distance detectionDistanceIdle detection of tail-on target with heat signature = 1 in upper hemisphere, engines are in idle
  --  @field #Distance detectionDistanceMaximal ..., engines are in maximal mode
  --  @field #Distance detectionDistanceAfterburner ..., engines are in afterburner mode
  
  --- An RWR.
  --  @type Unit.RWR 
  --  @extends #Unit.Sensor
  
  --- table that stores all unit sensors.
  -- TODO @type Sensors
  -- 
  
  
  --- Returns unit object by the name assigned to the unit in Mission Editor. If there is unit with such name or the unit is destroyed the function will return nil. The function provides access to non-activated units too. 
  -- @function [parent=#Unit] getByName
  --- @param #string name
  --- @return #Unit
  
  --- Returns if the unit is activated.
  -- @function [parent=#Unit] isActive
  --- @param #Unit self
  --- @return #boolean
  
  --- Returns name of the player that control the unit or nil if the unit is controlled by A.I.
  -- @function [parent=#Unit] getPlayerName
  --- @param #Unit self
  --- @return #string
  
  --- returns the unit's unique identifier.
  -- @function [parent=#Unit] getID
  --- @param #Unit self
  --- @return #Unit.ID
  
  
  --- Returns the unit's number in the group. The number is the same number the unit has in ME. It may not be changed during the mission. If any unit in the group is destroyed, the numbers of another units will not be changed.
  -- @function [parent=#Unit] getNumber
  --- @param #Unit self
  --- @return #number
  
  --- Returns controller of the unit if it exist and nil otherwise
  -- @function [parent=#Unit] getController
  --- @param #Unit self
  --- @return #Controller
  
  --- Returns the unit's group if it exist and nil otherwise
  -- @function [parent=#Unit] getGroup
  --- @param #Unit self
  --- @return #Group
  
  --- Returns the unit's callsign - the localized string.
  -- @function [parent=#Unit] getCallsign
  --- @param #Unit self
  --- @return #string
  
  --- Returns the unit's health. Dead units has health <= 1.0
  -- @function [parent=#Unit] getLife
  --- @param #Unit self
  --- @return #number
  
  --- returns the unit's initial health.
  -- @function [parent=#Unit] getLife0
  --- @param #Unit self
  --- @return #number
  
  --- Returns relative amount of fuel (from 0.0 to 1.0) the unit has in its internal tanks. If there are additional fuel tanks the value may be greater than 1.0.
  -- @function [parent=#Unit] getFuel
  --- @param #Unit self
  --- @return #number
  
  --- Returns the unit ammunition.
  -- @function [parent=#Unit] getAmmo
  --- @param #Unit self
  --- @return #Unit.Ammo

  --- Returns the number of infantry that can be embark onto the aircraft. Only returns a value if run on airplanes or helicopters. Returns nil if run on ground or ship units.
  -- @function [parent=#Unit] getDescentCapacity
  --- @param #Unit self
  --- @return #number Number of soldiers that embark.
  
  --- Returns the unit sensors. 
  -- @function [parent=#Unit] getSensors
  --- @param #Unit self
  --- @return #Unit.Sensors
  
  --- Returns true if the unit has specified types of sensors. This function is more preferable than Unit.getSensors() if you don't want to get information about all the unit's sensors, and just want to check if the unit has specified types of sensors.
  -- @function [parent=#Unit] hasSensors
  --- @param #Unit self
  --- @param #Unit.SensorType sensorType (= nil) Sensor type.
  --- @param ... Additional parameters.
  --- @return #boolean
  -- @usage
  -- If sensorType is Unit.SensorType.OPTIC, additional parameters are optic sensor types. Following example checks if the unit has LLTV or IR optics:
  -- unit:hasSensors(Unit.SensorType.OPTIC, Unit.OpticType.LLTV, Unit.OpticType.IR)
  -- If sensorType is Unit.SensorType.RADAR, additional parameters are radar types. Following example checks if the unit has air search radars:
  -- unit:hasSensors(Unit.SensorType.RADAR, Unit.RadarType.AS)
  -- If no additional parameters are specified the function returns true if the unit has at least one sensor of specified type.
  -- If sensor type is not specified the function returns true if the unit has at least one sensor of any type.
  -- 
  
  --- returns two values:
  -- First value indicates if at least one of the unit's radar(s) is on.
  -- Second value is the object of the radar's interest. Not nil only if at least one radar of the unit is tracking a target. 
  -- @function [parent=#Unit] getRadar
  --- @param #Unit self
  --- @return #boolean, Wrapper.Object#Object
  
  --- Returns unit descriptor. Descriptor type depends on unit category. 
  -- @function [parent=#Unit] getDesc
  --- @param #Unit self
  --- @return #Unit.Desc
  
  --- GROUND - Switch on/off radar emissions
  -- @function [parent=#Unit] enableEmission
  --- @param #Unit self
  --- @param #boolean switch
  
  Unit = {} --#Unit

end -- Unit


do -- Group

  --- Represents group of Units.
  --- @type Group
  --- @field #ID ID Identifier of a group. It is assigned to a group by Mission Editor automatically. 
  --- @field #Group.Category Category Enum contains identifiers of group types. 
  
  --- Enum contains identifiers of group types.
  --- @type Group.Category
  --- @field AIRPLANE
  --- @field HELICOPTER
  --- @field GROUND
  --- @field SHIP
  --- @field TRAIN
  
  -- Static Functions
  
  --- Returns group by the name assigned to the group in Mission Editor. 
  -- @function [parent=#Group] getByName
  --- @param #string name
  --- @return #Group
  
  -- Member Functions
  
  --- returns true if the group exist or false otherwise. 
  -- @function [parent=#Group] isExist
  --- @param #Group self 
  --- @return #boolean
  
  --- Destroys the group and all of its units.
  -- @function [parent=#Group] destroy
  --- @param #Group self 
  
  --- Returns category of the group.
  -- @function [parent=#Group] getCategory
  --- @param #Group self 
  --- @return #Group.Category
  
  --- Returns the coalition of the group.
  -- @function [parent=#Group] getCoalition
  --- @param #Group self 
  --- @return #coalition.side
  
  --- Returns the group's name. This is the same name assigned to the group in Mission Editor.
  -- @function [parent=#Group] getName
  --- @param #Group self 
  --- @return #string
  
  --- Returns the group identifier.
  -- @function [parent=#Group] getID
  --- @param #Group self 
  --- @return #ID
  
  --- Returns the unit with number unitNumber. If the unit is not exists the function will return nil.
  -- @function [parent=#Group] getUnit
  --- @param #Group self 
  --- @param #number unitNumber
  --- @return #Unit
  
  --- Returns current size of the group. If some of the units will be destroyed, As units are destroyed the size of the group will be changed.
  -- @function [parent=#Group] getSize
  --- @param #Group self 
  --- @return #number
  
  --- Returns initial size of the group. If some of the units will be destroyed, initial size of the group will not be changed; Initial size limits the unitNumber parameter for Group.getUnit() function.
  -- @function [parent=#Group] getInitialSize
  --- @param #Group self 
  --- @return #number
  
  --- Returns array of the units present in the group now. Destroyed units will not be enlisted at all.
  -- @function [parent=#Group] getUnits
  --- @param #Group self 
  --- @return #list<#Unit> array of Units
  
  --- Returns controller of the group. 
  -- @function [parent=#Group] getController
  --- @param #Group self 
  --- @return #Controller
  
    --- GROUND - Switch on/off radar emissions
  -- @function [parent=#Group] enableEmission
  --- @param #Group self
  --- @param #boolean switch
  
  Group = {} --#Group

end -- Group

do -- StaticObject

  --- Represents a static object.
  --- @type StaticObject
  -- @extends DCS#Object

  --- Returns the static object.
  -- @function [parent=#StaticObject] getByName
  --- @param #string name Name of the static object.
  --- @return #StaticObject

  StaticObject = {} --#StaticObject

end

do --Event

  --- Event structure. Note that present fields depend on type of event.
  --- @type Event
  --- @field #number id Event ID.
  --- @field #number time Mission time in seconds.
  --- @field DCS#Unit initiator Unit initiating the event.
  --- @field DCS#Unit target Target unit.
  --- @field DCS#Airbase place Airbase.
  --- @field number subPlace Subplace. Unknown and often just 0.
  --- @field #string weapon_name Weapoin name.
  --- @field #number idx Mark ID.
  --- @field #number coalition Coalition ID.
  --- @field #number groupID Group ID, *e.g.* of group that added mark point.
  --- @field #string text Text, *e.g.* of mark point.
  --- @field DCS#Vec3 pos Position vector, *e.g.* of mark point.
  --- @field #string comment Comment, *e.g.* LSO score.

  Event={} --#Event

end

do -- AI

  --- [https://wiki.hoggitworld.com/view/DCS_enum_AI](https://wiki.hoggitworld.com/view/DCS_enum_AI)
  --- @type AI
  --- @field #AI.Skill Skill
  --- @field #AI.Task Task
  --- @field #AI.Option Option
  
  --- [https://wiki.hoggitworld.com/view/DCS_enum_AI](https://wiki.hoggitworld.com/view/DCS_enum_AI)
  --- @type AI.Skill
  --- @field AVERAGE
  --- @field GOOD
  --- @field HIGH
  --- @field EXCELLENT
  --- @field PLAYER
  --- @field CLIENT
  
  --- [https://wiki.hoggitworld.com/view/DCS_enum_AI](https://wiki.hoggitworld.com/view/DCS_enum_AI)
  --- @type AI.Task
  --- @field #AI.Task.WeaponExpend WeaponExpend
  --- @field #AI.Task.OrbitPattern OrbitPattern
  --- @field #AI.Task.Designation Designation
  --- @field #AI.Task.WaypointType WaypointType
  --- @field #AI.Task.TurnMethod TurnMethod
  --- @field #AI.Task.AltitudeType AltitudeType
  --- @field #AI.Task.VehicleFormation VehicleFormation
  
  --- [https://wiki.hoggitworld.com/view/DCS_enum_AI](https://wiki.hoggitworld.com/view/DCS_enum_AI)
  --- @type AI.Task.WeaponExpend
  --- @field ONE
  --- @field TWO
  --- @field FOUR
  --- @field QUARTER
  --- @field HALF
  --- @field ALL
  
  --- [https://wiki.hoggitworld.com/view/DCS_enum_AI](https://wiki.hoggitworld.com/view/DCS_enum_AI)
  --- @type AI.Task.OrbitPattern
  --- @field CIRCLE
  --- @field RACE_TRACK
  
  --- [https://wiki.hoggitworld.com/view/DCS_enum_AI](https://wiki.hoggitworld.com/view/DCS_enum_AI)
  --- @type AI.Task.Designation
  --- @field NO
  --- @field AUTO
  --- @field WP
  --- @field IR_POINTER
  --- @field LASER
  
  --- @type AI.Task.WaypointType
  --- @field TAKEOFF
  --- @field TAKEOFF_PARKING
  --- @field TURNING_POINT
  --- @field TAKEOFF_PARKING_HOT
  --- @field LAND
  
  --- @type AI.Task.TurnMethod
  --- @field FLY_OVER_POINT
  --- @field FIN_POINT
  
  --- @type AI.Task.AltitudeType
  --- @field BARO
  --- @field RADIO
  
  --- @type AI.Task.VehicleFormation
  --- @field OFF_ROAD
  --- @field ON_ROAD
  --- @field RANK
  --- @field CONE
  --- @field DIAMOND
  --- @field VEE
  --- @field ECHELON_LEFT
  --- @field ECHELON_RIGHT
  
  --- @type AI.Option
  --- @field #AI.Option.Air                          Air
  --- @field #AI.Option.Ground                       Ground
  --- @field #AI.Option.Naval                        Naval
  
  --- @type AI.Option.Air
  --- @field #AI.Option.Air.id                       id
  --- @field #AI.Option.Air.val                      val
  
  --- @type AI.Option.Ground
  --- @field #AI.Option.Ground.id                    id
  --- @field #AI.Option.Ground.val                   val
  --- @field #AI.Option.Ground.mid                   mid
  --- @field #AI.Option.Ground.mval                  mval
  -- 
  --- @type AI.Option.Naval
  --- @field #AI.Option.Naval.id                     id
  --- @field #AI.Option.Naval.val                    val
 
 
  --- @type AI.Option.Air.id
  --- @field NO_OPTION
  --- @field ROE
  --- @field REACTION_ON_THREAT
  --- @field RADAR_USING
  --- @field FLARE_USING
  --- @field FORMATION
  --- @field RTB_ON_BINGO
  --- @field SILENCE
  --- @field RTB_ON_OUT_OF_AMMO
  --- @field ECM_USING
  --- @field PROHIBIT_AA
  --- @field PROHIBIT_JETT
  --- @field PROHIBIT_AB
  --- @field PROHIBIT_AG
  --- @field MISSILE_ATTACK
  --- @field PROHIBIT_WP_PASS_REPORT
  --- @field OPTION_RADIO_USAGE_CONTACT
  --- @field OPTION_RADIO_USAGE_ENGAGE
  --- @field OPTION_RADIO_USAGE_KILL
  --- @field JETT_TANKS_IF_EMPTY
  --- @field FORCED_ATTACK
  
  --- @type AI.Option.Air.id.FORMATION
  --- @field LINE_ABREAST
  --- @field TRAIL
  --- @field WEDGE
  --- @field ECHELON_RIGHT
  --- @field ECHELON_LEFT
  --- @field FINGER_FOUR
  --- @field SPREAD_FOUR
  --- @field WW2_BOMBER_ELEMENT
  --- @field WW2_BOMBER_ELEMENT_HEIGHT
  --- @field WW2_FIGHTER_VIC
  --- @field HEL_WEDGE
  --- @field HEL_ECHELON
  --- @field HEL_FRONT
  --- @field HEL_COLUMN
  --- @field COMBAT_BOX
  --- @field JAVELIN_DOWN

  
  --- @type AI.Option.Air.val
  --- @field #AI.Option.Air.val.ROE ROE
  --- @field #AI.Option.Air.val.REACTION_ON_THREAT REACTION_ON_THREAT
  --- @field #AI.Option.Air.val.RADAR_USING RADAR_USING
  --- @field #AI.Option.Air.val.FLARE_USING FLARE_USING
  
  --- @type AI.Option.Air.val.ROE
  --- @field WEAPON_FREE
  --- @field OPEN_FIRE_WEAPON_FREE
  --- @field OPEN_FIRE
  --- @field RETURN_FIRE
  --- @field WEAPON_HOLD
   
  --- @type AI.Option.Air.val.REACTION_ON_THREAT
  --- @field NO_REACTION
  --- @field PASSIVE_DEFENCE
  --- @field EVADE_FIRE
  --- @field BYPASS_AND_ESCAPE
  --- @field ALLOW_ABORT_MISSION
  
  --- @type AI.Option.Air.val.RADAR_USING
  --- @field NEVER
  --- @field FOR_ATTACK_ONLY
  --- @field FOR_SEARCH_IF_REQUIRED
  --- @field FOR_CONTINUOUS_SEARCH
  
  --- @type AI.Option.Air.val.FLARE_USING
  --- @field NEVER
  --- @field AGAINST_FIRED_MISSILE
  --- @field WHEN_FLYING_IN_SAM_WEZ
  --- @field WHEN_FLYING_NEAR_ENEMIES

  --- @type AI.Option.Air.val.ECM_USING
  --- @field NEVER_USE
  --- @field USE_IF_ONLY_LOCK_BY_RADAR
  --- @field USE_IF_DETECTED_LOCK_BY_RADAR
  --- @field ALWAYS_USE

  --- @type AI.Option.Air.val.MISSILE_ATTACK
  --- @field MAX_RANGE
  --- @field NEZ_RANGE
  --- @field HALF_WAY_RMAX_NEZ
  --- @field TARGET_THREAT_EST
  --- @field RANDOM_RANGE

  
  --- @type AI.Option.Ground.id
  --- @field NO_OPTION
  --- @field ROE @{#AI.Option.Ground.val.ROE}
  --- @field FORMATION
  --- @field DISPERSE_ON_ATTACK true or false
  --- @field ALARM_STATE @{#AI.Option.Ground.val.ALARM_STATE}
  --- @field ENGAGE_AIR_WEAPONS
  --- @field AC_ENGAGEMENT_RANGE_RESTRICTION
  
  --- @type AI.Option.Ground.mid -- Moose added
  --- @field RESTRICT_AAA_MIN        27
  --- @field RESTRICT_AAA_MAX        29
  --- @field RESTRICT_TARGETS @{#AI.Option.Ground.mval.ENGAGE_TARGETS}  28
  
  --- @type AI.Option.Ground.val
  --- @field #AI.Option.Ground.val.ROE               ROE
  --- @field #AI.Option.Ground.val.ALARM_STATE       ALARM_STATE
  --- @field #AI.Option.Ground.val.ENGAGE_TARGETS    RESTRICT_TARGETS
  
  --- @type AI.Option.Ground.val.ROE
  --- @field OPEN_FIRE
  --- @field RETURN_FIRE
  --- @field WEAPON_HOLD
  
  --- @type AI.Option.Ground.mval -- Moose added
  --- @field #AI.Option.Ground.mval.ENGAGE_TARGETS   ENGAGE_TARGETS
  
  --- @type AI.Option.Ground.mval.ENGAGE_TARGETS -- Moose added
  --- @field ANY_TARGET -- 0
  --- @field AIR_UNITS_ONLY -- 1
  --- @field GROUND_UNITS_ONLY -- 2
  
  --- @type AI.Option.Ground.val.ALARM_STATE
  --- @field AUTO
  --- @field GREEN
  --- @field RED
  
  --- @type AI.Option.Naval.id
  --- @field NO_OPTION
  --- @field ROE
  
  --- @type AI.Option.Naval.val
  --- @field #AI.Option.Naval.val.ROE ROE
  
  --- @type AI.Option.Naval.val.ROE
  --- @field OPEN_FIRE
  --- @field RETURN_FIRE
  --- @field WEAPON_HOLD
  
  AI = {} --#AI

end -- AI<|MERGE_RESOLUTION|>--- conflicted
+++ resolved
@@ -192,33 +192,15 @@
   --- @field #land.SurfaceType SurfaceType
   
   --- [Type of surface enumerator](https://wiki.hoggitworld.com/view/DCS_singleton_land)
-<<<<<<< HEAD
-  --- @type land.SurfaceType
-  --- @field LAND
-  --- @field SHALLOW_WATER
-  --- @field WATER
-  --- @field ROAD
-  --- @field RUNWAY
-=======
   -- @type land.SurfaceType
   -- @field LAND Land=1
   -- @field SHALLOW_WATER Shallow water=2
   -- @field WATER Water=3
   -- @field ROAD Road=4
   -- @field RUNWAY Runway=5
->>>>>>> 949e2f9f
   
   --- Returns the distance from sea level (y-axis) of a given vec2 point.
   -- @function [parent=#land] getHeight
-<<<<<<< HEAD
-  --- @param #Vec2 point point on the ground. 
-  --- @return #Distance
-  
-  --- returns surface type at the given point.
-  -- @function [parent=#land] getSurfaceType
-  --- @param #Vec2 point Point on the land. 
-  --- @return #land.SurfaceType
-=======
   -- @param #Vec2 point Point on the ground. 
   -- @return #number Height in meters.
 
@@ -234,7 +216,6 @@
   -- @function [parent=#land] getSurfaceType
   -- @param #Vec2 point Point on the land. 
   -- @return #number Enumerator value from `land.SurfaceType` (LAND=1, SHALLOW_WATER=2, WATER=3, ROAD=4, RUNWAY=5)
->>>>>>> 949e2f9f
   
   --- [DCS Singleton land](https://wiki.hoggitworld.com/view/DCS_singleton_land)
   land = {} --#land
@@ -453,17 +434,10 @@
   
   --- Vec3 type is a 3D-vector.
   -- DCS world has 3-dimensional coordinate system. DCS ground is an infinite plain.
-<<<<<<< HEAD
-  --- @type Vec3
-  --- @field #Distance x is directed to the north
-  --- @field #Distance z is directed to the east
-  --- @field #Distance y is directed up
-=======
   -- @type Vec3
   -- @field #Distance x is directed to the North
   -- @field #Distance z is directed to the East
   -- @field #Distance y is directed up
->>>>>>> 949e2f9f
   
   --- Vec2 is a 2D-vector for the ground plane as a reference plane.
   --- @type Vec2
@@ -712,20 +686,12 @@
   --- @field ArmWeapon = AnyWeapon - MarkerWeapon
 
   --- Weapon.Category enum that stores weapon categories.
-<<<<<<< HEAD
-  --- @type Weapon.Category
-  --- @field SHELL
-  --- @field MISSILE
-  --- @field ROCKET
-  --- @field BOMB
-=======
   -- @type Weapon.Category
   -- @field #number SHELL Shell.
   -- @field #number MISSILE Missile
   -- @field #number ROCKET Rocket.
   -- @field #number BOMB Bomb.
   -- @field #number TORPEDO Torpedo.
->>>>>>> 949e2f9f
   
 
   --- Weapon.GuidanceType enum that stores guidance methods. Available only for guided weapon (Weapon.Category.MISSILE and some Weapon.Category.BOMB). 
