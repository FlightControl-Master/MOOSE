--- **Core** - FSM (Finite State Machine) are objects that model and control long lasting business processes and workflow.
--
-- ===
--
-- ## Features:
--
--   * Provide a base class to model your own state machines.
--   * Trigger events synchronously.
--   * Trigger events asynchronously.
--   * Handle events before or after the event was triggered.
--   * Handle state transitions as a result of event before and after the state change.
--   * For internal moose purposes, further state machines have been designed:
--     - to handle controllables (groups and units).
--     - to handle tasks.
--     - to handle processes.
--
-- ===
--
-- A Finite State Machine (FSM) models a process flow that transitions between various **States** through triggered **Events**.
--
-- A FSM can only be in one of a finite number of states.
-- The machine is in only one state at a time; the state it is in at any given time is called the **current state**.
-- It can change from one state to another when initiated by an **__internal__ or __external__ triggering event**, which is called a **transition**.
-- A **FSM implementation** is defined by **a list of its states**, **its initial state**, and **the triggering events** for **each possible transition**.
-- A FSM implementation is composed out of **two parts**, a set of **state transition rules**, and an implementation set of **state transition handlers**, implementing those transitions.
--
-- The FSM class supports a **hierarchical implementation of a Finite State Machine**,
-- that is, it allows to **embed existing FSM implementations in a master FSM**.
-- FSM hierarchies allow for efficient FSM re-use, **not having to re-invent the wheel every time again** when designing complex processes.
--
-- ![Workflow Example](..\Presentations\FSM\Dia2.JPG)
--
-- The above diagram shows a graphical representation of a FSM implementation for a **Task**, which guides a Human towards a Zone,
-- orders him to destroy x targets and account the results.
-- Other examples of ready made FSM could be:
--
--   * Route a plane to a zone flown by a human.
--   * Detect targets by an AI and report to humans.
--   * Account for destroyed targets by human players.
--   * Handle AI infantry to deploy from or embark to a helicopter or airplane or vehicle.
--   * Let an AI patrol a zone.
--
-- The **MOOSE framework** extensively uses the FSM class and derived FSM\_ classes,
-- because **the goal of MOOSE is to simplify mission design complexity for mission building**.
-- By efficiently utilizing the FSM class and derived classes, MOOSE allows mission designers to quickly build processes.
-- **Ready made FSM-based implementations classes** exist within the MOOSE framework that **can easily be re-used,
-- and tailored** by mission designers through **the implementation of Transition Handlers**.
-- Detailed explanations and API specifics are further below clarified and FSM derived class specifics are described in those class documentation sections.
--
-- ##__Disclaimer:__
-- The FSM class development is based on a finite state machine implementation made by Conroy Kyle.
-- The state machine can be found on [github](https://github.com/kyleconroy/lua-state-machine)
-- I've reworked this development (taken the concept), and created a **hierarchical state machine** out of it, embedded within the DCS simulator.
-- Additionally, I've added extendability and created an API that allows seamless FSM implementation.
--
-- The following derived classes are available in the MOOSE framework, that implement a specialized form of a FSM:
--
--   * @{#FSM_PROCESS}: Models Finite State Machines for @{Tasking.Task} actions, which control @{Wrapper.Client}s.
--   * @{#FSM_CONTROLLABLE}: Models Finite State Machines for @{Wrapper.Controllable}s, which are @{Wrapper.Group}s, @{Wrapper.Unit}s, @{Wrapper.Client}s.
--   * @{#FSM_SET}: Models Finite State Machines for @{Core.Set}s. Note that these FSMs control multiple objects!!! So State concerns here
--     for multiple objects or the position of the state machine in the process.
--
-- ===
--
-- ### Author: **FlightControl**
-- ### Contributions: **funkyfranky**
--
-- ===
--
-- @module Core.Fsm
-- @image Core_Finite_State_Machine.JPG

do -- FSM
<<<<<<< HEAD
  
  ---
=======

>>>>>>> 35852085
  -- @type FSM
  -- @field #string ClassName Name of the class.
  -- @field Core.Scheduler#SCHEDULER CallScheduler Call scheduler.
  -- @field #table options Options.
  -- @field #table subs Subs.
  -- @field #table Scores Scores.
  -- @field #string current Current state name.
  -- @extends Core.Base#BASE

  --- A Finite State Machine (FSM) models a process flow that transitions between various **States** through triggered **Events**.
  --
  -- A FSM can only be in one of a finite number of states. 
  -- The machine is in only one state at a time; the state it is in at any given time is called the **current state**.
  -- It can change from one state to another when initiated by an **__internal__ or __external__ triggering event**, which is called a **transition**.
  -- An **FSM implementation** is defined by **a list of its states**, **its initial state**, and **the triggering events** for **each possible transition**.
  -- An FSM implementation is composed out of **two parts**, a set of **state transition rules**, and an implementation set of **state transition handlers**, implementing those transitions.
  --
  -- The FSM class supports a **hierarchical implementation of a Finite State Machine**,
  -- that is, it allows to **embed existing FSM implementations in a master FSM**.
  -- FSM hierarchies allow for efficient FSM re-use, **not having to re-invent the wheel every time again** when designing complex processes.
  --
  -- ![Workflow Example](..\Presentations\FSM\Dia2.JPG)
  --
  -- The above diagram shows a graphical representation of a FSM implementation for a **Task**, which guides a Human towards a Zone,
  -- orders him to destroy x targets and account the results.
  -- Other examples of ready made FSM could be:
  --
  --   * route a plane to a zone flown by a human
  --   * detect targets by an AI and report to humans
  --   * account for destroyed targets by human players
  --   * handle AI infantry to deploy from or embark to a helicopter or airplane or vehicle
  --   * let an AI patrol a zone
  --
  -- The **MOOSE framework** uses extensively the FSM class and derived FSM\_ classes,
  -- because **the goal of MOOSE is to simplify mission design complexity for mission building**.
  -- By efficiently utilizing the FSM class and derived classes, MOOSE allows mission designers to quickly build processes.
  -- **Ready made FSM-based implementations classes** exist within the MOOSE framework that **can easily be re-used,
  -- and tailored** by mission designers through **the implementation of Transition Handlers**.
  --
  -- ![Transition Rules and Transition Handlers and Event Triggers](..\Presentations\FSM\Dia3.JPG)
  --
  -- The FSM class is the base class of all FSM\_ derived classes. It implements the main functionality to define and execute Finite State Machines.
  -- The derived FSM\_ classes extend the Finite State Machine functionality to run a workflow process for a specific purpose or component.
  --
  -- Finite State Machines have **Transition Rules**, **Transition Handlers** and **Event Triggers**.
  --
  -- The **Transition Rules** define the "Process Flow Boundaries", that is,
  -- the path that can be followed hopping from state to state upon triggered events.
  -- If an event is triggered, and there is no valid path found for that event,
  -- an error will be raised and the FSM will stop functioning.
  --
  -- The **Transition Handlers** are special methods that can be defined by the mission designer, following a defined syntax.
  -- If the FSM object finds a method of such a handler, then the method will be called by the FSM, passing specific parameters.
  -- The method can then define its own custom logic to implement the FSM workflow, and to conduct other actions.
  --
  -- The **Event Triggers** are methods that are defined by the FSM, which the mission designer can use to implement the workflow.
  -- Most of the time, these Event Triggers are used within the Transition Handler methods, so that a workflow is created running through the state machine.
  --
  -- As explained above, a FSM supports **Linear State Transitions** and **Hierarchical State Transitions**, and both can be mixed to make a comprehensive FSM implementation.
  -- The below documentation has a separate chapter explaining both transition modes, taking into account the **Transition Rules**, **Transition Handlers** and **Event Triggers**.
  --
  -- ## FSM Linear Transitions
  --
  -- Linear Transitions are Transition Rules allowing an FSM to transition from one or multiple possible **From** state(s) towards a **To** state upon a Triggered **Event**.
  -- The Linear transition rule evaluation will always be done from the **current state** of the FSM.
  -- If no valid Transition Rule can be found in the FSM, the FSM will log an error and stop.
  --
  -- ### FSM Transition Rules
  --
  -- The FSM has transition rules that it follows and validates, as it walks the process.
  -- These rules define when an FSM can transition from a specific state towards an other specific state upon a triggered event.
  --
  -- The method @{#FSM.AddTransition}() specifies a new possible Transition Rule for the FSM.
  --
  -- The initial state can be defined using the method @{#FSM.SetStartState}(). The default start state of an FSM is "None".
  --
  -- Find below an example of a Linear Transition Rule definition for an FSM.
  --
  --      local Fsm3Switch = FSM:New() -- #FsmDemo
  --      FsmSwitch:SetStartState( "Off" )
  --      FsmSwitch:AddTransition( "Off", "SwitchOn", "On" )
  --      FsmSwitch:AddTransition( "Off", "SwitchMiddle", "Middle" )
  --      FsmSwitch:AddTransition( "On", "SwitchOff", "Off" )
  --      FsmSwitch:AddTransition( "Middle", "SwitchOff", "Off" )
  --
  -- The above code snippet models a 3-way switch Linear Transition:
  --
  --    * It can be switched **On** by triggering event **SwitchOn**.
  --    * It can be switched to the **Middle** position, by triggering event **SwitchMiddle**.
  --    * It can be switched **Off** by triggering event **SwitchOff**.
  --    * Note that once the Switch is **On** or **Middle**, it can only be switched **Off**.
  --
  -- #### Some additional comments:
  --
  -- Note that Linear Transition Rules **can be declared in a few variations**:
  --
  --    * The From states can be **a table of strings**, indicating that the transition rule will be valid **if the current state** of the FSM will be **one of the given From states**.
  --    * The From state can be a **"*"**, indicating that **the transition rule will always be valid**, regardless of the current state of the FSM.
  --
  -- The below code snippet shows how the two last lines can be rewritten and condensed.
  --
  --      FsmSwitch:AddTransition( { "On",  "Middle" }, "SwitchOff", "Off" )
  --
  -- ### Transition Handling
  --
  -- ![Transition Handlers](..\Presentations\FSM\Dia4.JPG)
  --
  -- An FSM transitions in **4 moments** when an Event is being triggered and processed.
  -- The mission designer can define for each moment specific logic within methods implementations following a defined API syntax.
  -- These methods define the flow of the FSM process; because in those methods the FSM Internal Events will be triggered.
  --
  --    * To handle **State** transition moments, create methods starting with OnLeave or OnEnter concatenated with the State name.
  --    * To handle **Event** transition moments, create methods starting with OnBefore or OnAfter concatenated with the Event name.
  --
  -- **The OnLeave and OnBefore transition methods may return false, which will cancel the transition!**
  --
  -- Transition Handler methods need to follow the above specified naming convention, but are also passed parameters from the FSM.
  -- These parameters are on the correct order: From, Event, To:
  --
  --    * From = A string containing the From state.
  --    * Event = A string containing the Event name that was triggered.
  --    * To = A string containing the To state.
  --
  -- On top, each of these methods can have a variable amount of parameters passed. See the example in section [1.1.3](#1.1.3\)-event-triggers).
  --
  -- ### Event Triggers
  --
  -- ![Event Triggers](..\Presentations\FSM\Dia5.JPG)
  --
  -- The FSM creates for each Event two **Event Trigger methods**.
  -- There are two modes how Events can be triggered, which is **synchronous** and **asynchronous**:
  --
  --    * The method **FSM:Event()** triggers an Event that will be processed **synchronously** or **immediately**.
  --    * The method **FSM:__Event( __seconds__ )** triggers an Event that will be processed **asynchronously** over time, waiting __x seconds__.
  --
  -- The distinction between these 2 Event Trigger methods are important to understand. An asynchronous call will "log" the Event Trigger to be executed at a later time.
  -- Processing will just continue. Synchronous Event Trigger methods are useful to change states of the FSM immediately, but may have a larger processing impact.
  --
  -- The following example provides a little demonstration on the difference between synchronous and asynchronous Event Triggering.
  --
  --       function FSM:OnAfterEvent( From, Event, To, Amount )
  --         self:T( { Amount = Amount } )
  --       end
  --
  --       local Amount = 1
  --       FSM:__Event( 5, Amount )
  --
  --       Amount = Amount + 1
  --       FSM:Event( Text, Amount )
  --
  -- In this example, the **:OnAfterEvent**() Transition Handler implementation will get called when **Event** is being triggered.
  -- Before we go into more detail, let's look at the last 4 lines of the example.
  -- The last line triggers synchronously the **Event**, and passes Amount as a parameter.
  -- The 3rd last line of the example triggers asynchronously **Event**.
  -- Event will be processed after 5 seconds, and Amount is given as a parameter.
  --
  -- The output of this little code fragment will be:
  --
  --    * Amount = 2
  --    * Amount = 2
  --
  -- Because ... When Event was asynchronously processed after 5 seconds, Amount was set to 2. So be careful when processing and passing values and objects in asynchronous processing!
  --
  -- ### Linear Transition Example
  --
  -- This example is fully implemented in the MOOSE test mission on GitHub: [FSM-100 - Transition Explanation](https://github.com/FlightControl-Master/MOOSE_MISSIONS/tree/master/Core/FSM/FSM-100%20-%20Transition%20Explanation)
  --
  -- It models a unit standing still near Batumi, and flaring every 5 seconds while switching between a Green flare and a Red flare.
  -- The purpose of this example is not to show how exciting flaring is, but it demonstrates how a Linear Transition FSM can be build.
  -- Have a look at the source code. The source code is also further explained below in this section.
  --
  -- The example creates a new FsmDemo object from class FSM.
  -- It will set the start state of FsmDemo to state **Green**.
  -- Two Linear Transition Rules are created, where upon the event **Switch**,
  -- the FsmDemo will transition from state **Green** to **Red** and from **Red** back to **Green**.
  --
  -- ![Transition Example](..\Presentations\FSM\Dia6.JPG)
  --
  --      local FsmDemo = FSM:New() -- #FsmDemo
  --      FsmDemo:SetStartState( "Green" )
  --      FsmDemo:AddTransition( "Green", "Switch", "Red" )
  --      FsmDemo:AddTransition( "Red", "Switch", "Green" )
  --
  -- In the above example, the FsmDemo could flare every 5 seconds a Green or a Red flare into the air.
  -- The next code implements this through the event handling method **OnAfterSwitch**.
  --
  -- ![Transition Flow](..\Presentations\FSM\Dia7.JPG)
  --
  --      function FsmDemo:OnAfterSwitch( From, Event, To, FsmUnit )
  --        self:T( { From, Event, To, FsmUnit } )
  --
  --        if From == "Green" then
  --          FsmUnit:Flare(FLARECOLOR.Green)
  --        else
  --          if From == "Red" then
  --            FsmUnit:Flare(FLARECOLOR.Red)
  --          end
  --        end
  --        self:__Switch( 5, FsmUnit ) -- Trigger the next Switch event to happen in 5 seconds.
  --      end
  --
  --      FsmDemo:__Switch( 5, FsmUnit ) -- Trigger the first Switch event to happen in 5 seconds.
  --
  -- The OnAfterSwitch implements a loop. The last line of the code fragment triggers the Switch Event within 5 seconds.
  -- Upon the event execution (after 5 seconds), the OnAfterSwitch method is called of FsmDemo (cfr. the double point notation!!! ":").
  -- The OnAfterSwitch method receives from the FSM the 3 transition parameter details ( From, Event, To ),
  -- and one additional parameter that was given when the event was triggered, which is in this case the Unit that is used within OnSwitchAfter.
  --
  --      function FsmDemo:OnAfterSwitch( From, Event, To, FsmUnit )
  --
  -- For debugging reasons the received parameters are traced within the DCS.log.
  --
  --         self:T( { From, Event, To, FsmUnit } )
  --
  -- The method will check if the From state received is either "Green" or "Red" and will flare the respective color from the FsmUnit.
  --
  --        if From == "Green" then
  --          FsmUnit:Flare(FLARECOLOR.Green)
  --        else
  --          if From == "Red" then
  --            FsmUnit:Flare(FLARECOLOR.Red)
  --          end
  --        end
  --
  -- It is important that the Switch event is again triggered, otherwise, the FsmDemo would stop working after having the first Event being handled.
  --
  --        FsmDemo:__Switch( 5, FsmUnit ) -- Trigger the next Switch event to happen in 5 seconds.
  --
  -- The below code fragment extends the FsmDemo, demonstrating multiple **From states declared as a table**, adding a **Linear Transition Rule**.
  -- The new event **Stop** will cancel the Switching process.
  -- The transition for event Stop can be executed if the current state of the FSM is either "Red" or "Green".
  --
  --      local FsmDemo = FSM:New() -- #FsmDemo
  --      FsmDemo:SetStartState( "Green" )
  --      FsmDemo:AddTransition( "Green", "Switch", "Red" )
  --      FsmDemo:AddTransition( "Red", "Switch", "Green" )
  --      FsmDemo:AddTransition( { "Red", "Green" }, "Stop", "Stopped" )
  --
  -- The transition for event Stop can also be simplified, as any current state of the FSM is valid.
  --
  --      FsmDemo:AddTransition( "*", "Stop", "Stopped" )
  --
  -- So... When FsmDemo:Stop() is being triggered, the state of FsmDemo will transition from Red or Green to Stopped.
  -- And there is no transition handling method defined for that transition, thus, no new event is being triggered causing the FsmDemo process flow to halt.
  --
  -- ## FSM Hierarchical Transitions
  --
  -- Hierarchical Transitions allow to re-use readily available and implemented FSMs.
  -- This becomes in very useful for mission building, where mission designers build complex processes and workflows,
  -- combining smaller FSMs to one single FSM.
  --
  -- The FSM can embed **Sub-FSMs** that will execute and return **multiple possible Return (End) States**.
  -- Depending upon **which state is returned**, the main FSM can continue the flow **triggering specific events**.
  --
  -- The method @{#FSM.AddProcess}() adds a new Sub-FSM to the FSM.
  --
  -- ===
  --
  -- @field #FSM
  FSM = {
    ClassName = "FSM",
  }

  --- Creates a new FSM object.
  -- @param #FSM self
  -- @return #FSM
  function FSM:New()

    -- Inherits from BASE
    self = BASE:Inherit( self, BASE:New() )

    self.options = options or {}
    self.options.subs = self.options.subs or {}
    self.current = self.options.initial or 'none'
    self.Events = {}
    self.subs = {}
    self.endstates = {}

    self.Scores = {}

    self._StartState = "none"
    self._Transitions = {}
    self._Processes = {}
    self._EndStates = {}
    self._Scores = {}
    self._EventSchedules = {}

    self.CallScheduler = SCHEDULER:New( self )

    return self
  end

  --- Sets the start state of the FSM.
  -- @param #FSM self
  -- @param #string State A string defining the start state.
  function FSM:SetStartState( State )
    self._StartState = State
    self.current = State
  end

  --- Returns the start state of the FSM.
  -- @param #FSM self
  -- @return #string A string containing the start state.
  function FSM:GetStartState()
    return self._StartState or {}
  end

  --- Add a new transition rule to the FSM.
  -- A transition rule defines when and if the FSM can transition from a state towards another state upon a triggered event.
  -- @param #FSM self
  -- @param #table From Can contain a string indicating the From state or a table of strings containing multiple From states.
  -- @param #string Event The Event name.
  -- @param #string To The To state.
  function FSM:AddTransition( From, Event, To )

    local Transition = {}
    Transition.From = From
    Transition.Event = Event
    Transition.To = To

    -- Debug message.
    --self:T3( Transition )
    
    self._Transitions[Transition] = Transition
    self:_eventmap( self.Events, Transition )
  end

  --- Returns a table of the transition rules defined within the FSM.
  -- @param #FSM self
  -- @return #table Transitions.
  function FSM:GetTransitions()
    return self._Transitions or {}
  end

  --- Set the default @{#FSM_PROCESS} template with key ProcessName providing the ProcessClass and the process object when it is assigned to a @{Wrapper.Controllable} by the task.
  -- @param #FSM self
  -- @param #table From Can contain a string indicating the From state or a table of strings containing multiple From states.
  -- @param #string Event The Event name.
  -- @param Core.Fsm#FSM_PROCESS Process An sub-process FSM.
  -- @param #table ReturnEvents A table indicating for which returned events of the SubFSM which Event must be triggered in the FSM.
  -- @return Core.Fsm#FSM_PROCESS The SubFSM.
  function FSM:AddProcess( From, Event, Process, ReturnEvents )
    --self:T3( { From, Event } )
  
    local Sub = {}
    Sub.From = From
    Sub.Event = Event
    Sub.fsm = Process
    Sub.StartEvent = "Start"
    Sub.ReturnEvents = ReturnEvents

    self._Processes[Sub] = Sub

    self:_submap( self.subs, Sub, nil )

    self:AddTransition( From, Event, From )

    return Process
  end

  --- Returns a table of the SubFSM rules defined within the FSM.
  -- @param #FSM self
  -- @return #table Sub processes.
  function FSM:GetProcesses()

    self:F( { Processes = self._Processes } )

    return self._Processes or {}
  end

  function FSM:GetProcess( From, Event )

    for ProcessID, Process in pairs( self:GetProcesses() ) do
      if Process.From == From and Process.Event == Event then
        return Process.fsm
      end
    end

    error( "Sub-Process from state " .. From .. " with event " .. Event .. " not found!" )
  end

  function FSM:SetProcess( From, Event, Fsm )

    for ProcessID, Process in pairs( self:GetProcesses() ) do
      if Process.From == From and Process.Event == Event then
        Process.fsm = Fsm
        return true
      end
    end

    error( "Sub-Process from state " .. From .. " with event " .. Event .. " not found!" )
  end

  --- Adds an End state.
  -- @param #FSM self
  -- @param #string State The FSM state.
  function FSM:AddEndState( State )
    self._EndStates[State] = State
    self.endstates[State] = State
  end

  --- Returns the End states.
  -- @param #FSM self
  -- @return #table End states.
  function FSM:GetEndStates()
    return self._EndStates or {}
  end

  --- Adds a score for the FSM to be achieved.
  -- @param #FSM self
  -- @param #string State is the state of the process when the score needs to be given. (See the relevant state descriptions of the process).
  -- @param #string ScoreText is a text describing the score that is given according the status.
  -- @param #number Score is a number providing the score of the status.
  -- @return #FSM self
  function FSM:AddScore( State, ScoreText, Score )
    self:F( { State, ScoreText, Score } )

    self._Scores[State] = self._Scores[State] or {}
    self._Scores[State].ScoreText = ScoreText
    self._Scores[State].Score = Score

    return self
  end

  --- Adds a score for the FSM_PROCESS to be achieved.
  -- @param #FSM self
  -- @param #string From is the From State of the main process.
  -- @param #string Event is the Event of the main process.
  -- @param #string State is the state of the process when the score needs to be given. (See the relevant state descriptions of the process).
  -- @param #string ScoreText is a text describing the score that is given according the status.
  -- @param #number Score is a number providing the score of the status.
  -- @return #FSM self
  function FSM:AddScoreProcess( From, Event, State, ScoreText, Score )
    self:F( { From, Event, State, ScoreText, Score } )

    local Process = self:GetProcess( From, Event )

    Process._Scores[State] = Process._Scores[State] or {}
    Process._Scores[State].ScoreText = ScoreText
    Process._Scores[State].Score = Score
    
    --self:T3( Process._Scores )
  
    return Process
  end

  --- Returns a table with the scores defined.
  -- @param #FSM self
  -- @return #table Scores.
  function FSM:GetScores()
    return self._Scores or {}
  end

  --- Returns a table with the Subs defined.
  -- @param #FSM self
  -- @return #table Sub processes.
  function FSM:GetSubs()
    return self.options.subs
  end

  --- Load call backs.
  -- @param #FSM self
  -- @param #table CallBackTable Table of call backs.
  function FSM:LoadCallBacks( CallBackTable )

    for name, callback in pairs( CallBackTable or {} ) do
      self[name] = callback
    end

  end

  --- Event map.
  -- @param #FSM self
  -- @param #table Events Events.
  -- @param #table EventStructure Event structure.
  function FSM:_eventmap( Events, EventStructure )
  
      local Event = EventStructure.Event
      local __Event = "__" .. EventStructure.Event
      
      self[Event] = self[Event] or self:_create_transition(Event)
      self[__Event] = self[__Event] or self:_delayed_transition(Event)
      
      -- Debug message.
      --self:T3( "Added methods: " .. Event .. ", " .. __Event )
      
      Events[Event] = self.Events[Event] or { map = {} }
      self:_add_to_map( Events[Event].map, EventStructure )
  
  end

  --- Sub maps.
  -- @param #FSM self
  -- @param #table subs Subs.
  -- @param #table sub Sub.
  -- @param #string name Name.
  function FSM:_submap( subs, sub, name )

    subs[sub.From] = subs[sub.From] or {}
    subs[sub.From][sub.Event] = subs[sub.From][sub.Event] or {}

    -- Make the reference table weak.
    -- setmetatable( subs[sub.From][sub.Event], { __mode = "k" } )

    subs[sub.From][sub.Event][sub] = {}
    subs[sub.From][sub.Event][sub].fsm = sub.fsm
    subs[sub.From][sub.Event][sub].StartEvent = sub.StartEvent
    subs[sub.From][sub.Event][sub].ReturnEvents = sub.ReturnEvents or {} -- these events need to be given to find the correct continue event ... if none given, the processing will stop.
    subs[sub.From][sub.Event][sub].name = name
    subs[sub.From][sub.Event][sub].fsmparent = self

  end

  --- Call handler.
  -- @param #FSM self
  -- @param #string step Step "onafter", "onbefore", "onenter", "onleave".
  -- @param #string trigger Trigger.
  -- @param #table params Parameters.
  -- @param #string EventName Event name.
  -- @return Value.
  function FSM:_call_handler( step, trigger, params, EventName )
    -- env.info(string.format("FF T=%.3f _call_handler step=%s, trigger=%s, event=%s", timer.getTime(), step, trigger, EventName))

    local handler = step .. trigger

    if self[handler] then

      --[[
      if step == "onafter" or step == "OnAfter" then
        self:T( ":::>" .. step .. params[2] .. " : " .. params[1] .. " >> " .. params[2] .. ">" .. step .. params[2] .. "()" .. " >> " .. params[3] )
      elseif step == "onbefore" or step == "OnBefore" then
        self:T( ":::>" .. step .. params[2] .. " : " .. params[1] .. " >> " .. step .. params[2] .. "()" .. ">" .. params[2] .. " >> " .. params[3] )
      elseif step == "onenter" or step == "OnEnter" then
        self:T( ":::>" .. step .. params[3] .. " : " .. params[1] .. " >> " .. params[2] .. " >> "  .. step .. params[3] .. "()" .. ">" .. params[3] )
      elseif step == "onleave" or step == "OnLeave" then
        self:T( ":::>" .. step .. params[1] .. " : " .. params[1] .. ">" .. step .. params[1] .. "()" .. " >> " .. params[2] .. " >> " .. params[3] )
      else
        self:T( ":::>" .. step .. " : " .. params[1] .. " >> " .. params[2] .. " >> " .. params[3] )
      end
      ]]

      self._EventSchedules[EventName] = nil

      -- Error handler.
      local ErrorHandler = function( errmsg )
        env.info( "Error in SCHEDULER function:" .. errmsg )
        if BASE.Debug ~= nil then
          env.info( BASE.Debug.traceback() )
        end
        return errmsg
      end

      -- return self[handler](self, unpack( params ))

      -- Protected call.
      local Result, Value = xpcall( function()
        return self[handler]( self, unpack( params ) )
      end, ErrorHandler )
      return Value
    end

  end

  --- Handler.
  -- @param #FSM self
  -- @param #string EventName Event name.
  -- @param ... Arguments.
  function FSM._handler( self, EventName, ... )

    local Can, To = self:can( EventName )

    if To == "*" then
      To = self.current
    end

    if Can then

      -- From state.
      local From = self.current

      -- Parameters.
      local Params = { From, EventName, To, ... }

      if self["onleave" .. From] or
         self["OnLeave" .. From] or
         self["onbefore" .. EventName] or
         self["OnBefore" .. EventName] or
         self["onafter" .. EventName] or
         self["OnAfter" .. EventName] or
         self["onenter" .. To] or
         self["OnEnter" .. To] then

        if self:_call_handler( "onbefore", EventName, Params, EventName ) == false then
          self:T( "*** FSM ***    Cancel" .. " *** " .. self.current .. " --> " .. EventName .. " --> " .. To .. " *** onbefore" .. EventName )
          return false
        else
          if self:_call_handler( "OnBefore", EventName, Params, EventName ) == false then
            self:T( "*** FSM ***    Cancel" .. " *** " .. self.current .. " --> " .. EventName .. " --> " .. To .. " *** OnBefore" .. EventName )
            return false
          else
            if self:_call_handler( "onleave", From, Params, EventName ) == false then
              self:T( "*** FSM ***    Cancel" .. " *** " .. self.current .. " --> " .. EventName .. " --> " .. To .. " *** onleave" .. From )
              return false
            else
              if self:_call_handler( "OnLeave", From, Params, EventName ) == false then
                self:T( "*** FSM ***    Cancel" .. " *** " .. self.current .. " --> " .. EventName .. " --> " .. To .. " *** OnLeave" .. From )
                return false
              end
            end
          end
        end

      else

        local ClassName = self:GetClassName()

        if ClassName == "FSM" then
          self:T( "*** FSM ***    Transit *** " .. self.current .. " --> " .. EventName .. " --> " .. To )
        end

        if ClassName == "FSM_TASK" then
          self:T( "*** FSM ***    Transit *** " .. self.current .. " --> " .. EventName .. " --> " .. To .. " *** Task: " .. self.TaskName )
        end

        if ClassName == "FSM_CONTROLLABLE" then
          self:T( "*** FSM ***    Transit *** " .. self.current .. " --> " .. EventName .. " --> " .. To .. " *** TaskUnit: " .. self.Controllable.ControllableName .. " *** " )
        end

        if ClassName == "FSM_PROCESS" then
          self:T( "*** FSM ***    Transit *** " .. self.current .. " --> " .. EventName .. " --> " .. To .. " *** Task: " .. self.Task:GetName() .. ", TaskUnit: " .. self.Controllable.ControllableName .. " *** " )
        end
      end

      -- New current state.
      self.current = To

      local execute = true

      local subtable = self:_gosub( From, EventName )

      for _, sub in pairs( subtable ) do

        -- if sub.nextevent then
        --  self:F2( "nextevent = " .. sub.nextevent )
        --  self[sub.nextevent]( self )
        -- end

        self:T( "*** FSM ***    Sub *** " .. sub.StartEvent )

        sub.fsm.fsmparent = self
        sub.fsm.ReturnEvents = sub.ReturnEvents
        sub.fsm[sub.StartEvent]( sub.fsm )

        execute = false
      end

      local fsmparent, Event = self:_isendstate( To )

      if fsmparent and Event then

        self:T( "*** FSM ***    End *** " .. Event )

        self:_call_handler( "onenter", To, Params, EventName )
        self:_call_handler( "OnEnter", To, Params, EventName )
        self:_call_handler( "onafter", EventName, Params, EventName )
        self:_call_handler( "OnAfter", EventName, Params, EventName )
        self:_call_handler( "onstate", "change", Params, EventName )

        fsmparent[Event]( fsmparent )

        execute = false
      end

      if execute then

        self:_call_handler( "onafter", EventName, Params, EventName )
        self:_call_handler( "OnAfter", EventName, Params, EventName )

        self:_call_handler( "onenter", To, Params, EventName )
        self:_call_handler( "OnEnter", To, Params, EventName )

        self:_call_handler( "onstate", "change", Params, EventName )

      end
    else
      self:T( "*** FSM *** NO Transition *** " .. self.current .. " --> " .. EventName .. " -->  ? " )
    end

    return nil
  end

  --- Delayed transition.
  -- @param #FSM self
  -- @param #string EventName Event name.
  -- @return #function Function.
  function FSM:_delayed_transition( EventName )

    return function( self, DelaySeconds, ... )

      -- Debug.
      self:T3( "Delayed Event: " .. EventName )
      
      local CallID = 0
      if DelaySeconds ~= nil then

        if DelaySeconds < 0 then -- Only call the event ONCE!

          DelaySeconds = math.abs( DelaySeconds )

          if not self._EventSchedules[EventName] then

            -- Call _handler.
            CallID = self.CallScheduler:Schedule( self, self._handler, { EventName, ... }, DelaySeconds or 1, nil, nil, nil, 4, true )

            -- Set call ID.
            self._EventSchedules[EventName] = CallID

            -- Debug output.
            self:T2(string.format("NEGATIVE Event %s delayed by %.3f sec SCHEDULED with CallID=%s", EventName, DelaySeconds, tostring(CallID)))
          else
            self:T2(string.format("NEGATIVE Event %s delayed by %.3f sec CANCELLED as we already have such an event in the queue.", EventName, DelaySeconds))
            -- reschedule
          end
        else

          CallID = self.CallScheduler:Schedule( self, self._handler, { EventName, ... }, DelaySeconds or 1, nil, nil, nil, 4, true )
          
          self:T2(string.format("Event %s delayed by %.3f sec SCHEDULED with CallID=%s", EventName, DelaySeconds, tostring(CallID)))
        end
      else
        error( "FSM: An asynchronous event trigger requires a DelaySeconds parameter!!! This can be positive or negative! Sorry, but will not process this." )
      end

      -- Debug.
      --self:T3( { CallID = CallID } )
    end

  end

  --- Create transition.
  -- @param #FSM self
  -- @param #string EventName Event name.
  -- @return #function Function.
  function FSM:_create_transition( EventName )
    return function( self, ... )
      return self._handler( self, EventName, ... )
    end
  end

  --- Go sub.
  -- @param #FSM self
  -- @param #string ParentFrom Parent from state.
  -- @param #string ParentEvent Parent event name.
  -- @return #table Subs.
  function FSM:_gosub( ParentFrom, ParentEvent )
    local fsmtable = {}
    if self.subs[ParentFrom] and self.subs[ParentFrom][ParentEvent] then
      --self:T3( { ParentFrom, ParentEvent, self.subs[ParentFrom], self.subs[ParentFrom][ParentEvent] } )
      return self.subs[ParentFrom][ParentEvent]
    else
      return {}
    end
  end

  --- Is end state.
  -- @param #FSM self
  -- @param #string Current Current state name.
  -- @return #table FSM parent.
  -- @return #string Event name.
  function FSM:_isendstate( Current )
    local FSMParent = self.fsmparent

    if FSMParent and self.endstates[Current] then
      -- self:T( { state = Current, endstates = self.endstates, endstate = self.endstates[Current] } )
      FSMParent.current = Current
      local ParentFrom = FSMParent.current
      -- self:T( { ParentFrom, self.ReturnEvents } )
      local Event = self.ReturnEvents[Current]
      -- self:T( { Event } )
      if Event then
        return FSMParent, Event
      else
        -- self:T( { "Could not find parent event name for state ", ParentFrom } )
      end
    end

    return nil
  end

  --- Add to map.
  -- @param #FSM self
  -- @param #table Map Map.
  -- @param #table Event Event table.
  function FSM:_add_to_map( Map, Event )
    self:F3( { Map, Event } )

    if type( Event.From ) == 'string' then
      Map[Event.From] = Event.To
    else
      for _, From in ipairs( Event.From ) do
        Map[From] = Event.To
      end
    end
    
    --self:T3( {  Map, Event } )
  end

  --- Get current state.
  -- @param #FSM self
  -- @return #string Current FSM state.
  function FSM:GetState()
    return self.current
  end

  --- Get current state.
  -- @param #FSM self
  -- @return #string Current FSM state.
  function FSM:GetCurrentState()
    return self.current
  end

  --- Check if FSM is in state.
  -- @param #FSM self
  -- @param #string State State name.
  -- @return #boolean If true, FSM is in this state.
  function FSM:Is( State )
    return self.current == State
  end

  --- Check if FSM is in state.
  -- @param #FSM self
  -- @param #string State State name.
  -- @return #boolean If true, FSM is in this state.  
  function FSM:is(state)
    return self.current == state
  end

  --- Check if can do an event.
  -- @param #FSM self
  -- @param #string e Event name.
  -- @return #boolean If true, FSM can do the event.
  -- @return #string To state.
  function FSM:can( e )

    local Event = self.Events[e]

    -- self:F3( { self.current, Event } )

    local To = Event and Event.map[self.current] or Event.map['*']

    return To ~= nil, To
  end

  --- Check if cannot do an event.
  -- @param #FSM self
  -- @param #string e Event name.
  -- @return #boolean If true, FSM cannot do the event.
  function FSM:cannot( e )
    return not self:can( e )
  end

end

do -- FSM_CONTROLLABLE
<<<<<<< HEAD

=======
  
  ---
>>>>>>> 35852085
  -- @type FSM_CONTROLLABLE
  -- @field Wrapper.Controllable#CONTROLLABLE Controllable
  -- @extends Core.Fsm#FSM

  --- Models Finite State Machines for @{Wrapper.Controllable}s, which are @{Wrapper.Group}s, @{Wrapper.Unit}s, @{Wrapper.Client}s.
  --
  -- ===
  --
  -- @field #FSM_CONTROLLABLE
  FSM_CONTROLLABLE = {
    ClassName = "FSM_CONTROLLABLE",
  }

  --- Creates a new FSM_CONTROLLABLE object.
  -- @param #FSM_CONTROLLABLE self
  -- @param #table FSMT Finite State Machine Table
  -- @param Wrapper.Controllable#CONTROLLABLE Controllable (optional) The CONTROLLABLE object that the FSM_CONTROLLABLE governs.
  -- @return #FSM_CONTROLLABLE
  function FSM_CONTROLLABLE:New( Controllable )

    -- Inherits from BASE
    local self = BASE:Inherit( self, FSM:New() ) -- Core.Fsm#FSM_CONTROLLABLE

    if Controllable then
      self:SetControllable( Controllable )
    end

    self:AddTransition( "*", "Stop", "Stopped" )

    --- OnBefore Transition Handler for Event Stop.
    -- @function [parent=#FSM_CONTROLLABLE] OnBeforeStop
    -- @param #FSM_CONTROLLABLE self
    -- @param Wrapper.Controllable#CONTROLLABLE Controllable The Controllable Object managed by the FSM.
    -- @param #string From The From State string.
    -- @param #string Event The Event string.
    -- @param #string To The To State string.
    -- @return #boolean Return false to cancel Transition.

    --- OnAfter Transition Handler for Event Stop.
    -- @function [parent=#FSM_CONTROLLABLE] OnAfterStop
    -- @param #FSM_CONTROLLABLE self
    -- @param Wrapper.Controllable#CONTROLLABLE Controllable The Controllable Object managed by the FSM.
    -- @param #string From The From State string.
    -- @param #string Event The Event string.
    -- @param #string To The To State string.

    --- Synchronous Event Trigger for Event Stop.
    -- @function [parent=#FSM_CONTROLLABLE] Stop
    -- @param #FSM_CONTROLLABLE self

    --- Asynchronous Event Trigger for Event Stop.
    -- @function [parent=#FSM_CONTROLLABLE] __Stop
    -- @param #FSM_CONTROLLABLE self
    -- @param #number Delay The delay in seconds.  

    --- OnLeave Transition Handler for State Stopped.
    -- @function [parent=#FSM_CONTROLLABLE] OnLeaveStopped
    -- @param #FSM_CONTROLLABLE self
    -- @param Wrapper.Controllable#CONTROLLABLE Controllable The Controllable Object managed by the FSM.
    -- @param #string From The From State string.
    -- @param #string Event The Event string.
    -- @param #string To The To State string.
    -- @return #boolean Return false to cancel Transition.

    --- OnEnter Transition Handler for State Stopped.
    -- @function [parent=#FSM_CONTROLLABLE] OnEnterStopped
    -- @param #FSM_CONTROLLABLE self
    -- @param Wrapper.Controllable#CONTROLLABLE Controllable The Controllable Object managed by the FSM.
    -- @param #string From The From State string.
    -- @param #string Event The Event string.
    -- @param #string To The To State string.

    return self
  end

  --- OnAfter Transition Handler for Event Stop.
  -- @function [parent=#FSM_CONTROLLABLE] OnAfterStop
  -- @param #FSM_CONTROLLABLE self
  -- @param Wrapper.Controllable#CONTROLLABLE Controllable The Controllable Object managed by the FSM.
  -- @param #string From The From State string.
  -- @param #string Event The Event string.
  -- @param #string To The To State string.
  function FSM_CONTROLLABLE:OnAfterStop( Controllable, From, Event, To )

    -- Clear all pending schedules
    self.CallScheduler:Clear()
  end

  --- Sets the CONTROLLABLE object that the FSM_CONTROLLABLE governs.
  -- @param #FSM_CONTROLLABLE self
  -- @param Wrapper.Controllable#CONTROLLABLE FSMControllable
  -- @return #FSM_CONTROLLABLE
  function FSM_CONTROLLABLE:SetControllable( FSMControllable )
    -- self:F( FSMControllable:GetName() )
    self.Controllable = FSMControllable
  end

  --- Gets the CONTROLLABLE object that the FSM_CONTROLLABLE governs.
  -- @param #FSM_CONTROLLABLE self
  -- @return Wrapper.Controllable#CONTROLLABLE
  function FSM_CONTROLLABLE:GetControllable()
    return self.Controllable
  end

  function FSM_CONTROLLABLE:_call_handler( step, trigger, params, EventName )

    local handler = step .. trigger

    local ErrorHandler = function( errmsg )

      env.info( "Error in SCHEDULER function:" .. errmsg )
      if BASE.Debug ~= nil then
        env.info( BASE.Debug.traceback() )
      end

      return errmsg
    end

    if self[handler] then
      self:T( "*** FSM ***    " .. step .. " *** " .. params[1] .. " --> " .. params[2] .. " --> " .. params[3] .. " *** TaskUnit: " .. self.Controllable:GetName() )
      self._EventSchedules[EventName] = nil
      local Result, Value = xpcall( function()
        return self[handler]( self, self.Controllable, unpack( params ) )
      end, ErrorHandler )
      return Value
      -- return self[handler]( self, self.Controllable, unpack( params ) )
    end
  end

end

do -- FSM_PROCESS
  
  ---
  -- @type FSM_PROCESS
  -- @field Tasking.Task#TASK Task
  -- @extends Core.Fsm#FSM_CONTROLLABLE

  --- FSM_PROCESS class models Finite State Machines for @{Tasking.Task} actions, which control @{Wrapper.Client}s.
  -- 
  -- ===
  -- 
  -- @field #FSM_PROCESS FSM_PROCESS
  -- 
  FSM_PROCESS = { ClassName = "FSM_PROCESS" }

  --- Creates a new FSM_PROCESS object.
  -- @param #FSM_PROCESS self
  -- @return #FSM_PROCESS
  function FSM_PROCESS:New( Controllable, Task )

    local self = BASE:Inherit( self, FSM_CONTROLLABLE:New() ) -- Core.Fsm#FSM_PROCESS

    -- self:F( Controllable )

    self:Assign( Controllable, Task )

    return self
  end

  function FSM_PROCESS:Init( FsmProcess )
    self:T( "No Initialisation" )
  end

  function FSM_PROCESS:_call_handler( step, trigger, params, EventName )

    local handler = step .. trigger

    local ErrorHandler = function( errmsg )

      env.info( "Error in FSM_PROCESS call handler:" .. errmsg )
      if BASE.Debug ~= nil then
        env.info( BASE.Debug.traceback() )
      end

      return errmsg
    end

    if self[handler] then
      if handler ~= "onstatechange" then
        self:T( "*** FSM ***    " .. step .. " *** " .. params[1] .. " --> " .. params[2] .. " --> " .. params[3] .. " *** Task: " .. self.Task:GetName() .. ", TaskUnit: " .. self.Controllable:GetName() )
      end
      self._EventSchedules[EventName] = nil
      local Result, Value
      if self.Controllable and self.Controllable:IsAlive() == true then
        Result, Value = xpcall( function()
          return self[handler]( self, self.Controllable, self.Task, unpack( params ) )
        end, ErrorHandler )
      end
      return Value
      -- return self[handler]( self, self.Controllable, unpack( params ) )
    end
  end

  --- Creates a new FSM_PROCESS object based on this FSM_PROCESS.
  -- @param #FSM_PROCESS self
  -- @return #FSM_PROCESS
  function FSM_PROCESS:Copy( Controllable, Task )
    --self:T3( { self:GetClassNameAndID() } )

    local NewFsm = self:New( Controllable, Task ) -- Core.Fsm#FSM_PROCESS

    NewFsm:Assign( Controllable, Task )

    -- Polymorphic call to initialize the new FSM_PROCESS based on self FSM_PROCESS
    NewFsm:Init( self )

    -- Set Start State
    NewFsm:SetStartState( self:GetStartState() )

    -- Copy Transitions
    for TransitionID, Transition in pairs( self:GetTransitions() ) do
      NewFsm:AddTransition( Transition.From, Transition.Event, Transition.To )
    end

    -- Copy Processes
    for ProcessID, Process in pairs( self:GetProcesses() ) do
      -- self:E( { Process:GetName() } )
      local FsmProcess = NewFsm:AddProcess( Process.From, Process.Event, Process.fsm:Copy( Controllable, Task ), Process.ReturnEvents )
    end

    -- Copy End States
    for EndStateID, EndState in pairs( self:GetEndStates() ) do
      --self:T3( EndState )
      NewFsm:AddEndState( EndState )
    end

    -- Copy the score tables
    for ScoreID, Score in pairs( self:GetScores() ) do
      --self:T3( Score )
      NewFsm:AddScore( ScoreID, Score.ScoreText, Score.Score )
    end

    return NewFsm
  end

  --- Removes an FSM_PROCESS object.
  -- @param #FSM_PROCESS self
  -- @return #FSM_PROCESS
  function FSM_PROCESS:Remove()
    self:F( { self:GetClassNameAndID() } )

    self:F( "Clearing Schedules" )
    self.CallScheduler:Clear()

    -- Copy Processes
    for ProcessID, Process in pairs( self:GetProcesses() ) do
      if Process.fsm then
        Process.fsm:Remove()
        Process.fsm = nil
      end
    end

    return self
  end

  --- Sets the task of the process.
  -- @param #FSM_PROCESS self
  -- @param Tasking.Task#TASK Task
  -- @return #FSM_PROCESS
  function FSM_PROCESS:SetTask( Task )

    self.Task = Task

    return self
  end

  --- Gets the task of the process.
  -- @param #FSM_PROCESS self
  -- @return Tasking.Task#TASK
  function FSM_PROCESS:GetTask()

    return self.Task
  end

  --- Gets the mission of the process.
  -- @param #FSM_PROCESS self
  -- @return Tasking.Mission#MISSION
  function FSM_PROCESS:GetMission()

    return self.Task.Mission
  end

  --- Gets the mission of the process.
  -- @param #FSM_PROCESS self
  -- @return Tasking.CommandCenter#COMMANDCENTER
  function FSM_PROCESS:GetCommandCenter()

    return self:GetTask():GetMission():GetCommandCenter()
  end

  -- TODO: Need to check and fix that an FSM_PROCESS is only for a UNIT. Not for a GROUP.  

  --- Send a message of the @{Tasking.Task} to the Group of the Unit.
  -- @param #FSM_PROCESS self
  function FSM_PROCESS:Message( Message )
    self:F( { Message = Message } )

    local CC = self:GetCommandCenter()
    local TaskGroup = self.Controllable:GetGroup()

    local PlayerName = self.Controllable:GetPlayerName() -- Only for a unit
    PlayerName = PlayerName and " (" .. PlayerName .. ")" or "" -- If PlayerName is nil, then keep it nil, otherwise add brackets.
    local Callsign = self.Controllable:GetCallsign()
    local Prefix = Callsign and " @ " .. Callsign .. PlayerName or ""

    Message = Prefix .. ": " .. Message
    CC:MessageToGroup( Message, TaskGroup )
  end

  --- Assign the process to a @{Wrapper.Unit} and activate the process.
  -- @param #FSM_PROCESS self
  -- @param Tasking.Task#TASK Task
  -- @param Wrapper.Unit#UNIT ProcessUnit
  -- @return #FSM_PROCESS self
  function FSM_PROCESS:Assign( ProcessUnit, Task )
    -- self:T( { Task:GetName(), ProcessUnit:GetName() } )

    self:SetControllable( ProcessUnit )
    self:SetTask( Task )

    -- self.ProcessGroup = ProcessUnit:GetGroup()

    return self
  end

  --  function FSM_PROCESS:onenterAssigned( ProcessUnit, Task, From, Event, To )
  --  
  --    if From( "Planned" ) then
  --      self:T( "*** FSM ***    Assign *** " .. Task:GetName() .. "/" .. ProcessUnit:GetName() .. " *** " .. From .. " --> " .. Event .. " --> " .. To )
  --      self.Task:Assign()
  --    end
  --  end

  function FSM_PROCESS:onenterFailed( ProcessUnit, Task, From, Event, To )
    self:T( "*** FSM ***    Failed *** " .. Task:GetName() .. "/" .. ProcessUnit:GetName() .. " *** " .. From .. " --> " .. Event .. " --> " .. To )

    self.Task:Fail()
  end

  --- StateMachine callback function for a FSM_PROCESS
  -- @param #FSM_PROCESS self
  -- @param Wrapper.Controllable#CONTROLLABLE ProcessUnit
  -- @param #string Event
  -- @param #string From
  -- @param #string To
  function FSM_PROCESS:onstatechange( ProcessUnit, Task, From, Event, To )

    if From ~= To then
      self:T( "*** FSM ***    Change *** " .. Task:GetName() .. "/" .. ProcessUnit:GetName() .. " *** " .. From .. " --> " .. Event .. " --> " .. To )
    end

    --    if self:IsTrace() then
    --      MESSAGE:New( "@ Process " .. self:GetClassNameAndID() .. " : " .. Event .. " changed to state " .. To, 2 ):ToAll()
    --      self:F2( { Scores = self._Scores, To = To } )
    --    end

    -- TODO: This needs to be reworked with a callback functions allocated within Task, and set within the mission script from the Task Objects...
    if self._Scores[To] then

      local Task = self.Task
      local Scoring = Task:GetScoring()
      if Scoring then
        Scoring:_AddMissionTaskScore( Task.Mission, ProcessUnit, self._Scores[To].ScoreText, self._Scores[To].Score )
      end
    end
  end

end

do -- FSM_TASK

  --- FSM_TASK class
  -- @type FSM_TASK
  -- @field Tasking.Task#TASK Task
  -- @extends #FSM

  --- Models Finite State Machines for @{Tasking.Task}s.
  --
  -- ===
  --
  -- @field #FSM_TASK FSM_TASK
  --
  FSM_TASK = {
    ClassName = "FSM_TASK",
  }

  --- Creates a new FSM_TASK object.
  -- @param #FSM_TASK self
  -- @param #string TaskName The name of the task.
  -- @return #FSM_TASK
  function FSM_TASK:New( TaskName )

    local self = BASE:Inherit( self, FSM_CONTROLLABLE:New() ) -- Core.Fsm#FSM_TASK

    self["onstatechange"] = self.OnStateChange
    self.TaskName = TaskName

    return self
  end

  function FSM_TASK:_call_handler( step, trigger, params, EventName )
    local handler = step .. trigger

    local ErrorHandler = function( errmsg )

      env.info( "Error in SCHEDULER function:" .. errmsg )
      if BASE.Debug ~= nil then
        env.info( BASE.Debug.traceback() )
      end

      return errmsg
    end

    if self[handler] then
      self:T( "*** FSM ***    " .. step .. " *** " .. params[1] .. " --> " .. params[2] .. " --> " .. params[3] .. " *** Task: " .. self.TaskName )
      self._EventSchedules[EventName] = nil
      -- return self[handler]( self, unpack( params ) )
      local Result, Value = xpcall( function()
        return self[handler]( self, unpack( params ) )
      end, ErrorHandler )
      return Value
    end
  end

end -- FSM_TASK

do -- FSM_SET

  --- FSM_SET class
  -- @type FSM_SET
  -- @field Core.Set#SET_BASE Set
  -- @extends Core.Fsm#FSM

  --- FSM_SET class models Finite State Machines for @{Core.Set}s. Note that these FSMs control multiple objects!!! So State concerns here
  -- for multiple objects or the position of the state machine in the process.
  --
  -- ===
  --
  -- @field #FSM_SET FSM_SET
  FSM_SET = {
    ClassName = "FSM_SET",
  }

  --- Creates a new FSM_SET object.
  -- @param #FSM_SET self
  -- @param #table FSMT Finite State Machine Table
  -- @param Set_SET_BASE FSMSet (optional) The Set object that the FSM_SET governs.
  -- @return #FSM_SET
  function FSM_SET:New( FSMSet )

    -- Inherits from BASE
    self = BASE:Inherit( self, FSM:New() ) -- Core.Fsm#FSM_SET

    if FSMSet then
      self:Set( FSMSet )
    end

    return self
  end

  --- Sets the SET_BASE object that the FSM_SET governs.
  -- @param #FSM_SET self
  -- @param Core.Set#SET_BASE FSMSet
  -- @return #FSM_SET
  function FSM_SET:Set( FSMSet )
    self:F( FSMSet )
    self.Set = FSMSet
  end

  --- Gets the SET_BASE object that the FSM_SET governs.
  -- @param #FSM_SET self
  -- @return Core.Set#SET_BASE
  function FSM_SET:Get()
    return self.Set
  end

  function FSM_SET:_call_handler( step, trigger, params, EventName )
    local handler = step .. trigger
    if self[handler] then
      self:T( "*** FSM ***    " .. step .. " *** " .. params[1] .. " --> " .. params[2] .. " --> " .. params[3] )
      self._EventSchedules[EventName] = nil
      return self[handler]( self, self.Set, unpack( params ) )
    end
  end

end -- FSM_SET
<|MERGE_RESOLUTION|>--- conflicted
+++ resolved
@@ -71,12 +71,8 @@
 -- @image Core_Finite_State_Machine.JPG
 
 do -- FSM
-<<<<<<< HEAD
   
   ---
-=======
-
->>>>>>> 35852085
   -- @type FSM
   -- @field #string ClassName Name of the class.
   -- @field Core.Scheduler#SCHEDULER CallScheduler Call scheduler.
@@ -941,12 +937,8 @@
 end
 
 do -- FSM_CONTROLLABLE
-<<<<<<< HEAD
-
-=======
   
   ---
->>>>>>> 35852085
   -- @type FSM_CONTROLLABLE
   -- @field Wrapper.Controllable#CONTROLLABLE Controllable
   -- @extends Core.Fsm#FSM
