--- **Core** - Models DCS event dispatching using a publish-subscribe model.
--
-- ===
--
-- ## Features:
--
--   * Capture DCS events and dispatch them to the subscribed objects.
--   * Generate DCS events to the subscribed objects from within the code.
--
-- ===
--
-- # Event Handling Overview
--
-- ![Objects](..\Presentations\EVENT\Dia2.JPG)
--
-- Within a running mission, various DCS events occur. Units are dynamically created, crash, die, shoot stuff, get hit etc.
-- This module provides a mechanism to dispatch those events occuring within your running mission, to the different objects orchestrating your mission.
--
-- ![Objects](..\Presentations\EVENT\Dia3.JPG)
--
-- Objects can subscribe to different events. The Event dispatcher will publish the received DCS events to the subscribed MOOSE objects, in a specified order.
-- In this way, the subscribed MOOSE objects are kept in sync with your evolving running mission.
--
-- ## 1. Event Dispatching
--
-- ![Objects](..\Presentations\EVENT\Dia4.JPG)
--
-- The _EVENTDISPATCHER object is automatically created within MOOSE,
-- and handles the dispatching of DCS Events occurring
-- in the simulator to the subscribed objects
-- in the correct processing order.
--
-- ![Objects](..\Presentations\EVENT\Dia5.JPG)
--
-- There are 5 levels of kind of objects that the _EVENTDISPATCHER services:
--
--  * _DATABASE object: The core of the MOOSE objects. Any object that is created, deleted or updated, is done in this database.
--  * SET_ derived classes: Subsets of the _DATABASE object. These subsets are updated by the _EVENTDISPATCHER as the second priority.
--  * UNIT objects: UNIT objects can subscribe to DCS events. Each DCS event will be directly published to teh subscribed UNIT object.
--  * GROUP objects: GROUP objects can subscribe to DCS events. Each DCS event will be directly published to the subscribed GROUP object.
--  * Any other object: Various other objects can subscribe to DCS events. Each DCS event triggered will be published to each subscribed object.
--
-- ![Objects](..\Presentations\EVENT\Dia6.JPG)
--
-- For most DCS events, the above order of updating will be followed.
--
-- ![Objects](..\Presentations\EVENT\Dia7.JPG)
--
-- But for some DCS events, the publishing order is reversed. This is due to the fact that objects need to be **erased** instead of added.
--
-- # 2. Event Handling
--
-- ![Objects](..\Presentations\EVENT\Dia8.JPG)
--
-- The actual event subscribing and handling is not facilitated through the _EVENTDISPATCHER, but it is done through the @{BASE} class, @{UNIT} class and @{GROUP} class.
-- The _EVENTDISPATCHER is a component that is quietly working in the background of MOOSE.
--
-- ![Objects](..\Presentations\EVENT\Dia9.JPG)
--
-- The BASE class provides methods to catch DCS Events. These are events that are triggered from within the DCS simulator,
-- and handled through lua scripting. MOOSE provides an encapsulation to handle these events more efficiently.
--
-- ## 2.1. Subscribe to / Unsubscribe from DCS Events.
--
-- At first, the mission designer will need to **Subscribe** to a specific DCS event for the class.
-- So, when the DCS event occurs, the class will be notified of that event.
-- There are two functions which you use to subscribe to or unsubscribe from an event.
--
--   * @{Core.Base#BASE.HandleEvent}(): Subscribe to a DCS Event.
--   * @{Core.Base#BASE.UnHandleEvent}(): Unsubscribe from a DCS Event.
--
-- Note that for a UNIT, the event will be handled **for that UNIT only**!
-- Note that for a GROUP, the event will be handled **for all the UNITs in that GROUP only**!
--
-- For all objects of other classes, the subscribed events will be handled for **all UNITs within the Mission**!
-- So if a UNIT within the mission has the subscribed event for that object,
-- then the object event handler will receive the event for that UNIT!
--
-- ## 2.2 Event Handling of DCS Events
--
-- Once the class is subscribed to the event, an **Event Handling** method on the object or class needs to be written that will be called
-- when the DCS event occurs. The Event Handling method receives an @{Core.Event#EVENTDATA} structure, which contains a lot of information
-- about the event that occurred.
--
-- Find below an example of the prototype how to write an event handling function for two units:
--
--      local Tank1 = UNIT:FindByName( "Tank A" )
--      local Tank2 = UNIT:FindByName( "Tank B" )
--
--      -- Here we subscribe to the Dead events. So, if one of these tanks dies, the Tank1 or Tank2 objects will be notified.
--      Tank1:HandleEvent( EVENTS.Dead )
--      Tank2:HandleEvent( EVENTS.Dead )
--
--      --- This function is an Event Handling function that will be called when Tank1 is Dead.
--      -- @param Wrapper.Unit#UNIT self
--      -- @param Core.Event#EVENTDATA EventData
--      function Tank1:OnEventDead( EventData )
--
--        self:SmokeGreen()
--      end
--
--      --- This function is an Event Handling function that will be called when Tank2 is Dead.
--      -- @param Wrapper.Unit#UNIT self
--      -- @param Core.Event#EVENTDATA EventData
--      function Tank2:OnEventDead( EventData )
--
--        self:SmokeBlue()
--      end
--
-- ## 2.3 Event Handling methods that are automatically called upon subscribed DCS events.
--
-- ![Objects](..\Presentations\EVENT\Dia10.JPG)
--
-- The following list outlines which EVENTS item in the structure corresponds to which Event Handling method.
-- Always ensure that your event handling methods align with the events being subscribed to, or nothing will be executed.
--
-- # 3. EVENTS type
--
-- The EVENTS structure contains names for all the different DCS events that objects can subscribe to using the
-- @{Core.Base#BASE.HandleEvent}() method.
--
-- # 4. EVENTDATA type
--
-- The @{Core.Event#EVENTDATA} structure contains all the fields that are populated with event information before
-- an Event Handler method is being called by the event dispatcher.
-- The Event Handler received the EVENTDATA object as a parameter, and can be used to investigate further the different events.
-- There are basically 4 main categories of information stored in the EVENTDATA structure:
--
--    * Initiator Unit data: Several fields documenting the initiator unit related to the event.
--    * Target Unit data: Several fields documenting the target unit related to the event.
--    * Weapon data: Certain events populate weapon information.
--    * Place data: Certain events populate place information.
--
--      --- This function is an Event Handling function that will be called when Tank1 is Dead.
--      -- EventData is an EVENTDATA structure.
--      -- We use the EventData.IniUnit to smoke the tank Green.
--      -- @param Wrapper.Unit#UNIT self
--      -- @param Core.Event#EVENTDATA EventData
--      function Tank1:OnEventDead( EventData )
--
--        EventData.IniUnit:SmokeGreen()
--      end
--
--
-- Find below an overview which events populate which information categories:
--
-- ![Objects](..\Presentations\EVENT\Dia14.JPG)
--
-- **IMPORTANT NOTE:** Some events can involve not just UNIT objects, but also STATIC objects!!!
-- In that case the initiator or target unit fields will refer to a STATIC object!
-- In case a STATIC object is involved, the documentation indicates which fields will and won't not be populated.
-- The fields **IniObjectCategory** and **TgtObjectCategory** contain the indicator which **kind of object is involved** in the event.
-- You can use the enumerator **Object.Category.UNIT** and **Object.Category.STATIC** to check on IniObjectCategory and TgtObjectCategory.
-- Example code snippet:
--
--      if Event.IniObjectCategory == Object.Category.UNIT then
--       ...
--      end
--      if Event.IniObjectCategory == Object.Category.STATIC then
--       ...
--      end
--
-- When a static object is involved in the event, the Group and Player fields won't be populated.
--
-- ===
--
-- ### Author: **FlightControl**
-- ### Contributions:
--
-- ===
--
-- @module Core.Event
-- @image Core_Event.JPG


--- @type EVENT
-- @field #EVENT.Events Events
-- @extends Core.Base#BASE

--- The EVENT class
-- @field #EVENT
EVENT = {
  ClassName = "EVENT",
  ClassID = 0,
  MissionEnd = false,
}

world.event.S_EVENT_NEW_CARGO = world.event.S_EVENT_MAX + 1000
world.event.S_EVENT_DELETE_CARGO = world.event.S_EVENT_MAX + 1001
world.event.S_EVENT_NEW_ZONE = world.event.S_EVENT_MAX + 1002
world.event.S_EVENT_DELETE_ZONE = world.event.S_EVENT_MAX + 1003
world.event.S_EVENT_NEW_ZONE_GOAL = world.event.S_EVENT_MAX + 1004
world.event.S_EVENT_DELETE_ZONE_GOAL = world.event.S_EVENT_MAX + 1005
world.event.S_EVENT_REMOVE_UNIT = world.event.S_EVENT_MAX + 1006
world.event.S_EVENT_PLAYER_ENTER_AIRCRAFT = world.event.S_EVENT_MAX + 1007


--- The different types of events supported by MOOSE.
-- Use this structure to subscribe to events using the @{Core.Base#BASE.HandleEvent}() method.
-- @type EVENTS
EVENTS = {
  Shot =              world.event.S_EVENT_SHOT,
  Hit =               world.event.S_EVENT_HIT,
  Takeoff =           world.event.S_EVENT_TAKEOFF,
  Land =              world.event.S_EVENT_LAND,
  Crash =             world.event.S_EVENT_CRASH,
  Ejection =          world.event.S_EVENT_EJECTION,
  Refueling =         world.event.S_EVENT_REFUELING,
  Dead =              world.event.S_EVENT_DEAD,
  PilotDead =         world.event.S_EVENT_PILOT_DEAD,
  BaseCaptured =      world.event.S_EVENT_BASE_CAPTURED,
  MissionStart =      world.event.S_EVENT_MISSION_START,
  MissionEnd =        world.event.S_EVENT_MISSION_END,
  TookControl =       world.event.S_EVENT_TOOK_CONTROL,
  RefuelingStop =     world.event.S_EVENT_REFUELING_STOP,
  Birth =             world.event.S_EVENT_BIRTH,
  HumanFailure =      world.event.S_EVENT_HUMAN_FAILURE,
  EngineStartup =     world.event.S_EVENT_ENGINE_STARTUP,
  EngineShutdown =    world.event.S_EVENT_ENGINE_SHUTDOWN,
  PlayerEnterUnit =   world.event.S_EVENT_PLAYER_ENTER_UNIT,
  PlayerLeaveUnit =   world.event.S_EVENT_PLAYER_LEAVE_UNIT,
  PlayerComment =     world.event.S_EVENT_PLAYER_COMMENT,
  ShootingStart =     world.event.S_EVENT_SHOOTING_START,
  ShootingEnd =       world.event.S_EVENT_SHOOTING_END,
  -- Added with DCS 2.5.1
  MarkAdded =         world.event.S_EVENT_MARK_ADDED,
  MarkChange =        world.event.S_EVENT_MARK_CHANGE,
  MarkRemoved =       world.event.S_EVENT_MARK_REMOVED,
  -- Moose Events
  NewCargo =          world.event.S_EVENT_NEW_CARGO,
  DeleteCargo =       world.event.S_EVENT_DELETE_CARGO,
  NewZone =           world.event.S_EVENT_NEW_ZONE,
  DeleteZone =        world.event.S_EVENT_DELETE_ZONE,
  NewZoneGoal =       world.event.S_EVENT_NEW_ZONE_GOAL,
  DeleteZoneGoal =    world.event.S_EVENT_DELETE_ZONE_GOAL,
  RemoveUnit =        world.event.S_EVENT_REMOVE_UNIT,
  PlayerEnterAircraft = world.event.S_EVENT_PLAYER_ENTER_AIRCRAFT,
  -- Added with DCS 2.5.6
  DetailedFailure           = world.event.S_EVENT_DETAILED_FAILURE or -1,  --We set this to -1 for backward compatibility to DCS 2.5.5 and earlier
  Kill                      = world.event.S_EVENT_KILL or -1,
  Score                     = world.event.S_EVENT_SCORE or -1,
  UnitLost                  = world.event.S_EVENT_UNIT_LOST or -1,
  LandingAfterEjection      = world.event.S_EVENT_LANDING_AFTER_EJECTION or -1,
  -- Added with DCS 2.7.0
  ParatrooperLanding        = world.event.S_EVENT_PARATROOPER_LENDING or -1,
  DiscardChairAfterEjection = world.event.S_EVENT_DISCARD_CHAIR_AFTER_EJECTION or -1,
  WeaponAdd                 = world.event.S_EVENT_WEAPON_ADD or -1,
  TriggerZone               = world.event.S_EVENT_TRIGGER_ZONE or -1,
  LandingQualityMark        = world.event.S_EVENT_LANDING_QUALITY_MARK or -1,
  BDA                       = world.event.S_EVENT_BDA or -1,
}

--- The Event structure
-- Note that at the beginning of each field description, there is an indication which field will be populated depending on the object type involved in the Event:
--
--   * A (Object.Category.)UNIT : A UNIT object type is involved in the Event.
--   * A (Object.Category.)STATIC : A STATIC object type is involved in the Event.
--
-- @type EVENTDATA
-- @field #number id The identifier of the event.
--
-- @field DCS#Unit initiator (UNIT/STATIC/SCENERY) The initiating @{DCS#Unit} or @{DCS#StaticObject}.
-- @field DCS#Object.Category IniObjectCategory (UNIT/STATIC/SCENERY) The initiator object category ( Object.Category.UNIT or Object.Category.STATIC ).
-- @field DCS#Unit IniDCSUnit (UNIT/STATIC) The initiating @{DCS#Unit} or @{DCS#StaticObject}.
-- @field #string IniDCSUnitName (UNIT/STATIC) The initiating Unit name.
-- @field Wrapper.Unit#UNIT IniUnit (UNIT/STATIC) The initiating MOOSE wrapper @{Wrapper.Unit#UNIT} of the initiator Unit object.
-- @field #string IniUnitName (UNIT/STATIC) The initiating UNIT name (same as IniDCSUnitName).
-- @field DCS#Group IniDCSGroup (UNIT) The initiating {DCSGroup#Group}.
-- @field #string IniDCSGroupName (UNIT) The initiating Group name.
-- @field Wrapper.Group#GROUP IniGroup (UNIT) The initiating MOOSE wrapper @{Wrapper.Group#GROUP} of the initiator Group object.
-- @field #string IniGroupName UNIT) The initiating GROUP name (same as IniDCSGroupName).
-- @field #string IniPlayerName (UNIT) The name of the initiating player in case the Unit is a client or player slot.
-- @field DCS#coalition.side IniCoalition (UNIT) The coalition of the initiator.
-- @field DCS#Unit.Category IniCategory (UNIT) The category of the initiator.
-- @field #string IniTypeName (UNIT) The type name of the initiator.
--
-- @field DCS#Unit target (UNIT/STATIC) The target @{DCS#Unit} or @{DCS#StaticObject}.
-- @field DCS#Object.Category TgtObjectCategory (UNIT/STATIC) The target object category ( Object.Category.UNIT or Object.Category.STATIC ).
-- @field DCS#Unit TgtDCSUnit (UNIT/STATIC) The target @{DCS#Unit} or @{DCS#StaticObject}.
-- @field #string TgtDCSUnitName (UNIT/STATIC) The target Unit name.
-- @field Wrapper.Unit#UNIT TgtUnit (UNIT/STATIC) The target MOOSE wrapper @{Wrapper.Unit#UNIT} of the target Unit object.
-- @field #string TgtUnitName (UNIT/STATIC) The target UNIT name (same as TgtDCSUnitName).
-- @field DCS#Group TgtDCSGroup (UNIT) The target {DCSGroup#Group}.
-- @field #string TgtDCSGroupName (UNIT) The target Group name.
-- @field Wrapper.Group#GROUP TgtGroup (UNIT) The target MOOSE wrapper @{Wrapper.Group#GROUP} of the target Group object.
-- @field #string TgtGroupName (UNIT) The target GROUP name (same as TgtDCSGroupName).
-- @field #string TgtPlayerName (UNIT) The name of the target player in case the Unit is a client or player slot.
-- @field DCS#coalition.side TgtCoalition (UNIT) The coalition of the target.
-- @field DCS#Unit.Category TgtCategory (UNIT) The category of the target.
-- @field #string TgtTypeName (UNIT) The type name of the target.
--
-- @field DCS#Airbase place The @{DCS#Airbase}
-- @field Wrapper.Airbase#AIRBASE Place The MOOSE airbase object.
-- @field #string PlaceName The name of the airbase.
--
-- @field #table weapon The weapon used during the event.
-- @field #table Weapon
-- @field #string WeaponName Name of the weapon.
-- @field DCS#Unit WeaponTgtDCSUnit Target DCS unit of the weapon.
--
-- @field Cargo.Cargo#CARGO Cargo The cargo object.
-- @field #string CargoName The name of the cargo object.
--
-- @field Core.ZONE#ZONE Zone The zone object.
-- @field #string ZoneName The name of the zone.



local _EVENTMETA = {
   [world.event.S_EVENT_SHOT] = {
     Order = 1,
     Side = "I",
     Event = "OnEventShot",
     Text = "S_EVENT_SHOT"
   },
   [world.event.S_EVENT_HIT] = {
     Order = 1,
     Side = "T",
     Event = "OnEventHit",
     Text = "S_EVENT_HIT"
   },
   [world.event.S_EVENT_TAKEOFF] = {
     Order = 1,
     Side = "I",
     Event = "OnEventTakeoff",
     Text = "S_EVENT_TAKEOFF"
   },
   [world.event.S_EVENT_LAND] = {
     Order = 1,
     Side = "I",
     Event = "OnEventLand",
     Text = "S_EVENT_LAND"
   },
   [world.event.S_EVENT_CRASH] = {
     Order = -1,
     Side = "I",
     Event = "OnEventCrash",
     Text = "S_EVENT_CRASH"
   },
   [world.event.S_EVENT_EJECTION] = {
     Order = 1,
     Side = "I",
     Event = "OnEventEjection",
     Text = "S_EVENT_EJECTION"
   },
   [world.event.S_EVENT_REFUELING] = {
     Order = 1,
     Side = "I",
     Event = "OnEventRefueling",
     Text = "S_EVENT_REFUELING"
   },
   [world.event.S_EVENT_DEAD] = {
     Order = -1,
     Side = "I",
     Event = "OnEventDead",
     Text = "S_EVENT_DEAD"
   },
   [world.event.S_EVENT_PILOT_DEAD] = {
     Order = 1,
     Side = "I",
     Event = "OnEventPilotDead",
     Text = "S_EVENT_PILOT_DEAD"
   },
   [world.event.S_EVENT_BASE_CAPTURED] = {
     Order = 1,
     Side = "I",
     Event = "OnEventBaseCaptured",
     Text = "S_EVENT_BASE_CAPTURED"
   },
   [world.event.S_EVENT_MISSION_START] = {
     Order = 1,
     Side = "N",
     Event = "OnEventMissionStart",
     Text = "S_EVENT_MISSION_START"
   },
   [world.event.S_EVENT_MISSION_END] = {
     Order = 1,
     Side = "N",
     Event = "OnEventMissionEnd",
     Text = "S_EVENT_MISSION_END"
   },
   [world.event.S_EVENT_TOOK_CONTROL] = {
     Order = 1,
     Side = "N",
     Event = "OnEventTookControl",
     Text = "S_EVENT_TOOK_CONTROL"
   },
   [world.event.S_EVENT_REFUELING_STOP] = {
     Order = 1,
     Side = "I",
     Event = "OnEventRefuelingStop",
     Text = "S_EVENT_REFUELING_STOP"
   },
   [world.event.S_EVENT_BIRTH] = {
     Order = 1,
     Side = "I",
     Event = "OnEventBirth",
     Text = "S_EVENT_BIRTH"
   },
   [world.event.S_EVENT_HUMAN_FAILURE] = {
     Order = 1,
     Side = "I",
     Event = "OnEventHumanFailure",
     Text = "S_EVENT_HUMAN_FAILURE"
   },
   [world.event.S_EVENT_ENGINE_STARTUP] = {
     Order = 1,
     Side = "I",
     Event = "OnEventEngineStartup",
     Text = "S_EVENT_ENGINE_STARTUP"
   },
   [world.event.S_EVENT_ENGINE_SHUTDOWN] = {
     Order = 1,
     Side = "I",
     Event = "OnEventEngineShutdown",
     Text = "S_EVENT_ENGINE_SHUTDOWN"
   },
   [world.event.S_EVENT_PLAYER_ENTER_UNIT] = {
     Order = 1,
     Side = "I",
     Event = "OnEventPlayerEnterUnit",
     Text = "S_EVENT_PLAYER_ENTER_UNIT"
   },
   [world.event.S_EVENT_PLAYER_LEAVE_UNIT] = {
     Order = -1,
     Side = "I",
     Event = "OnEventPlayerLeaveUnit",
     Text = "S_EVENT_PLAYER_LEAVE_UNIT"
   },
   [world.event.S_EVENT_PLAYER_COMMENT] = {
     Order = 1,
     Side = "I",
     Event = "OnEventPlayerComment",
     Text = "S_EVENT_PLAYER_COMMENT"
   },
   [world.event.S_EVENT_SHOOTING_START] = {
     Order = 1,
     Side = "I",
     Event = "OnEventShootingStart",
     Text = "S_EVENT_SHOOTING_START"
   },
   [world.event.S_EVENT_SHOOTING_END] = {
     Order = 1,
     Side = "I",
     Event = "OnEventShootingEnd",
     Text = "S_EVENT_SHOOTING_END"
   },
   [world.event.S_EVENT_MARK_ADDED] = {
     Order = 1,
     Side = "I",
     Event = "OnEventMarkAdded",
     Text = "S_EVENT_MARK_ADDED"
   },
   [world.event.S_EVENT_MARK_CHANGE] = {
     Order = 1,
     Side = "I",
     Event = "OnEventMarkChange",
     Text = "S_EVENT_MARK_CHANGE"
   },
   [world.event.S_EVENT_MARK_REMOVED] = {
     Order = 1,
     Side = "I",
     Event = "OnEventMarkRemoved",
     Text = "S_EVENT_MARK_REMOVED"
   },
   [EVENTS.NewCargo] = {
     Order = 1,
     Event = "OnEventNewCargo",
     Text = "S_EVENT_NEW_CARGO"
   },
   [EVENTS.DeleteCargo] = {
     Order = 1,
     Event = "OnEventDeleteCargo",
     Text = "S_EVENT_DELETE_CARGO"
   },
   [EVENTS.NewZone] = {
     Order = 1,
     Event = "OnEventNewZone",
     Text = "S_EVENT_NEW_ZONE"
   },
   [EVENTS.DeleteZone] = {
     Order = 1,
     Event = "OnEventDeleteZone",
     Text = "S_EVENT_DELETE_ZONE"
   },
   [EVENTS.NewZoneGoal] = {
     Order = 1,
     Event = "OnEventNewZoneGoal",
     Text = "S_EVENT_NEW_ZONE_GOAL"
   },
   [EVENTS.DeleteZoneGoal] = {
     Order = 1,
     Event = "OnEventDeleteZoneGoal",
     Text = "S_EVENT_DELETE_ZONE_GOAL"
   },
   [EVENTS.RemoveUnit] = {
     Order = -1,
     Event = "OnEventRemoveUnit",
     Text = "S_EVENT_REMOVE_UNIT"
   },
   [EVENTS.PlayerEnterAircraft] = {
     Order = 1,
     Event = "OnEventPlayerEnterAircraft",
     Text = "S_EVENT_PLAYER_ENTER_AIRCRAFT"
   },
   -- Added with DCS 2.5.6
   [EVENTS.DetailedFailure] = {
     Order = 1,
     Event = "OnEventDetailedFailure",
     Text = "S_EVENT_DETAILED_FAILURE"
   },
   [EVENTS.Kill] = {
     Order = 1,
     Event = "OnEventKill",
     Text = "S_EVENT_KILL"
   },
   [EVENTS.Score] = {
     Order = 1,
     Event = "OnEventScore",
     Text = "S_EVENT_SCORE"
   },
   [EVENTS.UnitLost] = {
     Order = 1,
     Event = "OnEventUnitLost",
     Text = "S_EVENT_UNIT_LOST"
   },
   [EVENTS.LandingAfterEjection] = {
     Order = 1,
     Event = "OnEventLandingAfterEjection",
     Text = "S_EVENT_LANDING_AFTER_EJECTION"
   },
   -- Added with DCS 2.7.0
   [EVENTS.ParatrooperLanding] = {
     Order = 1,
     Event = "OnEventParatrooperLanding",
     Text = "S_EVENT_PARATROOPER_LENDING"
   },
   [EVENTS.DiscardChairAfterEjection] = {
     Order = 1,
     Event = "OnEventDiscardChairAfterEjection",
     Text = "S_EVENT_DISCARD_CHAIR_AFTER_EJECTION"
   },
   [EVENTS.WeaponAdd] = {
     Order = 1,
     Event = "OnEventWeaponAdd",
     Text = "S_EVENT_WEAPON_ADD"
   },
   [EVENTS.TriggerZone] = {
     Order = 1,
     Event = "OnEventTriggerZone",
     Text = "S_EVENT_TRIGGER_ZONE"
   },
   [EVENTS.LandingQualityMark] = {
     Order = 1,
     Event = "OnEventLandingQualityMark",
     Text = "S_EVENT_LANDING_QUALITYMARK"
   },
   [EVENTS.BDA] = {
     Order = 1,
     Event = "OnEventBDA",
     Text = "S_EVENT_BDA"
   },
}


--- The Events structure
-- @type EVENT.Events
-- @field #number IniUnit

--- Create new event handler.
-- @param #EVENT self
-- @return #EVENT self
function EVENT:New()

  -- Inherit base.
  local self = BASE:Inherit( self, BASE:New() )

  -- Add world event handler.
  self.EventHandler = world.addEventHandler(self)

  return self
end


--- Initializes the Events structure for the event.
-- @param #EVENT self
-- @param DCS#world.event EventID Event ID.
-- @param Core.Base#BASE EventClass The class object for which events are handled.
-- @return #EVENT.Events
function EVENT:Init( EventID, EventClass )
  self:F3( { _EVENTMETA[EventID].Text, EventClass } )

  if not self.Events[EventID] then
    -- Create a WEAK table to ensure that the garbage collector is cleaning the event links when the object usage is cleaned.
    self.Events[EventID] = {}
  end

  -- Each event has a subtable of EventClasses, ordered by EventPriority.
  local EventPriority = EventClass:GetEventPriority()

  if not self.Events[EventID][EventPriority] then
    self.Events[EventID][EventPriority] = setmetatable( {}, { __mode = "k" } )
  end

  if not self.Events[EventID][EventPriority][EventClass] then
     self.Events[EventID][EventPriority][EventClass] = {}
  end

  return self.Events[EventID][EventPriority][EventClass]
end

--- Removes a subscription
-- @param #EVENT self
-- @param Core.Base#BASE EventClass The self instance of the class for which the event is.
-- @param DCS#world.event EventID Event ID.
-- @return #EVENT self
function EVENT:RemoveEvent( EventClass, EventID  )

  -- Debug info.
  self:F2( { "Removing subscription for class: ", EventClass:GetClassNameAndID() } )

  -- Get event prio.
  local EventPriority = EventClass:GetEventPriority()

  -- Events.
  self.Events = self.Events or {}
  self.Events[EventID] = self.Events[EventID] or {}
  self.Events[EventID][EventPriority] = self.Events[EventID][EventPriority] or {}

  -- Remove
  self.Events[EventID][EventPriority][EventClass] = nil

  return self
end

--- Resets subscriptions.
-- @param #EVENT self
-- @param Core.Base#BASE EventClass The self instance of the class for which the event is.
-- @param DCS#world.event EventID Event ID.
-- @return #EVENT.Events
function EVENT:Reset( EventObject ) --R2.1

  self:F( { "Resetting subscriptions for class: ", EventObject:GetClassNameAndID() } )

  local EventPriority = EventObject:GetEventPriority()

  for EventID, EventData in pairs( self.Events ) do
    if self.EventsDead then
      if self.EventsDead[EventID] then
        if self.EventsDead[EventID][EventPriority] then
          if self.EventsDead[EventID][EventPriority][EventObject] then
            self.Events[EventID][EventPriority][EventObject] = self.EventsDead[EventID][EventPriority][EventObject]
          end
        end
      end
    end
  end
end


--- Clears all event subscriptions for a @{Core.Base#BASE} derived object.
-- @param #EVENT self
-- @param Core.Base#BASE EventClass The self class object for which the events are removed.
-- @return #EVENT self
function EVENT:RemoveAll(EventClass)

  local EventClassName = EventClass:GetClassNameAndID()

  -- Get Event prio.
  local EventPriority = EventClass:GetEventPriority()

  for EventID, EventData in pairs( self.Events ) do
    self.Events[EventID][EventPriority][EventClass] = nil
  end

  return self
end



--- Create an OnDead event handler for a group
-- @param #EVENT self
-- @param #table EventTemplate
-- @param #function EventFunction The function to be called when the event occurs for the unit.
-- @param EventClass The instance of the class for which the event is.
-- @param #function OnEventFunction
-- @return #EVENT self
function EVENT:OnEventForTemplate( EventTemplate, EventFunction, EventClass, EventID )
  self:F2( EventTemplate.name )

  for EventUnitID, EventUnit in pairs( EventTemplate.units ) do
    self:OnEventForUnit( EventUnit.name, EventFunction, EventClass, EventID )
  end
  return self
end

--- Set a new listener for an `S_EVENT_X` event independent from a unit or a weapon.
-- @param #EVENT self
-- @param #function EventFunction The function to be called when the event occurs for the unit.
-- @param Core.Base#BASE EventClass The self instance of the class for which the event is captured. When the event happens, the event process will be called in this class provided.
-- @param EventID
-- @return #EVENT
function EVENT:OnEventGeneric( EventFunction, EventClass, EventID )
  self:F2( { EventID, EventClass, EventFunction } )

  local EventData = self:Init( EventID, EventClass )
  EventData.EventFunction = EventFunction

  return self
end


--- Set a new listener for an `S_EVENT_X` event for a UNIT.
-- @param #EVENT self
-- @param #string UnitName The name of the UNIT.
-- @param #function EventFunction The function to be called when the event occurs for the GROUP.
-- @param Core.Base#BASE EventClass The self instance of the class for which the event is.
-- @param EventID
-- @return #EVENT self
function EVENT:OnEventForUnit( UnitName, EventFunction, EventClass, EventID )
  self:F2( UnitName )

  local EventData = self:Init( EventID, EventClass )
  EventData.EventUnit = true
  EventData.EventFunction = EventFunction
  return self
end

--- Set a new listener for an S_EVENT_X event for a GROUP.
-- @param #EVENT self
-- @param #string GroupName The name of the GROUP.
-- @param #function EventFunction The function to be called when the event occurs for the GROUP.
-- @param Core.Base#BASE EventClass The self instance of the class for which the event is.
-- @param #number EventID Event ID.
-- @param ... Optional arguments passed to the event function.
-- @return #EVENT self
function EVENT:OnEventForGroup( GroupName, EventFunction, EventClass, EventID, ... )

  local Event = self:Init( EventID, EventClass )
  Event.EventGroup = true
  Event.EventFunction = EventFunction
  Event.Params = arg
  return self
end

do -- OnBirth

  --- Create an OnBirth event handler for a group
  -- @param #EVENT self
  -- @param Wrapper.Group#GROUP EventGroup
  -- @param #function EventFunction The function to be called when the event occurs for the unit.
  -- @param EventClass The self instance of the class for which the event is.
  -- @return #EVENT self
  function EVENT:OnBirthForTemplate( EventTemplate, EventFunction, EventClass )
    self:F2( EventTemplate.name )

    self:OnEventForTemplate( EventTemplate, EventFunction, EventClass, EVENTS.Birth )

    return self
  end

end

do -- OnCrash

  --- Create an OnCrash event handler for a group
  -- @param #EVENT self
  -- @param Wrapper.Group#GROUP EventGroup
  -- @param #function EventFunction The function to be called when the event occurs for the unit.
  -- @param EventClass The self instance of the class for which the event is.
  -- @return #EVENT
  function EVENT:OnCrashForTemplate( EventTemplate, EventFunction, EventClass )
    self:F2( EventTemplate.name )

    self:OnEventForTemplate( EventTemplate, EventFunction, EventClass, EVENTS.Crash )

    return self
  end

end

do -- OnDead

  --- Create an OnDead event handler for a group
  -- @param #EVENT self
  -- @param Wrapper.Group#GROUP EventGroup The GROUP object.
  -- @param #function EventFunction The function to be called when the event occurs for the unit.
  -- @param #table EventClass The self instance of the class for which the event is.
  -- @return #EVENT self
  function EVENT:OnDeadForTemplate( EventTemplate, EventFunction, EventClass )
    self:F2( EventTemplate.name )

    self:OnEventForTemplate( EventTemplate, EventFunction, EventClass, EVENTS.Dead )

    return self
  end

end


do -- OnLand

  --- Create an OnLand event handler for a group
  -- @param #EVENT self
  -- @param #table EventTemplate
  -- @param #function EventFunction The function to be called when the event occurs for the unit.
  -- @param #table EventClass The self instance of the class for which the event is.
  -- @return #EVENT self
  function EVENT:OnLandForTemplate( EventTemplate, EventFunction, EventClass )
    self:F2( EventTemplate.name )

    self:OnEventForTemplate( EventTemplate, EventFunction, EventClass, EVENTS.Land )

    return self
  end

end

do -- OnTakeOff

  --- Create an OnTakeOff event handler for a group
  -- @param #EVENT self
  -- @param #table EventTemplate Template table.
  -- @param #function EventFunction The function to be called when the event occurs for the unit.
  -- @param #table EventClass The self instance of the class for which the event is.
  -- @return #EVENT self
  function EVENT:OnTakeOffForTemplate( EventTemplate, EventFunction, EventClass )
    self:F2( EventTemplate.name )

    self:OnEventForTemplate( EventTemplate, EventFunction, EventClass, EVENTS.Takeoff )

    return self
  end

end

do -- OnEngineShutDown

  --- Create an OnDead event handler for a group
  -- @param #EVENT self
  -- @param #table EventTemplate
  -- @param #function EventFunction The function to be called when the event occurs for the unit.
  -- @param EventClass The self instance of the class for which the event is.
  -- @return #EVENT
  function EVENT:OnEngineShutDownForTemplate( EventTemplate, EventFunction, EventClass )
    self:F2( EventTemplate.name )

    self:OnEventForTemplate( EventTemplate, EventFunction, EventClass, EVENTS.EngineShutdown )

    return self
  end

end

do -- Event Creation

  --- Creation of a New Cargo Event.
  -- @param #EVENT self
  -- @param AI.AI_Cargo#AI_CARGO Cargo The Cargo created.
  function EVENT:CreateEventNewCargo( Cargo )
    self:F( { Cargo } )

    local Event = {
      id = EVENTS.NewCargo,
      time = timer.getTime(),
      cargo = Cargo,
      }

    world.onEvent( Event )
  end

  --- Creation of a Cargo Deletion Event.
  -- @param #EVENT self
  -- @param AI.AI_Cargo#AI_CARGO Cargo The Cargo created.
  function EVENT:CreateEventDeleteCargo( Cargo )
    self:F( { Cargo } )

    local Event = {
      id = EVENTS.DeleteCargo,
      time = timer.getTime(),
      cargo = Cargo,
      }

    world.onEvent( Event )
  end

  --- Creation of a New Zone Event.
  -- @param #EVENT self
  -- @param Core.Zone#ZONE_BASE Zone The Zone created.
  function EVENT:CreateEventNewZone( Zone )
    self:F( { Zone } )

    local Event = {
      id = EVENTS.NewZone,
      time = timer.getTime(),
      zone = Zone,
      }

    world.onEvent( Event )
  end

  --- Creation of a Zone Deletion Event.
  -- @param #EVENT self
  -- @param Core.Zone#ZONE_BASE Zone The Zone created.
  function EVENT:CreateEventDeleteZone( Zone )
    self:F( { Zone } )

    local Event = {
      id = EVENTS.DeleteZone,
      time = timer.getTime(),
      zone = Zone,
      }

    world.onEvent( Event )
  end

  --- Creation of a New ZoneGoal Event.
  -- @param #EVENT self
  -- @param Core.Functional#ZONE_GOAL ZoneGoal The ZoneGoal created.
  function EVENT:CreateEventNewZoneGoal( ZoneGoal )
    self:F( { ZoneGoal } )

    local Event = {
      id = EVENTS.NewZoneGoal,
      time = timer.getTime(),
      ZoneGoal = ZoneGoal,
      }

    world.onEvent( Event )
  end


  --- Creation of a ZoneGoal Deletion Event.
  -- @param #EVENT self
  -- @param Core.ZoneGoal#ZONE_GOAL ZoneGoal The ZoneGoal created.
  function EVENT:CreateEventDeleteZoneGoal( ZoneGoal )
    self:F( { ZoneGoal } )

    local Event = {
      id = EVENTS.DeleteZoneGoal,
      time = timer.getTime(),
      ZoneGoal = ZoneGoal,
      }

    world.onEvent( Event )
  end


  --- Creation of a S_EVENT_PLAYER_ENTER_UNIT Event.
  -- @param #EVENT self
  -- @param Wrapper.Unit#UNIT PlayerUnit.
  function EVENT:CreateEventPlayerEnterUnit( PlayerUnit )
    self:F( { PlayerUnit } )

    local Event = {
      id = EVENTS.PlayerEnterUnit,
      time = timer.getTime(),
      initiator = PlayerUnit:GetDCSObject()
      }

    world.onEvent( Event )
  end

  --- Creation of a S_EVENT_PLAYER_ENTER_AIRCRAFT event.
  -- @param #EVENT self
  -- @param Wrapper.Unit#UNIT PlayerUnit The aircraft unit the player entered.
  function EVENT:CreateEventPlayerEnterAircraft( PlayerUnit )
    self:F( { PlayerUnit } )

    local Event = {
      id = EVENTS.PlayerEnterAircraft,
      time = timer.getTime(),
      initiator = PlayerUnit:GetDCSObject()
      }

    world.onEvent( Event )
  end

end

--- Main event function.
-- @param #EVENT self
-- @param #EVENTDATA Event Event data table.
function EVENT:onEvent( Event )

  local ErrorHandler = function( errmsg )

    env.info( "Error in SCHEDULER function:" .. errmsg )
    if BASE.Debug ~= nil then
      env.info( debug.traceback() )
    end

    return errmsg
  end


  -- Get event meta data.
  local EventMeta = _EVENTMETA[Event.id]

  -- Check if this is a known event?
  if EventMeta then

<<<<<<< HEAD
    if self and
       self.Events and
       self.Events[Event.id] and
       self.MissionEnd == false and
       ( Event.initiator ~= nil or ( Event.initiator == nil and Event.id ~= EVENTS.PlayerLeaveUnit ) ) then
=======
    if self and self.Events and self.Events[Event.id] and self.MissionEnd==false and (Event.initiator~=nil or (Event.initiator==nil and Event.id~=EVENTS.PlayerLeaveUnit)) then
>>>>>>> 856c3578

      if Event.id and Event.id == EVENTS.MissionEnd then
        self.MissionEnd = true
      end

      if Event.initiator then

        Event.IniObjectCategory = Event.initiator:getCategory()

        if Event.IniObjectCategory == Object.Category.UNIT then
          Event.IniDCSUnit = Event.initiator
          Event.IniDCSUnitName = Event.IniDCSUnit:getName()
          Event.IniUnitName = Event.IniDCSUnitName
          Event.IniDCSGroup = Event.IniDCSUnit:getGroup()
          Event.IniUnit = UNIT:FindByName( Event.IniDCSUnitName )
          if not Event.IniUnit then
            -- Unit can be a CLIENT. Most likely this will be the case ...
            Event.IniUnit = CLIENT:FindByName( Event.IniDCSUnitName, '', true )
          end
          Event.IniDCSGroupName = ""
          if Event.IniDCSGroup and Event.IniDCSGroup:isExist() then
            Event.IniDCSGroupName = Event.IniDCSGroup:getName()
            Event.IniGroup = GROUP:FindByName( Event.IniDCSGroupName )
            --if Event.IniGroup then
              Event.IniGroupName = Event.IniDCSGroupName
            --end
          end
          Event.IniPlayerName = Event.IniDCSUnit:getPlayerName()
          Event.IniCoalition = Event.IniDCSUnit:getCoalition()
          Event.IniTypeName = Event.IniDCSUnit:getTypeName()
          Event.IniCategory = Event.IniDCSUnit:getDesc().category
        end

        if Event.IniObjectCategory == Object.Category.STATIC then

          if Event.id==31 then

            -- Event.initiator is a Static object representing the pilot. But getName() errors due to DCS bug.
            Event.IniDCSUnit = Event.initiator
            local ID=Event.initiator.id_
            Event.IniDCSUnitName = string.format("Ejected Pilot ID %s", tostring(ID))
            Event.IniUnitName = Event.IniDCSUnitName
            Event.IniCoalition = 0
            Event.IniCategory  = 0
            Event.IniTypeName = "Ejected Pilot"
         elseif Event.id == 33 then -- ejection seat discarded
            Event.IniDCSUnit = Event.initiator
            local ID=Event.initiator.id_
            Event.IniDCSUnitName = string.format("Ejection Seat ID %s", tostring(ID))
            Event.IniUnitName = Event.IniDCSUnitName
            Event.IniCoalition = 0
            Event.IniCategory  = 0
            Event.IniTypeName = "Ejection Seat"
          else
            Event.IniDCSUnit = Event.initiator
            Event.IniDCSUnitName = Event.IniDCSUnit:getName()
            Event.IniUnitName = Event.IniDCSUnitName
            Event.IniUnit = STATIC:FindByName( Event.IniDCSUnitName, false )
            Event.IniCoalition = Event.IniDCSUnit:getCoalition()
            Event.IniCategory = Event.IniDCSUnit:getDesc().category
            Event.IniTypeName = Event.IniDCSUnit:getTypeName()
          end
        end

        if Event.IniObjectCategory == Object.Category.CARGO then
          Event.IniDCSUnit = Event.initiator
          Event.IniDCSUnitName = Event.IniDCSUnit:getName()
          Event.IniUnitName = Event.IniDCSUnitName
          Event.IniUnit = CARGO:FindByName( Event.IniDCSUnitName )
          Event.IniCoalition = Event.IniDCSUnit:getCoalition()
          Event.IniCategory = Event.IniDCSUnit:getDesc().category
          Event.IniTypeName = Event.IniDCSUnit:getTypeName()
        end

        if Event.IniObjectCategory == Object.Category.SCENERY then
          Event.IniDCSUnit = Event.initiator
          Event.IniDCSUnitName = Event.IniDCSUnit:getName()
          Event.IniUnitName = Event.IniDCSUnitName
          Event.IniUnit = SCENERY:Register( Event.IniDCSUnitName, Event.initiator )
          Event.IniCategory = Event.IniDCSUnit:getDesc().category
          Event.IniTypeName = Event.initiator:isExist() and Event.IniDCSUnit:getTypeName() or "SCENERY" -- TODO: Bug fix for 2.1!
        end

        if Event.IniObjectCategory == Object.Category.BASE then
          Event.IniDCSUnit = Event.initiator
          Event.IniDCSUnitName = Event.IniDCSUnit:getName()
          Event.IniUnitName = Event.IniDCSUnitName
          Event.IniUnit = AIRBASE:FindByName(Event.IniDCSUnitName)
          Event.IniCoalition = Event.IniDCSUnit:getCoalition()
          Event.IniCategory = Event.IniDCSUnit:getDesc().category
          Event.IniTypeName = Event.IniDCSUnit:getTypeName()
        end
      end

      if Event.target then

        Event.TgtObjectCategory = Event.target:getCategory()

        if Event.TgtObjectCategory == Object.Category.UNIT then
          Event.TgtDCSUnit = Event.target
          Event.TgtDCSGroup = Event.TgtDCSUnit:getGroup()
          Event.TgtDCSUnitName = Event.TgtDCSUnit:getName()
          Event.TgtUnitName = Event.TgtDCSUnitName
          Event.TgtUnit = UNIT:FindByName( Event.TgtDCSUnitName )
          Event.TgtDCSGroupName = ""
          if Event.TgtDCSGroup and Event.TgtDCSGroup:isExist() then
            Event.TgtDCSGroupName = Event.TgtDCSGroup:getName()
            Event.TgtGroup = GROUP:FindByName( Event.TgtDCSGroupName )
            --if Event.TgtGroup then
              Event.TgtGroupName = Event.TgtDCSGroupName
            --end
          end
          Event.TgtPlayerName = Event.TgtDCSUnit:getPlayerName()
          Event.TgtCoalition = Event.TgtDCSUnit:getCoalition()
          Event.TgtCategory = Event.TgtDCSUnit:getDesc().category
          Event.TgtTypeName = Event.TgtDCSUnit:getTypeName()
        end

<<<<<<< HEAD
        env.info("FF I am here first")
=======
>>>>>>> 856c3578
        if Event.TgtObjectCategory == Object.Category.STATIC then
          -- get base data
          Event.TgtDCSUnit = Event.target
          if Event.target:isExist() and Event.id ~= 33 then -- leave out ejected seat object
            Event.TgtDCSUnitName = Event.TgtDCSUnit:getName()
            Event.TgtUnitName = Event.TgtDCSUnitName
            Event.TgtUnit = STATIC:FindByName( Event.TgtDCSUnitName, false )
            Event.TgtCoalition = Event.TgtDCSUnit:getCoalition()
            Event.TgtCategory = Event.TgtDCSUnit:getDesc().category
            Event.TgtTypeName = Event.TgtDCSUnit:getTypeName()
          else
            Event.TgtDCSUnitName = string.format("No target object for Event ID %s", tostring(Event.id))
            Event.TgtUnitName = Event.TgtDCSUnitName
            Event.TgtUnit = nil
            Event.TgtCoalition = 0
            Event.TgtCategory = 0
            if Event.id == 6 then
              Event.TgtTypeName = "Ejected Pilot"
              Event.TgtDCSUnitName = string.format("Ejected Pilot ID %s", tostring(Event.IniDCSUnitName))
              Event.TgtUnitName = Event.TgtDCSUnitName
            elseif Event.id == 33 then
              Event.TgtTypeName = "Ejection Seat"
              Event.TgtDCSUnitName = string.format("Ejection Seat ID %s", tostring(Event.IniDCSUnitName))
              Event.TgtUnitName = Event.TgtDCSUnitName
            else
              Event.TgtTypeName = "Static"
            end
          end
        end

        if Event.TgtObjectCategory == Object.Category.SCENERY then
          Event.TgtDCSUnit = Event.target
          Event.TgtDCSUnitName = Event.TgtDCSUnit:getName()
          Event.TgtUnitName = Event.TgtDCSUnitName
          Event.TgtUnit = SCENERY:Register( Event.TgtDCSUnitName, Event.target )
          Event.TgtCategory = Event.TgtDCSUnit:getDesc().category
          Event.TgtTypeName = Event.TgtDCSUnit:getTypeName()
        end
      end

      if Event.weapon then
        Event.Weapon = Event.weapon
        Event.WeaponName = Event.Weapon:getTypeName()
        Event.WeaponUNIT = CLIENT:Find( Event.Weapon, '', true ) -- Sometimes, the weapon is a player unit!
        Event.WeaponPlayerName = Event.WeaponUNIT and Event.Weapon:getPlayerName()
        Event.WeaponCoalition = Event.WeaponUNIT and Event.Weapon:getCoalition()
        Event.WeaponCategory = Event.WeaponUNIT and Event.Weapon:getDesc().category
        Event.WeaponTypeName = Event.WeaponUNIT and Event.Weapon:getTypeName()
        --Event.WeaponTgtDCSUnit = Event.Weapon:getTarget()
      end

      -- Place should be given for takeoff and landing events as well as base captured. It should be a DCS airbase.
      if Event.place then
        if Event.id==EVENTS.LandingAfterEjection then
          -- Place is here the UNIT of which the pilot ejected.
          --local name=Event.place:getName()  -- This returns a DCS error "Airbase doesn't exit" :(
          -- However, this is not a big thing, as the aircraft the pilot ejected from is usually long crashed before the ejected pilot touches the ground.
          --Event.Place=UNIT:Find(Event.place)
        else
          Event.Place=AIRBASE:Find(Event.place)
          Event.PlaceName=Event.Place:GetName()
        end
      end

      --  Mark points.
      if Event.idx then
        Event.MarkID=Event.idx
        Event.MarkVec3=Event.pos
        Event.MarkCoordinate=COORDINATE:NewFromVec3(Event.pos)
        Event.MarkText=Event.text
        Event.MarkCoalition=Event.coalition
        Event.MarkGroupID = Event.groupID
      end

      if Event.cargo then
        Event.Cargo = Event.cargo
        Event.CargoName = Event.cargo.Name
      end

      if Event.zone then
        Event.Zone = Event.zone
        Event.ZoneName = Event.zone.ZoneName
      end

      local PriorityOrder = EventMeta.Order
      local PriorityBegin = PriorityOrder == -1 and 5 or 1
      local PriorityEnd = PriorityOrder == -1 and 1 or 5

      if Event.IniObjectCategory ~= Object.Category.STATIC then
        self:F( { EventMeta.Text, Event, Event.IniDCSUnitName, Event.TgtDCSUnitName, PriorityOrder } )
      end

      for EventPriority = PriorityBegin, PriorityEnd, PriorityOrder do

        if self.Events[Event.id][EventPriority] then

          -- Okay, we got the event from DCS. Now loop the SORTED self.EventSorted[] table for the received Event.id, and for each EventData registered, check if a function needs to be called.
          for EventClass, EventData in pairs( self.Events[Event.id][EventPriority] ) do

            --if Event.IniObjectCategory ~= Object.Category.STATIC then
            --  self:E( { "Evaluating: ", EventClass:GetClassNameAndID() } )
            --end

            Event.IniGroup = GROUP:FindByName( Event.IniDCSGroupName )
            Event.TgtGroup = GROUP:FindByName( Event.TgtDCSGroupName )

            -- If the EventData is for a UNIT, the call directly the EventClass EventFunction for that UNIT.
            if EventData.EventUnit then

              -- So now the EventClass must be a UNIT class!!! We check if it is still "Alive".
              if EventClass:IsAlive() or
                 Event.id == EVENTS.PlayerEnterUnit or
                 Event.id == EVENTS.Crash or
                 Event.id == EVENTS.Dead or
                 Event.id == EVENTS.RemoveUnit then

                local UnitName = EventClass:GetName()

                if ( EventMeta.Side == "I" and UnitName == Event.IniDCSUnitName ) or
                   ( EventMeta.Side == "T" and UnitName == Event.TgtDCSUnitName ) then

                  -- First test if a EventFunction is Set, otherwise search for the default function
                  if EventData.EventFunction then

                    if Event.IniObjectCategory ~= 3 then
                      self:F( { "Calling EventFunction for UNIT ", EventClass:GetClassNameAndID(), ", Unit ", Event.IniUnitName, EventPriority } )
                    end

                    local Result, Value = xpcall(
                      function()
                        return EventData.EventFunction( EventClass, Event )
                      end, ErrorHandler )

                  else

                    -- There is no EventFunction defined, so try to find if a default OnEvent function is defined on the object.
                    local EventFunction = EventClass[ EventMeta.Event ]
                    if EventFunction and type( EventFunction ) == "function" then

                      -- Now call the default event function.
                      if Event.IniObjectCategory ~= 3 then
                        self:F( { "Calling " .. EventMeta.Event .. " for Class ", EventClass:GetClassNameAndID(), EventPriority } )
                      end

                      local Result, Value = xpcall(
                        function()
                          return EventFunction( EventClass, Event )
                        end, ErrorHandler )
                    end
                  end
                end
              else
                -- The EventClass is not alive anymore, we remove it from the EventHandlers...
                self:RemoveEvent( EventClass, Event.id )
              end

            else

              --- If the EventData is for a GROUP, the call directly the EventClass EventFunction for the UNIT in that GROUP.
              if EventData.EventGroup then

                -- So now the EventClass must be a GROUP class!!! We check if it is still "Alive".
                if EventClass:IsAlive() or
                   Event.id == EVENTS.PlayerEnterUnit or
                   Event.id == EVENTS.Crash or
                   Event.id == EVENTS.Dead or
                   Event.id == EVENTS.RemoveUnit then

                  -- We can get the name of the EventClass, which is now always a GROUP object.
                  local GroupName = EventClass:GetName()

                  if ( EventMeta.Side == "I" and GroupName == Event.IniDCSGroupName ) or
                     ( EventMeta.Side == "T" and GroupName == Event.TgtDCSGroupName ) then

                    -- First test if a EventFunction is Set, otherwise search for the default function
                    if EventData.EventFunction then

                      if Event.IniObjectCategory ~= 3 then
                        self:F( { "Calling EventFunction for GROUP ", EventClass:GetClassNameAndID(), ", Unit ", Event.IniUnitName, EventPriority } )
                      end

                      local Result, Value = xpcall(
                        function()
                          return EventData.EventFunction( EventClass, Event, unpack( EventData.Params ) )
                        end, ErrorHandler )

                    else

                      -- There is no EventFunction defined, so try to find if a default OnEvent function is defined on the object.
                      local EventFunction = EventClass[ EventMeta.Event ]
                      if EventFunction and type( EventFunction ) == "function" then

                        -- Now call the default event function.
                        if Event.IniObjectCategory ~= 3 then
                          self:F( { "Calling " .. EventMeta.Event .. " for GROUP ", EventClass:GetClassNameAndID(), EventPriority } )
                        end

                        local Result, Value = xpcall(
                          function()
                            return EventFunction( EventClass, Event, unpack( EventData.Params ) )
                          end, ErrorHandler )
                      end
                    end
                  end
                else
                  -- The EventClass is not alive anymore, we remove it from the EventHandlers...
                  --self:RemoveEvent( EventClass, Event.id )
                end
              else

                -- If the EventData is not bound to a specific unit, then call the EventClass EventFunction.
                -- Note that here the EventFunction will need to implement and determine the logic for the relevant source- or target unit, or weapon.
                if not EventData.EventUnit then

                  -- First test if a EventFunction is Set, otherwise search for the default function
                  if EventData.EventFunction then

                    -- There is an EventFunction defined, so call the EventFunction.
                    if Event.IniObjectCategory ~= 3 then
                      self:F2( { "Calling EventFunction for Class ", EventClass:GetClassNameAndID(), EventPriority } )
                    end
                    local Result, Value = xpcall(
                      function()
                        return EventData.EventFunction( EventClass, Event )
                      end, ErrorHandler )
                  else

                    -- There is no EventFunction defined, so try to find if a default OnEvent function is defined on the object.
                    local EventFunction = EventClass[ EventMeta.Event ]
                    if EventFunction and type( EventFunction ) == "function" then

                      -- Now call the default event function.
                      if Event.IniObjectCategory ~= 3 then
                        self:F2( { "Calling " .. EventMeta.Event .. " for Class ", EventClass:GetClassNameAndID(), EventPriority } )
                      end

                      local Result, Value = xpcall(
                        function()
                          local Result, Value = EventFunction( EventClass, Event )
                          return Result, Value
                        end, ErrorHandler )
                    end
                  end

                end
              end
            end
          end
        end
      end

      -- When cargo was deleted, it may probably be because of an S_EVENT_DEAD.
      -- However, in the loading logic, an S_EVENT_DEAD is also generated after a Destroy() call.
      -- And this is a problem because it will remove all entries from the SET_CARGOs.
      -- To prevent this from happening, the Cargo object has a flag NoDestroy.
      -- When true, the SET_CARGO won't Remove the Cargo object from the set.
      -- But we need to switch that flag off after the event handlers have been called.
      if Event.id == EVENTS.DeleteCargo then
        Event.Cargo.NoDestroy = nil
      end
    else
      self:T( { EventMeta.Text, Event } )
    end
  else
    self:E(string.format("WARNING: Could not get EVENTMETA data for event ID=%d! Is this an unknown/new DCS event?", tostring(Event.id)))
  end

  Event = nil
end

--- The EVENTHANDLER structure.
-- @type EVENTHANDLER
-- @extends Core.Base#BASE
EVENTHANDLER = {
  ClassName = "EVENTHANDLER",
  ClassID = 0,
}

--- The EVENTHANDLER constructor.
-- @param #EVENTHANDLER self
-- @return #EVENTHANDLER self
function EVENTHANDLER:New()
  self = BASE:Inherit( self, BASE:New() ) -- #EVENTHANDLER
  return self
end<|MERGE_RESOLUTION|>--- conflicted
+++ resolved
@@ -1000,15 +1000,7 @@
   -- Check if this is a known event?
   if EventMeta then
 
-<<<<<<< HEAD
-    if self and
-       self.Events and
-       self.Events[Event.id] and
-       self.MissionEnd == false and
-       ( Event.initiator ~= nil or ( Event.initiator == nil and Event.id ~= EVENTS.PlayerLeaveUnit ) ) then
-=======
     if self and self.Events and self.Events[Event.id] and self.MissionEnd==false and (Event.initiator~=nil or (Event.initiator==nil and Event.id~=EVENTS.PlayerLeaveUnit)) then
->>>>>>> 856c3578
 
       if Event.id and Event.id == EVENTS.MissionEnd then
         self.MissionEnd = true
@@ -1127,10 +1119,6 @@
           Event.TgtTypeName = Event.TgtDCSUnit:getTypeName()
         end
 
-<<<<<<< HEAD
-        env.info("FF I am here first")
-=======
->>>>>>> 856c3578
         if Event.TgtObjectCategory == Object.Category.STATIC then
           -- get base data
           Event.TgtDCSUnit = Event.target
