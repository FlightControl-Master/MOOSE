--- conflicted
+++ resolved
@@ -183,17 +183,12 @@
   --
   --
   -- ## 9) Coordinate text generation
-<<<<<<< HEAD
-  --
-  --
-=======
-  -- 
->>>>>>> 0265152c
+  --
   --   * @{#COORDINATE.ToStringBR}(): Generates a Bearing & Range text in the format of DDD for DI where DDD is degrees and DI is distance.
   --   * @{#COORDINATE.ToStringLL}(): Generates a Latutude & Longutude text.
   --
   -- ## 10) Drawings on F10 map
-  -- 
+  --
   --   * @{#COORDINATE.CircleToAll}(): Draw a circle on the F10 map.
   --   * @{#COORDINATE.LineToAll}(): Draw a line on the F10 map.
   --   * @{#COORDINATE.RectToAll}(): Draw a rectangle on the F10 map.
@@ -2055,10 +2050,10 @@
     -- @param #number Coalition Coalition: All=-1, Neutral=0, Red=1, Blue=2. Default -1=All.
     -- @param #table Color RGB color table {r, g, b}, e.g. {1,0,0} for red (default).
     -- @param #number Alpha Transparency [0,1]. Default 1.
-    -- @param #number LineType Line type: 0=No line, 1=Solid, 2=Dashed, 3=Dotted, 4=Dot dash, 5=Long dash, 6=Two dash. Default 1=Solid.    
+    -- @param #number LineType Line type: 0=No line, 1=Solid, 2=Dashed, 3=Dotted, 4=Dot dash, 5=Long dash, 6=Two dash. Default 1=Solid.
     -- @param #boolean ReadOnly (Optional) Mark is readonly and cannot be removed by users. Default false.
     -- @param #string Text (Optional) Text displayed when mark is added. Default none.
-    -- @return #number The resulting Mark ID, which is a number. Can be used to remove the object again. 
+    -- @return #number The resulting Mark ID, which is a number. Can be used to remove the object again.
     function COORDINATE:LineToAll(Endpoint, Coalition, Color, Alpha, LineType, ReadOnly, Text)
       local MarkID = UTILS.GetMarkID()
       if ReadOnly==nil then
@@ -2085,7 +2080,7 @@
     -- @param #number LineType Line type: 0=No line, 1=Solid, 2=Dashed, 3=Dotted, 4=Dot dash, 5=Long dash, 6=Two dash. Default 1=Solid.
     -- @param #boolean ReadOnly (Optional) Mark is readonly and cannot be removed by users. Default false.
     -- @param #string Text (Optional) Text displayed when mark is added. Default none.
-    -- @return #number The resulting Mark ID, which is a number. Can be used to remove the object again. 
+    -- @return #number The resulting Mark ID, which is a number. Can be used to remove the object again.
     function COORDINATE:CircleToAll(Radius, Coalition, Color, Alpha, FillColor, FillAlpha, LineType, ReadOnly, Text)
       local MarkID = UTILS.GetMarkID()
       if ReadOnly==nil then
@@ -2105,8 +2100,6 @@
 
   end -- Markings
 
-<<<<<<< HEAD
-=======
     --- Rectangle to all. Creates a rectangle on the map from the COORDINATE in one corner to the end COORDINATE in the opposite corner.
     -- Creates a line on the F10 map from one point to another.
     -- @param #COORDINATE self
@@ -2116,10 +2109,10 @@
     -- @param #number Alpha Transparency [0,1]. Default 1.
     -- @param #table FillColor RGB color table {r, g, b}, e.g. {1,0,0} for red. Default is same as `Color` value.
     -- @param #number FillAlpha Transparency [0,1]. Default 0.15.
-    -- @param #number LineType Line type: 0=No line, 1=Solid, 2=Dashed, 3=Dotted, 4=Dot dash, 5=Long dash, 6=Two dash. Default 1=Solid.    
+    -- @param #number LineType Line type: 0=No line, 1=Solid, 2=Dashed, 3=Dotted, 4=Dot dash, 5=Long dash, 6=Two dash. Default 1=Solid.
     -- @param #boolean ReadOnly (Optional) Mark is readonly and cannot be removed by users. Default false.
     -- @param #string Text (Optional) Text displayed when mark is added. Default none.
-    -- @return #number The resulting Mark ID, which is a number. Can be used to remove the object again. 
+    -- @return #number The resulting Mark ID, which is a number. Can be used to remove the object again.
     function COORDINATE:RectToAll(Endpoint, Coalition, Color, Alpha, FillColor, FillAlpha, LineType, ReadOnly, Text)
       local MarkID = UTILS.GetMarkID()
       if ReadOnly==nil then
@@ -2131,11 +2124,11 @@
       Color[4]=Alpha or 1.0
       LineType=LineType or 1
       FillColor=FillColor or Color
-      FillColor[4]=FillAlpha or 0.15      
+      FillColor[4]=FillAlpha or 0.15
       trigger.action.rectToAll(Coalition, MarkID, self:GetVec3(), vec3, Color, FillColor, LineType, ReadOnly, Text or "")
       return MarkID
     end
-    
+
     --- Creates a shape defined by 4 points on the F10 map. The first point is the current COORDINATE. The remaining three points need to be specified.
     -- @param #COORDINATE self
     -- @param #COORDINATE Coord2 Second COORDIANTE of the quad shape.
@@ -2146,10 +2139,10 @@
     -- @param #number Alpha Transparency [0,1]. Default 1.
     -- @param #table FillColor RGB color table {r, g, b}, e.g. {1,0,0} for red. Default is same as `Color` value.
     -- @param #number FillAlpha Transparency [0,1]. Default 0.15.
-    -- @param #number LineType Line type: 0=No line, 1=Solid, 2=Dashed, 3=Dotted, 4=Dot dash, 5=Long dash, 6=Two dash. Default 1=Solid.    
+    -- @param #number LineType Line type: 0=No line, 1=Solid, 2=Dashed, 3=Dotted, 4=Dot dash, 5=Long dash, 6=Two dash. Default 1=Solid.
     -- @param #boolean ReadOnly (Optional) Mark is readonly and cannot be removed by users. Default false.
     -- @param #string Text (Optional) Text displayed when mark is added. Default none.
-    -- @return #number The resulting Mark ID, which is a number. Can be used to remove the object again. 
+    -- @return #number The resulting Mark ID, which is a number. Can be used to remove the object again.
     function COORDINATE:QuadToAll(Coord2, Coord3, Coord4, Coalition, Color, Alpha, FillColor, FillAlpha, LineType, ReadOnly, Text)
       local MarkID = UTILS.GetMarkID()
       if ReadOnly==nil then
@@ -2168,7 +2161,7 @@
       trigger.action.quadToAll(Coalition, MarkID, self:GetVec3(), point2, point3, point4, Color, FillColor, LineType, ReadOnly, Text or "")
       return MarkID
     end
-    
+
     --- Creates a free form shape on the F10 map. The first point is the current COORDINATE. The remaining points need to be specified.
     -- **NOTE**: A free form polygon must have **at least three points** in total and currently only **up to 10 points** in total are supported.
     -- @param #COORDINATE self
@@ -2178,10 +2171,10 @@
     -- @param #number Alpha Transparency [0,1]. Default 1.
     -- @param #table FillColor RGB color table {r, g, b}, e.g. {1,0,0} for red. Default is same as `Color` value.
     -- @param #number FillAlpha Transparency [0,1]. Default 0.15.
-    -- @param #number LineType Line type: 0=No line, 1=Solid, 2=Dashed, 3=Dotted, 4=Dot dash, 5=Long dash, 6=Two dash. Default 1=Solid.    
+    -- @param #number LineType Line type: 0=No line, 1=Solid, 2=Dashed, 3=Dotted, 4=Dot dash, 5=Long dash, 6=Two dash. Default 1=Solid.
     -- @param #boolean ReadOnly (Optional) Mark is readonly and cannot be removed by users. Default false.
     -- @param #string Text (Optional) Text displayed when mark is added. Default none.
-    -- @return #number The resulting Mark ID, which is a number. Can be used to remove the object again. 
+    -- @return #number The resulting Mark ID, which is a number. Can be used to remove the object again.
     function COORDINATE:MarkupToAllFreeForm(Coordinates, Coalition, Color, Alpha, FillColor, FillAlpha, LineType, ReadOnly, Text)
       local MarkID = UTILS.GetMarkID()
       if ReadOnly==nil then
@@ -2193,13 +2186,13 @@
       LineType=LineType or 1
       FillColor=FillColor or Color
       FillColor[4]=FillAlpha or 0.15
-      
+
       local vecs={}
       table.insert(vecs, self:GetVec3())
       for _,coord in ipairs(Coordinates) do
         table.insert(vecs, coord:GetVec3())
       end
-      
+
       if #vecs<3 then
         self:E("ERROR: A free form polygon needs at least three points!")
       elseif #vecs==3 then
@@ -2209,7 +2202,7 @@
       elseif #vecs==5 then
         trigger.action.markupToAll(7, Coalition, MarkID, vecs[1], vecs[2], vecs[3], vecs[4], vecs[5], Color, FillColor, LineType, ReadOnly, Text or "")
       elseif #vecs==6 then
-        trigger.action.markupToAll(7, Coalition, MarkID, vecs[1], vecs[2], vecs[3], vecs[4], vecs[5], vecs[6], Color, FillColor, LineType, ReadOnly, Text or "")        
+        trigger.action.markupToAll(7, Coalition, MarkID, vecs[1], vecs[2], vecs[3], vecs[4], vecs[5], vecs[6], Color, FillColor, LineType, ReadOnly, Text or "")
       elseif #vecs==7 then
         trigger.action.markupToAll(7, Coalition, MarkID, vecs[1], vecs[2], vecs[3], vecs[4], vecs[5], vecs[6], vecs[7], Color, FillColor, LineType, ReadOnly, Text or "")
       elseif #vecs==8 then
@@ -2217,16 +2210,16 @@
       elseif #vecs==9 then
         trigger.action.markupToAll(7, Coalition, MarkID, vecs[1], vecs[2], vecs[3], vecs[4], vecs[5], vecs[6], vecs[7], vecs[8], vecs[9], Color, FillColor, LineType, ReadOnly, Text or "")
       elseif #vecs==10 then
-        trigger.action.markupToAll(7, Coalition, MarkID, vecs[1], vecs[2], vecs[3], vecs[4], vecs[5], vecs[6], vecs[7], vecs[8], vecs[9], vecs[10], Color, FillColor, LineType, ReadOnly, Text or "")                
+        trigger.action.markupToAll(7, Coalition, MarkID, vecs[1], vecs[2], vecs[3], vecs[4], vecs[5], vecs[6], vecs[7], vecs[8], vecs[9], vecs[10], Color, FillColor, LineType, ReadOnly, Text or "")
       else
         self:E("ERROR: Currently a free form polygon can only have 10 points in total!")
         -- Unfortunately, unpack(vecs) does not work! So no idea how to generalize this :(
         trigger.action.markupToAll(7, Coalition, MarkID, unpack(vecs), Color, FillColor, LineType, ReadOnly, Text or "")
       end
-      
+
       return MarkID
-    end    
-    
+    end
+
     --- Text to all. Creates a text imposed on the map at the COORDINATE. Text scales with the map.
     -- @param #COORDINATE self
     -- @param #string Text Text displayed on the F10 map.
@@ -2237,7 +2230,7 @@
     -- @param #number FillAlpha Transparency [0,1]. Default 0.3.
     -- @param #number FontSize Font size. Default 14.
     -- @param #boolean ReadOnly (Optional) Mark is readonly and cannot be removed by users. Default false.
-    -- @return #number The resulting Mark ID, which is a number. Can be used to remove the object again. 
+    -- @return #number The resulting Mark ID, which is a number. Can be used to remove the object again.
     function COORDINATE:TextToAll(Text, Coalition, Color, Alpha, FillColor, FillAlpha, FontSize, ReadOnly)
       local MarkID = UTILS.GetMarkID()
       if ReadOnly==nil then
@@ -2252,7 +2245,7 @@
       trigger.action.textToAll(Coalition, MarkID, self:GetVec3(), Color, FillColor, FontSize, ReadOnly, Text or "Hello World")
       return MarkID
     end
-    
+
     --- Arrow to all. Creates an arrow from the COORDINATE to the endpoint COORDINATE on the F10 map. There is no control over other dimensions of the arrow.
     -- @param #COORDINATE self
     -- @param #COORDINATE Endpoint COORDINATE where the tip of the arrow is pointing at.
@@ -2264,7 +2257,7 @@
     -- @param #number LineType Line type: 0=No line, 1=Solid, 2=Dashed, 3=Dotted, 4=Dot dash, 5=Long dash, 6=Two dash. Default 1=Solid.
     -- @param #boolean ReadOnly (Optional) Mark is readonly and cannot be removed by users. Default false.
     -- @param #string Text (Optional) Text displayed when mark is added. Default none.
-    -- @return #number The resulting Mark ID, which is a number. Can be used to remove the object again. 
+    -- @return #number The resulting Mark ID, which is a number. Can be used to remove the object again.
     function COORDINATE:ArrowToAll(Endpoint, Coalition, Color, Alpha, FillColor, FillAlpha, LineType, ReadOnly, Text)
       local MarkID = UTILS.GetMarkID()
       if ReadOnly==nil then
@@ -2278,10 +2271,9 @@
       FillColor=FillColor or Color
       FillColor[4]=FillAlpha or 0.15
       --trigger.action.textToAll(Coalition, MarkID, self:GetVec3(), Color, FillColor, FontSize, ReadOnly, Text or "Hello World")
-      trigger.action.arrowToAll(Coalition, MarkID, vec3, self:GetVec3(), Color, FillColor, LineType, ReadOnly, Text or "")      
+      trigger.action.arrowToAll(Coalition, MarkID, vec3, self:GetVec3(), Color, FillColor, LineType, ReadOnly, Text or "")
       return MarkID
-    end                
->>>>>>> 0265152c
+    end
 
   --- Returns if a Coordinate has Line of Sight (LOS) with the ToCoordinate.
   -- @param #COORDINATE self
