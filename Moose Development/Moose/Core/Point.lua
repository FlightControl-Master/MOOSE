--- **Core** - Defines an extensive API to manage 3D points in the DCS World 3D simulation space.
--
-- ## Features:
--
--   * Provides a COORDINATE class, which allows to manage points in 3D space and perform various operations on it.
--   * Provides a POINT\_VEC2 class, which is derived from COORDINATE, and allows to manage points in 3D space, but from a Lat/Lon and Altitude perspective.
--   * Provides a POINT\_VEC3 class, which is derived from COORDINATE, and allows to manage points in 3D space, but from a X, Z and Y vector perspective.
--
-- ===
--
-- # Demo Missions
--
-- ### [POINT_VEC Demo Missions source code]()
--
-- ### [POINT_VEC Demo Missions, only for beta testers]()
--
-- ### [ALL Demo Missions pack of the last release](https://github.com/FlightControl-Master/MOOSE_MISSIONS/releases)
--
-- ===
--
-- # YouTube Channel
--
-- ### [POINT_VEC YouTube Channel]()
--
-- ===
--
-- ### Authors:
--
--   * FlightControl (Design & Programming)
--
-- ### Contributions:
-- 
--   * funkyfranky
--   * Applevangelist
--   
-- ===
--
-- @module Core.Point
-- @image Core_Coordinate.JPG


do -- COORDINATE

  --- @type COORDINATE
  --- @field #string ClassName Name of the class
  --- @field #number x Component of the 3D vector.
  --- @field #number y Component of the 3D vector.
  --- @field #number z Component of the 3D vector.
  --- @field #number Heading Heading in degrees. Needs to be set first.
  --- @field #number Velocity Velocity in meters per second. Needs to be set first.
  -- @extends Core.Base#BASE


  --- Defines a 3D point in the simulator and with its methods, you can use or manipulate the point in 3D space.
  --
  -- # 1) Create a COORDINATE object.
  --
  -- A new COORDINATE object can be created with 3 various methods:
  --
  --  * @{#COORDINATE.New}(): from a 3D point.
  --  * @{#COORDINATE.NewFromVec2}(): from a @{DCS#Vec2} and possible altitude.
  --  * @{#COORDINATE.NewFromVec3}(): from a @{DCS#Vec3}.
  --
  --
  -- # 2) Smoke, flare, explode, illuminate at the coordinate.
  --
  -- At the point a smoke, flare, explosion and illumination bomb can be triggered. Use the following methods:
  --
  -- ## 2.1) Smoke
  --
  --   * @{#COORDINATE.Smoke}(): To smoke the point in a certain color.
  --   * @{#COORDINATE.SmokeBlue}(): To smoke the point in blue.
  --   * @{#COORDINATE.SmokeRed}(): To smoke the point in red.
  --   * @{#COORDINATE.SmokeOrange}(): To smoke the point in orange.
  --   * @{#COORDINATE.SmokeWhite}(): To smoke the point in white.
  --   * @{#COORDINATE.SmokeGreen}(): To smoke the point in green.
  --
  -- ## 2.2) Flare
  --
  --   * @{#COORDINATE.Flare}(): To flare the point in a certain color.
  --   * @{#COORDINATE.FlareRed}(): To flare the point in red.
  --   * @{#COORDINATE.FlareYellow}(): To flare the point in yellow.
  --   * @{#COORDINATE.FlareWhite}(): To flare the point in white.
  --   * @{#COORDINATE.FlareGreen}(): To flare the point in green.
  --
  -- ## 2.3) Explode
  --
  --   * @{#COORDINATE.Explosion}(): To explode the point with a certain intensity.
  --
  -- ## 2.4) Illuminate
  --
  --   * @{#COORDINATE.IlluminationBomb}(): To illuminate the point.
  --
  --
  -- # 3) Create markings on the map.
  --
  -- Place markers (text boxes with clarifications for briefings, target locations or any other reference point)
  -- on the map for all players, coalitions or specific groups:
  --
  --   * @{#COORDINATE.MarkToAll}(): Place a mark to all players.
  --   * @{#COORDINATE.MarkToCoalition}(): Place a mark to a coalition.
  --   * @{#COORDINATE.MarkToCoalitionRed}(): Place a mark to the red coalition.
  --   * @{#COORDINATE.MarkToCoalitionBlue}(): Place a mark to the blue coalition.
  --   * @{#COORDINATE.MarkToGroup}(): Place a mark to a group (needs to have a client in it or a CA group (CA group is bugged)).
  --   * @{#COORDINATE.RemoveMark}(): Removes a mark from the map.
  --
  -- # 4) Coordinate calculation methods.
  --
  -- Various calculation methods exist to use or manipulate 3D space. Find below a short description of each method:
  --
  -- ## 4.1) Get the distance between 2 points.
  --
  --   * @{#COORDINATE.Get3DDistance}(): Obtain the distance from the current 3D point to the provided 3D point in 3D space.
  --   * @{#COORDINATE.Get2DDistance}(): Obtain the distance from the current 3D point to the provided 3D point in 2D space.
  --
  -- ## 4.2) Get the angle.
  --
  --   * @{#COORDINATE.GetAngleDegrees}(): Obtain the angle in degrees from the current 3D point with the provided 3D direction vector.
  --   * @{#COORDINATE.GetAngleRadians}(): Obtain the angle in radians from the current 3D point with the provided 3D direction vector.
  --   * @{#COORDINATE.GetDirectionVec3}(): Obtain the 3D direction vector from the current 3D point to the provided 3D point.
  --
  -- ## 4.3) Coordinate translation.
  --
  --   * @{#COORDINATE.Translate}(): Translate the current 3D point towards an other 3D point using the given Distance and Angle.
  --
  -- ## 4.4) Get the North correction of the current location.
  --
  --   * @{#COORDINATE.GetNorthCorrection}(): Obtains the north correction at the current 3D point.
  --
  -- ## 4.5) Point Randomization
  --
  -- Various methods exist to calculate random locations around a given 3D point.
  --
  --   * @{#COORDINATE.GetRandomVec2InRadius}(): Provides a random 2D vector around the current 3D point, in the given inner to outer band.
  --   * @{#COORDINATE.GetRandomVec3InRadius}(): Provides a random 3D vector around the current 3D point, in the given inner to outer band.
  --
  -- ## 4.6) LOS between coordinates.
  --
  -- Calculate if the coordinate has Line of Sight (LOS) with the other given coordinate.
  -- Mountains, trees and other objects can be positioned between the two 3D points, preventing visibilty in a straight continuous line.
  -- The method @{#COORDINATE.IsLOS}() returns if the two coordinates have LOS.
  --
  -- ## 4.7) Check the coordinate position.
  --
  -- Various methods are available that allow to check if a coordinate is:
  --
  --   * @{#COORDINATE.IsInRadius}(): in a give radius.
  --   * @{#COORDINATE.IsInSphere}(): is in a given sphere.
  --   * @{#COORDINATE.IsAtCoordinate2D}(): is in a given coordinate within a specific precision.
  --
  --
  --
  -- # 5) Measure the simulation environment at the coordinate.
  --
  -- ## 5.1) Weather specific.
  --
  -- Within the DCS simulator, a coordinate has specific environmental properties, like wind, temperature, humidity etc.
  --
  --   * @{#COORDINATE.GetWind}(): Retrieve the wind at the specific coordinate within the DCS simulator.
  --   * @{#COORDINATE.GetTemperature}(): Retrieve the temperature at the specific height within the DCS simulator.
  --   * @{#COORDINATE.GetPressure}(): Retrieve the pressure at the specific height within the DCS simulator.
  --
  -- ## 5.2) Surface specific.
  --
  -- Within the DCS simulator, the surface can have various objects placed at the coordinate, and the surface height will vary.
  --
  --   * @{#COORDINATE.GetLandHeight}(): Retrieve the height of the surface (on the ground) within the DCS simulator.
  --   * @{#COORDINATE.GetSurfaceType}(): Retrieve the surface type (on the ground) within the DCS simulator.
  --
  -- # 6) Create waypoints for routes.
  --
  -- A COORDINATE can prepare waypoints for Ground and Air groups to be embedded into a Route.
  --
  --   * @{#COORDINATE.WaypointAir}(): Build an air route point.
  --   * @{#COORDINATE.WaypointGround}(): Build a ground route point.
  --   * @{#COORDINATE.WaypointNaval}(): Build a naval route point.
  --
  -- Route points can be used in the Route methods of the @{Wrapper.Group#GROUP} class.
  --
  -- ## 7) Manage the roads.
  --
  -- Important for ground vehicle transportation and movement, the method @{#COORDINATE.GetClosestPointToRoad}() will calculate
  -- the closest point on the nearest road.
  --
  -- In order to use the most optimal road system to transport vehicles, the method @{#COORDINATE.GetPathOnRoad}() will calculate
  -- the most optimal path following the road between two coordinates.
  --
  -- ## 8) Metric or imperial system
  --
  --   * @{#COORDINATE.IsMetric}(): Returns if the 3D point is Metric or Nautical Miles.
  --   * @{#COORDINATE.SetMetric}(): Sets the 3D point to Metric or Nautical Miles.
  --
  --
  -- ## 9) Coordinate text generation
  --
  --   * @{#COORDINATE.ToStringBR}(): Generates a Bearing & Range text in the format of DDD for DI where DDD is degrees and DI is distance.
  --   * @{#COORDINATE.ToStringBRA}(): Generates a Bearing, Range & Altitude text.
  --   * @{#COORDINATE.ToStringBRAANATO}(): Generates a Generates a Bearing, Range, Aspect & Altitude text in NATOPS.
  --   * @{#COORDINATE.ToStringLL}(): Generates a Latutide & Longitude text.
  --   * @{#COORDINATE.ToStringLLDMS}(): Generates a Lat, Lon, Degree, Minute, Second text.
  --   * @{#COORDINATE.ToStringLLDDM}(): Generates a Lat, Lon, Degree, decimal Minute text.
  --   * @{#COORDINATE.ToStringMGRS}(): Generates a MGRS grid coordinate text.
  --
  -- ## 10) Drawings on F10 map
  --
  --   * @{#COORDINATE.CircleToAll}(): Draw a circle on the F10 map.
  --   * @{#COORDINATE.LineToAll}(): Draw a line on the F10 map.
  --   * @{#COORDINATE.RectToAll}(): Draw a rectangle on the F10 map.
  --   * @{#COORDINATE.QuadToAll}(): Draw a shape with four points on the F10 map.
  --   * @{#COORDINATE.TextToAll}(): Write some text on the F10 map.
  --   * @{#COORDINATE.ArrowToAll}(): Draw an arrow on the F10 map.
  --
  --- @field #COORDINATE
  COORDINATE = {
    ClassName = "COORDINATE",
  }

  --- Waypoint altitude types.
  --- @type COORDINATE.WaypointAltType
  --- @field #string BARO Barometric altitude.
  --- @field #string RADIO Radio altitude.
  COORDINATE.WaypointAltType = {
    BARO = "BARO",
    RADIO = "RADIO",
  }

  --- Waypoint actions.
  --- @type COORDINATE.WaypointAction
  --- @field #string TurningPoint Turning point.
  --- @field #string FlyoverPoint Fly over point.
  --- @field #string FromParkingArea From parking area.
  --- @field #string FromParkingAreaHot From parking area hot.
  --- @field #string FromGroundAreaHot From ground area hot.
  --- @field #string FromGroundArea From ground area.
  --- @field #string FromRunway From runway.
  --- @field #string Landing Landing.
  --- @field #string LandingReFuAr Landing and refuel and rearm.
  COORDINATE.WaypointAction = {
    TurningPoint       = "Turning Point",
    FlyoverPoint       = "Fly Over Point",
    FromParkingArea    = "From Parking Area",
    FromParkingAreaHot = "From Parking Area Hot",
    FromGroundAreaHot  = "From Ground Area Hot",
    FromGroundArea     = "From Ground Area",
    FromRunway         = "From Runway",
    Landing            = "Landing",
    LandingReFuAr      = "LandingReFuAr",
  }

  --- Waypoint types.
  --- @type COORDINATE.WaypointType
  --- @field #string TakeOffParking Take of parking.
  --- @field #string TakeOffParkingHot Take of parking hot.
  --- @field #string TakeOff Take off parking hot.
  --- @field #string TakeOffGroundHot Take of from ground hot.
  --- @field #string TurningPoint Turning point.
  --- @field #string Land Landing point.
  --- @field #string LandingReFuAr Landing and refuel and rearm.
  COORDINATE.WaypointType = {
    TakeOffParking    = "TakeOffParking",
    TakeOffParkingHot = "TakeOffParkingHot",
    TakeOff           = "TakeOffParkingHot",
    TakeOffGroundHot  = "TakeOffGroundHot",
    TakeOffGround     = "TakeOffGround",
    TurningPoint      = "Turning Point",
    Land              = "Land",
    LandingReFuAr     = "LandingReFuAr",    
  }


  --- COORDINATE constructor.
  --- @param #COORDINATE self
  --- @param DCS#Distance x The x coordinate of the Vec3 point, pointing to the North.
  --- @param DCS#Distance y The y coordinate of the Vec3 point, pointing to up.
  --- @param DCS#Distance z The z coordinate of the Vec3 point, pointing to the right.
  --- @return #COORDINATE self
  function COORDINATE:New( x, y, z )

    local self=BASE:Inherit(self, BASE:New()) -- #COORDINATE
    
    self.x = x
    self.y = y
    self.z = z

    return self
  end

  --- COORDINATE constructor.
  --- @param #COORDINATE self
  --- @param #COORDINATE Coordinate.
  --- @return #COORDINATE self
  function COORDINATE:NewFromCoordinate( Coordinate )

    local self = BASE:Inherit( self, BASE:New() ) -- #COORDINATE
    self.x = Coordinate.x
    self.y = Coordinate.y
    self.z = Coordinate.z

    return self
  end

  --- Create a new COORDINATE object from  Vec2 coordinates.
  --- @param #COORDINATE self
  --- @param DCS#Vec2 Vec2 The Vec2 point.
  --- @param DCS#Distance LandHeightAdd (Optional) The default height if required to be evaluated will be the land height of the x, y coordinate. You can specify an extra height to be added to the land height.
  --- @return #COORDINATE self
  function COORDINATE:NewFromVec2( Vec2, LandHeightAdd )

    local LandHeight = land.getHeight( Vec2 )

    LandHeightAdd = LandHeightAdd or 0
    LandHeight = LandHeight + LandHeightAdd

    local self = self:New( Vec2.x, LandHeight, Vec2.y ) -- #COORDINATE

    return self

  end

  --- Create a new COORDINATE object from  Vec3 coordinates.
  --- @param #COORDINATE self
  --- @param DCS#Vec3 Vec3 The Vec3 point.
  --- @return #COORDINATE self
  function COORDINATE:NewFromVec3( Vec3 )

    local self = self:New( Vec3.x, Vec3.y, Vec3.z ) -- #COORDINATE

    self:F2( self )

    return self
  end
  
  --- Create a new COORDINATE object from a waypoint. This uses the components
  -- 
  --  * `waypoint.x`
  --  * `waypoint.alt`
  --  * `waypoint.y`
  --  
  --- @param #COORDINATE self
  --- @param DCS#Waypoint Waypoint The waypoint.
  --- @return #COORDINATE self
  function COORDINATE:NewFromWaypoint(Waypoint)

    local self=self:New(Waypoint.x, Waypoint.alt, Waypoint.y) -- #COORDINATE
    
    return self
  end  

  --- Return the coordinates itself. Sounds stupid but can be useful for compatibility.
  --- @param #COORDINATE self
  --- @return #COORDINATE self
  function COORDINATE:GetCoordinate()
    return self
  end

  --- Return the coordinates of the COORDINATE in Vec3 format.
  --- @param #COORDINATE self
  --- @return DCS#Vec3 The Vec3 format coordinate.
  function COORDINATE:GetVec3()
    return { x = self.x, y = self.y, z = self.z }
  end


  --- Return the coordinates of the COORDINATE in Vec2 format.
  --- @param #COORDINATE self
  --- @return DCS#Vec2 The Vec2 format coordinate.
  function COORDINATE:GetVec2()
    return { x = self.x, y = self.z }
  end

  --- Update x,y,z coordinates from a given 3D vector.
  --- @param #COORDINATE self
  --- @param DCS#Vec3 Vec3 The 3D vector with x,y,z components.
  --- @return #COORDINATE The modified COORDINATE itself.
  function COORDINATE:UpdateFromVec3(Vec3)

    self.x=Vec3.x
    self.y=Vec3.y
    self.z=Vec3.z

    return self
  end

  --- Update x,y,z coordinates from another given COORDINATE.
  --- @param #COORDINATE self
  --- @param #COORDINATE Coordinate The coordinate with the new x,y,z positions.
  --- @return #COORDINATE The modified COORDINATE itself.
  function COORDINATE:UpdateFromCoordinate(Coordinate)

    self.x=Coordinate.x
    self.y=Coordinate.y
    self.z=Coordinate.z

    return self
  end

  --- Update x and z coordinates from a given 2D vector.
  --- @param #COORDINATE self
  --- @param DCS#Vec2 Vec2 The 2D vector with x,y components. x is overwriting COORDINATE.x while y is overwriting COORDINATE.z.
  --- @return #COORDINATE The modified COORDINATE itself.
  function COORDINATE:UpdateFromVec2(Vec2)

    self.x=Vec2.x
    self.z=Vec2.y

    return self
  end

  --- Returns the magnetic declination at the given coordinate.
  -- NOTE that this needs `require` to be available so you need to desanitize the `MissionScripting.lua` file in your DCS/Scrips folder.
  -- If `require` is not available, a constant value for the whole map.
  --- @param #COORDINATE self
  --- @param #number Month (Optional) The month at which the declination is calculated. Default is the mission month.
  --- @param #number Year (Optional) The year at which the declination is calculated. Default is the mission year.
  --- @return #number Magnetic declination in degrees.
  function COORDINATE:GetMagneticDeclination(Month, Year)
  
    local decl=UTILS.GetMagneticDeclination()
    
    if require then
      
      local magvar = require('magvar')
      
      if magvar then
      
        local date, year, month, day=UTILS.GetDCSMissionDate()
        
        magvar.init(Month or month, Year or year)
      
        local lat, lon=self:GetLLDDM()
        
        decl=magvar.get_mag_decl(lat, lon)
        
        if decl then
          decl=math.deg(decl)
        end
        
      end
    else
      self:T("The require package is not available. Using constant value for magnetic declination")    
    end
  
    return decl
  end

  --- Returns the coordinate from the latitude and longitude given in decimal degrees.
  --- @param #COORDINATE self
  --- @param #number latitude Latitude in decimal degrees.
  --- @param #number longitude Longitude in decimal degrees.
  --- @param #number altitude (Optional) Altitude in meters. Default is the land height at the coordinate.
  --- @return #COORDINATE
  function COORDINATE:NewFromLLDD( latitude, longitude, altitude)

    -- Returns a point from latitude and longitude in the vec3 format.
    local vec3=coord.LLtoLO(latitude, longitude)

    -- Convert vec3 to coordinate object.
    local _coord=self:NewFromVec3(vec3)

    -- Adjust height
    if altitude==nil then
      _coord.y=self:GetLandHeight()
    else
      _coord.y=altitude
    end

    return _coord
  end


  --- Returns if the 2 coordinates are at the same 2D position.
  --- @param #COORDINATE self
  --- @param #COORDINATE Coordinate
  --- @param #number Precision
  --- @return #boolean true if at the same position.
  function COORDINATE:IsAtCoordinate2D( Coordinate, Precision )

    self:F( { Coordinate = Coordinate:GetVec2() } )
    self:F( { self = self:GetVec2() } )

    local x = Coordinate.x
    local z = Coordinate.z

    return x - Precision <= self.x and x + Precision >= self.x and z - Precision <= self.z and z + Precision >= self.z
  end

  --- Scan/find objects (units, statics, scenery) within a certain radius around the coordinate using the world.searchObjects() DCS API function.
  --- @param #COORDINATE self
  --- @param #number radius (Optional) Scan radius in meters. Default 100 m.
  --- @param #boolean scanunits (Optional) If true scan for units. Default true.
  --- @param #boolean scanstatics (Optional) If true scan for static objects. Default true.
  --- @param #boolean scanscenery (Optional) If true scan for scenery objects. Default false.
  --- @return #boolean True if units were found.
  --- @return #boolean True if statics were found.
  --- @return #boolean True if scenery objects were found.
  --- @return #table Table of MOOSE @{Wrapper.Unit#UNIT} objects found.
  --- @return #table Table of DCS static objects found.
  --- @return #table Table of DCS scenery objects found.
  function COORDINATE:ScanObjects(radius, scanunits, scanstatics, scanscenery)
    self:F(string.format("Scanning in radius %.1f m.", radius or 100))

    local SphereSearch = {
      id = world.VolumeType.SPHERE,
        params = {
        point = self:GetVec3(),
        radius = radius,
        }
      }

    -- Defaults
    radius=radius or 100
    if scanunits==nil then
      scanunits=true
    end
    if scanstatics==nil then
      scanstatics=true
    end
    if scanscenery==nil then
      scanscenery=false
    end

    --{Object.Category.UNIT, Object.Category.STATIC, Object.Category.SCENERY}
    local scanobjects={}
    if scanunits then
      table.insert(scanobjects, Object.Category.UNIT)
    end
    if scanstatics then
      table.insert(scanobjects, Object.Category.STATIC)
    end
    if scanscenery then
      table.insert(scanobjects, Object.Category.SCENERY)
    end

    -- Found stuff.
    local Units = {}
    local Statics = {}
    local Scenery = {}
    local gotstatics=false
    local gotunits=false
    local gotscenery=false

    local function EvaluateZone(ZoneObject)
      BASE:T({ZoneObject})
      if ZoneObject then

        -- Get category of scanned object.
        local ObjectCategory = ZoneObject:getCategory()

        -- Check for unit or static objects
        if ObjectCategory==Object.Category.UNIT and ZoneObject:isExist() then

          table.insert(Units, UNIT:Find(ZoneObject))
          gotunits=true

        elseif ObjectCategory==Object.Category.STATIC and ZoneObject:isExist() then

          table.insert(Statics, ZoneObject)
          gotstatics=true

        elseif ObjectCategory==Object.Category.SCENERY then

          table.insert(Scenery, ZoneObject)
          gotscenery=true

        end

      end

      return true
    end

    -- Search the world.
    world.searchObjects(scanobjects, SphereSearch, EvaluateZone)

    for _,unit in pairs(Units) do
      self:T(string.format("Scan found unit %s", unit:GetName()))
    end
    for _,static in pairs(Statics) do
      self:T(string.format("Scan found static %s", static:getName()))
      _DATABASE:AddStatic(static:getName())
    end
    for _,scenery in pairs(Scenery) do
      self:T(string.format("Scan found scenery %s typename=%s", scenery:getName(), scenery:getTypeName()))
      --SCENERY:Register(scenery:getName(), scenery)
    end

    return gotunits, gotstatics, gotscenery, Units, Statics, Scenery
  end

  --- Scan/find UNITS within a certain radius around the coordinate using the world.searchObjects() DCS API function.
  --- @param #COORDINATE self
  --- @param #number radius (Optional) Scan radius in meters. Default 100 m.
  --- @return Core.Set#SET_UNIT Set of units.
  function COORDINATE:ScanUnits(radius)

    local _,_,_,units=self:ScanObjects(radius, true, false, false)

    local set=SET_UNIT:New()

    for _,unit in pairs(units) do
      set:AddUnit(unit)
    end

    return set
  end

  --- Find the closest unit to the COORDINATE within a certain radius.
  --- @param #COORDINATE self
  --- @param #number radius Scan radius in meters. Default 100 m.
  --- @return Wrapper.Unit#UNIT The closest unit or #nil if no unit is inside the given radius.
  function COORDINATE:FindClosestUnit(radius)

    local units=self:ScanUnits(radius)

    local umin=nil --Wrapper.Unit#UNIT
    local dmin=math.huge
    for _,_unit in pairs(units.Set) do
      local unit=_unit --Wrapper.Unit#UNIT
      local coordinate=unit:GetCoordinate()
      local d=self:Get2DDistance(coordinate)
      if d<dmin then
        dmin=d
        umin=unit
      end
    end

    return umin
  end

  --- Scan/find SCENERY objects within a certain radius around the coordinate using the world.searchObjects() DCS API function.
  --- @param #COORDINATE self
  --- @param #number radius (Optional) Scan radius in meters. Default 100 m.
  --- @return table Table of SCENERY objects.
  function COORDINATE:ScanScenery(radius)

    local _,_,_,_,_,scenerys=self:ScanObjects(radius, false, false, true)

    local set={}

    for _,_scenery in pairs(scenerys) do
      local scenery=_scenery --DCS#Object

      local name=scenery:getName()
      local s=SCENERY:Register(name, scenery)
      table.insert(set, s)

    end

    return set
  end

  --- Find the closest scenery to the COORDINATE within a certain radius.
  --- @param #COORDINATE self
  --- @param #number radius Scan radius in meters. Default 100 m.
  --- @return Wrapper.Scenery#SCENERY The closest scenery or #nil if no object is inside the given radius.
  function COORDINATE:FindClosestScenery(radius)

    local sceneries=self:ScanScenery(radius)

    local umin=nil --Wrapper.Scenery#SCENERY
    local dmin=math.huge
    for _,_scenery in pairs(sceneries) do
      local scenery=_scenery --Wrapper.Scenery#SCENERY
      local coordinate=scenery:GetCoordinate()
      local d=self:Get2DDistance(coordinate)
      if d<dmin then
        dmin=d
        umin=scenery
      end
    end

    return umin
  end

  --- Calculate the distance from a reference @{#COORDINATE}.
  --- @param #COORDINATE self
  --- @param #COORDINATE PointVec2Reference The reference @{#COORDINATE}.
  --- @return DCS#Distance The distance from the reference @{#COORDINATE} in meters.
  function COORDINATE:DistanceFromPointVec2( PointVec2Reference )
    self:F2( PointVec2Reference )

    local Distance = ( ( PointVec2Reference.x - self.x ) ^ 2 + ( PointVec2Reference.z - self.z ) ^2 ) ^ 0.5

    self:T2( Distance )
    return Distance
  end

  --- Add a Distance in meters from the COORDINATE orthonormal plane, with the given angle, and calculate the new COORDINATE.
  --- @param #COORDINATE self
  --- @param DCS#Distance Distance The Distance to be added in meters.
  --- @param DCS#Angle Angle The Angle in degrees. Defaults to 0 if not specified (nil).
  --- @param #boolean Keepalt If true, keep altitude of original coordinate. Default is that the new coordinate is created at the translated land height.
  --- @param #boolean Overwrite If true, overwrite the original COORDINATE with the translated one. Otherwise, create a new COORDINATE.
  --- @return #COORDINATE The new calculated COORDINATE.
  function COORDINATE:Translate( Distance, Angle, Keepalt, Overwrite )

    -- Angle in rad.
    local alpha = math.rad((Angle or 0))

    local x = Distance * math.cos(alpha) + self.x  -- New x
    local z = Distance * math.sin(alpha) + self.z  -- New z

    local y=Keepalt and self.y or land.getHeight({x=x, y=z})

    if Overwrite then
      self.x=x
      self.y=y
      self.z=z
      return self
    else
      --env.info("FF translate with NEW coordinate T="..timer.getTime())
      local coord=COORDINATE:New(x, y, z)
      return coord
    end

  end

  --- Rotate coordinate in 2D (x,z) space.
  --- @param #COORDINATE self
  --- @param DCS#Angle Angle Angle of rotation in degrees.
  --- @return Core.Point#COORDINATE The rotated coordinate.
  function COORDINATE:Rotate2D(Angle)

    if not Angle then
      return self
    end

    local phi=math.rad(Angle)

    local X=self.z
    local Y=self.x

    --slocal R=math.sqrt(X*X+Y*Y)

    local x=X*math.cos(phi)-Y*math.sin(phi)
    local y=X*math.sin(phi)+Y*math.cos(phi)

    -- Coordinate assignment looks bit strange but is correct.
    local coord=COORDINATE:NewFromVec3({x=y, y=self.y, z=x})
    return coord
  end

  --- Return a random Vec2 within an Outer Radius and optionally NOT within an Inner Radius of the COORDINATE.
  --- @param #COORDINATE self
  --- @param DCS#Distance OuterRadius
  --- @param DCS#Distance InnerRadius
  --- @return DCS#Vec2 Vec2
  function COORDINATE:GetRandomVec2InRadius( OuterRadius, InnerRadius )
    self:F2( { OuterRadius, InnerRadius } )

    local Theta = 2 * math.pi * math.random()
    local Radials = math.random() + math.random()
    if Radials > 1 then
      Radials = 2 - Radials
    end

    local RadialMultiplier
    if InnerRadius and InnerRadius <= OuterRadius then
      RadialMultiplier = ( OuterRadius - InnerRadius ) * Radials + InnerRadius
    else
      RadialMultiplier = OuterRadius * Radials
    end

    local RandomVec2
    if OuterRadius > 0 then
      RandomVec2 = { x = math.cos( Theta ) * RadialMultiplier + self.x, y = math.sin( Theta ) * RadialMultiplier + self.z }
    else
      RandomVec2 = { x = self.x, y = self.z }
    end

    return RandomVec2
  end


  --- Return a random Coordinate within an Outer Radius and optionally NOT within an Inner Radius of the COORDINATE.
  --- @param #COORDINATE self
  --- @param DCS#Distance OuterRadius Outer radius in meters.
  --- @param DCS#Distance InnerRadius Inner radius in meters.
  --- @return #COORDINATE self
  function COORDINATE:GetRandomCoordinateInRadius( OuterRadius, InnerRadius )
    self:F2( { OuterRadius, InnerRadius } )

    local coord=COORDINATE:NewFromVec2( self:GetRandomVec2InRadius( OuterRadius, InnerRadius ) )
    return coord
  end


  --- Return a random Vec3 within an Outer Radius and optionally NOT within an Inner Radius of the COORDINATE.
  --- @param #COORDINATE self
  --- @param DCS#Distance OuterRadius
  --- @param DCS#Distance InnerRadius
  --- @return DCS#Vec3 Vec3
  function COORDINATE:GetRandomVec3InRadius( OuterRadius, InnerRadius )

    local RandomVec2 = self:GetRandomVec2InRadius( OuterRadius, InnerRadius )
    local y = self.y + math.random( InnerRadius, OuterRadius )
    local RandomVec3 = { x = RandomVec2.x, y = y, z = RandomVec2.y }

    return RandomVec3
  end

  --- Return the height of the land at the coordinate.
  --- @param #COORDINATE self
  --- @return #number Land height (ASL) in meters.
  function COORDINATE:GetLandHeight()
    local Vec2 = { x = self.x, y = self.z }
    return land.getHeight( Vec2 )
  end


  --- Set the heading of the coordinate, if applicable.
  --- @param #COORDINATE self
  function COORDINATE:SetHeading( Heading )
    self.Heading = Heading
  end


  --- Get the heading of the coordinate, if applicable.
  --- @param #COORDINATE self
  --- @return #number or nil
  function COORDINATE:GetHeading()
    return self.Heading
  end


  --- Set the velocity of the COORDINATE.
  --- @param #COORDINATE self
  --- @param #string Velocity Velocity in meters per second.
  function COORDINATE:SetVelocity( Velocity )
    self.Velocity = Velocity
  end


  --- Return the velocity of the COORDINATE.
  --- @param #COORDINATE self
  --- @return #number Velocity in meters per second.
  function COORDINATE:GetVelocity()
    local Velocity = self.Velocity
    return Velocity or 0
  end

  --- Return the "name" of the COORDINATE. Obviously, a coordinate does not have a name like a unit, static or group. So here we take the MGRS coordinates of the position.
  --- @param #COORDINATE self
  --- @return #string MGRS coordinates.
  function COORDINATE:GetName()
    local name=self:ToStringMGRS()
    return name
  end

  --- Return velocity text of the COORDINATE.
  --- @param #COORDINATE self
  --- @return #string
  function COORDINATE:GetMovingText( Settings )

    return self:GetVelocityText( Settings ) .. ", " .. self:GetHeadingText( Settings )
  end


  --- Return a direction vector Vec3 from COORDINATE to the COORDINATE.
  --- @param #COORDINATE self
  --- @param #COORDINATE TargetCoordinate The target COORDINATE.
  --- @return DCS#Vec3 DirectionVec3 The direction vector in Vec3 format.
  function COORDINATE:GetDirectionVec3( TargetCoordinate )
    if TargetCoordinate then
      return { x = TargetCoordinate.x - self.x, y = TargetCoordinate.y - self.y, z = TargetCoordinate.z - self.z }
    else
      return { x=0,y=0,z=0}
    end
  end


  --- Get a correction in radians of the real magnetic north of the COORDINATE.
  --- @param #COORDINATE self
  --- @return #number CorrectionRadians The correction in radians.
  function COORDINATE:GetNorthCorrectionRadians()
    local TargetVec3 = self:GetVec3()
    local lat, lon = coord.LOtoLL(TargetVec3)
    local north_posit = coord.LLtoLO(lat + 1, lon)
    return math.atan2( north_posit.z - TargetVec3.z, north_posit.x - TargetVec3.x )
  end


  --- Return an angle in radians from the COORDINATE using a direction vector in Vec3 format.
  --- @param #COORDINATE self
  --- @param DCS#Vec3 DirectionVec3 The direction vector in Vec3 format.
  --- @return #number DirectionRadians The angle in radians.
  function COORDINATE:GetAngleRadians( DirectionVec3 )
    local DirectionRadians = math.atan2( DirectionVec3.z, DirectionVec3.x )
    --DirectionRadians = DirectionRadians + self:GetNorthCorrectionRadians()
    if DirectionRadians < 0 then
      DirectionRadians = DirectionRadians + 2 * math.pi  -- put dir in range of 0 to 2*pi ( the full circle )
    end
    return DirectionRadians
  end

  --- Return an angle in degrees from the COORDINATE using a direction vector in Vec3 format.
  --- @param #COORDINATE self
  --- @param DCS#Vec3 DirectionVec3 The direction vector in Vec3 format.
  --- @return #number DirectionRadians The angle in degrees.
  function COORDINATE:GetAngleDegrees( DirectionVec3 )
    local AngleRadians = self:GetAngleRadians( DirectionVec3 )
    local Angle = UTILS.ToDegree( AngleRadians )
    return Angle
  end

  --- Return an intermediate COORDINATE between this an another coordinate.
  --- @param #COORDINATE self
  --- @param #COORDINATE ToCoordinate The other coordinate.
  --- @param #number Fraction The fraction (0,1) where the new coordinate is created. Default 0.5, i.e. in the middle.
  --- @return #COORDINATE Coordinate between this and the other coordinate.
  function COORDINATE:GetIntermediateCoordinate( ToCoordinate, Fraction )

    local f=Fraction or 0.5

    -- Get the vector from A to B
    local vec=UTILS.VecSubstract(ToCoordinate, self)
    
    if f>1 then
      local norm=UTILS.VecNorm(vec)      
      f=Fraction/norm
    end

    -- Scale the vector.
    vec.x=f*vec.x
    vec.y=f*vec.y
    vec.z=f*vec.z

    -- Move the vector to start at the end of A.
    vec=UTILS.VecAdd(self, vec)

    -- Create a new coordiante object.
    local coord=COORDINATE:New(vec.x,vec.y,vec.z)
    
    return coord
  end

  --- Return the 2D distance in meters between the target COORDINATE and the COORDINATE.
  --- @param #COORDINATE self
  --- @param #COORDINATE TargetCoordinate The target COORDINATE. Can also be a DCS#Vec3.
  --- @return DCS#Distance Distance The distance in meters.
  function COORDINATE:Get2DDistance(TargetCoordinate)
    if not TargetCoordinate then return 1000000 end
    local a={x=TargetCoordinate.x-self.x, y=0, z=TargetCoordinate.z-self.z}
    local norm=UTILS.VecNorm(a)
    return norm
  end

  --- Returns the temperature in Degrees Celsius.
  --- @param #COORDINATE self
  --- @param height (Optional) parameter specifying the height ASL.
  --- @return Temperature in Degrees Celsius.
  function COORDINATE:GetTemperature(height)
    self:F2(height)
    local y=height or self.y
    local point={x=self.x, y=height or self.y, z=self.z}
    -- get temperature [K] and pressure [Pa] at point
    local T,P=atmosphere.getTemperatureAndPressure(point)
    -- Return Temperature in Deg C
    return T-273.15
  end

  --- Returns a text of the temperature according the measurement system @{Core.Settings}.
  -- The text will reflect the temperature like this:
  --
  --   - For Russian and European aircraft using the metric system - Degrees Celcius (°C)
  --   - For American aircraft we link to the imperial system - Degrees Fahrenheit (°F)
  --
  -- A text containing a pressure will look like this:
  --
  --   - `Temperature: %n.d °C`
  --   - `Temperature: %n.d °F`
  --
   --- @param #COORDINATE self
  --- @param height (Optional) parameter specifying the height ASL.
  --- @return #string Temperature according the measurement system @{Core.Settings}.
  function COORDINATE:GetTemperatureText( height, Settings )

    local DegreesCelcius = self:GetTemperature( height )

    local Settings = Settings or _SETTINGS

    if DegreesCelcius then
      if Settings:IsMetric() then
        return string.format( " %-2.2f °C", DegreesCelcius )
      else
        return string.format( " %-2.2f °F", UTILS.CelsiusToFahrenheit( DegreesCelcius ) )
      end
    else
      return " no temperature"
    end

    return nil
  end


  --- Returns the pressure in hPa.
  --- @param #COORDINATE self
  --- @param height (Optional) parameter specifying the height ASL. E.g. set height=0 for QNH.
  --- @return Pressure in hPa.
  function COORDINATE:GetPressure(height)
    local point={x=self.x, y=height or self.y, z=self.z}
    -- get temperature [K] and pressure [Pa] at point
    local T,P=atmosphere.getTemperatureAndPressure(point)
    -- Return Pressure in hPa.
    return P/100
  end

  --- Returns a text of the pressure according the measurement system @{Core.Settings}.
  -- The text will contain always the pressure in hPa and:
  --
  --   - For Russian and European aircraft using the metric system - hPa and mmHg
  --   - For American and European aircraft we link to the imperial system - hPa and inHg
  --
  -- A text containing a pressure will look like this:
  --
  --   - `QFE: x hPa (y mmHg)`
  --   - `QFE: x hPa (y inHg)`
  --
  --- @param #COORDINATE self
  --- @param height (Optional) parameter specifying the height ASL. E.g. set height=0 for QNH.
  --- @return #string Pressure in hPa and mmHg or inHg depending on the measurement system @{Core.Settings}.
  function COORDINATE:GetPressureText( height, Settings )

    local Pressure_hPa = self:GetPressure( height )
    local Pressure_mmHg = Pressure_hPa * 0.7500615613030
    local Pressure_inHg = Pressure_hPa * 0.0295299830714

    local Settings = Settings or _SETTINGS

    if Pressure_hPa then
      if Settings:IsMetric() then
        return string.format( " %4.1f hPa (%3.1f mmHg)", Pressure_hPa, Pressure_mmHg )
      else
        return string.format( " %4.1f hPa (%3.2f inHg)", Pressure_hPa, Pressure_inHg )
      end
    else
      return " no pressure"
    end

    return nil
  end

  --- Returns the heading from this to another coordinate.
  --- @param #COORDINATE self
  --- @param #COORDINATE ToCoordinate
  --- @return #number Heading in degrees.
  function COORDINATE:HeadingTo(ToCoordinate)
    local dz=ToCoordinate.z-self.z
    local dx=ToCoordinate.x-self.x
    local heading=math.deg(math.atan2(dz, dx))
    if heading < 0 then
      heading = 360 + heading
    end
    return heading
  end

<<<<<<< HEAD
  --- Returns the wind direction (from) and strength.
  --- @param #COORDINATE self
  --- @param height (Optional) parameter specifying the height ASL. The minimum height will be always be the land height since the wind is zero below the ground.
  --- @return Direction the wind is blowing from in degrees.
  --- @return Wind strength in m/s.
  function COORDINATE:GetWind(height)
    local landheight=self:GetLandHeight()+0.1 -- we at 0.1 meters to be sure to be above ground since wind is zero below ground level.
=======
  --- Returns the 3D wind direction vector. Note that vector points into the direction the wind in blowing to.
  -- @param #COORDINATE self
  -- @param #number height (Optional) parameter specifying the height ASL in meters. The minimum height will be always be the land height since the wind is zero below the ground.
  -- @param #boolean turbulence (Optional) If `true`, include turbulence.
  -- @return DCS#Vec3 Wind 3D vector. Components in m/s.
  function COORDINATE:GetWindVec3(height, turbulence)
  
    -- We at 0.1 meters to be sure to be above ground since wind is zero below ground level.
    local landheight=self:GetLandHeight()+0.1 
  
>>>>>>> 949e2f9f
    local point={x=self.x, y=math.max(height or self.y, landheight), z=self.z}
        
    -- Get wind velocity vector.
    local wind = nil --DCS#Vec3
    
    if turbulence then
      wind = atmosphere.getWindWithTurbulence(point)
    else
      wind = atmosphere.getWind(point)
    end
    
    return wind
  end

  --- Returns the wind direction (from) and strength.
  -- @param #COORDINATE self
  -- @param #number height (Optional) parameter specifying the height ASL. The minimum height will be always be the land height since the wind is zero below the ground.
  -- @param #boolean turbulence If `true`, include turbulence. If `false` or `nil`, wind without turbulence.
  -- @return #number Direction the wind is blowing from in degrees.
  -- @return #number Wind strength in m/s.
  function COORDINATE:GetWind(height, turbulence)

    -- Get wind velocity vector
    local wind = self:GetWindVec3(height, turbulence)

    -- Calculate the direction of the vector.    
    local direction=UTILS.VecHdg(wind)
    
    -- Invert "to" direction to "from" direction.
    if direction > 180 then
      direction = direction-180
    else
      direction = direction+180
    end
    
    -- Wind strength in m/s.
    local strength=UTILS.VecNorm(wind) -- math.sqrt((wind.x)^2+(wind.z)^2)
    
    -- Return wind direction and strength.
    return direction, strength
  end

  --- Returns the wind direction (from) and strength.
  --- @param #COORDINATE self
  --- @param height (Optional) parameter specifying the height ASL. The minimum height will be always be the land height since the wind is zero below the ground.
  --- @return Direction the wind is blowing from in degrees.
  function COORDINATE:GetWindWithTurbulenceVec3(height)

    -- AGL height if
    local landheight=self:GetLandHeight()+0.1 -- we at 0.1 meters to be sure to be above ground since wind is zero below ground level.

    -- Point at which the wind is evaluated.
    local point={x=self.x, y=math.max(height or self.y, landheight), z=self.z}

    -- Get wind velocity vector including turbulences.
    local vec3 = atmosphere.getWindWithTurbulence(point)

    return vec3
  end


  --- Returns a text documenting the wind direction (from) and strength according the measurement system @{Core.Settings}.
  -- The text will reflect the wind like this:
  --
  --   - For Russian and European aircraft using the metric system - Wind direction in degrees (°) and wind speed in meters per second (mps).
  --   - For American aircraft we link to the imperial system - Wind direction in degrees (°) and wind speed in knots per second (kps).
  --
  -- A text containing a pressure will look like this:
  --
  --   - `Wind: %n ° at n.d mps`
  --   - `Wind: %n ° at n.d kps`
  --
  --- @param #COORDINATE self
  --- @param height (Optional) parameter specifying the height ASL. The minimum height will be always be the land height since the wind is zero below the ground.
  --- @return #string Wind direction and strength according the measurement system @{Core.Settings}.
  function COORDINATE:GetWindText( height, Settings )

    local Direction, Strength = self:GetWind( height )

    local Settings = Settings or _SETTINGS

    if Direction and Strength then
      if Settings:IsMetric() then
        return string.format( " %d ° at %3.2f mps", Direction, UTILS.MpsToKmph( Strength ) )
      else
        return string.format( " %d ° at %3.2f kps", Direction, UTILS.MpsToKnots( Strength ) )
      end
    else
      return " no wind"
    end

    return nil
  end

  --- Return the 3D distance in meters between the target COORDINATE and the COORDINATE.
<<<<<<< HEAD
  --- @param #COORDINATE self
  --- @param #COORDINATE TargetCoordinate The target COORDINATE.
  --- @return DCS#Distance Distance The distance in meters.
=======
  -- @param #COORDINATE self
  -- @param #COORDINATE TargetCoordinate The target COORDINATE. Can also be a DCS#Vec3.
  -- @return DCS#Distance Distance The distance in meters.
>>>>>>> 949e2f9f
  function COORDINATE:Get3DDistance( TargetCoordinate )
    --local TargetVec3 = TargetCoordinate:GetVec3()
    local TargetVec3 = {x=TargetCoordinate.x, y=TargetCoordinate.y, z=TargetCoordinate.z}
    local SourceVec3 = self:GetVec3()
    --local dist=( ( TargetVec3.x - SourceVec3.x ) ^ 2 + ( TargetVec3.y - SourceVec3.y ) ^ 2 + ( TargetVec3.z - SourceVec3.z ) ^ 2 ) ^ 0.5
    local dist=UTILS.VecDist3D(TargetVec3, SourceVec3)
    return dist
  end


  --- Provides a bearing text in degrees.
  --- @param #COORDINATE self
  --- @param #number AngleRadians The angle in randians.
  --- @param #number Precision The precision.
  --- @param Core.Settings#SETTINGS Settings
  --- @param #boolean MagVar If true, include magentic degrees
  --- @return #string The bearing text in degrees.
  function COORDINATE:GetBearingText( AngleRadians, Precision, Settings, MagVar )

    local Settings = Settings or _SETTINGS -- Core.Settings#SETTINGS

    local AngleDegrees = UTILS.Round( UTILS.ToDegree( AngleRadians ), Precision )

    local s = string.format( '%03d°', AngleDegrees )
    
    if MagVar then
      local variation = UTILS.GetMagneticDeclination() or 0
      local AngleMagnetic = AngleDegrees - variation
      
      if AngleMagnetic < 0 then AngleMagnetic = 360-AngleMagnetic end
      
      s = string.format( '%03d°M|%03d°', AngleMagnetic,AngleDegrees )
    end
    
    return s
  end

  --- Provides a distance text expressed in the units of measurement.
  --- @param #COORDINATE self
  --- @param #number Distance The distance in meters.
  --- @param Core.Settings#SETTINGS Settings
  --- @param #string Language (optional) "EN" or "RU"
  --- @param #number Precision (optional) round to this many decimal places
  --- @return #string The distance text expressed in the units of measurement.
  function COORDINATE:GetDistanceText( Distance, Settings, Language, Precision )

    local Settings = Settings or _SETTINGS -- Core.Settings#SETTINGS
    local Language = Language or Settings.Locale or _SETTINGS.Locale or "EN"
    Language = string.lower(Language)
    local Precision = Precision or 0
    
    local DistanceText

    if Settings:IsMetric() then
      if     Language == "en" then
        DistanceText = " for " .. UTILS.Round( Distance / 1000, Precision ) .. " km"
      elseif Language == "ru" then
        DistanceText = " за " .. UTILS.Round( Distance / 1000, Precision ) .. " километров"
      end
    else
      if     Language == "en" then
        DistanceText = " for " .. UTILS.Round( UTILS.MetersToNM( Distance ), Precision ) .. " miles"
      elseif Language == "ru" then
        DistanceText = " за " .. UTILS.Round( UTILS.MetersToNM( Distance ), Precision ) .. " миль"
      end
    end

    return DistanceText
  end

  --- Return the altitude text of the COORDINATE.
  --- @param #COORDINATE self
  --- @return #string Altitude text.
  function COORDINATE:GetAltitudeText( Settings, Language )
    local Altitude = self.y
    local Settings = Settings or _SETTINGS
    local Language = Language or Settings.Locale or _SETTINGS.Locale or "EN"
    
    Language = string.lower(Language)
    
    if Altitude ~= 0 then
      if Settings:IsMetric() then
        if     Language == "en" then
          return " at " .. UTILS.Round( self.y, -3 ) .. " meters"
        elseif Language == "ru" then
          return " в " .. UTILS.Round( self.y, -3 ) .. " метры"
        end
      else
        if     Language == "en" then
          return " at " .. UTILS.Round( UTILS.MetersToFeet( self.y ), -3 ) .. " feet"
        elseif Language == "ru" then
          return " в " .. UTILS.Round( self.y, -3 ) .. " ноги"
        end
      end
    else
      return ""
    end
  end



  --- Return the velocity text of the COORDINATE.
  --- @param #COORDINATE self
  --- @return #string Velocity text.
  function COORDINATE:GetVelocityText( Settings )
    local Velocity = self:GetVelocity()
    local Settings = Settings or _SETTINGS
    if Velocity then
      if Settings:IsMetric() then
        return string.format( " moving at %d km/h", UTILS.MpsToKmph( Velocity ) )
      else
        return string.format( " moving at %d mi/h", UTILS.MpsToKmph( Velocity ) / 1.852 )
      end
    else
      return " stationary"
    end
  end


  --- Return the heading text of the COORDINATE.
  --- @param #COORDINATE self
  --- @return #string Heading text.
  function COORDINATE:GetHeadingText( Settings )
    local Heading = self:GetHeading()
    if Heading then
      return string.format( " bearing %3d°", Heading )
    else
      return " bearing unknown"
    end
  end


  --- Provides a Bearing / Range string
  --- @param #COORDINATE self
  --- @param #number AngleRadians The angle in randians
  --- @param #number Distance The distance
  --- @param Core.Settings#SETTINGS Settings
  --- @param #string Language (Optional) Language "en" or "ru"
  --- @param #boolean MagVar If true, also state angle in magnetic
  --- @return #string The BR Text
  function COORDINATE:GetBRText( AngleRadians, Distance, Settings, Language, MagVar )

    local Settings = Settings or _SETTINGS -- Core.Settings#SETTINGS

    local BearingText = self:GetBearingText( AngleRadians, 0, Settings, MagVar )
    local DistanceText = self:GetDistanceText( Distance, Settings, Language, 0 )

    local BRText = BearingText .. DistanceText

    return BRText
  end

  --- Provides a Bearing / Range / Altitude string
  --- @param #COORDINATE self
  --- @param #number AngleRadians The angle in randians
  --- @param #number Distance The distance
  --- @param Core.Settings#SETTINGS Settings
  --- @param #string Language (Optional) Language "en" or "ru"
  --- @param #boolean MagVar If true, also state angle in magnetic
  --- @return #string The BRA Text
  function COORDINATE:GetBRAText( AngleRadians, Distance, Settings, Language, MagVar )

    local Settings = Settings or _SETTINGS -- Core.Settings#SETTINGS

    local BearingText = self:GetBearingText( AngleRadians, 0, Settings, MagVar )
    local DistanceText = self:GetDistanceText( Distance, Settings, Language, 0  )
    local AltitudeText = self:GetAltitudeText( Settings, Language  )

    local BRAText = BearingText .. DistanceText .. AltitudeText -- When the POINT is a VEC2, there will be no altitude shown.

    return BRAText
  end


  --- Set altitude.
  --- @param #COORDINATE self
  --- @param #number altitude New altitude in meters.
  --- @param #boolean asl Altitude above sea level. Default is above ground level.
  --- @return #COORDINATE The COORDINATE with adjusted altitude.
  function COORDINATE:SetAltitude(altitude, asl)
    local alt=altitude
    if asl then
      alt=altitude
    else
      alt=self:GetLandHeight()+altitude
    end
    self.y=alt
    return self
  end
  
  --- Set altitude to be at land height (i.e. on the ground!)
  -- @param #COORDINATE self
  function COORDINATE:SetAtLandheight()
    local alt=self:GetLandHeight()
    self.y=alt
    return self
  end
  
  --- Build an air type route point.
  --- @param #COORDINATE self
  --- @param #COORDINATE.WaypointAltType AltType The altitude type.
  --- @param #COORDINATE.WaypointType Type The route point type.
  --- @param #COORDINATE.WaypointAction Action The route point action.
  --- @param DCS#Speed Speed Airspeed in km/h. Default is 500 km/h.
  --- @param #boolean SpeedLocked true means the speed is locked.
  --- @param Wrapper.Airbase#AIRBASE airbase The airbase for takeoff and landing points.
  --- @param #table DCSTasks A table of @{DCS#Task} items which are executed at the waypoint.
  --- @param #string description A text description of the waypoint, which will be shown on the F10 map.
  --- @param #number timeReFuAr Time in minutes the aircraft stays at the airport for ReFueling and ReArming.
  --- @return #table The route point.
  function COORDINATE:WaypointAir( AltType, Type, Action, Speed, SpeedLocked, airbase, DCSTasks, description, timeReFuAr )
    self:F2( { AltType, Type, Action, Speed, SpeedLocked } )

    -- Set alttype or "RADIO" which is AGL.
    AltType=AltType or "RADIO"

    -- Speedlocked by default
    if SpeedLocked==nil then
      SpeedLocked=true
    end

    -- Speed or default 500 km/h.
    Speed=Speed or 500

    -- Waypoint array.
    local RoutePoint = {}

    -- Coordinates.
    RoutePoint.x = self.x
    RoutePoint.y = self.z

    -- Altitude.
    RoutePoint.alt = self.y
    RoutePoint.alt_type = AltType

    -- Waypoint type.
    RoutePoint.type = Type or nil
    RoutePoint.action = Action or nil

    -- Speed.
    RoutePoint.speed = Speed/3.6
    RoutePoint.speed_locked = SpeedLocked

    -- ETA.
    RoutePoint.ETA=0
    RoutePoint.ETA_locked=false

    -- Waypoint description.
    RoutePoint.name=description

    -- Airbase parameters for takeoff and landing points.
    if airbase then
      local AirbaseID = airbase:GetID()
      local AirbaseCategory = airbase:GetAirbaseCategory()
      if AirbaseCategory == Airbase.Category.SHIP or AirbaseCategory == Airbase.Category.HELIPAD then
        RoutePoint.linkUnit = AirbaseID
        RoutePoint.helipadId = AirbaseID
      elseif AirbaseCategory == Airbase.Category.AIRDROME then
        RoutePoint.airdromeId = AirbaseID
      else
        self:E("ERROR: Unknown airbase category in COORDINATE:WaypointAir()!")
      end
    end

    -- Time in minutes to stay at the airbase before resuming route.
    if Type==COORDINATE.WaypointType.LandingReFuAr then
      RoutePoint.timeReFuAr=timeReFuAr or 10
    end

    -- Waypoint tasks.
    RoutePoint.task = {}
    RoutePoint.task.id = "ComboTask"
    RoutePoint.task.params = {}
    RoutePoint.task.params.tasks = DCSTasks or {}

    --RoutePoint.properties={}
    --RoutePoint.properties.addopt={}

    --RoutePoint.formation_template=""

    -- Debug.
    self:T({RoutePoint=RoutePoint})

    -- Return waypoint.
    return RoutePoint
  end


  --- Build a Waypoint Air "Turning Point".
  --- @param #COORDINATE self
  --- @param #COORDINATE.WaypointAltType AltType The altitude type.
  --- @param DCS#Speed Speed Airspeed in km/h.
  --- @param #table DCSTasks (Optional) A table of @{DCS#Task} items which are executed at the waypoint.
  --- @param #string description (Optional) A text description of the waypoint, which will be shown on the F10 map.
  --- @return #table The route point.
  function COORDINATE:WaypointAirTurningPoint( AltType, Speed, DCSTasks, description )
    return self:WaypointAir( AltType, COORDINATE.WaypointType.TurningPoint, COORDINATE.WaypointAction.TurningPoint, Speed, true, nil, DCSTasks, description )
  end


  --- Build a Waypoint Air "Fly Over Point".
  --- @param #COORDINATE self
  --- @param #COORDINATE.WaypointAltType AltType The altitude type.
  --- @param DCS#Speed Speed Airspeed in km/h.
  --- @return #table The route point.
  function COORDINATE:WaypointAirFlyOverPoint( AltType, Speed )
    return self:WaypointAir( AltType, COORDINATE.WaypointType.TurningPoint, COORDINATE.WaypointAction.FlyoverPoint, Speed )
  end


  --- Build a Waypoint Air "Take Off Parking Hot".
  --- @param #COORDINATE self
  --- @param #COORDINATE.WaypointAltType AltType The altitude type.
  --- @param DCS#Speed Speed Airspeed in km/h.
  --- @return #table The route point.
  function COORDINATE:WaypointAirTakeOffParkingHot( AltType, Speed )
    return self:WaypointAir( AltType, COORDINATE.WaypointType.TakeOffParkingHot, COORDINATE.WaypointAction.FromParkingAreaHot, Speed )
  end


  --- Build a Waypoint Air "Take Off Parking".
  --- @param #COORDINATE self
  --- @param #COORDINATE.WaypointAltType AltType The altitude type.
  --- @param DCS#Speed Speed Airspeed in km/h.
  --- @return #table The route point.
  function COORDINATE:WaypointAirTakeOffParking( AltType, Speed )
    return self:WaypointAir( AltType, COORDINATE.WaypointType.TakeOffParking, COORDINATE.WaypointAction.FromParkingArea, Speed )
  end


  --- Build a Waypoint Air "Take Off Runway".
  --- @param #COORDINATE self
  --- @param #COORDINATE.WaypointAltType AltType The altitude type.
  --- @param DCS#Speed Speed Airspeed in km/h.
  --- @return #table The route point.
  function COORDINATE:WaypointAirTakeOffRunway( AltType, Speed )
    return self:WaypointAir( AltType, COORDINATE.WaypointType.TakeOff, COORDINATE.WaypointAction.FromRunway, Speed )
  end


  --- Build a Waypoint Air "Landing".
  --- @param #COORDINATE self
  --- @param DCS#Speed Speed Airspeed in km/h.
  --- @param Wrapper.Airbase#AIRBASE airbase The airbase for takeoff and landing points.
  --- @param #table DCSTasks A table of @{DCS#Task} items which are executed at the waypoint.
  --- @param #string description A text description of the waypoint, which will be shown on the F10 map.
  --- @return #table The route point.
  -- @usage
  --
  --    LandingZone = ZONE:New( "LandingZone" )
  --    LandingCoord = LandingZone:GetCoordinate()
  --    LandingWaypoint = LandingCoord:WaypointAirLanding( 60 )
  --    HeliGroup:Route( { LandWaypoint }, 1 ) -- Start landing the helicopter in one second.
  --
  function COORDINATE:WaypointAirLanding( Speed, airbase, DCSTasks, description )
    return self:WaypointAir(nil, COORDINATE.WaypointType.Land, COORDINATE.WaypointAction.Landing, Speed, false, airbase, DCSTasks, description)
  end

  --- Build a Waypoint Air "LandingReFuAr". Mimics the aircraft ReFueling and ReArming.
  --- @param #COORDINATE self
  --- @param DCS#Speed Speed Airspeed in km/h.
  --- @param Wrapper.Airbase#AIRBASE airbase The airbase for takeoff and landing points.
  --- @param #number timeReFuAr Time in minutes, the aircraft stays at the airbase. Default 10 min.
  --- @param #table DCSTasks A table of @{DCS#Task} items which are executed at the waypoint.
  --- @param #string description A text description of the waypoint, which will be shown on the F10 map.
  --- @return #table The route point.
  function COORDINATE:WaypointAirLandingReFu( Speed, airbase, timeReFuAr, DCSTasks, description )
    return self:WaypointAir(nil, COORDINATE.WaypointType.LandingReFuAr, COORDINATE.WaypointAction.LandingReFuAr, Speed, false, airbase, DCSTasks, description, timeReFuAr or 10)
  end


  --- Build an ground type route point.
  --- @param #COORDINATE self
  --- @param #number Speed (Optional) Speed in km/h. The default speed is 20 km/h.
  --- @param #string Formation (Optional) The route point Formation, which is a text string that specifies exactly the Text in the Type of the route point, like "Vee", "Echelon Right".
  --- @param #table DCSTasks (Optional) A table of DCS tasks that are executed at the waypoints. Mind the curly brackets {}!
  --- @return #table The route point.
  function COORDINATE:WaypointGround( Speed, Formation, DCSTasks )
    self:F2( { Speed, Formation, DCSTasks } )

    local RoutePoint = {}

    RoutePoint.x    = self.x
    RoutePoint.y    = self.z

    RoutePoint.alt      = self:GetLandHeight()+1
    RoutePoint.alt_type = COORDINATE.WaypointAltType.BARO

    RoutePoint.type = "Turning Point"

    RoutePoint.action = Formation or "Off Road"
    RoutePoint.formation_template=""

    RoutePoint.ETA=0
    RoutePoint.ETA_locked=false

    RoutePoint.speed = ( Speed or 20 ) / 3.6
    RoutePoint.speed_locked = true

    RoutePoint.task = {}
    RoutePoint.task.id = "ComboTask"
    RoutePoint.task.params = {}
    RoutePoint.task.params.tasks = DCSTasks or {}

    return RoutePoint
  end

  --- Build route waypoint point for Naval units.
  --- @param #COORDINATE self
  --- @param #number Speed (Optional) Speed in km/h. The default speed is 20 km/h.
  --- @param #string Depth (Optional) Dive depth in meters. Only for submarines. Default is COORDINATE.y component.
  --- @param #table DCSTasks (Optional) A table of DCS tasks that are executed at the waypoints. Mind the curly brackets {}!
  --- @return #table The route point.
  function COORDINATE:WaypointNaval( Speed, Depth, DCSTasks )
    self:F2( { Speed, Depth, DCSTasks } )

    local RoutePoint = {}

    RoutePoint.x    = self.x
    RoutePoint.y    = self.z

    RoutePoint.alt  = Depth or self.y  -- Depth is for submarines only. Ships should have alt=0.
    RoutePoint.alt_type = "BARO"

    RoutePoint.type   = "Turning Point"
    RoutePoint.action = "Turning Point"
    RoutePoint.formation_template = ""

    RoutePoint.ETA=0
    RoutePoint.ETA_locked=false

    RoutePoint.speed = ( Speed or 20 ) / 3.6
    RoutePoint.speed_locked = true

    RoutePoint.task = {}
    RoutePoint.task.id = "ComboTask"
    RoutePoint.task.params = {}
    RoutePoint.task.params.tasks = DCSTasks or {}

    return RoutePoint
  end

  --- Gets the nearest airbase with respect to the current coordinates.
  --- @param #COORDINATE self
  --- @param #number Category (Optional) Category of the airbase. Enumerator of @{Wrapper.Airbase#AIRBASE.Category}.
  --- @param #number Coalition (Optional) Coalition of the airbase.
  --- @return Wrapper.Airbase#AIRBASE Closest Airbase to the given coordinate.
  --- @return #number Distance to the closest airbase in meters.
  function COORDINATE:GetClosestAirbase(Category, Coalition)

    -- Get all airbases of the map.
    local airbases=AIRBASE.GetAllAirbases(Coalition)

    local closest=nil
    local distmin=nil
    -- Loop over all airbases.
    for _,_airbase in pairs(airbases) do
      local airbase=_airbase --Wrapper.Airbase#AIRBASE
      if airbase then
        local category=airbase:GetAirbaseCategory()
        if Category and Category==category or Category==nil then

          -- Distance to airbase.
          local dist=self:Get2DDistance(airbase:GetCoordinate())

          if closest==nil then
            distmin=dist
            closest=airbase
          else
            if dist<distmin then
              distmin=dist
              closest=airbase
            end
          end

        end
      end
    end

    return closest,distmin
  end

  --- [kept for downwards compatibility only] Gets the nearest airbase with respect to the current coordinates.
  --- @param #COORDINATE self
  --- @param #number Category (Optional) Category of the airbase. Enumerator of @{Wrapper.Airbase#AIRBASE.Category}.
  --- @param #number Coalition (Optional) Coalition of the airbase.
  --- @return Wrapper.Airbase#AIRBASE Closest Airbase to the given coordinate.
  --- @return #number Distance to the closest airbase in meters.
  function COORDINATE:GetClosestAirbase2(Category, Coalition)
    local closest, distmin = self:GetClosestAirbase(Category, Coalition)
    return closest, distmin 
  end

  --- Gets the nearest parking spot.
  --- @param #COORDINATE self
  --- @param Wrapper.Airbase#AIRBASE airbase (Optional) Search only parking spots at this airbase.
  --- @param Wrapper.Airbase#Terminaltype terminaltype (Optional) Type of the terminal. Default any execpt valid spawn points on runway.
  --- @param #boolean free (Optional) If true, returns the closest free spot. If false, returns the closest occupied spot. If nil, returns the closest spot regardless of free or occupied.
  --- @return Core.Point#COORDINATE Coordinate of the nearest parking spot.
  --- @return #number Terminal ID.
  --- @return #number Distance to closest parking spot in meters.
  --- @return Wrapper.Airbase#AIRBASE#ParkingSpot Parking spot table.
  function COORDINATE:GetClosestParkingSpot(airbase, terminaltype, free)

    -- Get airbase table.
    local airbases={}
    if airbase then
      table.insert(airbases,airbase)
    else
      airbases=AIRBASE.GetAllAirbases()
    end

    -- Init.
    local _closest=nil --Core.Point#COORDINATE
    local _termID=nil
    local _distmin=nil
    local spot=nil --Wrapper.Airbase#AIRBASE.ParkingSpot

    -- Loop over all airbases.
    for _,_airbase in pairs(airbases) do

      local mybase=_airbase --Wrapper.Airbase#AIRBASE
      local parkingdata=mybase:GetParkingSpotsTable(terminaltype)

      for _,_spot in pairs(parkingdata) do

        -- Check for parameters.
        if (free==true and _spot.Free==true) or (free==false and _spot.Free==false) or free==nil then

          local _coord=_spot.Coordinate --Core.Point#COORDINATE

          local _dist=self:Get2DDistance(_coord)
          if _distmin==nil then
            _closest=_coord
            _distmin=_dist
            _termID=_spot.TerminalID
            spot=_spot
          else
            if _dist<_distmin then
              _distmin=_dist
              _closest=_coord
              _termID=_spot.TerminalID
              spot=_spot
            end
          end

        end
      end
    end

    return _closest, _termID, _distmin, spot
  end

  --- Gets the nearest free parking spot.
  --- @param #COORDINATE self
  --- @param Wrapper.Airbase#AIRBASE airbase (Optional) Search only parking spots at that airbase.
  --- @param Wrapper.Airbase#Terminaltype terminaltype (Optional) Type of the terminal.
  --- @return #COORDINATE Coordinate of the nearest free parking spot.
  --- @return #number Terminal ID.
  --- @return #number Distance to closest free parking spot in meters.
  function COORDINATE:GetClosestFreeParkingSpot(airbase, terminaltype)
    return self:GetClosestParkingSpot(airbase, terminaltype, true)
  end

  --- Gets the nearest occupied parking spot.
  --- @param #COORDINATE self
  --- @param Wrapper.Airbase#AIRBASE airbase (Optional) Search only parking spots at that airbase.
  --- @param Wrapper.Airbase#Terminaltype terminaltype (Optional) Type of the terminal.
  --- @return #COORDINATE Coordinate of the nearest occupied parking spot.
  --- @return #number Terminal ID.
  --- @return #number Distance to closest occupied parking spot in meters.
  function COORDINATE:GetClosestOccupiedParkingSpot(airbase, terminaltype)
    return self:GetClosestParkingSpot(airbase, terminaltype, false)
  end

  --- Gets the nearest coordinate to a road (or railroad).
  --- @param #COORDINATE self
  --- @param #boolean Railroad (Optional) If true, closest point to railroad is returned rather than closest point to conventional road. Default false.
  --- @return #COORDINATE Coordinate of the nearest road.
  function COORDINATE:GetClosestPointToRoad(Railroad)
    local roadtype="roads"
    if Railroad==true then
      roadtype="railroads"
    end
    local x,y = land.getClosestPointOnRoads(roadtype, self.x, self.z)
    local coord=nil
    if x and y then
      local vec2={ x = x, y = y }
      coord=COORDINATE:NewFromVec2(vec2)
    end
    return coord
  end


  --- Returns a table of coordinates to a destination using only roads or railroads.
  -- The first point is the closest point on road of the given coordinate.
  -- By default, the last point is the closest point on road of the ToCoord. Hence, the coordinate itself and the final ToCoord are not necessarily included in the path.
  --- @param #COORDINATE self
  --- @param #COORDINATE ToCoord Coordinate of destination.
  --- @param #boolean IncludeEndpoints (Optional) Include the coordinate itself and the ToCoordinate in the path.
  --- @param #boolean Railroad (Optional) If true, path on railroad is returned. Default false.
  --- @param #boolean MarkPath (Optional) If true, place markers on F10 map along the path.
  --- @param #boolean SmokePath (Optional) If true, put (green) smoke along the
  --- @return #table Table of coordinates on road. If no path on road can be found, nil is returned or just the endpoints.
  --- @return #number Tonal length of path.
  --- @return #boolean If true a valid path on road/rail was found. If false, only the direct way is possible.
  function COORDINATE:GetPathOnRoad(ToCoord, IncludeEndpoints, Railroad, MarkPath, SmokePath)

    -- Set road type.
    local RoadType="roads"
    if Railroad==true then
      RoadType="railroads"
    end

    -- DCS API function returning a table of vec2.
    local path = land.findPathOnRoads(RoadType, self.x, self.z, ToCoord.x, ToCoord.z)

    -- Array holding the path coordinates.
    local Path={}
    local Way=0

    -- Include currrent position.
    if IncludeEndpoints then
      Path[1]=self
    end

    -- Assume we could get a valid path.
    local GotPath=true

    -- Check that DCS routine actually returned a path. There are situations where this is not the case.
    if path then

      -- Include all points on road.
      for _i,_vec2 in ipairs(path) do

        local coord=COORDINATE:NewFromVec2(_vec2)

        Path[#Path+1]=coord
      end

    else
      self:E("Path is nil. No valid path on road could be found.")
      GotPath=false
    end

    -- Include end point, which might not be on road.
    if IncludeEndpoints then
      Path[#Path+1]=ToCoord
    end

    -- Mark or smoke.
    if MarkPath or SmokePath then
      for i,c in pairs(Path) do
        local coord=c --#COORDINATE
        if MarkPath then
          coord:MarkToAll(string.format("Path segment %d", i))
        end
        if SmokePath then
          if i==1 or i==#Path then
            coord:SmokeBlue()
          else
            coord:SmokeGreen()
          end
        end
      end
    end

    -- Sum up distances.
    if #Path>=2 then
      for i=1,#Path-1 do
        Way=Way+Path[i+1]:Get2DDistance(Path[i])
      end
    else
      -- There are cases where no path on road can be found.
      return nil,nil,false
    end

    return Path, Way, GotPath
  end

  --- Gets the surface type at the coordinate.
  --- @param #COORDINATE self
  --- @return DCS#SurfaceType Surface type.
  function COORDINATE:GetSurfaceType()
    local vec2=self:GetVec2()
    local surface=land.getSurfaceType(vec2)
    return surface
  end

  --- Checks if the surface type is on land.
  --- @param #COORDINATE self
  --- @return #boolean If true, the surface type at the coordinate is land.
  function COORDINATE:IsSurfaceTypeLand()
    return self:GetSurfaceType()==land.SurfaceType.LAND
  end

  --- Checks if the surface type is land.
  --- @param #COORDINATE self
  --- @return #boolean If true, the surface type at the coordinate is land.
  function COORDINATE:IsSurfaceTypeLand()
    return self:GetSurfaceType()==land.SurfaceType.LAND
  end


  --- Checks if the surface type is road.
  --- @param #COORDINATE self
  --- @return #boolean If true, the surface type at the coordinate is a road.
  function COORDINATE:IsSurfaceTypeRoad()
    return self:GetSurfaceType()==land.SurfaceType.ROAD
  end

  --- Checks if the surface type is runway.
  --- @param #COORDINATE self
  --- @return #boolean If true, the surface type at the coordinate is a runway or taxi way.
  function COORDINATE:IsSurfaceTypeRunway()
    return self:GetSurfaceType()==land.SurfaceType.RUNWAY
  end

  --- Checks if the surface type is shallow water.
  --- @param #COORDINATE self
  --- @return #boolean If true, the surface type at the coordinate is a shallow water.
  function COORDINATE:IsSurfaceTypeShallowWater()
    return self:GetSurfaceType()==land.SurfaceType.SHALLOW_WATER
  end

  --- Checks if the surface type is water.
  --- @param #COORDINATE self
  --- @return #boolean If true, the surface type at the coordinate is a deep water.
  function COORDINATE:IsSurfaceTypeWater()
    return self:GetSurfaceType()==land.SurfaceType.WATER
  end


  --- Creates an explosion at the point of a certain intensity.
  --- @param #COORDINATE self
  --- @param #number ExplosionIntensity Intensity of the explosion in kg TNT. Default 100 kg.
  --- @param #number Delay (Optional) Delay before explosion is triggered in seconds.
  --- @return #COORDINATE self
  function COORDINATE:Explosion( ExplosionIntensity, Delay )
    ExplosionIntensity=ExplosionIntensity or 100
    if Delay and Delay>0 then
      self:ScheduleOnce(Delay, self.Explosion, self, ExplosionIntensity)
    else
      trigger.action.explosion(self:GetVec3(), ExplosionIntensity)
    end
    return self
  end

  --- Creates an illumination bomb at the point.
  --- @param #COORDINATE self
  --- @param #number Power Power of illumination bomb in Candela. Default 1000 cd.
  --- @param #number Delay (Optional) Delay before bomb is ignited in seconds.
  --- @return #COORDINATE self
  function COORDINATE:IlluminationBomb(Power, Delay)
    Power=Power or 1000
    if Delay and Delay>0 then
      self:ScheduleOnce(Delay, self.IlluminationBomb, self, Power)
    else
      trigger.action.illuminationBomb(self:GetVec3(), Power)
    end
    return self
  end


  --- Smokes the point in a color.
  --- @param #COORDINATE self
  --- @param Utilities.Utils#SMOKECOLOR SmokeColor
  function COORDINATE:Smoke( SmokeColor )
    self:F2( { SmokeColor } )
    trigger.action.smoke( self:GetVec3(), SmokeColor )
  end

  --- Smoke the COORDINATE Green.
  --- @param #COORDINATE self
  function COORDINATE:SmokeGreen()
    self:F2()
    self:Smoke( SMOKECOLOR.Green )
  end

  --- Smoke the COORDINATE Red.
  --- @param #COORDINATE self
  function COORDINATE:SmokeRed()
    self:F2()
    self:Smoke( SMOKECOLOR.Red )
  end

  --- Smoke the COORDINATE White.
  --- @param #COORDINATE self
  function COORDINATE:SmokeWhite()
    self:F2()
    self:Smoke( SMOKECOLOR.White )
  end

  --- Smoke the COORDINATE Orange.
  --- @param #COORDINATE self
  function COORDINATE:SmokeOrange()
    self:F2()
    self:Smoke( SMOKECOLOR.Orange )
  end

  --- Smoke the COORDINATE Blue.
  --- @param #COORDINATE self
  function COORDINATE:SmokeBlue()
    self:F2()
    self:Smoke( SMOKECOLOR.Blue )
  end

  --- Big smoke and fire at the coordinate.
  --- @param #COORDINATE self
  --- @param Utilities.Utils#BIGSMOKEPRESET preset Smoke preset (1=small smoke and fire, 2=medium smoke and fire, 3=large smoke and fire, 4=huge smoke and fire, 5=small smoke, 6=medium smoke, 7=large smoke, 8=huge smoke).
  --- @param #number density (Optional) Smoke density. Number in [0,...,1]. Default 0.5.
  --- @param #string name (Optional) Name of the fire to stop it later again if not using the same COORDINATE object. Defaults to "Fire-" plus a random 5-digit-number.
  function COORDINATE:BigSmokeAndFire( preset, density, name )
    self:F2( { preset=preset, density=density } )
    density=density or 0.5
    self.firename = name or "Fire-"..math.random(1,10000)
    trigger.action.effectSmokeBig( self:GetVec3(), preset, density, self.firename )
  end
  
  --- Stop big smoke and fire at the coordinate.
  --- @param #COORDINATE self
  --- @param #string name (Optional) Name of the fire to stop it, if not using the same COORDINATE object.
  function COORDINATE:StopBigSmokeAndFire( name )
    name = name or self.firename
    trigger.action.effectSmokeStop( name )
  end

  --- Small smoke and fire at the coordinate.
  --- @param #COORDINATE self
  --- @param #number density (Optional) Smoke density. Number between 0 and 1. Default 0.5.
  --- @param #string name (Optional) Name of the fire to stop it later again if not using the same COORDINATE object. Defaults to "Fire-" plus a random 5-digit-number.
  function COORDINATE:BigSmokeAndFireSmall( density, name )
    self:F2( { density=density } )
    density=density or 0.5
    self:BigSmokeAndFire(BIGSMOKEPRESET.SmallSmokeAndFire, density, name)
  end

  --- Medium smoke and fire at the coordinate.
  --- @param #COORDINATE self
  --- @param #number density (Optional) Smoke density. Number between 0 and 1. Default 0.5.
  --- @param #string name (Optional) Name of the fire to stop it later again if not using the same COORDINATE object. Defaults to "Fire-" plus a random 5-digit-number.
  function COORDINATE:BigSmokeAndFireMedium( density, name )
    self:F2( { density=density } )
    density=density or 0.5
    self:BigSmokeAndFire(BIGSMOKEPRESET.MediumSmokeAndFire, density, name)
  end

  --- Large smoke and fire at the coordinate.
  --- @param #COORDINATE self
  --- @param #number density (Optional) Smoke density. Number between 0 and 1. Default 0.5.
  --- @param #string name (Optional) Name of the fire to stop it later again if not using the same COORDINATE object. Defaults to "Fire-" plus a random 5-digit-number.
  function COORDINATE:BigSmokeAndFireLarge( density, name )
    self:F2( { density=density } )
    density=density or 0.5
    self:BigSmokeAndFire(BIGSMOKEPRESET.LargeSmokeAndFire, density, name)
  end

  --- Huge smoke and fire at the coordinate.
  --- @param #COORDINATE self
  --- @param #number density (Optional) Smoke density. Number between 0 and 1. Default 0.5.
  --- @param #string name (Optional) Name of the fire to stop it later again if not using the same COORDINATE object. Defaults to "Fire-" plus a random 5-digit-number.
  function COORDINATE:BigSmokeAndFireHuge( density, name )
    self:F2( { density=density } )
    density=density or 0.5
    self:BigSmokeAndFire(BIGSMOKEPRESET.HugeSmokeAndFire, density, name)
  end

  --- Small smoke at the coordinate.
  --- @param #COORDINATE self
  --- @param #number density (Optional) Smoke density. Number between 0 and 1. Default 0.5.
  --- @param #string name (Optional) Name of the fire to stop it later again if not using the same COORDINATE object. Defaults to "Fire-" plus a random 5-digit-number.
  function COORDINATE:BigSmokeSmall( density, name )
    self:F2( { density=density } )
    density=density or 0.5
    self:BigSmokeAndFire(BIGSMOKEPRESET.SmallSmoke, density, name)
  end

  --- Medium smoke at the coordinate.
  --- @param #COORDINATE self
  --- @param number density (Optional) Smoke density. Number between 0 and 1. Default 0.5.
  --- @param #string name (Optional) Name of the fire to stop it later again if not using the same COORDINATE object. Defaults to "Fire-" plus a random 5-digit-number.
  function COORDINATE:BigSmokeMedium( density, name )
    self:F2( { density=density } )
    density=density or 0.5
    self:BigSmokeAndFire(BIGSMOKEPRESET.MediumSmoke, density, name)
  end

  --- Large smoke at the coordinate.
  --- @param #COORDINATE self
  --- @param #number density (Optional) Smoke density. Number between 0 and 1. Default 0.5.
  --- @param #string name (Optional) Name of the fire to stop it later again if not using the same COORDINATE object. Defaults to "Fire-" plus a random 5-digit-number.
  function COORDINATE:BigSmokeLarge( density, name )
    self:F2( { density=density } )
    density=density or 0.5
    self:BigSmokeAndFire(BIGSMOKEPRESET.LargeSmoke, density,name)
  end

  --- Huge smoke at the coordinate.
  --- @param #COORDINATE self
  --- @param #number density (Optional) Smoke density. Number between 0 and 1. Default 0.5.
  --- @param #string name (Optional) Name of the fire to stop it later again if not using the same COORDINATE object. Defaults to "Fire-" plus a random 5-digit-number.
  function COORDINATE:BigSmokeHuge( density, name )
    self:F2( { density=density } )
    density=density or 0.5
    self:BigSmokeAndFire(BIGSMOKEPRESET.HugeSmoke, density,name)
  end

  --- Flares the point in a color.
  --- @param #COORDINATE self
  --- @param Utilities.Utils#FLARECOLOR FlareColor
  --- @param DCS#Azimuth Azimuth (optional) The azimuth of the flare direction. The default azimuth is 0.
  function COORDINATE:Flare( FlareColor, Azimuth )
    self:F2( { FlareColor } )
    trigger.action.signalFlare( self:GetVec3(), FlareColor, Azimuth and Azimuth or 0 )
  end

  --- Flare the COORDINATE White.
  --- @param #COORDINATE self
  --- @param DCS#Azimuth Azimuth (optional) The azimuth of the flare direction. The default azimuth is 0.
  function COORDINATE:FlareWhite( Azimuth )
    self:F2( Azimuth )
    self:Flare( FLARECOLOR.White, Azimuth )
  end

  --- Flare the COORDINATE Yellow.
  --- @param #COORDINATE self
  --- @param DCS#Azimuth Azimuth (optional) The azimuth of the flare direction. The default azimuth is 0.
  function COORDINATE:FlareYellow( Azimuth )
    self:F2( Azimuth )
    self:Flare( FLARECOLOR.Yellow, Azimuth )
  end

  --- Flare the COORDINATE Green.
  --- @param #COORDINATE self
  --- @param DCS#Azimuth Azimuth (optional) The azimuth of the flare direction. The default azimuth is 0.
  function COORDINATE:FlareGreen( Azimuth )
    self:F2( Azimuth )
    self:Flare( FLARECOLOR.Green, Azimuth )
  end

  --- Flare the COORDINATE Red.
  --- @param #COORDINATE self
  function COORDINATE:FlareRed( Azimuth )
    self:F2( Azimuth )
    self:Flare( FLARECOLOR.Red, Azimuth )
  end

  do -- Markings

    --- Mark to All
    --- @param #COORDINATE self
    --- @param #string MarkText Free format text that shows the marking clarification.
    --- @param #boolean ReadOnly (Optional) Mark is readonly and cannot be removed by users. Default false.
    --- @param #string Text (Optional) Text displayed when mark is added. Default none.
    --- @return #number The resulting Mark ID which is a number.
    -- @usage
    --   local TargetCoord = TargetGroup:GetCoordinate()
    --   local MarkID = TargetCoord:MarkToAll( "This is a target for all players" )
    function COORDINATE:MarkToAll( MarkText, ReadOnly, Text )
      local MarkID = UTILS.GetMarkID()
      if ReadOnly==nil then
        ReadOnly=false
      end
      local text=Text or ""
      trigger.action.markToAll( MarkID, MarkText, self:GetVec3(), ReadOnly, text)
      return MarkID
    end

    --- Mark to Coalition
    --- @param #COORDINATE self
    --- @param #string MarkText Free format text that shows the marking clarification.
    --- @param Coalition
    --- @param #boolean ReadOnly (Optional) Mark is readonly and cannot be removed by users. Default false.
    --- @param #string Text (Optional) Text displayed when mark is added. Default none.
    --- @return #number The resulting Mark ID which is a number.
    -- @usage
    --   local TargetCoord = TargetGroup:GetCoordinate()
    --   local MarkID = TargetCoord:MarkToCoalition( "This is a target for the red coalition", coalition.side.RED )
    function COORDINATE:MarkToCoalition( MarkText, Coalition, ReadOnly, Text )
      local MarkID = UTILS.GetMarkID()
      if ReadOnly==nil then
        ReadOnly=false
      end
      local text=Text or ""
      trigger.action.markToCoalition( MarkID, MarkText, self:GetVec3(), Coalition, ReadOnly, text )
      return MarkID
    end

    --- Mark to Red Coalition
    --- @param #COORDINATE self
    --- @param #string MarkText Free format text that shows the marking clarification.
    --- @param #boolean ReadOnly (Optional) Mark is readonly and cannot be removed by users. Default false.
    --- @param #string Text (Optional) Text displayed when mark is added. Default none.
    --- @return #number The resulting Mark ID which is a number.
    -- @usage
    --   local TargetCoord = TargetGroup:GetCoordinate()
    --   local MarkID = TargetCoord:MarkToCoalitionRed( "This is a target for the red coalition" )
    function COORDINATE:MarkToCoalitionRed( MarkText, ReadOnly, Text )
      return self:MarkToCoalition( MarkText, coalition.side.RED, ReadOnly, Text )
    end

    --- Mark to Blue Coalition
    --- @param #COORDINATE self
    --- @param #string MarkText Free format text that shows the marking clarification.
    --- @param #boolean ReadOnly (Optional) Mark is readonly and cannot be removed by users. Default false.
    --- @param #string Text (Optional) Text displayed when mark is added. Default none.
    --- @return #number The resulting Mark ID which is a number.
    -- @usage
    --   local TargetCoord = TargetGroup:GetCoordinate()
    --   local MarkID = TargetCoord:MarkToCoalitionBlue( "This is a target for the blue coalition" )
    function COORDINATE:MarkToCoalitionBlue( MarkText, ReadOnly, Text )
      return self:MarkToCoalition( MarkText, coalition.side.BLUE, ReadOnly, Text )
    end

    --- Mark to Group
    --- @param #COORDINATE self
    --- @param #string MarkText Free format text that shows the marking clarification.
    --- @param Wrapper.Group#GROUP MarkGroup The @{Wrapper.Group} that receives the mark.
    --- @param #boolean ReadOnly (Optional) Mark is readonly and cannot be removed by users. Default false.
    --- @param #string Text (Optional) Text displayed when mark is added. Default none.
    --- @return #number The resulting Mark ID which is a number.
    -- @usage
    --   local TargetCoord = TargetGroup:GetCoordinate()
    --   local MarkGroup = GROUP:FindByName( "AttackGroup" )
    --   local MarkID = TargetCoord:MarkToGroup( "This is a target for the attack group", AttackGroup )
    function COORDINATE:MarkToGroup( MarkText, MarkGroup, ReadOnly, Text )
      local MarkID = UTILS.GetMarkID()
      if ReadOnly==nil then
        ReadOnly=false
      end
      local text=Text or ""
      trigger.action.markToGroup( MarkID, MarkText, self:GetVec3(), MarkGroup:GetID(), ReadOnly, text )
      return MarkID
    end

    --- Remove a mark
    --- @param #COORDINATE self
    --- @param #number MarkID The ID of the mark to be removed.
    -- @usage
    --   local TargetCoord = TargetGroup:GetCoordinate()
    --   local MarkGroup = GROUP:FindByName( "AttackGroup" )
    --   local MarkID = TargetCoord:MarkToGroup( "This is a target for the attack group", AttackGroup )
    --   <<< logic >>>
    --   RemoveMark( MarkID ) -- The mark is now removed
    function COORDINATE:RemoveMark( MarkID )
      trigger.action.removeMark( MarkID )
    end

    --- Line to all.
    -- Creates a line on the F10 map from one point to another.
    --- @param #COORDINATE self
    --- @param #COORDINATE Endpoint COORDINATE to where the line is drawn.
    --- @param #number Coalition Coalition: All=-1, Neutral=0, Red=1, Blue=2. Default -1=All.
    --- @param #table Color RGB color table {r, g, b}, e.g. {1,0,0} for red (default).
    --- @param #number Alpha Transparency [0,1]. Default 1.
    --- @param #number LineType Line type: 0=No line, 1=Solid, 2=Dashed, 3=Dotted, 4=Dot dash, 5=Long dash, 6=Two dash. Default 1=Solid.
    --- @param #boolean ReadOnly (Optional) Mark is readonly and cannot be removed by users. Default false.
    --- @param #string Text (Optional) Text displayed when mark is added. Default none.
    --- @return #number The resulting Mark ID, which is a number. Can be used to remove the object again.
    function COORDINATE:LineToAll(Endpoint, Coalition, Color, Alpha, LineType, ReadOnly, Text)
      local MarkID = UTILS.GetMarkID()
      if ReadOnly==nil then
        ReadOnly=false
      end
      local vec3=Endpoint:GetVec3()
      Coalition=Coalition or -1
      Color=Color or {1,0,0}
      Color[4]=Alpha or 1.0
      LineType=LineType or 1
      trigger.action.lineToAll(Coalition, MarkID, self:GetVec3(), vec3, Color, LineType, ReadOnly, Text or "")
      return MarkID
    end

    --- Circle to all.
    -- Creates a circle on the map with a given radius, color, fill color, and outline.
    --- @param #COORDINATE self
    --- @param #number Radius Radius in meters. Default 1000 m.
    --- @param #number Coalition Coalition: All=-1, Neutral=0, Red=1, Blue=2. Default -1=All.
    --- @param #table Color RGB color table {r, g, b}, e.g. {1,0,0} for red (default).
    --- @param #number Alpha Transparency [0,1]. Default 1.
    --- @param #table FillColor RGB color table {r, g, b}, e.g. {1,0,0} for red. Default is same as `Color` value.
    --- @param #number FillAlpha Transparency [0,1]. Default 0.15.
    --- @param #number LineType Line type: 0=No line, 1=Solid, 2=Dashed, 3=Dotted, 4=Dot dash, 5=Long dash, 6=Two dash. Default 1=Solid.
    --- @param #boolean ReadOnly (Optional) Mark is readonly and cannot be removed by users. Default false.
    --- @param #string Text (Optional) Text displayed when mark is added. Default none.
    --- @return #number The resulting Mark ID, which is a number. Can be used to remove the object again.
    function COORDINATE:CircleToAll(Radius, Coalition, Color, Alpha, FillColor, FillAlpha, LineType, ReadOnly, Text)
      local MarkID = UTILS.GetMarkID()
      if ReadOnly==nil then
        ReadOnly=false
      end
      
      local vec3=self:GetVec3()
      
      Radius=Radius or 1000
      
      Coalition=Coalition or -1
      
      Color=Color or {1,0,0}
      Color[4]=Alpha or 1.0
      
      LineType=LineType or 1
      
      FillColor=FillColor or UTILS.DeepCopy(Color)
      FillColor[4]=FillAlpha or 0.15
      
      trigger.action.circleToAll(Coalition, MarkID, vec3, Radius, Color, FillColor, LineType, ReadOnly, Text or "")
      return MarkID
    end

  end -- Markings

    --- Rectangle to all. Creates a rectangle on the map from the COORDINATE in one corner to the end COORDINATE in the opposite corner.
    -- Creates a line on the F10 map from one point to another.
    --- @param #COORDINATE self
    --- @param #COORDINATE Endpoint COORDINATE in the opposite corner.
    --- @param #number Coalition Coalition: All=-1, Neutral=0, Red=1, Blue=2. Default -1=All.
    --- @param #table Color RGB color table {r, g, b}, e.g. {1,0,0} for red (default).
    --- @param #number Alpha Transparency [0,1]. Default 1.
    --- @param #table FillColor RGB color table {r, g, b}, e.g. {1,0,0} for red. Default is same as `Color` value.
    --- @param #number FillAlpha Transparency [0,1]. Default 0.15.
    --- @param #number LineType Line type: 0=No line, 1=Solid, 2=Dashed, 3=Dotted, 4=Dot dash, 5=Long dash, 6=Two dash. Default 1=Solid.
    --- @param #boolean ReadOnly (Optional) Mark is readonly and cannot be removed by users. Default false.
    --- @param #string Text (Optional) Text displayed when mark is added. Default none.
    --- @return #number The resulting Mark ID, which is a number. Can be used to remove the object again.
    function COORDINATE:RectToAll(Endpoint, Coalition, Color, Alpha, FillColor, FillAlpha, LineType, ReadOnly, Text)
      local MarkID = UTILS.GetMarkID()
      if ReadOnly==nil then
        ReadOnly=false
      end
      
      local vec3=Endpoint:GetVec3()
      
      Coalition=Coalition or -1
      
      Color=Color or {1,0,0}
      Color[4]=Alpha or 1.0
      
      LineType=LineType or 1
      
      FillColor=FillColor or UTILS.DeepCopy(Color)
      FillColor[4]=FillAlpha or 0.15
      
      trigger.action.rectToAll(Coalition, MarkID, self:GetVec3(), vec3, Color, FillColor, LineType, ReadOnly, Text or "")
      return MarkID
    end

    --- Creates a shape defined by 4 points on the F10 map. The first point is the current COORDINATE. The remaining three points need to be specified.
    --- @param #COORDINATE self
    --- @param #COORDINATE Coord2 Second COORDINATE of the quad shape.
    --- @param #COORDINATE Coord3 Third COORDINATE of the quad shape.
    --- @param #COORDINATE Coord4 Fourth COORDINATE of the quad shape.
    --- @param #number Coalition Coalition: All=-1, Neutral=0, Red=1, Blue=2. Default -1=All.
    --- @param #table Color RGB color table {r, g, b}, e.g. {1,0,0} for red (default).
    --- @param #number Alpha Transparency [0,1]. Default 1.
    --- @param #table FillColor RGB color table {r, g, b}, e.g. {1,0,0} for red. Default is same as `Color` value.
    --- @param #number FillAlpha Transparency [0,1]. Default 0.15.
    --- @param #number LineType Line type: 0=No line, 1=Solid, 2=Dashed, 3=Dotted, 4=Dot dash, 5=Long dash, 6=Two dash. Default 1=Solid.
    --- @param #boolean ReadOnly (Optional) Mark is readonly and cannot be removed by users. Default false.
    --- @param #string Text (Optional) Text displayed when mark is added. Default none.
    --- @return #number The resulting Mark ID, which is a number. Can be used to remove the object again.
    function COORDINATE:QuadToAll(Coord2, Coord3, Coord4, Coalition, Color, Alpha, FillColor, FillAlpha, LineType, ReadOnly, Text)
      local MarkID = UTILS.GetMarkID()
      if ReadOnly==nil then
        ReadOnly=false
      end
      
      local point1=self:GetVec3()
      local point2=Coord2:GetVec3()
      local point3=Coord3:GetVec3()
      local point4=Coord4:GetVec3()
      
      Coalition=Coalition or -1
      
      Color=Color or {1,0,0}
      Color[4]=Alpha or 1.0
      
      LineType=LineType or 1
      
      FillColor=FillColor or UTILS.DeepCopy(Color)
      FillColor[4]=FillAlpha or 0.15
      
      trigger.action.quadToAll(Coalition, MarkID, point1, point2, point3, point4, Color, FillColor, LineType, ReadOnly, Text or "")
      return MarkID
    end

    --- Creates a free form shape on the F10 map. The first point is the current COORDINATE. The remaining points need to be specified.
    -- **NOTE**: A free form polygon must have **at least three points** in total and currently only **up to 15 points** in total are supported.
    --- @param #COORDINATE self
    --- @param #table Coordinates Table of coordinates of the remaining points of the shape.
    --- @param #number Coalition Coalition: All=-1, Neutral=0, Red=1, Blue=2. Default -1=All.
    --- @param #table Color RGB color table {r, g, b}, e.g. {1,0,0} for red (default).
    --- @param #number Alpha Transparency [0,1]. Default 1.
    --- @param #table FillColor RGB color table {r, g, b}, e.g. {1,0,0} for red. Default is same as `Color` value.
    --- @param #number FillAlpha Transparency [0,1]. Default 0.15.
    --- @param #number LineType Line type: 0=No line, 1=Solid, 2=Dashed, 3=Dotted, 4=Dot dash, 5=Long dash, 6=Two dash. Default 1=Solid.
    --- @param #boolean ReadOnly (Optional) Mark is readonly and cannot be removed by users. Default false.
    --- @param #string Text (Optional) Text displayed when mark is added. Default none.
    --- @return #number The resulting Mark ID, which is a number. Can be used to remove the object again.
    function COORDINATE:MarkupToAllFreeForm(Coordinates, Coalition, Color, Alpha, FillColor, FillAlpha, LineType, ReadOnly, Text)

      local MarkID = UTILS.GetMarkID()
      if ReadOnly==nil then
        ReadOnly=false
      end

      Coalition=Coalition or -1

      Color=Color or {1,0,0}
      Color[4]=Alpha or 1.0

      LineType=LineType or 1

      FillColor=FillColor or UTILS.DeepCopy(Color)
      FillColor[4]=FillAlpha or 0.15

      local vecs={}
      vecs[1]=self:GetVec3()
      for i,coord in ipairs(Coordinates) do
        vecs[i+1]=coord:GetVec3()
      end

      if #vecs<3 then
        self:E("ERROR: A free form polygon needs at least three points!")
      elseif #vecs==3 then
        trigger.action.markupToAll(7, Coalition, MarkID, vecs[1], vecs[2], vecs[3], Color, FillColor, LineType, ReadOnly, Text or "")
      elseif #vecs==4 then
        trigger.action.markupToAll(7, Coalition, MarkID, vecs[1], vecs[2], vecs[3], vecs[4], Color, FillColor, LineType, ReadOnly, Text or "")
      elseif #vecs==5 then
        trigger.action.markupToAll(7, Coalition, MarkID, vecs[1], vecs[2], vecs[3], vecs[4], vecs[5], Color, FillColor, LineType, ReadOnly, Text or "")
      elseif #vecs==6 then
        trigger.action.markupToAll(7, Coalition, MarkID, vecs[1], vecs[2], vecs[3], vecs[4], vecs[5], vecs[6], Color, FillColor, LineType, ReadOnly, Text or "")
      elseif #vecs==7 then
        trigger.action.markupToAll(7, Coalition, MarkID, vecs[1], vecs[2], vecs[3], vecs[4], vecs[5], vecs[6], vecs[7], Color, FillColor, LineType, ReadOnly, Text or "")
      elseif #vecs==8 then
        trigger.action.markupToAll(7, Coalition, MarkID, vecs[1], vecs[2], vecs[3], vecs[4], vecs[5], vecs[6], vecs[7], vecs[8], Color, FillColor, LineType, ReadOnly, Text or "")
      elseif #vecs==9 then
        trigger.action.markupToAll(7, Coalition, MarkID, vecs[1], vecs[2], vecs[3], vecs[4], vecs[5], vecs[6], vecs[7], vecs[8], vecs[9], Color, FillColor, LineType, ReadOnly, Text or "")
      elseif #vecs==10 then
        trigger.action.markupToAll(7, Coalition, MarkID, vecs[1], vecs[2], vecs[3], vecs[4], vecs[5], vecs[6], vecs[7], vecs[8], vecs[9], vecs[10], Color, FillColor, LineType, ReadOnly, Text or "")
      elseif #vecs==11 then
        trigger.action.markupToAll(7, Coalition, MarkID, vecs[1], vecs[2], vecs[3], vecs[4], vecs[5], vecs[6], vecs[7], vecs[8], vecs[9], vecs[10],
                                                         vecs[11], 
                                                         Color, FillColor, LineType, ReadOnly, Text or "")        
      elseif #vecs==12 then
        trigger.action.markupToAll(7, Coalition, MarkID, vecs[1], vecs[2], vecs[3], vecs[4], vecs[5], vecs[6], vecs[7], vecs[8], vecs[9], vecs[10],
                                                         vecs[11], vecs[12],
                                                         Color, FillColor, LineType, ReadOnly, Text or "")
      elseif #vecs==13 then
        trigger.action.markupToAll(7, Coalition, MarkID, vecs[1], vecs[2], vecs[3], vecs[4], vecs[5], vecs[6], vecs[7], vecs[8], vecs[9], vecs[10],
                                                         vecs[11], vecs[12], vecs[13],
                                                         Color, FillColor, LineType, ReadOnly, Text or "")
      elseif #vecs==14 then
        trigger.action.markupToAll(7, Coalition, MarkID, vecs[1], vecs[2], vecs[3], vecs[4], vecs[5], vecs[6], vecs[7], vecs[8], vecs[9], vecs[10],
                                                         vecs[11], vecs[12], vecs[13], vecs[14],
                                                         Color, FillColor, LineType, ReadOnly, Text or "")                                                                                                                                                                                                           
      elseif #vecs==15 then
        trigger.action.markupToAll(7, Coalition, MarkID, vecs[1], vecs[2], vecs[3], vecs[4], vecs[5], vecs[6], vecs[7], vecs[8], vecs[9], vecs[10],
                                                         vecs[11], vecs[12], vecs[13], vecs[14], vecs[15],
                                                         Color, FillColor, LineType, ReadOnly, Text or "")
      else
        self:E("ERROR: Currently a free form polygon can only have 15 points in total!")
        -- Unfortunately, unpack(vecs) does not work! So no idea how to generalize this :(
        trigger.action.markupToAll(7, Coalition, MarkID, unpack(vecs), Color, FillColor, LineType, ReadOnly, Text or "")
      end

      return MarkID
    end

    --- Text to all. Creates a text imposed on the map at the COORDINATE. Text scales with the map.
    --- @param #COORDINATE self
    --- @param #string Text Text displayed on the F10 map.
    --- @param #number Coalition Coalition: All=-1, Neutral=0, Red=1, Blue=2. Default -1=All.
    --- @param #table Color RGB color table {r, g, b}, e.g. {1,0,0} for red (default).
    --- @param #number Alpha Transparency [0,1]. Default 1.
    --- @param #table FillColor RGB color table {r, g, b}, e.g. {1,0,0} for red. Default is same as `Color` value.
    --- @param #number FillAlpha Transparency [0,1]. Default 0.3.
    --- @param #number FontSize Font size. Default 14.
    --- @param #boolean ReadOnly (Optional) Mark is readonly and cannot be removed by users. Default false.
    --- @return #number The resulting Mark ID, which is a number. Can be used to remove the object again.
    function COORDINATE:TextToAll(Text, Coalition, Color, Alpha, FillColor, FillAlpha, FontSize, ReadOnly)
      local MarkID = UTILS.GetMarkID()
      if ReadOnly==nil then
        ReadOnly=false
      end
      Coalition=Coalition or -1
      
      Color=Color or {1,0,0}
      Color[4]=Alpha or 1.0
      
      FillColor=FillColor or UTILS.DeepCopy(Color)
      FillColor[4]=FillAlpha or 0.3
      
      FontSize=FontSize or 14
      
      trigger.action.textToAll(Coalition, MarkID, self:GetVec3(), Color, FillColor, FontSize, ReadOnly, Text or "Hello World")
      return MarkID
    end

    --- Arrow to all. Creates an arrow from the COORDINATE to the endpoint COORDINATE on the F10 map. There is no control over other dimensions of the arrow.
    --- @param #COORDINATE self
    --- @param #COORDINATE Endpoint COORDINATE where the tip of the arrow is pointing at.
    --- @param #number Coalition Coalition: All=-1, Neutral=0, Red=1, Blue=2. Default -1=All.
    --- @param #table Color RGB color table {r, g, b}, e.g. {1,0,0} for red (default).
    --- @param #number Alpha Transparency [0,1]. Default 1.
    --- @param #table FillColor RGB color table {r, g, b}, e.g. {1,0,0} for red. Default is same as `Color` value.
    --- @param #number FillAlpha Transparency [0,1]. Default 0.15.
    --- @param #number LineType Line type: 0=No line, 1=Solid, 2=Dashed, 3=Dotted, 4=Dot dash, 5=Long dash, 6=Two dash. Default 1=Solid.
    --- @param #boolean ReadOnly (Optional) Mark is readonly and cannot be removed by users. Default false.
    --- @param #string Text (Optional) Text displayed when mark is added. Default none.
    --- @return #number The resulting Mark ID, which is a number. Can be used to remove the object again.
    function COORDINATE:ArrowToAll(Endpoint, Coalition, Color, Alpha, FillColor, FillAlpha, LineType, ReadOnly, Text)
      local MarkID = UTILS.GetMarkID()
      if ReadOnly==nil then
        ReadOnly=false
      end
      
      local vec3=Endpoint:GetVec3()
      
      Coalition=Coalition or -1
      
      Color=Color or {1,0,0}
      Color[4]=Alpha or 1.0
      
      LineType=LineType or 1
      
      FillColor=FillColor or UTILS.DeepCopy(Color)
      FillColor[4]=FillAlpha or 0.15
      
      --trigger.action.textToAll(Coalition, MarkID, self:GetVec3(), Color, FillColor, FontSize, ReadOnly, Text or "Hello World")
      trigger.action.arrowToAll(Coalition, MarkID, vec3, self:GetVec3(), Color, FillColor, LineType, ReadOnly, Text or "")
      return MarkID
    end

  --- Returns if a Coordinate has Line of Sight (LOS) with the ToCoordinate.
  --- @param #COORDINATE self
  --- @param #COORDINATE ToCoordinate
  --- @param #number Offset Height offset in meters. Default 2 m.
  --- @return #boolean true If the ToCoordinate has LOS with the Coordinate, otherwise false.
  function COORDINATE:IsLOS( ToCoordinate, Offset )

    Offset=Offset or 2

    -- Measurement of visibility should not be from the ground, so Adding a hypotethical 2 meters to each Coordinate.
    local FromVec3 = self:GetVec3()
    FromVec3.y = FromVec3.y + Offset

    local ToVec3 = ToCoordinate:GetVec3()
    ToVec3.y = ToVec3.y + Offset

    local IsLOS = land.isVisible( FromVec3, ToVec3 )

    return IsLOS
  end


  --- Returns if a Coordinate is in a certain Radius of this Coordinate in 2D plane using the X and Z axis.
  --- @param #COORDINATE self
  --- @param #COORDINATE Coordinate The coordinate that will be tested if it is in the radius of this coordinate.
  --- @param #number Radius The radius of the circle on the 2D plane around this coordinate.
  --- @return #boolean true if in the Radius.
  function COORDINATE:IsInRadius( Coordinate, Radius )

    local InVec2 = self:GetVec2()
    local Vec2 = Coordinate:GetVec2()

    local InRadius = UTILS.IsInRadius( InVec2, Vec2, Radius)

    return InRadius
  end


  --- Returns if a Coordinate is in a certain radius of this Coordinate in 3D space using the X, Y and Z axis.
  -- So Radius defines the radius of the a Sphere in 3D space around this coordinate.
  --- @param #COORDINATE self
  --- @param #COORDINATE ToCoordinate The coordinate that will be tested if it is in the radius of this coordinate.
  --- @param #number Radius The radius of the sphere in the 3D space around this coordinate.
  --- @return #boolean true if in the Sphere.
  function COORDINATE:IsInSphere( Coordinate, Radius )

    local InVec3 = self:GetVec3()
    local Vec3 = Coordinate:GetVec3()

    local InSphere = UTILS.IsInSphere( InVec3, Vec3, Radius)

    return InSphere
  end

  --- Get sun rise time for a specific date at the coordinate.
  --- @param #COORDINATE self
  --- @param #number Day The day.
  --- @param #number Month The month.
  --- @param #number Year The year.
  --- @param #boolean InSeconds If true, return the sun rise time in seconds.
  --- @return #string Sunrise time, e.g. "05:41".
  function COORDINATE:GetSunriseAtDate(Day, Month, Year, InSeconds)

    -- Day of the year.
    local DayOfYear=UTILS.GetDayOfYear(Year, Month, Day)

    local Latitude, Longitude=self:GetLLDDM()

    local Tdiff=UTILS.GMTToLocalTimeDifference()

    local sunrise=UTILS.GetSunRiseAndSet(DayOfYear, Latitude, Longitude, true, Tdiff)

    if InSeconds then
      return sunrise
    else
      return UTILS.SecondsToClock(sunrise, true)
    end

  end

  --- Get sun rise time for a specific day of the year at the coordinate.
  --- @param #COORDINATE self
  --- @param #number DayOfYear The day of the year.
  --- @param #boolean InSeconds If true, return the sun rise time in seconds.
  --- @return #string Sunrise time, e.g. "05:41".
  function COORDINATE:GetSunriseAtDayOfYear(DayOfYear, InSeconds)

    local Latitude, Longitude=self:GetLLDDM()

    local Tdiff=UTILS.GMTToLocalTimeDifference()

    local sunrise=UTILS.GetSunRiseAndSet(DayOfYear, Latitude, Longitude, true, Tdiff)

    if InSeconds then
      return sunrise
    else
      return UTILS.SecondsToClock(sunrise, true)
    end

  end

  --- Get todays sun rise time.
  --- @param #COORDINATE self
  --- @param #boolean InSeconds If true, return the sun rise time in seconds.
  --- @return #string Sunrise time, e.g. "05:41".
  function COORDINATE:GetSunrise(InSeconds)

    -- Get current day of the year.
    local DayOfYear=UTILS.GetMissionDayOfYear()

    -- Lat and long at this point.
    local Latitude, Longitude=self:GetLLDDM()

    -- GMT time diff.
    local Tdiff=UTILS.GMTToLocalTimeDifference()

    -- Sunrise in seconds of the day.
    local sunrise=UTILS.GetSunRiseAndSet(DayOfYear, Latitude, Longitude, true, Tdiff)

    local date=UTILS.GetDCSMissionDate()

    -- Debug output.
    --self:I(string.format("Sun rise at lat=%.3f long=%.3f on %s (DayOfYear=%d): %s (%d sec of the day) (GMT %d)", Latitude, Longitude, date, DayOfYear, tostring(UTILS.SecondsToClock(sunrise)), sunrise, Tdiff))

    if InSeconds then
      return sunrise
    else
      return UTILS.SecondsToClock(sunrise, true)
    end

  end

  --- Get minutes until the next sun rise at this coordinate.
  --- @param #COORDINATE self
  --- @param OnlyToday If true, only calculate the sun rise of today. If sun has already risen, the time in negative minutes since sunrise is reported.
  --- @return #number Minutes to the next sunrise.
  function COORDINATE:GetMinutesToSunrise(OnlyToday)

    -- Seconds of today
    local time=UTILS.SecondsOfToday()

    -- Next Sunrise in seconds.
    local sunrise=nil

    -- Time to sunrise.
    local delta=nil

    if OnlyToday then

      ---
      -- Sunrise of today
      ---

      sunrise=self:GetSunrise(true)

      delta=sunrise-time

    else

      ---
      -- Sunrise of tomorrow
      ---

      -- Tomorrows day of the year.
      local DayOfYear=UTILS.GetMissionDayOfYear()+1

      local Latitude, Longitude=self:GetLLDDM()

      local Tdiff=UTILS.GMTToLocalTimeDifference()

      sunrise=UTILS.GetSunRiseAndSet(DayOfYear, Latitude, Longitude, true, Tdiff)

      delta=sunrise+UTILS.SecondsToMidnight()

    end

    return delta/60
  end

  --- Check if it is day, i.e. if the sun has risen about the horizon at this coordinate.
  --- @param #COORDINATE self
  --- @param #string Clock (Optional) Time in format "HH:MM:SS+D", e.g. "05:40:00+3" to check if is day at 5:40 at third day after mission start. Default is to check right now.
  --- @return #boolean If true, it is day. If false, it is night time.
  function COORDINATE:IsDay(Clock)

    if Clock then

      local Time=UTILS.ClockToSeconds(Clock)

      local clock=UTILS.Split(Clock, "+")[1]

      -- Tomorrows day of the year.
      local DayOfYear=UTILS.GetMissionDayOfYear(Time)

      local Latitude, Longitude=self:GetLLDDM()

      local Tdiff=UTILS.GMTToLocalTimeDifference()

      local sunrise=UTILS.GetSunRiseAndSet(DayOfYear, Latitude, Longitude, true, Tdiff)
      local sunset=UTILS.GetSunRiseAndSet(DayOfYear, Latitude, Longitude, false, Tdiff)

      local time=UTILS.ClockToSeconds(clock)

      -- Check if time is between sunrise and sunset.
      if time>sunrise and time<=sunset then
        return true
      else
        return false
      end

    else

      -- Todays sun rise in sec.
      local sunrise=self:GetSunrise(true)

      -- Todays sun set in sec.
      local sunset=self:GetSunset(true)

      -- Seconds passed since midnight.
      local time=UTILS.SecondsOfToday()

      -- Check if time is between sunrise and sunset.
      if time>sunrise and time<=sunset then
        return true
      else
        return false
      end

    end

  end

  --- Check if it is night, i.e. if the sun has set below the horizon at this coordinate.
  --- @param #COORDINATE self
  --- @param #string Clock (Optional) Time in format "HH:MM:SS+D", e.g. "05:40:00+3" to check if is night at 5:40 at third day after mission start. Default is to check right now.
  --- @return #boolean If true, it is night. If false, it is day time.
  function COORDINATE:IsNight(Clock)
    return not self:IsDay(Clock)
  end

  --- Get sun set time for a specific date at the coordinate.
  --- @param #COORDINATE self
  --- @param #number Day The day.
  --- @param #number Month The month.
  --- @param #number Year The year.
  --- @param #boolean InSeconds If true, return the sun rise time in seconds.
  --- @return #string Sunset time, e.g. "20:41".
  function COORDINATE:GetSunsetAtDate(Day, Month, Year, InSeconds)

    -- Day of the year.
    local DayOfYear=UTILS.GetDayOfYear(Year, Month, Day)

    local Latitude, Longitude=self:GetLLDDM()

    local Tdiff=UTILS.GMTToLocalTimeDifference()

    local sunset=UTILS.GetSunRiseAndSet(DayOfYear, Latitude, Longitude, false, Tdiff)

    if InSeconds then
      return sunset
    else
      return UTILS.SecondsToClock(sunset, true)
    end

  end

  --- Get todays sun set time.
  --- @param #COORDINATE self
  --- @param #boolean InSeconds If true, return the sun set time in seconds.
  --- @return #string Sunrise time, e.g. "20:41".
  function COORDINATE:GetSunset(InSeconds)

    -- Get current day of the year.
    local DayOfYear=UTILS.GetMissionDayOfYear()

    -- Lat and long at this point.
    local Latitude, Longitude=self:GetLLDDM()

    -- GMT time diff.
    local Tdiff=UTILS.GMTToLocalTimeDifference()

    -- Sunrise in seconds of the day.
    local sunrise=UTILS.GetSunRiseAndSet(DayOfYear, Latitude, Longitude, false, Tdiff)

    local date=UTILS.GetDCSMissionDate()

    -- Debug output.
    --self:I(string.format("Sun set at lat=%.3f long=%.3f on %s (DayOfYear=%d): %s (%d sec of the day) (GMT %d)", Latitude, Longitude, date, DayOfYear, tostring(UTILS.SecondsToClock(sunrise)), sunrise, Tdiff))

    if InSeconds then
      return sunrise
    else
      return UTILS.SecondsToClock(sunrise, true)
    end

  end

  --- Get minutes until the next sun set at this coordinate.
  --- @param #COORDINATE self
  --- @param OnlyToday If true, only calculate the sun set of today. If sun has already set, the time in negative minutes since sunset is reported.
  --- @return #number Minutes to the next sunrise.
  function COORDINATE:GetMinutesToSunset(OnlyToday)

    -- Seconds of today
    local time=UTILS.SecondsOfToday()

    -- Next Sunset in seconds.
    local sunset=nil

    -- Time to sunrise.
    local delta=nil

    if OnlyToday then

      ---
      -- Sunset of today
      ---

      sunset=self:GetSunset(true)

      delta=sunset-time

    else

      ---
      -- Sunset of tomorrow
      ---

      -- Tomorrows day of the year.
      local DayOfYear=UTILS.GetMissionDayOfYear()+1

      local Latitude, Longitude=self:GetLLDDM()

      local Tdiff=UTILS.GMTToLocalTimeDifference()

      sunset=UTILS.GetSunRiseAndSet(DayOfYear, Latitude, Longitude, false, Tdiff)

      delta=sunset+UTILS.SecondsToMidnight()

    end

    return delta/60
  end


  --- Return a BR string from a COORDINATE to the COORDINATE.
  --- @param #COORDINATE self
  --- @param #COORDINATE FromCoordinate The coordinate to measure the distance and the bearing from.
  --- @param Core.Settings#SETTINGS Settings (optional) The settings. Can be nil, and in this case the default settings are used. If you want to specify your own settings, use the _SETTINGS object.
  --- @param #boolean MagVar If true, also get angle in MagVar for BR/BRA
  --- @return #string The BR text.
  function COORDINATE:ToStringBR( FromCoordinate, Settings, MagVar )
    local DirectionVec3 = FromCoordinate:GetDirectionVec3( self )
    local AngleRadians =  self:GetAngleRadians( DirectionVec3 )
    local Distance = self:Get2DDistance( FromCoordinate )
    return "BR, " .. self:GetBRText( AngleRadians, Distance, Settings, nil, MagVar )
  end

  --- Return a BRA string from a COORDINATE to the COORDINATE.
  --- @param #COORDINATE self
  --- @param #COORDINATE FromCoordinate The coordinate to measure the distance and the bearing from.
  --- @param Core.Settings#SETTINGS Settings (optional) The settings. Can be nil, and in this case the default settings are used. If you want to specify your own settings, use the _SETTINGS object.
  --- @param #boolean MagVar If true, also get angle in MagVar for BR/BRA
  --- @return #string The BR text.
  function COORDINATE:ToStringBRA( FromCoordinate, Settings, MagVar )
    local DirectionVec3 = FromCoordinate:GetDirectionVec3( self )
    local AngleRadians =  self:GetAngleRadians( DirectionVec3 )
    local Distance = FromCoordinate:Get2DDistance( self )
    local Altitude = self:GetAltitudeText()
    return "BRA, " .. self:GetBRAText( AngleRadians, Distance, Settings, nil, MagVar )
  end
  
  --- Create a BRAA NATO call string to this COORDINATE from the FromCOORDINATE. Note - BRA delivered if no aspect can be obtained and "Merged" if range < 3nm
  --- @param #COORDINATE self
  --- @param #COORDINATE FromCoordinate The coordinate to measure the distance and the bearing from.
  --- @param #boolean Bogey Add "Bogey" at the end if true (not yet declared hostile or friendly)
  --- @param #boolean Spades Add "Spades" at the end if true (no IFF/VID ID yet known)
  --- @param #boolean SSML Add SSML tags speaking aspect as 0 1 2 and "brah" instead of BRAA
  --- @param #boolean Angels If true, altitude is e.g. "Angels 25" (i.e., a friendly plane), else "25 thousand"
  --- @param #boolean Zeros If using SSML, be aware that Google TTS will say "oh" and not "zero" for "0"; if Zeros is set to true, "0" will be replaced with "zero"
  --- @return #string The BRAA text.
  function COORDINATE:ToStringBRAANATO(FromCoordinate,Bogey,Spades,SSML,Angels,Zeros)
    
    -- Thanks to @Pikey
    local BRAANATO = "Merged."

    local currentCoord = FromCoordinate
    local DirectionVec3 = FromCoordinate:GetDirectionVec3( self )
    local AngleRadians =  self:GetAngleRadians( DirectionVec3 )
    
    local bearing = UTILS.Round( UTILS.ToDegree( AngleRadians ),0 )
    
    local rangeMetres = self:Get2DDistance(currentCoord)
    local rangeNM = UTILS.Round( UTILS.MetersToNM(rangeMetres), 0)
    
    local aspect = self:ToStringAspect(currentCoord)

    local alt = UTILS.Round(UTILS.MetersToFeet(self.y)/1000,0)--*1000
    
    local alttext = string.format("%d thousand",alt)
    
    if Angels then
      alttext = string.format("Angels %d",alt)
    end
    
    if alt < 1 then
      alttext = "very low"
    end
    
    local track = UTILS.BearingToCardinal(bearing) or "North"
    
    if rangeNM > 3 then
      if SSML then -- google says "oh" instead of zero, be aware
        if Zeros then
          bearing = string.format("%03d",bearing)
          local AngleDegText = string.gsub(bearing,"%d","%1 ") -- "0 5 1 "
          AngleDegText = string.gsub(AngleDegText," $","") -- "0 5 1"
          AngleDegText = string.gsub(AngleDegText,"0","zero")
          if aspect == "" then
            BRAANATO = string.format("brah %s, %d miles, %s, Track %s", AngleDegText, rangeNM, alttext, track)
          else
            BRAANATO = string.format("brah %s, %d miles, %s, %s, Track %s", AngleDegText, rangeNM, alttext, aspect, track)      
          end  
        else
          if aspect == "" then
            BRAANATO = string.format("brah <say-as interpret-as='characters'>%03d</say-as>, %d miles, %s, Track %s", bearing, rangeNM, alttext, track)
          else
            BRAANATO = string.format("brah <say-as interpret-as='characters'>%03d</say-as>, %d miles, %s, %s, Track %s", bearing, rangeNM, alttext, aspect, track)      
          end
        end
        if Bogey and Spades then
          BRAANATO = BRAANATO..", Bogey, Spades."
        elseif Bogey then
          BRAANATO = BRAANATO..", Bogey."
        elseif Spades then
         BRAANATO = BRAANATO..", Spades."
        else
         BRAANATO = BRAANATO.."."
        end
      else
        if aspect == "" then
          BRAANATO = string.format("BRA %03d, %d miles, %s, Track %s",bearing, rangeNM, alttext, track)
        else
          BRAANATO = string.format("BRAA %03d, %d miles, %s, %s, Track %s",bearing, rangeNM, alttext, aspect, track)      
        end
        if Bogey and Spades then
          BRAANATO = BRAANATO..", Bogey, Spades."
        elseif Bogey then
          BRAANATO = BRAANATO..", Bogey."
        elseif Spades then
         BRAANATO = BRAANATO..", Spades."
        else
         BRAANATO = BRAANATO.."."
        end
      end
    end
      
    return BRAANATO 
  end
  
  --- Return a BULLS string out of the BULLS of the coalition to the COORDINATE.
  --- @param #COORDINATE self
  --- @param DCS#coalition.side Coalition The coalition.
  --- @param Core.Settings#SETTINGS Settings (optional) The settings. Can be nil, and in this case the default settings are used. If you want to specify your own settings, use the _SETTINGS object.
  --- @param #boolean MagVar If true, als get angle in magnetic
  --- @return #string The BR text.
  function COORDINATE:ToStringBULLS( Coalition, Settings, MagVar )
    local BullsCoordinate = COORDINATE:NewFromVec3( coalition.getMainRefPoint( Coalition ) )
    local DirectionVec3 = BullsCoordinate:GetDirectionVec3( self )
    local AngleRadians =  self:GetAngleRadians( DirectionVec3 )
    local Distance = self:Get2DDistance( BullsCoordinate )
    local Altitude = self:GetAltitudeText()
    return "BULLS, " .. self:GetBRText( AngleRadians, Distance, Settings, nil, MagVar )
  end

  --- Return an aspect string from a COORDINATE to the Angle of the object.
  --- @param #COORDINATE self
  --- @param #COORDINATE TargetCoordinate The target COORDINATE.
  --- @return #string The Aspect string, which is Hot, Cold or Flanking.
  function COORDINATE:ToStringAspect( TargetCoordinate )
    local Heading = self.Heading
    local DirectionVec3 = self:GetDirectionVec3( TargetCoordinate )
    local Angle = self:GetAngleDegrees( DirectionVec3 )

    if Heading then
      local Aspect = Angle - Heading
      if Aspect > -135 and Aspect <= -45 then
        return "Flanking"
      end
      if Aspect > -45 and Aspect <= 45 then
        return "Hot"
      end
      if Aspect > 45 and Aspect <= 135 then
        return "Flanking"
      end
      if Aspect > 135 or Aspect <= -135 then
        return "Cold"
      end
    end
    return ""
  end

  --- Get Latitude and Longitude in Degrees Decimal Minutes (DDM).
  --- @param #COORDINATE self
  --- @return #number Latitude in DDM.
  --- @return #number Lontitude in DDM.
  function COORDINATE:GetLLDDM()
    return coord.LOtoLL( self:GetVec3() )
  end

  --- Provides a Lat Lon string in Degree Minute Second format.
  --- @param #COORDINATE self
  --- @param Core.Settings#SETTINGS Settings (optional) The settings. Can be nil, and in this case the default settings are used. If you want to specify your own settings, use the _SETTINGS object.
  --- @return #string The LL DMS Text
  function COORDINATE:ToStringLLDMS( Settings )

    local LL_Accuracy = Settings and Settings.LL_Accuracy or _SETTINGS.LL_Accuracy
    local lat, lon = coord.LOtoLL( self:GetVec3() )
    return "LL DMS " .. UTILS.tostringLL( lat, lon, LL_Accuracy, true )
  end

  --- Provides a Lat Lon string in Degree Decimal Minute format.
  --- @param #COORDINATE self
  --- @param Core.Settings#SETTINGS Settings (optional) The settings. Can be nil, and in this case the default settings are used. If you want to specify your own settings, use the _SETTINGS object.
  --- @return #string The LL DDM Text
  function COORDINATE:ToStringLLDDM( Settings )

    local LL_Accuracy = Settings and Settings.LL_Accuracy or _SETTINGS.LL_Accuracy
    local lat, lon = coord.LOtoLL( self:GetVec3() )
    return "LL DDM " .. UTILS.tostringLL( lat, lon, LL_Accuracy, false )
  end

  --- Provides a MGRS string
  --- @param #COORDINATE self
  --- @param Core.Settings#SETTINGS Settings (optional) The settings. Can be nil, and in this case the default settings are used. If you want to specify your own settings, use the _SETTINGS object.
  --- @return #string The MGRS Text
  function COORDINATE:ToStringMGRS( Settings )

    local MGRS_Accuracy = Settings and Settings.MGRS_Accuracy or _SETTINGS.MGRS_Accuracy
    local lat, lon = coord.LOtoLL( self:GetVec3() )
    local MGRS = coord.LLtoMGRS( lat, lon )
    return "MGRS " .. UTILS.tostringMGRS( MGRS, MGRS_Accuracy )
  end

  --- Provides a coordinate string of the point, based on a coordinate format system:
  --   * Uses default settings in COORDINATE.
  --   * Can be overridden if for a GROUP containing x clients, a menu was selected to override the default.
  --- @param #COORDINATE self
  --- @param #COORDINATE ReferenceCoord The reference coordinate.
  --- @param #string ReferenceName The reference name.
  --- @param Wrapper.Controllable#CONTROLLABLE Controllable
  --- @param Core.Settings#SETTINGS Settings (optional) The settings. Can be nil, and in this case the default settings are used. If you want to specify your own settings, use the _SETTINGS object.
  --- @param #boolean MagVar If true also show angle in magnetic
  --- @return #string The coordinate Text in the configured coordinate system.
  function COORDINATE:ToStringFromRP( ReferenceCoord, ReferenceName, Controllable, Settings, MagVar )

    self:F2( { ReferenceCoord = ReferenceCoord, ReferenceName = ReferenceName } )

    local Settings = Settings or ( Controllable and _DATABASE:GetPlayerSettings( Controllable:GetPlayerName() ) ) or _SETTINGS

    local IsAir = Controllable and Controllable:IsAirPlane() or false

    if IsAir then
      local DirectionVec3 = ReferenceCoord:GetDirectionVec3( self )
      local AngleRadians =  self:GetAngleRadians( DirectionVec3 )
      local Distance = self:Get2DDistance( ReferenceCoord )
      return "Targets are the last seen " .. self:GetBRText( AngleRadians, Distance, Settings, nil, MagVar ) .. " from " .. ReferenceName
    else
      local DirectionVec3 = ReferenceCoord:GetDirectionVec3( self )
      local AngleRadians =  self:GetAngleRadians( DirectionVec3 )
      local Distance = self:Get2DDistance( ReferenceCoord )
      return "Target are located " .. self:GetBRText( AngleRadians, Distance, Settings, nil, MagVar ) .. " from " .. ReferenceName
    end

    return nil

  end
  
  --- Provides a coordinate string of the point, based on a coordinate format system:
  --   * Uses default settings in COORDINATE.
  --   * Can be overridden if for a GROUP containing x clients, a menu was selected to override the default.
  --- @param #COORDINATE self
  --- @param #COORDINATE ReferenceCoord The reference coordinate.
  --- @param #string ReferenceName The reference name.
  --- @param Wrapper.Controllable#CONTROLLABLE Controllable
  --- @param Core.Settings#SETTINGS Settings (optional) The settings. Can be nil, and in this case the default settings are used. If you want to specify your own settings, use the _SETTINGS object.
  --- @param #boolean MagVar If true also get the angle as magnetic
  --- @return #string The coordinate Text in the configured coordinate system.
  function COORDINATE:ToStringFromRPShort( ReferenceCoord, ReferenceName, Controllable, Settings, MagVar )

    self:F2( { ReferenceCoord = ReferenceCoord, ReferenceName = ReferenceName } )

    local Settings = Settings or ( Controllable and _DATABASE:GetPlayerSettings( Controllable:GetPlayerName() ) ) or _SETTINGS

    local IsAir = Controllable and Controllable:IsAirPlane() or false

    if IsAir then
      local DirectionVec3 = ReferenceCoord:GetDirectionVec3( self )
      local AngleRadians =  self:GetAngleRadians( DirectionVec3 )
      local Distance = self:Get2DDistance( ReferenceCoord )
      return self:GetBRText( AngleRadians, Distance, Settings, nil, MagVar ) .. " from " .. ReferenceName
    else
      local DirectionVec3 = ReferenceCoord:GetDirectionVec3( self )
      local AngleRadians =  self:GetAngleRadians( DirectionVec3 )
      local Distance = self:Get2DDistance( ReferenceCoord )
      return self:GetBRText( AngleRadians, Distance, Settings, nil, MagVar ) .. " from " .. ReferenceName
    end

    return nil

  end
  
  --- Provides a coordinate string of the point, based on the A2G coordinate format system.
  --- @param #COORDINATE self
  --- @param Wrapper.Controllable#CONTROLLABLE Controllable
  --- @param Core.Settings#SETTINGS Settings (optional) The settings. Can be nil, and in this case the default settings are used. If you want to specify your own settings, use the _SETTINGS object.
  --- @param #boolean MagVar If true, also get angle in MagVar for BR/BRA
  --- @return #string The coordinate Text in the configured coordinate system.
  function COORDINATE:ToStringA2G( Controllable, Settings, MagVar )

    self:F2( { Controllable = Controllable and Controllable:GetName() } )

    local Settings = Settings or ( Controllable and _DATABASE:GetPlayerSettings( Controllable:GetPlayerName() ) ) or _SETTINGS

    if Settings:IsA2G_BR()  then
      -- If no Controllable is given to calculate the BR from, then MGRS will be used!!!
      if Controllable then
        local Coordinate = Controllable:GetCoordinate()
        return Controllable and self:ToStringBR( Coordinate, Settings, MagVar ) or self:ToStringMGRS( Settings )
      else
        return self:ToStringMGRS( Settings )
      end
    end
    if Settings:IsA2G_LL_DMS()  then
      return self:ToStringLLDMS( Settings )
    end
    if Settings:IsA2G_LL_DDM()  then
      return self:ToStringLLDDM( Settings )
    end
    if Settings:IsA2G_MGRS() then
      return self:ToStringMGRS( Settings )
    end

    return nil

  end


  --- Provides a coordinate string of the point, based on the A2A coordinate format system.
  --- @param #COORDINATE self
  --- @param Wrapper.Controllable#CONTROLLABLE Controllable
  --- @param Core.Settings#SETTINGS Settings (optional) The settings. Can be nil, and in this case the default settings are used. If you want to specify your own settings, use the _SETTINGS object.
  --- @param #boolean MagVar If true, also get angle in MagVar for BR/BRA
  --- @return #string The coordinate Text in the configured coordinate system.
  function COORDINATE:ToStringA2A( Controllable, Settings, MagVar ) 

    self:F2( { Controllable = Controllable and Controllable:GetName() } )

    local Settings = Settings or ( Controllable and _DATABASE:GetPlayerSettings( Controllable:GetPlayerName() ) ) or _SETTINGS

    if Settings:IsA2A_BRAA() then
      if Controllable then
        local Coordinate = Controllable:GetCoordinate()
        return self:ToStringBRA( Coordinate, Settings, MagVar )
      else
        return self:ToStringMGRS( Settings )
      end
    end
    if Settings:IsA2A_BULLS() then
      local Coalition = Controllable:GetCoalition()
      return self:ToStringBULLS( Coalition, Settings, MagVar )
    end
    if Settings:IsA2A_LL_DMS()  then
      return self:ToStringLLDMS( Settings )
    end
    if Settings:IsA2A_LL_DDM()  then
      return self:ToStringLLDDM( Settings )
    end
    if Settings:IsA2A_MGRS() then
      return self:ToStringMGRS( Settings )
    end

    return nil

  end

  --- Provides a coordinate string of the point, based on a coordinate format system:
  --   * Uses default settings in COORDINATE.
  --   * Can be overridden if for a GROUP containing x clients, a menu was selected to override the default.
  --- @param #COORDINATE self
  --- @param Wrapper.Controllable#CONTROLLABLE Controllable The controllable to retrieve the settings from, otherwise the default settings will be chosen.
  --- @param Core.Settings#SETTINGS Settings (optional) The settings. Can be nil, and in this case the default settings are used. If you want to specify your own settings, use the _SETTINGS object.
  --- @param Tasking.Task#TASK Task The task for which coordinates need to be calculated.
  --- @return #string The coordinate Text in the configured coordinate system.
  function COORDINATE:ToString( Controllable, Settings, Task )

--    self:E( { Controllable = Controllable and Controllable:GetName() } )

    local Settings = Settings or ( Controllable and _DATABASE:GetPlayerSettings( Controllable:GetPlayerName() ) ) or _SETTINGS

    local ModeA2A = nil

    if Task then
      if Task:IsInstanceOf( TASK_A2A ) then
        ModeA2A = true
      else
        if Task:IsInstanceOf( TASK_A2G ) then
          ModeA2A = false
        else
          if Task:IsInstanceOf( TASK_CARGO ) then
            ModeA2A = false
          end
            if Task:IsInstanceOf( TASK_CAPTURE_ZONE ) then
              ModeA2A = false
            end
        end
      end
    end


    if ModeA2A == nil then
      local IsAir = Controllable and ( Controllable:IsAirPlane() or Controllable:IsHelicopter() ) or false
      if IsAir  then
        ModeA2A = true
      else
        ModeA2A = false
      end
    end


    if ModeA2A == true then
      return self:ToStringA2A( Controllable, Settings )
    else
      return self:ToStringA2G( Controllable, Settings )
    end

    return nil

  end

  --- Provides a pressure string of the point, based on a measurement system:
  --   * Uses default settings in COORDINATE.
  --   * Can be overridden if for a GROUP containing x clients, a menu was selected to override the default.
  --- @param #COORDINATE self
  --- @param Wrapper.Controllable#CONTROLLABLE Controllable
  --- @param Core.Settings#SETTINGS Settings (optional) The settings. Can be nil, and in this case the default settings are used. If you want to specify your own settings, use the _SETTINGS object.
  --- @return #string The pressure text in the configured measurement system.
  function COORDINATE:ToStringPressure( Controllable, Settings ) 

    self:F2( { Controllable = Controllable and Controllable:GetName() } )

    local Settings = Settings or ( Controllable and _DATABASE:GetPlayerSettings( Controllable:GetPlayerName() ) ) or _SETTINGS

    return self:GetPressureText( nil, Settings )
  end

  --- Provides a wind string of the point, based on a measurement system:
  --   * Uses default settings in COORDINATE.
  --   * Can be overridden if for a GROUP containing x clients, a menu was selected to override the default.
  --- @param #COORDINATE self
  --- @param Wrapper.Controllable#CONTROLLABLE Controllable
  --- @param Core.Settings#SETTINGS Settings (optional) The settings. Can be nil, and in this case the default settings are used. If you want to specify your own settings, use the _SETTINGS object.
  --- @return #string The wind text in the configured measurement system.
  function COORDINATE:ToStringWind( Controllable, Settings )

    self:F2( { Controllable = Controllable and Controllable:GetName() } )

    local Settings = Settings or ( Controllable and _DATABASE:GetPlayerSettings( Controllable:GetPlayerName() ) ) or _SETTINGS

    return self:GetWindText( nil, Settings )
  end

  --- Provides a temperature string of the point, based on a measurement system:
  --   * Uses default settings in COORDINATE.
  --   * Can be overridden if for a GROUP containing x clients, a menu was selected to override the default.
  --- @param #COORDINATE self
  --- @param Wrapper.Controllable#CONTROLLABLE Controllable
  --- @param Core.Settings#SETTINGS
  --- @return #string The temperature text in the configured measurement system.
  function COORDINATE:ToStringTemperature( Controllable, Settings )

    self:F2( { Controllable = Controllable and Controllable:GetName() } )

    local Settings = Settings or ( Controllable and _DATABASE:GetPlayerSettings( Controllable:GetPlayerName() ) ) or _SETTINGS

    return self:GetTemperatureText( nil, Settings )
  end

end

do -- POINT_VEC3

  --- The POINT_VEC3 class
  --- @type POINT_VEC3
  --- @field #number x The x coordinate in 3D space.
  --- @field #number y The y coordinate in 3D space.
  --- @field #number z The z COORDINATE in 3D space.
  --- @field Utilities.Utils#SMOKECOLOR SmokeColor
  --- @field Utilities.Utils#FLARECOLOR FlareColor
  --- @field #POINT_VEC3.RoutePointAltType RoutePointAltType
  --- @field #POINT_VEC3.RoutePointType RoutePointType
  --- @field #POINT_VEC3.RoutePointAction RoutePointAction
  -- @extends #COORDINATE


  --- Defines a 3D point in the simulator and with its methods, you can use or manipulate the point in 3D space.
  --
  -- **Important Note:** Most of the functions in this section were taken from MIST, and reworked to OO concepts.
  -- In order to keep the credibility of the the author,
  -- I want to emphasize that the formulas embedded in the MIST framework were created by Grimes or previous authors,
  -- who you can find on the Eagle Dynamics Forums.
  --
  --
  -- ## POINT_VEC3 constructor
  --
  -- A new POINT_VEC3 object can be created with:
  --
  --  * @{#POINT_VEC3.New}(): a 3D point.
  --  * @{#POINT_VEC3.NewFromVec3}(): a 3D point created from a @{DCS#Vec3}.
  --
  --
  -- ## Manupulate the X, Y, Z coordinates of the POINT_VEC3
  --
  -- A POINT_VEC3 class works in 3D space. It contains internally an X, Y, Z coordinate.
  -- Methods exist to manupulate these coordinates.
  --
  -- The current X, Y, Z axis can be retrieved with the methods @{#POINT_VEC3.GetX}(), @{#POINT_VEC3.GetY}(), @{#POINT_VEC3.GetZ}() respectively.
  -- The methods @{#POINT_VEC3.SetX}(), @{#POINT_VEC3.SetY}(), @{#POINT_VEC3.SetZ}() change the respective axis with a new value.
  -- The current axis values can be changed by using the methods @{#POINT_VEC3.AddX}(), @{#POINT_VEC3.AddY}(), @{#POINT_VEC3.AddZ}()
  -- to add or substract a value from the current respective axis value.
  -- Note that the Set and Add methods return the current POINT_VEC3 object, so these manipulation methods can be chained... For example:
  --
  --      local Vec3 = PointVec3:AddX( 100 ):AddZ( 150 ):GetVec3()
  --
  --
  -- ## 3D calculation methods
  --
  -- Various calculation methods exist to use or manipulate 3D space. Find below a short description of each method:
  --
  --
  -- ## Point Randomization
  --
  -- Various methods exist to calculate random locations around a given 3D point.
  --
  --   * @{#POINT_VEC3.GetRandomPointVec3InRadius}(): Provides a random 3D point around the current 3D point, in the given inner to outer band.
  --
  --
  --- @field #POINT_VEC3
  POINT_VEC3 = {
    ClassName = "POINT_VEC3",
    Metric = true,
    RoutePointAltType = {
      BARO = "BARO",
    },
    RoutePointType = {
      TakeOffParking = "TakeOffParking",
      TurningPoint = "Turning Point",
    },
    RoutePointAction = {
      FromParkingArea = "From Parking Area",
      TurningPoint = "Turning Point",
    },
  }

  --- RoutePoint AltTypes
  --- @type POINT_VEC3.RoutePointAltType
  --- @field BARO "BARO"

  --- RoutePoint Types
  --- @type POINT_VEC3.RoutePointType
  --- @field TakeOffParking "TakeOffParking"
  --- @field TurningPoint "Turning Point"

  --- RoutePoint Actions
  --- @type POINT_VEC3.RoutePointAction
  --- @field FromParkingArea "From Parking Area"
  --- @field TurningPoint "Turning Point"

  -- Constructor.

  --- Create a new POINT_VEC3 object.
  --- @param #POINT_VEC3 self
  --- @param DCS#Distance x The x coordinate of the Vec3 point, pointing to the North.
  --- @param DCS#Distance y The y coordinate of the Vec3 point, pointing Upwards.
  --- @param DCS#Distance z The z coordinate of the Vec3 point, pointing to the Right.
  --- @return Core.Point#POINT_VEC3
  function POINT_VEC3:New( x, y, z )

    local self = BASE:Inherit( self, COORDINATE:New( x, y, z ) ) -- Core.Point#POINT_VEC3
    self:F2( self )

    return self
  end

  --- Create a new POINT_VEC3 object from Vec2 coordinates.
  --- @param #POINT_VEC3 self
  --- @param DCS#Vec2 Vec2 The Vec2 point.
  --- @param DCS#Distance LandHeightAdd (optional) Add a landheight.
  --- @return Core.Point#POINT_VEC3 self
  function POINT_VEC3:NewFromVec2( Vec2, LandHeightAdd )

    local self = BASE:Inherit( self, COORDINATE:NewFromVec2( Vec2, LandHeightAdd ) ) -- Core.Point#POINT_VEC3
    self:F2( self )

    return self
  end


  --- Create a new POINT_VEC3 object from  Vec3 coordinates.
  --- @param #POINT_VEC3 self
  --- @param DCS#Vec3 Vec3 The Vec3 point.
  --- @return Core.Point#POINT_VEC3 self
  function POINT_VEC3:NewFromVec3( Vec3 )

    local self = BASE:Inherit( self, COORDINATE:NewFromVec3( Vec3 ) ) -- Core.Point#POINT_VEC3
    self:F2( self )

    return self
  end



  --- Return the x coordinate of the POINT_VEC3.
  --- @param #POINT_VEC3 self
  --- @return #number The x coordinate.
  function POINT_VEC3:GetX()
    return self.x
  end

  --- Return the y coordinate of the POINT_VEC3.
  --- @param #POINT_VEC3 self
  --- @return #number The y coordinate.
  function POINT_VEC3:GetY()
    return self.y
  end

  --- Return the z coordinate of the POINT_VEC3.
  --- @param #POINT_VEC3 self
  --- @return #number The z coordinate.
  function POINT_VEC3:GetZ()
    return self.z
  end

  --- Set the x coordinate of the POINT_VEC3.
  --- @param #POINT_VEC3 self
  --- @param #number x The x coordinate.
  --- @return #POINT_VEC3
  function POINT_VEC3:SetX( x )
    self.x = x
    return self
  end

  --- Set the y coordinate of the POINT_VEC3.
  --- @param #POINT_VEC3 self
  --- @param #number y The y coordinate.
  --- @return #POINT_VEC3
  function POINT_VEC3:SetY( y )
    self.y = y
    return self
  end

  --- Set the z coordinate of the POINT_VEC3.
  --- @param #POINT_VEC3 self
  --- @param #number z The z coordinate.
  --- @return #POINT_VEC3
  function POINT_VEC3:SetZ( z )
    self.z = z
    return self
  end

  --- Add to the x coordinate of the POINT_VEC3.
  --- @param #POINT_VEC3 self
  --- @param #number x The x coordinate value to add to the current x coordinate.
  --- @return #POINT_VEC3
  function POINT_VEC3:AddX( x )
    self.x = self.x + x
    return self
  end

  --- Add to the y coordinate of the POINT_VEC3.
  --- @param #POINT_VEC3 self
  --- @param #number y The y coordinate value to add to the current y coordinate.
  --- @return #POINT_VEC3
  function POINT_VEC3:AddY( y )
    self.y = self.y + y
    return self
  end

  --- Add to the z coordinate of the POINT_VEC3.
  --- @param #POINT_VEC3 self
  --- @param #number z The z coordinate value to add to the current z coordinate.
  --- @return #POINT_VEC3
  function POINT_VEC3:AddZ( z )
    self.z = self.z +z
    return self
  end

  --- Return a random POINT_VEC3 within an Outer Radius and optionally NOT within an Inner Radius of the POINT_VEC3.
  --- @param #POINT_VEC3 self
  --- @param DCS#Distance OuterRadius
  --- @param DCS#Distance InnerRadius
  --- @return #POINT_VEC3
  function POINT_VEC3:GetRandomPointVec3InRadius( OuterRadius, InnerRadius )

    return POINT_VEC3:NewFromVec3( self:GetRandomVec3InRadius( OuterRadius, InnerRadius ) )
  end

end

do -- POINT_VEC2

  --- @type POINT_VEC2
  --- @field DCS#Distance x The x coordinate in meters.
  --- @field DCS#Distance y the y coordinate in meters.
  -- @extends Core.Point#COORDINATE

  --- Defines a 2D point in the simulator. The height coordinate (if needed) will be the land height + an optional added height specified.
  --
  -- ## POINT_VEC2 constructor
  --
  -- A new POINT_VEC2 instance can be created with:
  --
  --  * @{Core.Point#POINT_VEC2.New}(): a 2D point, taking an additional height parameter.
  --  * @{Core.Point#POINT_VEC2.NewFromVec2}(): a 2D point created from a @{DCS#Vec2}.
  --
  -- ## Manupulate the X, Altitude, Y coordinates of the 2D point
  --
  -- A POINT_VEC2 class works in 2D space, with an altitude setting. It contains internally an X, Altitude, Y coordinate.
  -- Methods exist to manupulate these coordinates.
  --
  -- The current X, Altitude, Y axis can be retrieved with the methods @{#POINT_VEC2.GetX}(), @{#POINT_VEC2.GetAlt}(), @{#POINT_VEC2.GetY}() respectively.
  -- The methods @{#POINT_VEC2.SetX}(), @{#POINT_VEC2.SetAlt}(), @{#POINT_VEC2.SetY}() change the respective axis with a new value.
  -- The current Lat(itude), Alt(itude), Lon(gitude) values can also be retrieved with the methods @{#POINT_VEC2.GetLat}(), @{#POINT_VEC2.GetAlt}(), @{#POINT_VEC2.GetLon}() respectively.
  -- The current axis values can be changed by using the methods @{#POINT_VEC2.AddX}(), @{#POINT_VEC2.AddAlt}(), @{#POINT_VEC2.AddY}()
  -- to add or substract a value from the current respective axis value.
  -- Note that the Set and Add methods return the current POINT_VEC2 object, so these manipulation methods can be chained... For example:
  --
  --      local Vec2 = PointVec2:AddX( 100 ):AddY( 2000 ):GetVec2()
  --
  --- @field #POINT_VEC2
  POINT_VEC2 = {
    ClassName = "POINT_VEC2",
  }



  --- POINT_VEC2 constructor.
  --- @param #POINT_VEC2 self
  --- @param DCS#Distance x The x coordinate of the Vec3 point, pointing to the North.
  --- @param DCS#Distance y The y coordinate of the Vec3 point, pointing to the Right.
  --- @param DCS#Distance LandHeightAdd (optional) The default height if required to be evaluated will be the land height of the x, y coordinate. You can specify an extra height to be added to the land height.
  --- @return Core.Point#POINT_VEC2
  function POINT_VEC2:New( x, y, LandHeightAdd )

    local LandHeight = land.getHeight( { ["x"] = x, ["y"] = y } )

    LandHeightAdd = LandHeightAdd or 0
    LandHeight = LandHeight + LandHeightAdd

    local self = BASE:Inherit( self, COORDINATE:New( x, LandHeight, y ) ) -- Core.Point#POINT_VEC2
    self:F2( self )

    return self
  end

  --- Create a new POINT_VEC2 object from  Vec2 coordinates.
  --- @param #POINT_VEC2 self
  --- @param DCS#Vec2 Vec2 The Vec2 point.
  --- @return Core.Point#POINT_VEC2 self
  function POINT_VEC2:NewFromVec2( Vec2, LandHeightAdd )

    local LandHeight = land.getHeight( Vec2 )

    LandHeightAdd = LandHeightAdd or 0
    LandHeight = LandHeight + LandHeightAdd

    local self = BASE:Inherit( self, COORDINATE:NewFromVec2( Vec2, LandHeightAdd ) ) -- #POINT_VEC2
    self:F2( self )

    return self
  end

  --- Create a new POINT_VEC2 object from  Vec3 coordinates.
  --- @param #POINT_VEC2 self
  --- @param DCS#Vec3 Vec3 The Vec3 point.
  --- @return Core.Point#POINT_VEC2 self
  function POINT_VEC2:NewFromVec3( Vec3 )

    local self = BASE:Inherit( self, COORDINATE:NewFromVec3( Vec3 ) ) -- #POINT_VEC2
    self:F2( self )

    return self
  end

  --- Return the x coordinate of the POINT_VEC2.
  --- @param #POINT_VEC2 self
  --- @return #number The x coordinate.
  function POINT_VEC2:GetX()
    return self.x
  end

  --- Return the y coordinate of the POINT_VEC2.
  --- @param #POINT_VEC2 self
  --- @return #number The y coordinate.
  function POINT_VEC2:GetY()
    return self.z
  end

  --- Set the x coordinate of the POINT_VEC2.
  --- @param #POINT_VEC2 self
  --- @param #number x The x coordinate.
  --- @return #POINT_VEC2
  function POINT_VEC2:SetX( x )
    self.x = x
    return self
  end

  --- Set the y coordinate of the POINT_VEC2.
  --- @param #POINT_VEC2 self
  --- @param #number y The y coordinate.
  --- @return #POINT_VEC2
  function POINT_VEC2:SetY( y )
    self.z = y
    return self
  end

  --- Return Return the Lat(itude) coordinate of the POINT_VEC2 (ie: (parent)POINT_VEC3.x).
  --- @param #POINT_VEC2 self
  --- @return #number The x coordinate.
  function POINT_VEC2:GetLat()
    return self.x
  end

  --- Set the Lat(itude) coordinate of the POINT_VEC2 (ie: POINT_VEC3.x).
  --- @param #POINT_VEC2 self
  --- @param #number x The x coordinate.
  --- @return #POINT_VEC2
  function POINT_VEC2:SetLat( x )
    self.x = x
    return self
  end

  --- Return the Lon(gitude) coordinate of the POINT_VEC2 (ie: (parent)POINT_VEC3.z).
  --- @param #POINT_VEC2 self
  --- @return #number The y coordinate.
  function POINT_VEC2:GetLon()
    return self.z
  end

  --- Set the Lon(gitude) coordinate of the POINT_VEC2 (ie: POINT_VEC3.z).
  --- @param #POINT_VEC2 self
  --- @param #number y The y coordinate.
  --- @return #POINT_VEC2
  function POINT_VEC2:SetLon( z )
    self.z = z
    return self
  end

  --- Return the altitude (height) of the land at the POINT_VEC2.
  --- @param #POINT_VEC2 self
  --- @return #number The land altitude.
  function POINT_VEC2:GetAlt()
    return self.y ~= 0 or land.getHeight( { x = self.x, y = self.z } )
  end

  --- Set the altitude of the POINT_VEC2.
  --- @param #POINT_VEC2 self
  --- @param #number Altitude The land altitude. If nothing (nil) is given, then the current land altitude is set.
  --- @return #POINT_VEC2
  function POINT_VEC2:SetAlt( Altitude )
    self.y = Altitude or land.getHeight( { x = self.x, y = self.z } )
    return self
  end

  --- Add to the x coordinate of the POINT_VEC2.
  --- @param #POINT_VEC2 self
  --- @param #number x The x coordinate.
  --- @return #POINT_VEC2
  function POINT_VEC2:AddX( x )
    self.x = self.x + x
    return self
  end

  --- Add to the y coordinate of the POINT_VEC2.
  --- @param #POINT_VEC2 self
  --- @param #number y The y coordinate.
  --- @return #POINT_VEC2
  function POINT_VEC2:AddY( y )
    self.z = self.z + y
    return self
  end

  --- Add to the current land height an altitude.
  --- @param #POINT_VEC2 self
  --- @param #number Altitude The Altitude to add. If nothing (nil) is given, then the current land altitude is set.
  --- @return #POINT_VEC2
  function POINT_VEC2:AddAlt( Altitude )
    self.y = land.getHeight( { x = self.x, y = self.z } ) + Altitude or 0
    return self
  end


  --- Return a random POINT_VEC2 within an Outer Radius and optionally NOT within an Inner Radius of the POINT_VEC2.
  --- @param #POINT_VEC2 self
  --- @param DCS#Distance OuterRadius
  --- @param DCS#Distance InnerRadius
  --- @return #POINT_VEC2
  function POINT_VEC2:GetRandomPointVec2InRadius( OuterRadius, InnerRadius )
    self:F2( { OuterRadius, InnerRadius } )

    return POINT_VEC2:NewFromVec2( self:GetRandomVec2InRadius( OuterRadius, InnerRadius ) )
  end

  -- TODO: Check this to replace
  --- Calculate the distance from a reference @{#POINT_VEC2}.
  --- @param #POINT_VEC2 self
  --- @param #POINT_VEC2 PointVec2Reference The reference @{#POINT_VEC2}.
  --- @return DCS#Distance The distance from the reference @{#POINT_VEC2} in meters.
  function POINT_VEC2:DistanceFromPointVec2( PointVec2Reference )
    self:F2( PointVec2Reference )

    local Distance = ( ( PointVec2Reference.x - self.x ) ^ 2 + ( PointVec2Reference.z - self.z ) ^2 ) ^ 0.5

    self:T2( Distance )
    return Distance
  end

end<|MERGE_RESOLUTION|>--- conflicted
+++ resolved
@@ -1054,15 +1054,6 @@
     return heading
   end
 
-<<<<<<< HEAD
-  --- Returns the wind direction (from) and strength.
-  --- @param #COORDINATE self
-  --- @param height (Optional) parameter specifying the height ASL. The minimum height will be always be the land height since the wind is zero below the ground.
-  --- @return Direction the wind is blowing from in degrees.
-  --- @return Wind strength in m/s.
-  function COORDINATE:GetWind(height)
-    local landheight=self:GetLandHeight()+0.1 -- we at 0.1 meters to be sure to be above ground since wind is zero below ground level.
-=======
   --- Returns the 3D wind direction vector. Note that vector points into the direction the wind in blowing to.
   -- @param #COORDINATE self
   -- @param #number height (Optional) parameter specifying the height ASL in meters. The minimum height will be always be the land height since the wind is zero below the ground.
@@ -1073,7 +1064,6 @@
     -- We at 0.1 meters to be sure to be above ground since wind is zero below ground level.
     local landheight=self:GetLandHeight()+0.1 
   
->>>>>>> 949e2f9f
     local point={x=self.x, y=math.max(height or self.y, landheight), z=self.z}
         
     -- Get wind velocity vector.
@@ -1169,15 +1159,9 @@
   end
 
   --- Return the 3D distance in meters between the target COORDINATE and the COORDINATE.
-<<<<<<< HEAD
-  --- @param #COORDINATE self
-  --- @param #COORDINATE TargetCoordinate The target COORDINATE.
-  --- @return DCS#Distance Distance The distance in meters.
-=======
   -- @param #COORDINATE self
   -- @param #COORDINATE TargetCoordinate The target COORDINATE. Can also be a DCS#Vec3.
   -- @return DCS#Distance Distance The distance in meters.
->>>>>>> 949e2f9f
   function COORDINATE:Get3DDistance( TargetCoordinate )
     --local TargetVec3 = TargetCoordinate:GetVec3()
     local TargetVec3 = {x=TargetCoordinate.x, y=TargetCoordinate.y, z=TargetCoordinate.z}
