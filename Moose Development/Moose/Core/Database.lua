--- **Core** - Manages several databases containing templates, mission objects, and mission information.
--
-- ===
--
-- ## Features:
--
--   * During mission startup, scan the mission environment, and create / instantiate intelligently the different objects as defined within the mission.
--   * Manage database of DCS Group templates (as modelled using the mission editor).
--     - Group templates.
--     - Unit templates.
--     - Statics templates.
--   * Manage database of @{Wrapper.Group#GROUP} objects alive in the mission.
--   * Manage database of @{Wrapper.Unit#UNIT} objects alive in the mission.
--   * Manage database of @{Wrapper.Static#STATIC} objects alive in the mission.
--   * Manage database of players.
--   * Manage database of client slots defined using the mission editor.
--   * Manage database of airbases on the map, and from FARPs and ships as defined using the mission editor.
--   * Manage database of countries.
--   * Manage database of zone names.
--   * Manage database of hits to units and statics.
--   * Manage database of destroys of units and statics.
--   * Manage database of @{Core.Zone#ZONE_BASE} objects.
--
-- ===
--
-- ### Author: **FlightControl**
-- ### Contributions: **funkyfranky**
--
-- ===
--
-- @module Core.Database
-- @image Core_Database.JPG

--- @type DATABASE
-- @field #string ClassName Name of the class.
-- @field #table Templates Templates: Units, Groups, Statics, ClientsByName, ClientsByID.
-- @field #table CLIENTS Clients.
-- @extends Core.Base#BASE

--- Contains collections of wrapper objects defined within MOOSE that reflect objects within the simulator.
--
-- Mission designers can use the DATABASE class to refer to:
--
--  * STATICS
--  * UNITS
--  * GROUPS
--  * CLIENTS
--  * AIRBASES
--  * PLAYERSJOINED
--  * PLAYERS
--  * CARGOS
--
-- On top, for internal MOOSE administration purposes, the DATABASE administers the Unit and Group TEMPLATES as defined within the Mission Editor.
--
-- The singleton object **_DATABASE** is automatically created by MOOSE, that administers all objects within the mission.
-- Moose refers to **_DATABASE** within the framework extensively, but you can also refer to the _DATABASE object within your missions if required.
--
-- @field #DATABASE
DATABASE = {
  ClassName = "DATABASE",
  Templates = {
    Units = {},
    Groups = {},
    Statics = {},
    ClientsByName = {},
    ClientsByID = {},
  },
  UNITS = {},
  UNITS_Index = {},
  STATICS = {},
  GROUPS = {},
  PLAYERS = {},
  PLAYERSJOINED = {},
  PLAYERUNITS = {},
  CLIENTS = {},
  CARGOS = {},
  AIRBASES = {},
  COUNTRY_ID = {},
  COUNTRY_NAME = {},
  NavPoints = {},
  PLAYERSETTINGS = {},
  ZONENAMES = {},
  HITS = {},
  DESTROYS = {},
  ZONES = {},
  ZONES_GOAL = {},
  WAREHOUSES = {},
  FLIGHTGROUPS = {},
  FLIGHTCONTROLS = {},
}

local _DATABASECoalition = {
  [1] = "Red",
  [2] = "Blue",
  [3] = "Neutral",
}

local _DATABASECategory = {
  ["plane"] = Unit.Category.AIRPLANE,
  ["helicopter"] = Unit.Category.HELICOPTER,
  ["vehicle"] = Unit.Category.GROUND_UNIT,
  ["ship"] = Unit.Category.SHIP,
  ["static"] = Unit.Category.STRUCTURE,
}

--- Creates a new DATABASE object, building a set of units belonging to a coalitions, categories, countries, types or with defined prefix names.
-- @param #DATABASE self
-- @return #DATABASE
-- @usage
-- -- Define a new DATABASE Object. This DBObject will contain a reference to all Group and Unit Templates defined within the ME and the DCSRTE.
-- DBObject = DATABASE:New()
function DATABASE:New()

  -- Inherits from BASE
  local self = BASE:Inherit( self, BASE:New() ) -- #DATABASE

  self:SetEventPriority( 1 )

  self:HandleEvent( EVENTS.Birth, self._EventOnBirth )
  self:HandleEvent( EVENTS.Dead, self._EventOnDeadOrCrash )
  self:HandleEvent( EVENTS.Crash, self._EventOnDeadOrCrash )
  self:HandleEvent( EVENTS.RemoveUnit, self._EventOnDeadOrCrash )
  --self:HandleEvent( EVENTS.UnitLost, self._EventOnDeadOrCrash )  -- DCS 2.7.1 for Aerial units no dead event ATM
  self:HandleEvent( EVENTS.Hit, self.AccountHits )
  self:HandleEvent( EVENTS.NewCargo )
  self:HandleEvent( EVENTS.DeleteCargo )
  self:HandleEvent( EVENTS.NewZone )
  self:HandleEvent( EVENTS.DeleteZone )
  -- self:HandleEvent( EVENTS.PlayerEnterUnit, self._EventOnPlayerEnterUnit ) -- This is not working anymore!, handling this through the birth event.
  self:HandleEvent( EVENTS.PlayerLeaveUnit, self._EventOnPlayerLeaveUnit )

  self:_RegisterTemplates()
  self:_RegisterGroupsAndUnits()
  self:_RegisterClients()
  self:_RegisterStatics()
  --self:_RegisterPlayers()
  --self:_RegisterAirbases()

  self.UNITS_Position = 0

  return self
end

--- Finds a Unit based on the Unit Name.
-- @param #DATABASE self
-- @param #string UnitName
-- @return Wrapper.Unit#UNIT The found Unit.
function DATABASE:FindUnit( UnitName )

  local UnitFound = self.UNITS[UnitName]
  return UnitFound
end

--- Adds a Unit based on the Unit Name in the DATABASE.
-- @param #DATABASE self
-- @param #string DCSUnitName Unit name.
-- @return Wrapper.Unit#UNIT The added unit.
function DATABASE:AddUnit( DCSUnitName )

  if not self.UNITS[DCSUnitName] then
    -- Debug info.
    self:T( { "Add UNIT:", DCSUnitName } )

    -- Register unit
    self.UNITS[DCSUnitName]=UNIT:Register(DCSUnitName)
  end

  return self.UNITS[DCSUnitName]
end

--- Deletes a Unit from the DATABASE based on the Unit Name.
-- @param #DATABASE self
function DATABASE:DeleteUnit( DCSUnitName )
  self.UNITS[DCSUnitName] = nil
end

--- Adds a Static based on the Static Name in the DATABASE.
-- @param #DATABASE self
-- @param #string DCSStaticName Name of the static.
-- @return Wrapper.Static#STATIC The static object.
function DATABASE:AddStatic( DCSStaticName )

  if not self.STATICS[DCSStaticName] then
    self.STATICS[DCSStaticName] = STATIC:Register( DCSStaticName )
    return self.STATICS[DCSStaticName]
  end

  return nil
end

--- Deletes a Static from the DATABASE based on the Static Name.
-- @param #DATABASE self
function DATABASE:DeleteStatic( DCSStaticName )
  self.STATICS[DCSStaticName] = nil
end

--- Finds a STATIC based on the StaticName.
-- @param #DATABASE self
-- @param #string StaticName
-- @return Wrapper.Static#STATIC The found STATIC.
function DATABASE:FindStatic( StaticName )

  local StaticFound = self.STATICS[StaticName]
  return StaticFound
end

--- Adds a Airbase based on the Airbase Name in the DATABASE.
-- @param #DATABASE self
-- @param #string AirbaseName The name of the airbase.
-- @return Wrapper.Airbase#AIRBASE Airbase object.
function DATABASE:AddAirbase( AirbaseName )

  if not self.AIRBASES[AirbaseName] then
    self.AIRBASES[AirbaseName] = AIRBASE:Register( AirbaseName )
  end

  return self.AIRBASES[AirbaseName]
end

--- Deletes a Airbase from the DATABASE based on the Airbase Name.
-- @param #DATABASE self
-- @param #string AirbaseName The name of the airbase
function DATABASE:DeleteAirbase( AirbaseName )

  self.AIRBASES[AirbaseName] = nil
end

do -- Zones

  --- Finds a @{Zone} based on the zone name.
  -- @param #DATABASE self
  -- @param #string ZoneName The name of the zone.
  -- @return Core.Zone#ZONE_BASE The found ZONE.
  function DATABASE:FindZone( ZoneName )

    local ZoneFound = self.ZONES[ZoneName]
    return ZoneFound
  end

  --- Adds a @{Zone} based on the zone name in the DATABASE.
  -- @param #DATABASE self
  -- @param #string ZoneName The name of the zone.
  -- @param Core.Zone#ZONE_BASE Zone The zone.
  function DATABASE:AddZone( ZoneName, Zone )

    if not self.ZONES[ZoneName] then
      self.ZONES[ZoneName] = Zone
    end
  end

  --- Deletes a @{Zone} from the DATABASE based on the zone name.
  -- @param #DATABASE self
  -- @param #string ZoneName The name of the zone.
  function DATABASE:DeleteZone( ZoneName )

    self.ZONES[ZoneName] = nil
  end

  --- Private method that registers new ZONE_BASE derived objects within the DATABASE Object.
  -- @param #DATABASE self
  -- @return #DATABASE self
  function DATABASE:_RegisterZones()

    for ZoneID, ZoneData in pairs( env.mission.triggers.zones ) do
      local ZoneName = ZoneData.name

      -- Color
      local color=ZoneData.color or {1, 0, 0, 0.15}

      -- Create new Zone
      local Zone=nil   --Core.Zone#ZONE_BASE

      if ZoneData.type==0 then

        ---
        -- Circular zone
        ---

        self:I(string.format("Register ZONE: %s (Circular)", ZoneName))

        Zone=ZONE:New(ZoneName)

      else

        ---
        -- Quad-point zone
        ---

        self:I(string.format("Register ZONE: %s (Polygon, Quad)", ZoneName))

        Zone=ZONE_POLYGON_BASE:New(ZoneName, ZoneData.verticies)

        --for i,vec2 in pairs(ZoneData.verticies) do
        --  local coord=COORDINATE:NewFromVec2(vec2)
        --  coord:MarkToAll(string.format("%s Point %d", ZoneName, i))
        --end

      end

      if Zone then

        -- Store color of zone.
        Zone.Color=color
        
        -- Store zone ID.
        Zone.ZoneID=ZoneData.zoneId

        -- Store zone properties (if any)
        local ZoneProperties = ZoneData.properties or nil
        Zone.Properties = {}
        if ZoneName and ZoneProperties then
          for _,ZoneProp in ipairs(ZoneProperties) do
            if ZoneProp.key then
              Zone.Properties[ZoneProp.key] = ZoneProp.value
            end
          end
        end

        -- Store in DB.
        self.ZONENAMES[ZoneName] = ZoneName

        -- Add zone.
        self:AddZone(ZoneName, Zone)

      end

    end

    -- Polygon zones defined by late activated groups.
    for ZoneGroupName, ZoneGroup in pairs( self.GROUPS ) do
      if ZoneGroupName:match("#ZONE_POLYGON") then

        local ZoneName1 = ZoneGroupName:match("(.*)#ZONE_POLYGON")
        local ZoneName2 = ZoneGroupName:match(".*#ZONE_POLYGON(.*)")
        local ZoneName = ZoneName1 .. ( ZoneName2 or "" )

        -- Debug output
        self:I(string.format("Register ZONE: %s (Polygon)", ZoneName))

        -- Create a new polygon zone.
        local Zone_Polygon = ZONE_POLYGON:New( ZoneName, ZoneGroup )

        -- Set color.
        Zone_Polygon:SetColor({1, 0, 0}, 0.15)

        -- Store name in DB.
        self.ZONENAMES[ZoneName] = ZoneName

        -- Add zone to DB.
        self:AddZone( ZoneName, Zone_Polygon )
      end
    end

  end

end -- zone

do -- Zone_Goal

  --- Finds a @{Zone} based on the zone name.
  -- @param #DATABASE self
  -- @param #string ZoneName The name of the zone.
  -- @return Core.Zone#ZONE_BASE The found ZONE.
  function DATABASE:FindZoneGoal( ZoneName )

    local ZoneFound = self.ZONES_GOAL[ZoneName]
    return ZoneFound
  end

  --- Adds a @{Zone} based on the zone name in the DATABASE.
  -- @param #DATABASE self
  -- @param #string ZoneName The name of the zone.
  -- @param Core.Zone#ZONE_BASE Zone The zone.
  function DATABASE:AddZoneGoal( ZoneName, Zone )

    if not self.ZONES_GOAL[ZoneName] then
      self.ZONES_GOAL[ZoneName] = Zone
    end
  end

  --- Deletes a @{Zone} from the DATABASE based on the zone name.
  -- @param #DATABASE self
  -- @param #string ZoneName The name of the zone.
  function DATABASE:DeleteZoneGoal( ZoneName )

    self.ZONES_GOAL[ZoneName] = nil
  end

end -- Zone_Goal
do -- cargo

  --- Adds a Cargo based on the Cargo Name in the DATABASE.
  -- @param #DATABASE self
  -- @param #string CargoName The name of the airbase
  function DATABASE:AddCargo( Cargo )

    if not self.CARGOS[Cargo.Name] then
      self.CARGOS[Cargo.Name] = Cargo
    end
  end

  --- Deletes a Cargo from the DATABASE based on the Cargo Name.
  -- @param #DATABASE self
  -- @param #string CargoName The name of the airbase
  function DATABASE:DeleteCargo( CargoName )

    self.CARGOS[CargoName] = nil
  end

  --- Finds an CARGO based on the CargoName.
  -- @param #DATABASE self
  -- @param #string CargoName
  -- @return Wrapper.Cargo#CARGO The found CARGO.
  function DATABASE:FindCargo( CargoName )

    local CargoFound = self.CARGOS[CargoName]
    return CargoFound
  end

  --- Checks if the Template name has a #CARGO tag.
  -- If yes, the group is a cargo.
  -- @param #DATABASE self
  -- @param #string TemplateName
  -- @return #boolean
  function DATABASE:IsCargo( TemplateName )

    TemplateName = env.getValueDictByKey( TemplateName )

    local Cargo = TemplateName:match( "#(CARGO)" )

    return Cargo and Cargo == "CARGO"
  end

  --- Private method that registers new Static Templates within the DATABASE Object.
  -- @param #DATABASE self
  -- @return #DATABASE self
  function DATABASE:_RegisterCargos()

    local Groups = UTILS.DeepCopy( self.GROUPS ) -- This is a very important statement. CARGO_GROUP:New creates a new _DATABASE.GROUP entry, which will confuse the loop. I searched 4 hours on this to find the bug!

    for CargoGroupName, CargoGroup in pairs( Groups ) do
      if self:IsCargo( CargoGroupName ) then
        local CargoInfo = CargoGroupName:match( "#CARGO(.*)" )
        local CargoParam = CargoInfo and CargoInfo:match( "%((.*)%)" )
        local CargoName1 = CargoGroupName:match( "(.*)#CARGO%(.*%)" )
        local CargoName2 = CargoGroupName:match( ".*#CARGO%(.*%)(.*)" )
        local CargoName = CargoName1 .. (CargoName2 or "")
        local Type = CargoParam and CargoParam:match( "T=([%a%d ]+),?" )
        local Name = CargoParam and CargoParam:match( "N=([%a%d]+),?" ) or CargoName
        local LoadRadius = CargoParam and tonumber( CargoParam:match( "RR=([%a%d]+),?" ) )
        local NearRadius = CargoParam and tonumber( CargoParam:match( "NR=([%a%d]+),?" ) )

        self:I( { "Register CargoGroup:", Type = Type, Name = Name, LoadRadius = LoadRadius, NearRadius = NearRadius } )
        CARGO_GROUP:New( CargoGroup, Type, Name, LoadRadius, NearRadius )
      end
    end

    for CargoStaticName, CargoStatic in pairs( self.STATICS ) do
      if self:IsCargo( CargoStaticName ) then
        local CargoInfo = CargoStaticName:match( "#CARGO(.*)" )
        local CargoParam = CargoInfo and CargoInfo:match( "%((.*)%)" )
        local CargoName = CargoStaticName:match( "(.*)#CARGO" )
        local Type = CargoParam and CargoParam:match( "T=([%a%d ]+),?" )
        local Category = CargoParam and CargoParam:match( "C=([%a%d ]+),?" )
        local Name = CargoParam and CargoParam:match( "N=([%a%d]+),?" ) or CargoName
        local LoadRadius = CargoParam and tonumber( CargoParam:match( "RR=([%a%d]+),?" ) )
        local NearRadius = CargoParam and tonumber( CargoParam:match( "NR=([%a%d]+),?" ) )

        if Category == "SLING" then
          self:I( { "Register CargoSlingload:", Type = Type, Name = Name, LoadRadius = LoadRadius, NearRadius = NearRadius } )
          CARGO_SLINGLOAD:New( CargoStatic, Type, Name, LoadRadius, NearRadius )
        else
          if Category == "CRATE" then
            self:I( { "Register CargoCrate:", Type = Type, Name = Name, LoadRadius = LoadRadius, NearRadius = NearRadius } )
            CARGO_CRATE:New( CargoStatic, Type, Name, LoadRadius, NearRadius )
          end
        end
      end
    end

  end

end -- cargo

--- Finds a CLIENT based on the ClientName.
-- @param #DATABASE self
-- @param #string ClientName
-- @return Wrapper.Client#CLIENT The found CLIENT.
function DATABASE:FindClient( ClientName )

  local ClientFound = self.CLIENTS[ClientName]
  return ClientFound
end

--- Adds a CLIENT based on the ClientName in the DATABASE.
-- @param #DATABASE self
-- @param #string ClientName Name of the Client unit.
-- @return Wrapper.Client#CLIENT The client object.
function DATABASE:AddClient( ClientName )

  if not self.CLIENTS[ClientName] then
    self.CLIENTS[ClientName] = CLIENT:Register( ClientName )
  end

  return self.CLIENTS[ClientName]
end

--- Finds a GROUP based on the GroupName.
-- @param #DATABASE self
-- @param #string GroupName
-- @return Wrapper.Group#GROUP The found GROUP.
function DATABASE:FindGroup( GroupName )

  local GroupFound = self.GROUPS[GroupName]
  return GroupFound
end

--- Adds a GROUP based on the GroupName in the DATABASE.
-- @param #DATABASE self
function DATABASE:AddGroup( GroupName )

  if not self.GROUPS[GroupName] then
    self:T( { "Add GROUP:", GroupName } )
    self.GROUPS[GroupName] = GROUP:Register( GroupName )
  end

  return self.GROUPS[GroupName]
end

--- Adds a player based on the Player Name in the DATABASE.
-- @param #DATABASE self
function DATABASE:AddPlayer( UnitName, PlayerName )

  if PlayerName then
    self:T( { "Add player for unit:", UnitName, PlayerName } )
    self.PLAYERS[PlayerName] = UnitName
    self.PLAYERUNITS[PlayerName] = self:FindUnit( UnitName )
    self.PLAYERSJOINED[PlayerName] = PlayerName
  end
end

--- Deletes a player from the DATABASE based on the Player Name.
-- @param #DATABASE self
function DATABASE:DeletePlayer( UnitName, PlayerName )

  if PlayerName then
    self:T( { "Clean player:", PlayerName } )
    self.PLAYERS[PlayerName] = nil
    self.PLAYERUNITS[PlayerName] = nil
  end
end

--- Get the player table from the DATABASE.
-- The player table contains all unit names with the key the name of the player (PlayerName).
-- @param #DATABASE self
-- @usage
--   local Players = _DATABASE:GetPlayers()
--   for PlayerName, UnitName in pairs( Players ) do
--     ..
--   end
function DATABASE:GetPlayers()
  return self.PLAYERS
end

--- Get the player table from the DATABASE, which contains all UNIT objects.
-- The player table contains all UNIT objects of the player with the key the name of the player (PlayerName).
-- @param #DATABASE self
-- @usage
--   local PlayerUnits = _DATABASE:GetPlayerUnits()
--   for PlayerName, PlayerUnit in pairs( PlayerUnits ) do
--     ..
--   end
function DATABASE:GetPlayerUnits()
  return self.PLAYERUNITS
end

--- Get the player table from the DATABASE which have joined in the mission historically.
-- The player table contains all UNIT objects with the key the name of the player (PlayerName).
-- @param #DATABASE self
-- @usage
--   local PlayersJoined = _DATABASE:GetPlayersJoined()
--   for PlayerName, PlayerUnit in pairs( PlayersJoined ) do
--     ..
--   end
function DATABASE:GetPlayersJoined()
  return self.PLAYERSJOINED
end

--- Instantiate new Groups within the DCSRTE.
-- This method expects EXACTLY the same structure as a structure within the ME, and needs 2 additional fields defined:
-- SpawnCountryID, SpawnCategoryID
-- This method is used by the SPAWN class.
-- @param #DATABASE self
-- @param #table SpawnTemplate Template of the group to spawn.
-- @return Wrapper.Group#GROUP Spawned group.
function DATABASE:Spawn( SpawnTemplate )
  self:F( SpawnTemplate.name )

  self:T( { SpawnTemplate.SpawnCountryID, SpawnTemplate.SpawnCategoryID } )

  -- Copy the spawn variables of the template in temporary storage, nullify, and restore the spawn variables.
  local SpawnCoalitionID = SpawnTemplate.CoalitionID
  local SpawnCountryID = SpawnTemplate.CountryID
  local SpawnCategoryID = SpawnTemplate.CategoryID

  -- Nullify
  SpawnTemplate.CoalitionID = nil
  SpawnTemplate.CountryID = nil
  SpawnTemplate.CategoryID = nil

  self:_RegisterGroupTemplate( SpawnTemplate, SpawnCoalitionID, SpawnCategoryID, SpawnCountryID )

  self:T3( SpawnTemplate )
  coalition.addGroup( SpawnCountryID, SpawnCategoryID, SpawnTemplate )

  -- Restore
  SpawnTemplate.CoalitionID = SpawnCoalitionID
  SpawnTemplate.CountryID = SpawnCountryID
  SpawnTemplate.CategoryID = SpawnCategoryID

  -- Ensure that for the spawned group and its units, there are GROUP and UNIT objects created in the DATABASE.
  local SpawnGroup = self:AddGroup( SpawnTemplate.name )
  for UnitID, UnitData in pairs( SpawnTemplate.units ) do
    self:AddUnit( UnitData.name )
  end

  return SpawnGroup
end

--- Set a status to a Group within the Database, this to check crossing events for example.
-- @param #DATABASE self
-- @param #string GroupName Group name.
-- @param #string Status Status.
function DATABASE:SetStatusGroup( GroupName, Status )
  self:F2( Status )

  self.Templates.Groups[GroupName].Status = Status
end

--- Get a status to a Group within the Database, this to check crossing events for example.
-- @param #DATABASE self
-- @param #string GroupName Group name.
-- @return #string Status or an empty string "".
function DATABASE:GetStatusGroup( GroupName )
  self:F2( GroupName )

  if self.Templates.Groups[GroupName] then
    return self.Templates.Groups[GroupName].Status
  else
    return ""
  end
end

--- Private method that registers new Group Templates within the DATABASE Object.
-- @param #DATABASE self
-- @param #table GroupTemplate
-- @param DCS#coalition.side CoalitionSide The coalition.side of the object.
-- @param DCS#Object.Category CategoryID The Object.category of the object.
-- @param DCS#country.id CountryID the country ID of the object.
-- @param #string GroupName (Optional) The name of the group. Default is `GroupTemplate.name`.
-- @return #DATABASE self
function DATABASE:_RegisterGroupTemplate( GroupTemplate, CoalitionSide, CategoryID, CountryID, GroupName )

  local GroupTemplateName = GroupName or env.getValueDictByKey( GroupTemplate.name )

  if not self.Templates.Groups[GroupTemplateName] then
    self.Templates.Groups[GroupTemplateName] = {}
    self.Templates.Groups[GroupTemplateName].Status = nil
  end

  -- Delete the spans from the route, it is not needed and takes memory.
  if GroupTemplate.route and GroupTemplate.route.spans then
    GroupTemplate.route.spans = nil
  end

  GroupTemplate.CategoryID = CategoryID
  GroupTemplate.CoalitionID = CoalitionSide
  GroupTemplate.CountryID = CountryID

  self.Templates.Groups[GroupTemplateName].GroupName = GroupTemplateName
  self.Templates.Groups[GroupTemplateName].Template = GroupTemplate
  self.Templates.Groups[GroupTemplateName].groupId = GroupTemplate.groupId
  self.Templates.Groups[GroupTemplateName].UnitCount = #GroupTemplate.units
  self.Templates.Groups[GroupTemplateName].Units = GroupTemplate.units
  self.Templates.Groups[GroupTemplateName].CategoryID = CategoryID
  self.Templates.Groups[GroupTemplateName].CoalitionID = CoalitionSide
  self.Templates.Groups[GroupTemplateName].CountryID = CountryID

  local UnitNames = {}

  for unit_num, UnitTemplate in pairs( GroupTemplate.units ) do

    UnitTemplate.name = env.getValueDictByKey( UnitTemplate.name )

    self.Templates.Units[UnitTemplate.name] = {}
    self.Templates.Units[UnitTemplate.name].UnitName = UnitTemplate.name
    self.Templates.Units[UnitTemplate.name].Template = UnitTemplate
    self.Templates.Units[UnitTemplate.name].GroupName = GroupTemplateName
    self.Templates.Units[UnitTemplate.name].GroupTemplate = GroupTemplate
    self.Templates.Units[UnitTemplate.name].GroupId = GroupTemplate.groupId
    self.Templates.Units[UnitTemplate.name].CategoryID = CategoryID
    self.Templates.Units[UnitTemplate.name].CoalitionID = CoalitionSide
    self.Templates.Units[UnitTemplate.name].CountryID = CountryID

    if UnitTemplate.skill and (UnitTemplate.skill == "Client" or UnitTemplate.skill == "Player") then
      self.Templates.ClientsByName[UnitTemplate.name] = UnitTemplate
      self.Templates.ClientsByName[UnitTemplate.name].CategoryID = CategoryID
      self.Templates.ClientsByName[UnitTemplate.name].CoalitionID = CoalitionSide
      self.Templates.ClientsByName[UnitTemplate.name].CountryID = CountryID
      self.Templates.ClientsByID[UnitTemplate.unitId] = UnitTemplate
    end

    UnitNames[#UnitNames + 1] = self.Templates.Units[UnitTemplate.name].UnitName
  end

  -- Debug info.
  self:T( { Group = self.Templates.Groups[GroupTemplateName].GroupName,
            Coalition = self.Templates.Groups[GroupTemplateName].CoalitionID,
            Category = self.Templates.Groups[GroupTemplateName].CategoryID,
            Country = self.Templates.Groups[GroupTemplateName].CountryID,
            Units = UnitNames,
          } )
end

--- Get group template.
-- @param #DATABASE self
-- @param #string GroupName Group name.
-- @return #table Group template table.
function DATABASE:GetGroupTemplate( GroupName )
  local GroupTemplate = self.Templates.Groups[GroupName].Template
  GroupTemplate.SpawnCoalitionID = self.Templates.Groups[GroupName].CoalitionID
  GroupTemplate.SpawnCategoryID = self.Templates.Groups[GroupName].CategoryID
  GroupTemplate.SpawnCountryID = self.Templates.Groups[GroupName].CountryID
  return GroupTemplate
end

--- Private method that registers new Static Templates within the DATABASE Object.
-- @param #DATABASE self
-- @param #table StaticTemplate Template table.
-- @param #number CoalitionID Coalition ID.
-- @param #number CategoryID Category ID.
-- @param #number CountryID Country ID.
-- @return #DATABASE self
function DATABASE:_RegisterStaticTemplate( StaticTemplate, CoalitionID, CategoryID, CountryID )

  local StaticTemplate = UTILS.DeepCopy( StaticTemplate )

  local StaticTemplateGroupName = env.getValueDictByKey(StaticTemplate.name)
  
  local StaticTemplateName=StaticTemplate.units[1].name

  self.Templates.Statics[StaticTemplateName] = self.Templates.Statics[StaticTemplateName] or {}

  StaticTemplate.CategoryID = CategoryID
  StaticTemplate.CoalitionID = CoalitionID
  StaticTemplate.CountryID = CountryID

  self.Templates.Statics[StaticTemplateName].StaticName = StaticTemplateGroupName
  self.Templates.Statics[StaticTemplateName].GroupTemplate = StaticTemplate
  self.Templates.Statics[StaticTemplateName].UnitTemplate = StaticTemplate.units[1]
  self.Templates.Statics[StaticTemplateName].CategoryID = CategoryID
  self.Templates.Statics[StaticTemplateName].CoalitionID = CoalitionID
  self.Templates.Statics[StaticTemplateName].CountryID = CountryID

  -- Debug info.
  self:T( { Static = self.Templates.Statics[StaticTemplateName].StaticName,
            Coalition = self.Templates.Statics[StaticTemplateName].CoalitionID,
            Category = self.Templates.Statics[StaticTemplateName].CategoryID,
            Country = self.Templates.Statics[StaticTemplateName].CountryID,
          } )

  self:AddStatic( StaticTemplateName )

  return self
end

--- Get static group template.
-- @param #DATABASE self
-- @param #string StaticName Name of the static.
-- @return #table Static template table.
function DATABASE:GetStaticGroupTemplate( StaticName )
  if self.Templates.Statics[StaticName] then
    local StaticTemplate = self.Templates.Statics[StaticName].GroupTemplate
    return StaticTemplate, self.Templates.Statics[StaticName].CoalitionID, self.Templates.Statics[StaticName].CategoryID, self.Templates.Statics[StaticName].CountryID
  else
    self:E( "ERROR: Static group template does NOT exist for static " .. tostring( StaticName ) )
    return nil
  end
end

--- Get static unit template.
-- @param #DATABASE self
-- @param #string StaticName Name of the static.
-- @return #table Static template table.
function DATABASE:GetStaticUnitTemplate( StaticName )
  if self.Templates.Statics[StaticName] then
    local UnitTemplate = self.Templates.Statics[StaticName].UnitTemplate
    return UnitTemplate, self.Templates.Statics[StaticName].CoalitionID, self.Templates.Statics[StaticName].CategoryID, self.Templates.Statics[StaticName].CountryID
  else
    self:E("ERROR: Static unit template does NOT exist for static "..tostring(StaticName))
    return nil
  end
end

--- Get group name from unit name.
-- @param #DATABASE self
-- @param #string UnitName Name of the unit.
-- @return #string Group name.
function DATABASE:GetGroupNameFromUnitName( UnitName )
  if self.Templates.Units[UnitName] then
    return self.Templates.Units[UnitName].GroupName
  else
    self:E( "ERROR: Unit template does not exist for unit " .. tostring( UnitName ) )
    return nil
  end
end

--- Get group template from unit name.
-- @param #DATABASE self
-- @param #string UnitName Name of the unit.
-- @return #table Group template.
function DATABASE:GetGroupTemplateFromUnitName( UnitName )
  if self.Templates.Units[UnitName] then
    return self.Templates.Units[UnitName].GroupTemplate
  else
    self:E("ERROR: Unit template does not exist for unit "..tostring(UnitName))
    return nil
  end
end

--- Get group template from unit name.
-- @param #DATABASE self
-- @param #string UnitName Name of the unit.
-- @return #table Group template.
function DATABASE:GetUnitTemplateFromUnitName( UnitName )
  if self.Templates.Units[UnitName] then
    return self.Templates.Units[UnitName]
  else
    self:E("ERROR: Unit template does not exist for unit "..tostring(UnitName))
    return nil
  end
end


--- Get coalition ID from client name.
-- @param #DATABASE self
-- @param #string ClientName Name of the Client.
-- @return #number Coalition ID.
function DATABASE:GetCoalitionFromClientTemplate( ClientName )
  return self.Templates.ClientsByName[ClientName].CoalitionID
end

--- Get category ID from client name.
-- @param #DATABASE self
-- @param #string ClientName Name of the Client.
-- @return #number Category ID.
function DATABASE:GetCategoryFromClientTemplate( ClientName )
  return self.Templates.ClientsByName[ClientName].CategoryID
end

--- Get country ID from client name.
-- @param #DATABASE self
-- @param #string ClientName Name of the Client.
-- @return #number Country ID.
function DATABASE:GetCountryFromClientTemplate( ClientName )
  return self.Templates.ClientsByName[ClientName].CountryID
end

--- Airbase

--- Get coalition ID from airbase name.
-- @param #DATABASE self
-- @param #string AirbaseName Name of the airbase.
-- @return #number Coalition ID.
function DATABASE:GetCoalitionFromAirbase( AirbaseName )
  return self.AIRBASES[AirbaseName]:GetCoalition()
end

--- Get category from airbase name.
-- @param #DATABASE self
-- @param #string AirbaseName Name of the airbase.
-- @return #number Category.
function DATABASE:GetCategoryFromAirbase( AirbaseName )
  return self.AIRBASES[AirbaseName]:GetCategory()
end

--- Private method that registers all alive players in the mission.
-- @param #DATABASE self
-- @return #DATABASE self
function DATABASE:_RegisterPlayers()

  local CoalitionsData = { AlivePlayersRed = coalition.getPlayers( coalition.side.RED ), AlivePlayersBlue = coalition.getPlayers( coalition.side.BLUE ), AlivePlayersNeutral = coalition.getPlayers( coalition.side.NEUTRAL ) }
  for CoalitionId, CoalitionData in pairs( CoalitionsData ) do
    for UnitId, UnitData in pairs( CoalitionData ) do
      self:T3( { "UnitData:", UnitData } )
      if UnitData and UnitData:isExist() then
        local UnitName = UnitData:getName()
        local PlayerName = UnitData:getPlayerName()
        if not self.PLAYERS[PlayerName] then
          self:I( { "Add player for unit:", UnitName, PlayerName } )
          self:AddPlayer( UnitName, PlayerName )
        end
      end
    end
  end

  return self
end

--- Private method that registers all Groups and Units within the mission.
-- @param #DATABASE self
-- @return #DATABASE self
function DATABASE:_RegisterGroupsAndUnits()

  local CoalitionsData = { GroupsRed = coalition.getGroups( coalition.side.RED ), GroupsBlue = coalition.getGroups( coalition.side.BLUE ),  GroupsNeutral = coalition.getGroups( coalition.side.NEUTRAL ) }

  for CoalitionId, CoalitionData in pairs( CoalitionsData ) do

    for DCSGroupId, DCSGroup in pairs( CoalitionData ) do

      if DCSGroup:isExist() then

        -- Group name.
        local DCSGroupName = DCSGroup:getName()

        -- Add group.
        self:I( string.format( "Register Group: %s", tostring( DCSGroupName ) ) )
        self:AddGroup( DCSGroupName )

        -- Loop over units in group.
        for DCSUnitId, DCSUnit in pairs( DCSGroup:getUnits() ) do

          -- Get unit name.
          local DCSUnitName = DCSUnit:getName()

          -- Add unit.
          self:I( string.format( "Register Unit: %s", tostring( DCSUnitName ) ) )
          self:AddUnit( DCSUnitName )

        end
      else
        self:E( { "Group does not exist: ", DCSGroup } )
      end

    end
  end

  return self
end

--- Private method that registers all Units of skill Client or Player within the mission.
-- @param #DATABASE self
-- @return #DATABASE self
function DATABASE:_RegisterClients()

  for ClientName, ClientTemplate in pairs( self.Templates.ClientsByName ) do
    self:I(string.format("Register Client: %s", tostring(ClientName)))
    local client=self:AddClient( ClientName )
    client.SpawnCoord=COORDINATE:New(ClientTemplate.x, ClientTemplate.alt, ClientTemplate.y)    
  end

  return self
end

--- Private method that registeres all static objects.
-- @param #DATABASE self
function DATABASE:_RegisterStatics()

  local CoalitionsData = { GroupsRed = coalition.getStaticObjects( coalition.side.RED ), GroupsBlue = coalition.getStaticObjects( coalition.side.BLUE ), GroupsNeutral = coalition.getStaticObjects( coalition.side.NEUTRAL ) }

  for CoalitionId, CoalitionData in pairs( CoalitionsData ) do
    for DCSStaticId, DCSStatic in pairs( CoalitionData ) do

      if DCSStatic:isExist() then
        local DCSStaticName = DCSStatic:getName()

        self:I( string.format( "Register Static: %s", tostring( DCSStaticName ) ) )
        self:AddStatic( DCSStaticName )
      else
        self:E( { "Static does not exist: ", DCSStatic } )
      end
    end
  end

  return self
end

--- Register all world airbases.
-- @param #DATABASE self
-- @return #DATABASE self
function DATABASE:_RegisterAirbases()

 for DCSAirbaseId, DCSAirbase in pairs(world.getAirbases()) do

    -- Get the airbase name.
    local DCSAirbaseName = DCSAirbase:getName()

    -- This gave the incorrect value to be inserted into the airdromeID for DCS 2.5.6. Is fixed now.
    local airbaseID = DCSAirbase:getID()

    -- Add and register airbase.
    local airbase=self:AddAirbase( DCSAirbaseName )

    -- Unique ID.
    local airbaseUID=airbase:GetID(true)

    -- Debug output.
    local text=string.format("Register %s: %s (UID=%d), Runways=%d, Parking=%d [", AIRBASE.CategoryName[airbase.category], tostring(DCSAirbaseName), airbaseUID, #airbase.runways, airbase.NparkingTotal)
    for _,terminalType in pairs(AIRBASE.TerminalType) do
      if airbase.NparkingTerminal and airbase.NparkingTerminal[terminalType] then
        text = text .. string.format( "%d=%d ", terminalType, airbase.NparkingTerminal[terminalType] )
      end
    end
    text=text.."]"
    self:I(text)

  end

  return self
end

--- Events

--- Handles the OnBirth event for the alive units set.
-- @param #DATABASE self
-- @param Core.Event#EVENTDATA Event
function DATABASE:_EventOnBirth( Event )
  self:F( { Event } )

  if Event.IniDCSUnit then

    if Event.IniObjectCategory == 3 then

      self:AddStatic( Event.IniDCSUnitName )

    else

      if Event.IniObjectCategory == 1 then

        self:AddUnit( Event.IniDCSUnitName )
        self:AddGroup( Event.IniDCSGroupName )

        -- Add airbase if it was spawned later in the mission.
        local DCSAirbase = Airbase.getByName( Event.IniDCSUnitName )
        if DCSAirbase then
          self:I( string.format( "Adding airbase %s", tostring( Event.IniDCSUnitName ) ) )
          self:AddAirbase( Event.IniDCSUnitName )
        end

      end
    end

    if Event.IniObjectCategory == 1 then

      Event.IniUnit = self:FindUnit( Event.IniDCSUnitName )
      Event.IniGroup = self:FindGroup( Event.IniDCSGroupName )

      -- Client
      local client=self.CLIENTS[Event.IniDCSUnitName] --Wrapper.Client#CLIENT

      if client then
        -- TODO: create event ClientAlive
      end

      -- Get player name.
      local PlayerName = Event.IniUnit:GetPlayerName()

      if PlayerName then

        -- Debug info.
        self:I(string.format("Player '%s' joint unit '%s' of group '%s'", tostring(PlayerName), tostring(Event.IniDCSUnitName), tostring(Event.IniDCSGroupName)))

        -- Add client in case it does not exist already.
        if not client then
          client = self:AddClient( Event.IniDCSUnitName )
        end

        -- Add player.
        client:AddPlayer(PlayerName)

        -- Add player.
        if not self.PLAYERS[PlayerName] then
          self:AddPlayer( Event.IniUnitName, PlayerName )
        end

        -- Player settings.
        local Settings = SETTINGS:Set( PlayerName )
        Settings:SetPlayerMenu(Event.IniUnit)

        -- Create an event.
        self:CreateEventPlayerEnterAircraft(Event.IniUnit)

      end

    end

  end


end

--- Handles the OnDead or OnCrash event for alive units set.
-- @param #DATABASE self
-- @param Core.Event#EVENTDATA Event
function DATABASE:_EventOnDeadOrCrash( Event )

  if Event.IniDCSUnit then

    local name=Event.IniDCSUnitName

    if Event.IniObjectCategory == 3 then

      ---
      -- STATICS
      ---

      if self.STATICS[Event.IniDCSUnitName] then
        self:DeleteStatic( Event.IniDCSUnitName )
      end
      
      ---
      -- Maybe a UNIT?
      ---
      
      -- Delete unit.
      if self.UNITS[Event.IniDCSUnitName] then
        self:T("STATIC Event for UNIT "..tostring(Event.IniDCSUnitName))
        local DCSUnit = _DATABASE:FindUnit( Event.IniDCSUnitName )
        self:T({DCSUnit})
        if DCSUnit then
          --self:I("Creating DEAD Event for UNIT "..tostring(Event.IniDCSUnitName))
          --DCSUnit:Destroy(true)
          return
        end
      end

    else

      if Event.IniObjectCategory == 1 then

        ---
        -- UNITS
        ---

        -- Delete unit.
        if self.UNITS[Event.IniDCSUnitName] then
          self:DeleteUnit( Event.IniDCSUnitName )
        end

        -- Remove client players.
        local client=self.CLIENTS[name] --Wrapper.Client#CLIENT

        if client then
          client:RemovePlayers()
        end

      end
    end

    -- Add airbase if it was spawned later in the mission.
    local airbase = self.AIRBASES[Event.IniDCSUnitName] -- Wrapper.Airbase#AIRBASE
    if airbase and (airbase:IsHelipad() or airbase:IsShip()) then
      self:DeleteAirbase( Event.IniDCSUnitName )
    end

  end

  -- Account destroys.
  self:AccountDestroys( Event )
end

--- Handles the OnPlayerEnterUnit event to fill the active players table (with the unit filter applied).
-- @param #DATABASE self
-- @param Core.Event#EVENTDATA Event
function DATABASE:_EventOnPlayerEnterUnit( Event )
  self:F2( { Event } )

  if Event.IniDCSUnit then
    if Event.IniObjectCategory == 1 then

      -- Add unit.
      self:AddUnit( Event.IniDCSUnitName )

      -- Ini unit.
      Event.IniUnit = self:FindUnit( Event.IniDCSUnitName )

      -- Add group.
      self:AddGroup( Event.IniDCSGroupName )

      -- Get player unit.
      local PlayerName = Event.IniDCSUnit:getPlayerName()

      if PlayerName then

        if not self.PLAYERS[PlayerName] then
          self:AddPlayer( Event.IniDCSUnitName, PlayerName )
        end

        local Settings = SETTINGS:Set( PlayerName )
        Settings:SetPlayerMenu( Event.IniUnit )

      else
        self:E( "ERROR: getPlayerName() returned nil for event PlayerEnterUnit" )
      end
    end
  end
end

--- Handles the OnPlayerLeaveUnit event to clean the active players table.
-- @param #DATABASE self
-- @param Core.Event#EVENTDATA Event
function DATABASE:_EventOnPlayerLeaveUnit( Event )
  self:F2( { Event } )

  if Event.IniUnit then

    if Event.IniObjectCategory == 1 then

      -- Try to get the player name. This can be buggy for multicrew aircraft!
      local PlayerName = Event.IniUnit:GetPlayerName()

      if PlayerName then --and self.PLAYERS[PlayerName] then

        -- Debug info.
        self:I(string.format("Player '%s' left unit %s", tostring(PlayerName), tostring(Event.IniUnitName)))

        -- Remove player menu.
        local Settings = SETTINGS:Set( PlayerName )
        Settings:RemovePlayerMenu(Event.IniUnit)

        -- Delete player.
        self:DeletePlayer(Event.IniUnit, PlayerName)

        -- Client stuff.
        local client = self.CLIENTS[Event.IniDCSUnitName] -- Wrapper.Client#CLIENT
        if client then
          client:RemovePlayer( PlayerName )
        end

      end
    end
  end
end

--- Iterators

--- Iterate the DATABASE and call an iterator function for the given set, providing the Object for each element within the set and optional parameters.
-- @param #DATABASE self
-- @param #function IteratorFunction The function that will be called when there is an alive player in the database.
-- @return #DATABASE self
function DATABASE:ForEach( IteratorFunction, FinalizeFunction, arg, Set )
  self:F2( arg )

  local function CoRoutine()
    local Count = 0
    for ObjectID, Object in pairs( Set ) do
      self:T2( Object )
      IteratorFunction( Object, unpack( arg ) )
      Count = Count + 1
      --        if Count % 100 == 0 then
      --          coroutine.yield( false )
      --        end
    end
    return true
  end

  --  local co = coroutine.create( CoRoutine )
  local co = CoRoutine

  local function Schedule()

    --    local status, res = coroutine.resume( co )
    local status, res = co()
    self:T3( { status, res } )

    if status == false then
      error( res )
    end
    if res == false then
      return true -- resume next time the loop
    end
    if FinalizeFunction then
      FinalizeFunction( unpack( arg ) )
    end
    return false
  end

  -- local Scheduler = SCHEDULER:New( self, Schedule, {}, 0.001, 0.001, 0 )
  Schedule()

  return self
end

--- Iterate the DATABASE and call an iterator function for each **alive** STATIC, providing the STATIC and optional parameters.
-- @param #DATABASE self
-- @param #function IteratorFunction The function that will be called for each object in the database. The function needs to accept a STATIC parameter.
-- @return #DATABASE self
function DATABASE:ForEachStatic( IteratorFunction, FinalizeFunction, ... ) -- R2.1
  self:F2( arg )

  self:ForEach( IteratorFunction, FinalizeFunction, arg, self.STATICS )

  return self
end

--- Iterate the DATABASE and call an iterator function for each **alive** UNIT, providing the UNIT and optional parameters.
-- @param #DATABASE self
-- @param #function IteratorFunction The function that will be called for each object in the database. The function needs to accept a UNIT parameter.
-- @return #DATABASE self
function DATABASE:ForEachUnit( IteratorFunction, FinalizeFunction, ... )
  self:F2( arg )

  self:ForEach( IteratorFunction, FinalizeFunction, arg, self.UNITS )

  return self
end

--- Iterate the DATABASE and call an iterator function for each **alive** GROUP, providing the GROUP and optional parameters.
-- @param #DATABASE self
-- @param #function IteratorFunction The function that will be called for each object in the database. The function needs to accept a GROUP parameter.
-- @return #DATABASE self
function DATABASE:ForEachGroup( IteratorFunction, FinalizeFunction, ... )
  self:F2( arg )

  self:ForEach( IteratorFunction, FinalizeFunction, arg, self.GROUPS )

  return self
end

--- Iterate the DATABASE and call an iterator function for each **ALIVE** player, providing the player name and optional parameters.
-- @param #DATABASE self
-- @param #function IteratorFunction The function that will be called for each object in the database. The function needs to accept the player name.
-- @return #DATABASE self
function DATABASE:ForEachPlayer( IteratorFunction, FinalizeFunction, ... )
  self:F2( arg )

  self:ForEach( IteratorFunction, FinalizeFunction, arg, self.PLAYERS )

  return self
end

--- Iterate the DATABASE and call an iterator function for each player who has joined the mission, providing the Unit of the player and optional parameters.
-- @param #DATABASE self
-- @param #function IteratorFunction The function that will be called for each object in the database. The function needs to accept a UNIT parameter.
-- @return #DATABASE self
function DATABASE:ForEachPlayerJoined( IteratorFunction, FinalizeFunction, ... )
  self:F2( arg )

  self:ForEach( IteratorFunction, FinalizeFunction, arg, self.PLAYERSJOINED )

  return self
end

--- Iterate the DATABASE and call an iterator function for each **ALIVE** player UNIT, providing the player UNIT and optional parameters.
-- @param #DATABASE self
-- @param #function IteratorFunction The function that will be called for each object in the database. The function needs to accept the player name.
-- @return #DATABASE self
function DATABASE:ForEachPlayerUnit( IteratorFunction, FinalizeFunction, ... )
  self:F2( arg )

  self:ForEach( IteratorFunction, FinalizeFunction, arg, self.PLAYERUNITS )

  return self
end

--- Iterate the DATABASE and call an iterator function for each CLIENT, providing the CLIENT to the function and optional parameters.
-- @param #DATABASE self
-- @param #function IteratorFunction The function that will be called object in the database. The function needs to accept a CLIENT parameter.
-- @return #DATABASE self
function DATABASE:ForEachClient( IteratorFunction, ... )
  self:F2( arg )

  self:ForEach( IteratorFunction, arg, self.CLIENTS )

  return self
end

--- Iterate the DATABASE and call an iterator function for each CARGO, providing the CARGO object to the function and optional parameters.
-- @param #DATABASE self
-- @param #function IteratorFunction The function that will be called for each object in the database. The function needs to accept a CLIENT parameter.
-- @return #DATABASE self
function DATABASE:ForEachCargo( IteratorFunction, ... )
  self:F2( arg )

  self:ForEach( IteratorFunction, arg, self.CARGOS )

  return self
end

--- Handles the OnEventNewCargo event.
-- @param #DATABASE self
-- @param Core.Event#EVENTDATA EventData
function DATABASE:OnEventNewCargo( EventData )
  self:F2( { EventData } )

  if EventData.Cargo then
    self:AddCargo( EventData.Cargo )
  end
end

--- Handles the OnEventDeleteCargo.
-- @param #DATABASE self
-- @param Core.Event#EVENTDATA EventData
function DATABASE:OnEventDeleteCargo( EventData )
  self:F2( { EventData } )

  if EventData.Cargo then
    self:DeleteCargo( EventData.Cargo.Name )
  end
end

--- Handles the OnEventNewZone event.
-- @param #DATABASE self
-- @param Core.Event#EVENTDATA EventData
function DATABASE:OnEventNewZone( EventData )
  self:F2( { EventData } )

  if EventData.Zone then
    self:AddZone( EventData.Zone.ZoneName, EventData.Zone )
  end
end

--- Handles the OnEventDeleteZone.
-- @param #DATABASE self
-- @param Core.Event#EVENTDATA EventData
function DATABASE:OnEventDeleteZone( EventData )
  self:F2( { EventData } )

  if EventData.Zone then
    self:DeleteZone( EventData.Zone.ZoneName )
  end
end

--- Gets the player settings
-- @param #DATABASE self
-- @param #string PlayerName
-- @return Core.Settings#SETTINGS
function DATABASE:GetPlayerSettings( PlayerName )
  self:F2( { PlayerName } )
  return self.PLAYERSETTINGS[PlayerName]
end

--- Sets the player settings
-- @param #DATABASE self
-- @param #string PlayerName
-- @param Core.Settings#SETTINGS Settings
-- @return Core.Settings#SETTINGS
function DATABASE:SetPlayerSettings( PlayerName, Settings )
  self:F2( { PlayerName, Settings } )
  self.PLAYERSETTINGS[PlayerName] = Settings
end

--- Add an OPS group (FLIGHTGROUP, ARMYGROUP, NAVYGROUP) to the data base.
-- @param #DATABASE self
-- @param Ops.OpsGroup#OPSGROUP opsgroup The OPS group added to the DB.
function DATABASE:AddOpsGroup(opsgroup)
  --env.info("Adding OPSGROUP "..tostring(opsgroup.groupname))
  self.FLIGHTGROUPS[opsgroup.groupname]=opsgroup
end

--- Get an OPS group (FLIGHTGROUP, ARMYGROUP, NAVYGROUP) from the data base.
-- @param #DATABASE self
-- @param #string groupname Group name of the group. Can also be passed as GROUP object.
-- @return Ops.OpsGroup#OPSGROUP OPS group object.
function DATABASE:GetOpsGroup(groupname)

  -- Get group and group name.
  if type(groupname)=="string" then
  else
    groupname=groupname:GetName()
  end

  --env.info("Getting OPSGROUP "..tostring(groupname))
  return self.FLIGHTGROUPS[groupname]
end

--- Find an OPSGROUP (FLIGHTGROUP, ARMYGROUP, NAVYGROUP) in the data base.
-- @param #DATABASE self
-- @param #string groupname Group name of the group. Can also be passed as GROUP object.
-- @return Ops.OpsGroup#OPSGROUP OPS group object.
function DATABASE:FindOpsGroup(groupname)

  -- Get group and group name.
  if type( groupname ) == "string" then
  else
    groupname = groupname:GetName()
  end

  --env.info("Getting OPSGROUP "..tostring(groupname))
  return self.FLIGHTGROUPS[groupname]
end

--- Find an OPSGROUP (FLIGHTGROUP, ARMYGROUP, NAVYGROUP) in the data base for a given unit.
-- @param #DATABASE self
-- @param #string unitname Unit name. Can also be passed as UNIT object.
-- @return Ops.OpsGroup#OPSGROUP OPS group object.
function DATABASE:FindOpsGroupFromUnit(unitname)

  local unit=nil --Wrapper.Unit#UNIT
  local groupname

  -- Get group and group name.
  if type(unitname)=="string" then
    unit=UNIT:FindByName(unitname)
  else
    unit=unitname
  end
  
  if unit then
    groupname=unit:GetGroup():GetName()
  end
  
  if groupname then
    return self.FLIGHTGROUPS[groupname]
  else
    return nil
  end
end

--- Add a flight control to the data base.
-- @param #DATABASE self
-- @param Ops.FlightControl#FLIGHTCONTROL flightcontrol
function DATABASE:AddFlightControl( flightcontrol )
  self:F2( { flightcontrol } )
  self.FLIGHTCONTROLS[flightcontrol.airbasename] = flightcontrol
end

--- Get a flight control object from the data base.
-- @param #DATABASE self
-- @param #string airbasename Name of the associated airbase.
-- @return Ops.FlightControl#FLIGHTCONTROL The FLIGHTCONTROL object.s
function DATABASE:GetFlightControl( airbasename )
  return self.FLIGHTCONTROLS[airbasename]
end

--- @param #DATABASE self
function DATABASE:_RegisterTemplates()
  self:F2()

  self.Navpoints = {}
  self.UNITS = {}
  -- Build routines.db.units and self.Navpoints
  for CoalitionName, coa_data in pairs( env.mission.coalition ) do
    self:T( { CoalitionName = CoalitionName } )

    if (CoalitionName == 'red' or CoalitionName == 'blue' or CoalitionName == 'neutrals') and type( coa_data ) == 'table' then
      -- self.Units[coa_name] = {}

      local CoalitionSide = coalition.side[string.upper( CoalitionName )]
      if CoalitionName == "red" then
        CoalitionSide = coalition.side.RED
      elseif CoalitionName == "blue" then
        CoalitionSide = coalition.side.BLUE
      else
        CoalitionSide = coalition.side.NEUTRAL
      end

      -- build nav points DB
      self.Navpoints[CoalitionName] = {}
      if coa_data.nav_points then -- navpoints
        for nav_ind, nav_data in pairs( coa_data.nav_points ) do

          if type( nav_data ) == 'table' then
            self.Navpoints[CoalitionName][nav_ind] = routines.utils.deepCopy( nav_data )

            self.Navpoints[CoalitionName][nav_ind]['name'] = nav_data.callsignStr -- name is a little bit more self-explanatory.
            self.Navpoints[CoalitionName][nav_ind]['point'] = {} -- point is used by SSE, support it.
            self.Navpoints[CoalitionName][nav_ind]['point']['x'] = nav_data.x
            self.Navpoints[CoalitionName][nav_ind]['point']['y'] = 0
            self.Navpoints[CoalitionName][nav_ind]['point']['z'] = nav_data.y
          end
        end
      end

      -------------------------------------------------
      if coa_data.country then -- there is a country table
        for cntry_id, cntry_data in pairs( coa_data.country ) do

          local CountryName = string.upper( cntry_data.name )
          local CountryID = cntry_data.id

          self.COUNTRY_ID[CountryName] = CountryID
          self.COUNTRY_NAME[CountryID] = CountryName

          -- self.Units[coa_name][countryName] = {}
          -- self.Units[coa_name][countryName]["countryId"] = cntry_data.id

          if type( cntry_data ) == 'table' then -- just making sure

            for obj_type_name, obj_type_data in pairs( cntry_data ) do

              if obj_type_name == "helicopter" or obj_type_name == "ship" or obj_type_name == "plane" or obj_type_name == "vehicle" or obj_type_name == "static" then -- should be an unncessary check

                local CategoryName = obj_type_name

                if ((type( obj_type_data ) == 'table') and obj_type_data.group and (type( obj_type_data.group ) == 'table') and (#obj_type_data.group > 0)) then -- there's a group!

                  -- self.Units[coa_name][countryName][category] = {}

                  for group_num, Template in pairs( obj_type_data.group ) do

                    if obj_type_name ~= "static" and Template and Template.units and type( Template.units ) == 'table' then -- making sure again- this is a valid group

                      self:_RegisterGroupTemplate( Template, CoalitionSide, _DATABASECategory[string.lower( CategoryName )], CountryID )

                if ((type(obj_type_data) == 'table') and obj_type_data.group and (type(obj_type_data.group) == 'table') and (#obj_type_data.group > 0)) then  --there's a group!

                  --self.Units[coa_name][countryName][category] = {}

                  for group_num, Template in pairs(obj_type_data.group) do

                    if obj_type_name ~= "static" and Template and Template.units and type(Template.units) == 'table' then  --making sure again- this is a valid group

                      self:_RegisterGroupTemplate(Template, CoalitionSide, _DATABASECategory[string.lower(CategoryName)], CountryID)                      

                    else

                      self:_RegisterStaticTemplate(Template, CoalitionSide, _DATABASECategory[string.lower(CategoryName)], CountryID)

                    end --if GroupTemplate and GroupTemplate.units then
                  end --for group_num, GroupTemplate in pairs(obj_type_data.group) do
                end --if ((type(obj_type_data) == 'table') and obj_type_data.group and (type(obj_type_data.group) == 'table') and (#obj_type_data.group > 0)) then
              end --if obj_type_name == "helicopter" or obj_type_name == "ship" or obj_type_name == "plane" or obj_type_name == "vehicle" or obj_type_name == "static" then
          end --for obj_type_name, obj_type_data in pairs(cntry_data) do
          end --if type(cntry_data) == 'table' then
      end --for cntry_id, cntry_data in pairs(coa_data.country) do
      end --if coa_data.country then --there is a country table
    end --if coa_name == 'red' or coa_name == 'blue' and type(coa_data) == 'table' then
  end --for coa_name, coa_data in pairs(mission.coalition) do

  return self
end

<<<<<<< HEAD

--- Account the Hits of the Players.
-- @param #DATABASE self
-- @param Core.Event#EVENTDATA Event
function DATABASE:AccountHits( Event )
  self:F( { Event } )

  if Event.IniPlayerName ~= nil then -- It is a player that is hitting something
    self:T( "Hitting Something" )

    -- What is he hitting?
    if Event.TgtCategory then

      -- A target got hit
      self.HITS[Event.TgtUnitName] = self.HITS[Event.TgtUnitName] or {}
      local Hit = self.HITS[Event.TgtUnitName]

=======
--- Account the Hits of the Players.
-- @param #DATABASE self
-- @param Core.Event#EVENTDATA Event
function DATABASE:AccountHits( Event )
  self:F( { Event } )

  if Event.IniPlayerName ~= nil then -- It is a player that is hitting something
    self:T( "Hitting Something" )

    -- What is he hitting?
    if Event.TgtCategory then

      -- A target got hit
      self.HITS[Event.TgtUnitName] = self.HITS[Event.TgtUnitName] or {}
      local Hit = self.HITS[Event.TgtUnitName]

>>>>>>> 34ff0393
      Hit.Players = Hit.Players or {}
      Hit.Players[Event.IniPlayerName] = true
    end
  end

  -- It is a weapon initiated by a player, that is hitting something
  -- This seems to occur only with scenery and static objects.
  if Event.WeaponPlayerName ~= nil then
    self:T( "Hitting Scenery" )

    -- What is he hitting?
    if Event.TgtCategory then

      if Event.WeaponCoalition then -- A coalition object was hit, probably a static.
        -- A target got hit
        self.HITS[Event.TgtUnitName] = self.HITS[Event.TgtUnitName] or {}
        local Hit = self.HITS[Event.TgtUnitName]

        Hit.Players = Hit.Players or {}
        Hit.Players[Event.WeaponPlayerName] = true
      else -- A scenery object was hit.
      end
    end
  end
end

--- Account the destroys.
-- @param #DATABASE self
-- @param Core.Event#EVENTDATA Event
function DATABASE:AccountDestroys( Event )
  self:F( { Event } )

  local TargetUnit = nil
  local TargetGroup = nil
  local TargetUnitName = ""
  local TargetGroupName = ""
  local TargetPlayerName = ""
  local TargetCoalition = nil
  local TargetCategory = nil
  local TargetType = nil
  local TargetUnitCoalition = nil
  local TargetUnitCategory = nil
  local TargetUnitType = nil

  if Event.IniDCSUnit then

    TargetUnit = Event.IniUnit
    TargetUnitName = Event.IniDCSUnitName
    TargetGroup = Event.IniDCSGroup
    TargetGroupName = Event.IniDCSGroupName
    TargetPlayerName = Event.IniPlayerName

    TargetCoalition = Event.IniCoalition
    -- TargetCategory = TargetUnit:getCategory()
    -- TargetCategory = TargetUnit:getDesc().category  -- Workaround
    TargetCategory = Event.IniCategory
    TargetType = Event.IniTypeName

    TargetUnitType = TargetType

    self:T( { TargetUnitName, TargetGroupName, TargetPlayerName, TargetCoalition, TargetCategory, TargetType } )
  end

  local Destroyed = false

  -- What is the player destroying?
  if self.HITS[Event.IniUnitName] then -- Was there a hit for this unit for this player before registered???
    self.DESTROYS[Event.IniUnitName] = self.DESTROYS[Event.IniUnitName] or {}
    self.DESTROYS[Event.IniUnitName] = true
  end
end<|MERGE_RESOLUTION|>--- conflicted
+++ resolved
@@ -1631,7 +1631,6 @@
   return self
 end
 
-<<<<<<< HEAD
 
 --- Account the Hits of the Players.
 -- @param #DATABASE self
@@ -1649,24 +1648,6 @@
       self.HITS[Event.TgtUnitName] = self.HITS[Event.TgtUnitName] or {}
       local Hit = self.HITS[Event.TgtUnitName]
 
-=======
---- Account the Hits of the Players.
--- @param #DATABASE self
--- @param Core.Event#EVENTDATA Event
-function DATABASE:AccountHits( Event )
-  self:F( { Event } )
-
-  if Event.IniPlayerName ~= nil then -- It is a player that is hitting something
-    self:T( "Hitting Something" )
-
-    -- What is he hitting?
-    if Event.TgtCategory then
-
-      -- A target got hit
-      self.HITS[Event.TgtUnitName] = self.HITS[Event.TgtUnitName] or {}
-      local Hit = self.HITS[Event.TgtUnitName]
-
->>>>>>> 34ff0393
       Hit.Players = Hit.Players or {}
       Hit.Players[Event.IniPlayerName] = true
     end
