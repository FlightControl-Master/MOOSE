--- conflicted
+++ resolved
@@ -34,8 +34,7 @@
 -- @module Core.SpawnStatic
 -- @image Core_Spawnstatic.JPG
 
----
--- @type SPAWNSTATIC
+--- @type SPAWNSTATIC
 -- @field #string SpawnTemplatePrefix Name of the template group.
 -- @field #number CountryID Country ID.
 -- @field #number CoalitionID Coalition ID.
@@ -500,11 +499,7 @@
     world.onEvent(Event)
 
   else
-<<<<<<< HEAD
-    self:T("Spawning Static")        
-=======
     self:T("Spawning Static")
->>>>>>> 5621579b
     self:T2({Template=Template})
     Static=coalition.addStaticObject(CountryID, Template)
   end
