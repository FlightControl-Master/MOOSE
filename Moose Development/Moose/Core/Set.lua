--- conflicted
+++ resolved
@@ -6198,32 +6198,6 @@
   -- @param Wrappe.Controllable#CONTROLLABLE Objects Object or Objects to watch, can be of type UNIT, GROUP, CLIENT, or SET\_UNIT, SET\_GROUP, SET\_CLIENT
   -- @return #SET_ZONE self
   -- @usage
-<<<<<<< HEAD
-  -- Create a SET_ZONE and have it look after a SET_GROUP of objects:
-  -- 
-  --          local groupset = SET_GROUP:New():FilterPrefixes("Aerial"):FilterStart(
-  --          local zoneset = SET_ZONE:New():FilterPrefixes("Target Zone"):FilterOnce():Trigger(groupset)
-  --          
-  --          -- Draw on the map
-  --          zoneset:ForEachZone(
-  --            function(zone)
-  --              zone:DrawZone(-1, {0,1,0}, Alpha, FillColor, FillAlpha, 4, ReadOnly)
-  --            end 
-  --          )
-  --          
-  --          -- function called when a controllable enters
-  --          function zoneset:OnAfterEnteredZone(From,Event,To,Controllable,Zone)
-  --            MESSAGE:New("Group "..Controllable:GetName() .. " entered zone "..Zone:GetName(),10,"Set Trigger"):ToAll()
-  --          end
-  --          
-  --          -- function called when a controllable leaves
-  --          function zoneset:OnAfterLeftZone(From,Event,To,Controllable,Zone)
-  --            MESSAGE:New("Group "..Controllable:GetName() .. " left zone "..Zone:GetName(),10,"Set Trigger"):ToAll()
-  --          end
-  --          
-  --          -- Stop after 1 hour
-  --          zoneset:__TriggerStop(3600)
-=======
   --            -- Create a new zone and start watching it every 5 secs for a certain GROUP entering or leaving
   --            local triggerzone = ZONE:New("ZonetoWatch"):Trigger(GROUP:FindByName("Aerial-1"))
   --            
@@ -6239,7 +6213,6 @@
   --            
   --            -- Stop watching the zone
   --           triggerzone:TriggerStop()
->>>>>>> a7f01eb0
   function SET_ZONE:Trigger(Objects)
     --self:I("Added Set_Zone Trigger")
     self:AddTransition("*","TriggerStart","TriggerRunning")
