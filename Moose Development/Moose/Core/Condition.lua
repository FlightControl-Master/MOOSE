--- **Core** - Define any or all conditions to be evaluated.
--
-- **Main Features:**
--
--    * Add arbitrary numbers of conditon functions
--    * Evaluate *any* or *all* conditions
--
-- ===
--
-- ## Example Missions:
--
-- Demo missions can be found on [github](https://github.com/FlightControl-Master/MOOSE_MISSIONS/tree/develop/OPS%20-%20Operation).
--
-- ===
--
-- ### Author: **funkyfranky**
--
-- ===
-- @module Core.Condition
-- @image MOOSE.JPG

--- CONDITON class.
--- @type CONDITION
--- @field #string ClassName Name of the class.
--- @field #string lid Class id string for output to DCS log file.
--- @field #string name Name of the condition.
--- @field #boolean isAny General functions are evaluated as any condition.
--- @field #boolean negateResult Negate result of evaluation.
--- @field #boolean noneResult Boolean that is returned if no condition functions at all were specified.
--- @field #table functionsGen General condition functions.
--- @field #table functionsAny Any condition functions.
--- @field #table functionsAll All condition functions.
--- @field #number functionCounter Running number to determine the unique ID of condition functions.
--- @field #boolean defaultPersist Default persistence of condition functions.
-- 
-- @extends Core.Base#BASE

--- *Better three hours too soon than a minute too late.* - William Shakespeare
--
-- ===
--
-- # The CONDITION Concept
-- 
-- 
--
--- @field #CONDITION
CONDITION = {
  ClassName       = "CONDITION",
  lid             =   nil,
  functionsGen    =    {},
  functionsAny    =    {},
  functionsAll    =    {},
  functionCounter =     0, 
  defaultPersist  = false,
}

--- Condition function.
<<<<<<< Updated upstream
--- @type CONDITION.Function
--- @field #number uid Unique ID of the condition function.
--- @field #string type Type of the condition function: "gen", "any", "all".
--- @field #boolean persistence If `true`, this is persistent.
--- @field #function func Callback function to check for a condition. Must return a `#boolean`.
=======
--- @type CONDITION.Function
--- @field #function func Callback function to check for a condition. Should return a `#boolean`.
>>>>>>> Stashed changes
--- @field #table arg (Optional) Arguments passed to the condition callback function if any.

--- CONDITION class version.
--- @field #string version
CONDITION.version="0.3.0"

-------------------------------------------------------------------------------------------------------------------------------------------------------------------------------------------------------
-- TODO list
-------------------------------------------------------------------------------------------------------------------------------------------------------------------------------------------------------

-- TODO: Make FSM. No sure if really necessary.
-- DONE: Option to remove condition functions.
-- DONE: Persistence option for condition functions.

-------------------------------------------------------------------------------------------------------------------------------------------------------------------------------------------------------
-- Constructor
-------------------------------------------------------------------------------------------------------------------------------------------------------------------------------------------------------

--- Create a new CONDITION object.
--- @param #CONDITION self
--- @param #string Name (Optional) Name used in the logs. 
--- @return #CONDITION self
function CONDITION:New(Name)

  -- Inherit BASE.
  local self=BASE:Inherit(self, BASE:New()) --#CONDITION
  
  self.name=Name or "Condition X"
  
  self:SetNoneResult(false)
  
  self.lid=string.format("%s | ", self.name)

  return self
end

--- Set that general condition functions return `true` if `any` function returns `true`. Default is that *all* functions must return `true`.
--- @param #CONDITION self
--- @param #boolean Any If `true`, *any* condition can be true. Else *all* conditions must result `true`.
--- @return #CONDITION self
function CONDITION:SetAny(Any)
  self.isAny=Any
  return self
end

--- Negate result.
--- @param #CONDITION self
--- @param #boolean Negate If `true`, result is negated else  not.
--- @return #CONDITION self
function CONDITION:SetNegateResult(Negate)
  self.negateResult=Negate
  return self
end

--- Set whether `true` or `false` is returned, if no conditions at all were specified. By default `false` is returned.
--- @param #CONDITION self
--- @param #boolean ReturnValue Returns this boolean.
--- @return #CONDITION self
function CONDITION:SetNoneResult(ReturnValue)
  if not ReturnValue then
    self.noneResult=false
  else
    self.noneResult=true
  end
  return self
end

--- Set whether condition functions are persistent, *i.e.* are removed.
--- @param #CONDITION self
--- @param #boolean IsPersistent If `true`, condition functions are persistent.
--- @return #CONDITION self
function CONDITION:SetDefaultPersistence(IsPersistent)
  self.defaultPersist=IsPersistent
  return self
end

--- Add a function that is evaluated. It must return a `#boolean` value, *i.e.* either `true` or `false` (or `nil`).
--- @param #CONDITION self
--- @param #function Function The function to call.
--- @param ... (Optional) Parameters passed to the function (if any).
-- 
-- @usage
-- local function isAequalB(a, b)
--   return a==b
-- end
-- 
-- myCondition:AddFunction(isAequalB, a, b)
-- 
--- @return #CONDITION.Function Condition function table.
function CONDITION:AddFunction(Function, ...)

  -- Condition function.
  local condition=self:_CreateCondition(0, Function, ...)

  -- Add to table.
  table.insert(self.functionsGen, condition)

  return condition
end

--- Add a function that is evaluated. It must return a `#boolean` value, *i.e.* either `true` or `false` (or `nil`).
--- @param #CONDITION self
--- @param #function Function The function to call.
--- @param ... (Optional) Parameters passed to the function (if any).
--- @return #CONDITION.Function Condition function table.
function CONDITION:AddFunctionAny(Function, ...)

  -- Condition function.
  local condition=self:_CreateCondition(1, Function, ...)

  -- Add to table.
  table.insert(self.functionsAny, condition)

  return condition
end

--- Add a function that is evaluated. It must return a `#boolean` value, *i.e.* either `true` or `false` (or `nil`).
--- @param #CONDITION self
--- @param #function Function The function to call.
--- @param ... (Optional) Parameters passed to the function (if any).
--- @return #CONDITION.Function Condition function table.
function CONDITION:AddFunctionAll(Function, ...)

  -- Condition function.
  local condition=self:_CreateCondition(2, Function, ...)

  -- Add to table.
  table.insert(self.functionsAll, condition)

  return condition
end

--- Remove a condition function.
--- @param #CONDITION self
--- @param #CONDITION.Function ConditionFunction The condition function to be removed.
--- @return #CONDITION self
function CONDITION:RemoveFunction(ConditionFunction)

  if ConditionFunction then
  
    local data=nil
    if ConditionFunction.type==0 then
      data=self.functionsGen
    elseif ConditionFunction.type==1 then
      data=self.functionsAny
    elseif ConditionFunction.type==2 then
      data=self.functionsAll
    end
    
    if data then
      for i=#data,1,-1 do
        local cf=data[i] --#CONDITION.Function
        if cf.uid==ConditionFunction.uid then
          self:T(self.lid..string.format("Removed ConditionFunction UID=%d", cf.uid))
          table.remove(data, i)
          return self
        end
      end
    end
  
  end

  return self
end

--- Remove all non-persistant condition functions.
--- @param #CONDITION self
--- @return #CONDITION self
function CONDITION:RemoveNonPersistant()

  for i=#self.functionsGen,1,-1 do
    local cf=self.functionsGen[i] --#CONDITION.Function
    if not cf.persistence then
      table.remove(self.functionsGen, i)
    end
  end 

  for i=#self.functionsAll,1,-1 do
    local cf=self.functionsAll[i] --#CONDITION.Function
    if not cf.persistence then
      table.remove(self.functionsAll, i)
    end
  end 

  for i=#self.functionsAny,1,-1 do
    local cf=self.functionsAny[i] --#CONDITION.Function
    if not cf.persistence then
      table.remove(self.functionsAny, i)
    end
  end 

  return self
end


--- Evaluate conditon functions.
--- @param #CONDITION self
--- @param #boolean AnyTrue If `true`, evaluation return `true` if *any* condition function returns `true`. By default, *all* condition functions must return true.
--- @return #boolean Result of condition functions.
function CONDITION:Evaluate(AnyTrue)

  -- Check if at least one function was given.
  if #self.functionsAll + #self.functionsAny + #self.functionsAll == 0 then
    return self.noneResult
  end

  -- Any condition for gen.
  local evalAny=self.isAny
  if AnyTrue~=nil then
    evalAny=AnyTrue
  end
  
  local isGen=nil
  if evalAny then
    isGen=self:_EvalConditionsAny(self.functionsGen)
  else
    isGen=self:_EvalConditionsAll(self.functionsGen)
  end
  
  -- Is any?
  local isAny=self:_EvalConditionsAny(self.functionsAny)
  
  -- Is all?
  local isAll=self:_EvalConditionsAll(self.functionsAll)
  
  -- Result.
  local result=isGen and isAny and isAll
  
  -- Negate result.
  if self.negateResult then
    result=not result
  end
  
  -- Debug message.
  self:T(self.lid..string.format("Evaluate: isGen=%s, isAny=%s, isAll=%s (negate=%s) ==> result=%s", tostring(isGen), tostring(isAny), tostring(isAll), tostring(self.negateResult), tostring(result)))

  return result
end

-------------------------------------------------------------------------------------------------------------------------------------------------------------------------------------------------------
-- Private Functions
-------------------------------------------------------------------------------------------------------------------------------------------------------------------------------------------------------

--- Check if all given condition are true.
--- @param #CONDITION self
--- @param #table functions Functions to evaluate.
--- @return #boolean If true, all conditions were true (or functions was empty/nil). Returns false if at least one condition returned false.
function CONDITION:_EvalConditionsAll(functions)

  -- At least one condition?
  local gotone=false


  -- Any stop condition must be true.
  for _,_condition in pairs(functions or {}) do
    local condition=_condition --#CONDITION.Function

    -- At least one condition was defined.
    gotone=true

    -- Call function.
    local istrue=condition.func(unpack(condition.arg))

    -- Any false will return false.
    if not istrue then
      return false
    end

  end
  
  -- All conditions were true.
  return true
end


--- Check if any of the given conditions is true.
--- @param #CONDITION self
--- @param #table functions Functions to evaluate.
--- @return #boolean If true, at least one condition is true (or functions was emtpy/nil).
function CONDITION:_EvalConditionsAny(functions)

  -- At least one condition?
  local gotone=false

  -- Any stop condition must be true.
  for _,_condition in pairs(functions or {}) do
    local condition=_condition --#CONDITION.Function
    
    -- At least one condition was defined.
    gotone=true

    -- Call function.
    local istrue=condition.func(unpack(condition.arg))

    -- Any true will return true.
    if istrue then
      return true
    end

  end
  
  -- No condition was true.
  if gotone then
    return false
  else
    -- No functions passed.
    return true
  end
end

--- Create conditon function object.
--- @param #CONDITION self
--- @param #number Ftype Function type: 0=Gen, 1=All, 2=Any.
--- @param #function Function The function to call.
--- @param ... (Optional) Parameters passed to the function (if any).
--- @return #CONDITION.Function Condition function.
function CONDITION:_CreateCondition(Ftype, Function, ...)

  -- Increase counter.
  self.functionCounter=self.functionCounter+1

  local condition={} --#CONDITION.Function

  condition.uid=self.functionCounter
  condition.type=Ftype or 0
  condition.persistence=self.defaultPersist
  condition.func=Function
  condition.arg={}
  if arg then
    condition.arg=arg
  end
  
  return condition
end

-------------------------------------------------------------------------------------------------------------------------------------------------------------------------------------------------------
-- Global Condition Functions
-------------------------------------------------------------------------------------------------------------------------------------------------------------------------------------------------------

--- Condition to check if time is greater than a given threshold time.
--- @param #number Time Time in seconds.
--- @param #boolean Absolute If `true`, abs. mission time from `timer.getAbsTime()` is checked. Default is relative mission time from `timer.getTime()`.
--- @return #boolean Returns `true` if time is greater than give the time.
function CONDITION.IsTimeGreater(Time, Absolute)

  local Tnow=nil 
  
  if Absolute then
    Tnow=timer.getAbsTime()
  else
    Tnow=timer.getTime()
  end
  
  if Tnow>Time then
    return true
  else
    return false      
  end    

  return nil
end

--- Function that returns `true` (success) with a certain probability. For example, if you specify `Probability=80` there is an 80% chance that `true` is returned.
-- Technically, a random number between 0 and 100 is created. If the given success probability is less then this number, `true` is returned.
--- @param #number Probability Success probability in percent. Default 50 %.
--- @return #boolean Returns `true` for success and `false` otherwise.
function CONDITION.IsRandomSuccess(Probability)

  Probability=Probability or 50
  
  -- Create some randomness.
  math.random()
  math.random()
  math.random()

  -- Number between 0 and 100.
  local N=math.random()*100
  
  if N<Probability then
    return true
  else
    return false
  end

end

--- Function that returns always `true`
--- @return #boolean Returns `true` unconditionally.
function CONDITION.ReturnTrue()
  return true
end

--- Function that returns always `false`
--- @return #boolean Returns `false` unconditionally.
function CONDITION.ReturnFalse()
  return false
end


-------------------------------------------------------------------------------------------------------------------------------------------------------------------------------------------------------
-------------------------------------------------------------------------------------------------------------------------------------------------------------------------------------------------------
-------------------------------------------------------------------------------------------------------------------------------------------------------------------------------------------------------<|MERGE_RESOLUTION|>--- conflicted
+++ resolved
@@ -55,16 +55,11 @@
 }
 
 --- Condition function.
-<<<<<<< Updated upstream
 --- @type CONDITION.Function
 --- @field #number uid Unique ID of the condition function.
 --- @field #string type Type of the condition function: "gen", "any", "all".
 --- @field #boolean persistence If `true`, this is persistent.
---- @field #function func Callback function to check for a condition. Must return a `#boolean`.
-=======
---- @type CONDITION.Function
---- @field #function func Callback function to check for a condition. Should return a `#boolean`.
->>>>>>> Stashed changes
+--- @field #function func Callback function to check for a condition. Must return a `#boolean`.+
 --- @field #table arg (Optional) Arguments passed to the condition callback function if any.
 
 --- CONDITION class version.
