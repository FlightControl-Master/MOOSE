--- **Core** - Path from A to B.
--
-- **Main Features:**
--
--    * Path from A to B
--    * Arbitrary number of points
--    * Automatically from lines drawtool
--    * Draw line or mark points on F10 map
--    * Find closest points to path
--
-- ===
--
-- ### Author: **funkyfranky**
-- 
-- ===
-- @module Core.Pathline
-- @image CORE_Pathline.png


--- PATHLINE class.
-- @type PATHLINE
-- @field #string ClassName Name of the class.
-- @field #string lid Class id string for output to DCS log file.
-- @field #string name Name of the path line.
-- @field #table points List of 3D points defining the path.
-- @field #number counter Running number counting the point IDs.
-- @extends Core.Base#BASE

--- *The shortest distance between two points is a straight line.* -- Archimedes
--
-- ===
--
-- # The PATHLINE Concept
-- 
-- List of points defining a path from A to B. The pathline can consist of multiple points. Each point holds the information of its position, the surface type, the land height
-- and the water depth (if over sea).
-- 
-- Line drawings created in the mission editor are automatically registered as pathlines and stored in the MOOSE database.
-- They can be accessed with the @{#PATHLINE.FindByName) function.
-- 
-- # Constructor
-- 
-- The @{PATHLINE.New) function creates a new PATHLINE object. This does not hold any points. Points can be added with the @{#PATHLINE.AddPointFromVec2} and @{#PATHLINE.AddPointFromVec3}
-- 
-- For a given table of 2D or 3D positions, a new PATHLINE object can be created with the @{#PATHLINE.NewFromVec2Array} or @{#PATHLINE.NewFromVec3Array}, respectively.
-- 
-- # Line Drawings
-- 
-- The most convenient way to create a pathline is the draw panel feature in the DCS mission editor. You can select "Line" and then "Segments", "Segment" or "Free" to draw your lines.
-- These line drawings are then automatically added to the MOOSE database as PATHLINE objects and can be retrieved with the @{#PATHLINE.FindByName) function, where the name is the one
-- you specify in the draw panel.
-- 
-- # Mark on F10 map
-- 
-- The ponints of the PATHLINE can be marked on the F10 map with the @{#PATHLINE.MarkPoints}(`true`) function. The mark points contain information of the surface type, land height and 
-- water depth.
-- 
-- To remove the marks, use @{#PATHLINE.MarkPoints}(`false`).
--
-- @field #PATHLINE
PATHLINE = {
  ClassName      = "PATHLINE",
  lid            =   nil,
  points         =    {},
  counter        =     0,
}

--- Point of line.
-- @type PATHLINE.Point
-- @field #number uid Unique ID of this point.
-- @field #string mother Name of the pathline this point belongs to.
-- @field #string name Name of this point.
-- @field DCS#Vec3 vec3 3D position.
-- @field DCS#Vec2 vec2 2D position.
-- @field #number surfaceType Surface type.
-- @field #number landHeight Land height in meters.
-- @field #number depth Water depth in meters.
-- @field #number markerID Marker ID.
-- @field #number lineID Marker of pathline ID.

--- Segment of line.
-- @type PATHLINE.Segment
-- @field #PATHLINE.Point p1 First point.
-- @field #PATHLINE.Point p2 Second point.


--- PATHLINE class version.
-- @field #string version
PATHLINE.version="0.3.0"

-------------------------------------------------------------------------------------------------------------------------------------------------------------------------------------------------------
-- TODO list
-------------------------------------------------------------------------------------------------------------------------------------------------------------------------------------------------------

-- TODO: Read/write to JSON file
-- TODO: Translate/rotate pathline
-- TODO: Add color.

-------------------------------------------------------------------------------------------------------------------------------------------------------------------------------------------------------
-- Constructor
-------------------------------------------------------------------------------------------------------------------------------------------------------------------------------------------------------

--- Create a new PATHLINE object. Points need to be added later.
-- @param #PATHLINE self
-- @param #string Name Name of the path.
-- @return #PATHLINE self
function PATHLINE:New(Name)

  -- Inherit everything from INTEL class.
  local self=BASE:Inherit(self, BASE:New()) --#PATHLINE
  
  self.name=Name or "Unknown Path"

  self.lid=string.format("PATHLINE %s | ", self.name)

  return self
end

--- Create a new PATHLINE object from a given list of 2D points.
-- @param #PATHLINE self
-- @param #string Name Name of the pathline.
-- @param #table Vec2Array List of DCS#Vec2 points.
-- @return #PATHLINE self
function PATHLINE:NewFromVec2Array(Name, Vec2Array)

  local self=PATHLINE:New(Name)

  for i=1,#Vec2Array do
    self:AddPointFromVec2(Vec2Array[i])
  end

  return self
end

--- Create a new PATHLINE object from a given list of 3D points.
-- @param #PATHLINE self
-- @param #string Name Name of the pathline.
-- @param #table Vec3Array List of DCS#Vec3 points.
-- @return #PATHLINE self
function PATHLINE:NewFromVec3Array(Name, Vec3Array)

  local self=PATHLINE:New(Name)

  for i=1,#Vec3Array do
    self:AddPointFromVec3(Vec3Array[i])
  end

  return self
end

-------------------------------------------------------------------------------------------------------------------------------------------------------------------------------------------------------
-- User functions
-------------------------------------------------------------------------------------------------------------------------------------------------------------------------------------------------------

--- Find a pathline in the database.
-- @param #PATHLINE self
-- @param #string Name The name of the pathline.
-- @return #PATHLINE self
function PATHLINE:FindByName(Name)
  local pathline = _DATABASE:FindPathline(Name)
  return pathline
end



--- Add a point to the path from a given 2D position. The third dimension is determined from the land height.
-- @param #PATHLINE self
-- @param DCS#Vec2 Vec2 The 2D vector (x,y) to add.
-- @param #number Index Index to add this point, *e.g.* 1 for first point or 2 for second point. Default is at the end.
-- @param #PATHLINE.Point Point Add point after given point. Default is at the end or at given index.
-- @return #PATHLINE self
function PATHLINE:AddPointFromVec2(Vec2, Index, Point)

  if Vec2 then
  
    -- Create a new point.
    local point=self:_CreatePoint(Vec2)

    if Index then
      -- Add at given index.
      table.insert(self.points, Index, point)
    else
      if Point then
        -- Get index of given point.
        local i=self:_GetPointIndex(Point)
        -- Add new point after given point.
        table.insert(self.points, i+1, point)
      else
        -- Add add the end.
        table.insert(self.points, point)
      end
    end 
  end
  
  return self
end

--- Add a point to the path from a given 3D position.
-- @param #PATHLINE self
-- @param DCS#Vec3 Vec3 The 3D vector (x,y) to add.
-- @param #number Index Index to add this point, *e.g.* 1 for first point or 2 for second point. Default is at the end.
-- @param #PATHLINE.Point Point Add point after given point. Default is at the end or at given index.
-- @return #PATHLINE.Point Point that was added.
function PATHLINE:AddPointFromVec3(Vec3, Index, Point)

  if Vec3 then
  
    local point=self:_CreatePoint(Vec3)

    if Index then
      -- Add add given index.
      table.insert(self.points, Index, point)
    else
      if Point then
        local i=self:_GetPointIndex(Point)
        table.insert(self.points, i+1, point)
      else
        -- Add add the end.
        table.insert(self.points, point)
      end
    end
  
    return point  
  end
  
  return nil
end

--- Get name of pathline.
-- @param #PATHLINE self
-- @return #string Name of the pathline.
function PATHLINE:GetName()  
  return self.name
end

--- Get number of points.
-- @param #PATHLINE self
-- @return #number Number of points.
function PATHLINE:GetNumberOfPoints()
  local N=#self.points
  return N
end

--- Get points of pathline. Not that points are tables, that contain more information as just the 2D or 3D position but also the surface type etc.
-- @param #PATHLINE self
<<<<<<< HEAD
-- @return #list <Core.Pathline#PATHLINE.Point> List of points.
=======
-- @return #list <#PATHLINE.Point> List of points.
>>>>>>> 0d9d0be0
function PATHLINE:GetPoints()  
  return self.points
end

--- Get segments of pathline.
-- @param #PATHLINE self
-- @return #list <Core.Pathline#PATHLINE.Segment> List of points.
function PATHLINE:GetSetments()

  local segments={}

  for i=1,#self.points-1 do
    local segment={} --#PATHLINE.Segment
    segment.p1=self.points[i]
    segment.p2=self.points[i+1]
    table.insert(segments, segment)
  end
  
  return segments
end

--- Get 3D points of pathline.
-- @param #PATHLINE self
-- @return #list <DCS#Vec3> List of DCS#Vec3 points.
function PATHLINE:GetPoints3D()

  local vecs={}
  
  for _,_point in pairs(self.points) do
    local point=_point --#PATHLINE.Point
    table.insert(vecs, point.vec3)
  end

  return vecs
end

--- Get 2D points of pathline.
-- @param #PATHLINE self
-- @return #list <DCS#Vec2> List of DCS#Vec2 points.
function PATHLINE:GetPoints2D()

  local vecs={}
  
  for _,_point in pairs(self.points) do
    local point=_point --#PATHLINE.Point
    table.insert(vecs, point.vec2)
  end

  return vecs
end

--- Get COORDINATES of pathline. Note that COORDINATE objects are created when calling this function. That does involve deep copy calls and can have an impact on performance if done too often.
-- @param #PATHLINE self
-- @return #list <Core.Point#COORDINATE> List of COORDINATES points.
function PATHLINE:GetCoordinats()

  local vecs={}
  
  for _,_point in pairs(self.points) do
    local point=_point --#PATHLINE.Point
    local coord=COORDINATE:NewFromVec3(point.vec3)
    table.insert(vecs, coord)
  end

  return vecs
end

--- Get the n-th point of the pathline.
-- @param #PATHLINE self
-- @param #number n The index of the point. Default is the first point.
-- @return #PATHLINE.Point Point.
function PATHLINE:GetPointFromIndex(n)

  local N=self:GetNumberOfPoints()
  
  n=n or 1

  local point=nil --#PATHLINE.Point
  
  if n>=1 and n<=N then
    point=self.point[n]
  else
    self:E(self.lid..string.format("ERROR: No point in pathline for N=%s", tostring(n)))
  end

  return point
end

--- Get the 3D position of the n-th point.
-- @param #PATHLINE self
-- @param #number n The n-th point.
-- @return DCS#VEC3 Position in 3D.
function PATHLINE:GetPoint3DFromIndex(n)

  local point=self:GetPointFromIndex(n)
  
  if point then
    return point.vec3
  end
  
  return nil
end

--- Get the 2D position of the n-th point.
-- @param #PATHLINE self
-- @param #number n The n-th point.
-- @return DCS#VEC2 Position in 3D.
function PATHLINE:GetPoint2DFromIndex(n)

  local point=self:GetPointFromIndex(n)
  
  if point then
    return point.vec2
  end
  
  return nil
end


--- Mark points on F10 map.
-- @param #PATHLINE self
-- @param #boolean Switch If `true` or nil, set marks. If `false`, remove marks.
-- @return #PATHLINE self
function PATHLINE:MarkPoints(Switch)

  for i,_point in pairs(self.points) do
    local point=_point --#PATHLINE.Point
    
    if Switch==false then
      
      if point.markerID then
        UTILS.RemoveMark(point.markerID)
      end
      
    else
    
      if point.markerID then
        UTILS.RemoveMark(point.markerID)
      end
    
      point.markerID=UTILS.GetMarkID()
      
      local text=string.format("Pathline %s: Point #%d [UID=%d]\nSurface Type=%d\nHeight=%.1f m\nDepth=%.1f m", self.name, i, point.uid, point.surfaceType, point.landHeight, point.depth)
      
      trigger.action.markToAll(point.markerID, text, point.vec3, "")
    
    end
  end
  
  return self
end


--- Draw line on F10 map.
-- @param #PATHLINE self
-- @param #boolean Switch If `true` or nil, draw pathline. If `false`, remove drawing.
-- @param #number Coalition Coalition side. Default -1 for all.
-- @param #table Color RGB color and alpha `{r, g, b, a}`. Default {0, 1, 0, 0.5}.
-- @param #number LineType Line type. Default 1=solid.
-- @return #PATHLINE self
function PATHLINE:Draw(Switch, Coalition, Color, LineType)

  Coalition=Coalition or -1
  Color=Color or {0, 1, 0, 0.5}
  LineType=LineType or 1

  if Switch==false then

    for i,_point in pairs(self.points) do
      local point=_point --#PATHLINE.Point
        
      if point.lineID then
        UTILS.RemoveMark(point.lineID)
      end
      
    end
      
  else

    for i=2,#self.points do
      
      local p1=self.points[i-1] --#PATHLINE.Point
      local p2=self.points[i]   --#PATHLINE.Point
      
      if p2.lineID then
        UTILS.RemoveMark(p2.lineID)
      end
    
      p2.lineID=UTILS.GetMarkID()
    
      trigger.action.lineToAll(Coalition, p2.lineID, p1.vec3, p2.vec3, Color, LineType)
      
    end
    
  end
  
  return self
end

--- Get the closest point on the pathline for a given reference point.
-- @param #PATHLINE self
-- @param DCS#Vec2 Vec2 Reference Point in 2D.
-- @return DCS#Vec2 Cloest point on pathline.
-- @return #number Distance from closest point to ref point in meters.
-- @return #PATHLINE.Segment Closest segment of ref point.
function PATHLINE:GetClosestPoint2D(Vec2)

  local P=nil --DCS#Vec2  
  local D=math.huge
  local S={} --#PATHLINE.Segment
  
  for i=2,#self.points do

    local A=self.points[i-1] --#PATHLINE.Point
    local B=self.points[i]   --#PATHLINE.Point
    
    local a=A.vec2
    local b=B.vec2
        
    local ab=UTILS.Vec2Substract(b, a)  
    local ap=UTILS.Vec2Substract(Vec2, a)
    
    local proj=UTILS.Vec2Dot(ap, ab)
    
    local lab=UTILS.Vec2Norm(ab)
    
    local f=proj/lab/lab
    
    -- Debug info.
    local text=string.format("FF Proj=%.1f, |ab|=%.1f, f=%.1f", proj, lab, f)
    self:T(self.lid..text)
    
    -- Cases for finite segment.
    local p=nil --DCS#Vec2
    if f<0 then
      p=a
    elseif f>1 then
      p=b
    else
      local r=UTILS.Vec2Mult(ab, f)
      p=UTILS.Vec2Add(a, r)  
    end
    
    -- Distance.
    local d=UTILS.VecDist2D(p, Vec2)
    
    if d<=D then
      D=d
      P=p
      S.p1=A
      S.p2=B
    end
    
  end
  
  return P, D, S
end

--- Get the closest point on the pathline for a given reference point.
-- This point does not necessarily is a node of the pathline. In general it will be somewhere in between the nodes defining the pathline.
-- @param #PATHLINE self
-- @param DCS#Vec3 Vec3 Reference Point in 3D. Can also be a `COORDINATE`.
-- @return DCS#Vec3 Closest point on pathline.
-- @return #number Distance from closest point to ref point in meters.
-- @return #PATHLINE.Segment Closest segment of ref point.
function PATHLINE:GetClosestPoint3D(Vec3)

  local P=nil --DCS#Vec3
  local D=math.huge
  local S={} --#PATHLINE.Segment
  
  if not Vec3 then
    self:E(self.lid.."ERROR: input Vec3 is nil!")
    return nil, nil, nil
  end
  
  for i=2,#self.points do

    local A=self.points[i-1] --#PATHLINE.Point
    local B=self.points[i]   --#PATHLINE.Point
    
    local a=A.vec3
    local b=B.vec3
        
    local ab=UTILS.VecSubstract(b, a)  
    local ap=UTILS.VecSubstract(Vec3, a)
    
    local proj=UTILS.VecDot(ap, ab)
    
    local lab=UTILS.VecNorm(ab)
    
    local f=proj/lab/lab
    
    -- Debug info.
    self:T(self.lid..string.format("Proj=%.1f, |ab|=%.1f, f=%.1f", proj, lab, f))
    
    -- Cases for finite segment.
    local p=nil --DCS#Vec2
    if f<0 then
      p=a
    elseif f>1 then
      p=b
    else
      local r=UTILS.VecMult(ab, f)
      p=UTILS.VecAdd(a, r)  
    end
    
    -- Distance.
    local d=UTILS.VecDist3D(p, Vec3)
    
    if d<=D then
      D=d
      P=p
      S.p1=A
      S.p2=B
    end
    
  end
 
  return P, D, S
end


--- Write PATHLINE to JSON file.
-- **NOTE**: Requires `io` and `lfs` to be de-sanitized!
-- @param #PATHLINE self
-- @param #string FileName Name of the file. Default is the name of the pathline.
-- @return #PATHLINE self
function PATHLINE:WriteJSON(FileName)

  if io and lfs then

    -- JSON script.
    local json=loadfile("Scripts\\JSON.lua")()
    
    local data={}
    
    -- We store the name and the points.
    data.name=self.name    
    data.points=self.points
    for i,_point in pairs(self.points) do
      local point=_point --#PATHLINE.Point
      --point.markerID=nil
    end
    
    -- Encode data to raw JSON. Encode converts a lua table into JSON string that can be written to file.
    local raw_json=json:encode(data)
    
    -- Debug data.
    self:T(data)

    -- Write in "User/Saved Games/" Folder.
    local filepath=lfs.writedir() .. FileName
    
    -- Open file for writing.
    local f = io.open(filepath, "wb")
    if f then
      f:write(raw_json)
      f:close()
      self:T(self.lid .. string.format("Saving PATHLINE %s file %s", self.name, tostring(filepath)))
    else
      self:E(self.lid .. string.format( "ERROR: Could not save PATHLINE to file %s", tostring(filepath)))
    end
    
  else
    self:E(self.lid .. string.format( "ERROR: Could not save results because IO and/or LFS are not de-sanitized!"))
  end  

end

--- Read PATHLINE from JSON file.
-- **NOTE**: Requires `io` and `lfs` to be de-sanitized!
-- @param #PATHLINE self
-- @param #string FileName Name of the file.
-- @return #PATHLINE self
function PATHLINE:NewFromJSON(FileName)

  if io and lfs then

    -- JSON script.
    local json=loadfile("Scripts\\JSON.lua")()
    
    local data={}
    
    -- Write in "User/Saved Games/" Folder.
    local filepath=lfs.writedir() .. FileName
    
    --env.info(filepath)

    -- Open file in binary mode for reading.
    local f = io.open(filepath, "rb")
    if f then
      data = f:read("*all")
      f:close()
    else
      env.info(string.format("WARNING: Could not load PATHLINE from file %s!", tostring(filepath)))
      return nil
    end
    
    -- Decode JSON data to get a lua table.
    local data=json:decode(data)
    
    if data and data.name then

      -- Create a new pathline instance.
      local self=PATHLINE:New(data.name)
      
      for i=1,#data.points do
        local point=data.points[i] --#PATHLINE.Point
        
        -- Create new point from data.
        local p=self:AddPointFromVec3(point.vec3)
        
        -- Set name.
        p.name=point.name
        
        -- Remove marker ID.
        p.markerID=nil
      end
      
      return self      
    else
      BASE:E("ERROR: Cannot find pathline name in data from JSON file. File may be corrupted!")
    end
  else
    BASE:E("ERROR: IO and/or LFS not de-sanitized! Cannot read file.")
  end
    
end

-------------------------------------------------------------------------------------------------------------------------------------------------------------------------------------------------------
-- Private functions
-------------------------------------------------------------------------------------------------------------------------------------------------------------------------------------------------------

--- Get 3D points of pathline.
-- @param #PATHLINE self
-- @param DCS#Vec3 Vec Position vector. Can also be a DCS#Vec2 in which case the altitude at landheight is taken.
-- @return #PATHLINE.Point Pathline Point.
function PATHLINE:_CreatePoint(Vec)

  local point={} --#PATHLINE.Point
  
  self.counter=self.counter+1
  
  point.uid=self.counter
  point.mother=self.name
  
  point.name=string.format("%s #%d", self.name, point.uid)

  if Vec.z then
    -- Given vec is 3D
    point.vec3=UTILS.DeepCopy(Vec)
    point.vec2={x=Vec.x, y=Vec.z}
  else
    -- Given vec is 2D  
    point.vec2=UTILS.DeepCopy(Vec)
    point.vec3={x=Vec.x, y=land.getHeight(Vec), z=Vec.y}
  end

  -- Get surface type.
  point.surfaceType=land.getSurfaceType(point.vec2)
  
  -- Get land height and depth.
  point.landHeight, point.depth=land.getSurfaceHeightWithSeabed(point.vec2)
  
  point.markerID=nil

  return point
end

--- Get index of point in the lua table.
-- @param #PATHLINE self
-- @param #PATHLINE.Point Point Given point.
-- @return #number index
function PATHLINE:_GetPointIndex(Point)

  for i,_point in pairs(self.points) do
    local point=_point --#PATHLINE.Point
   
    if point.uid==Point.uid then
      return i
    end
  
  end

  return nil
end

-------------------------------------------------------------------------------------------------------------------------------------------------------------------------------------------------------
-------------------------------------------------------------------------------------------------------------------------------------------------------------------------------------------------------
-------------------------------------------------------------------------------------------------------------------------------------------------------------------------------------------------------<|MERGE_RESOLUTION|>--- conflicted
+++ resolved
@@ -11,7 +11,7 @@
 -- ===
 --
 -- ### Author: **funkyfranky**
--- 
+--
 -- ===
 -- @module Core.Pathline
 -- @image CORE_Pathline.png
@@ -31,30 +31,30 @@
 -- ===
 --
 -- # The PATHLINE Concept
--- 
+--
 -- List of points defining a path from A to B. The pathline can consist of multiple points. Each point holds the information of its position, the surface type, the land height
 -- and the water depth (if over sea).
--- 
+--
 -- Line drawings created in the mission editor are automatically registered as pathlines and stored in the MOOSE database.
 -- They can be accessed with the @{#PATHLINE.FindByName) function.
--- 
+--
 -- # Constructor
--- 
+--
 -- The @{PATHLINE.New) function creates a new PATHLINE object. This does not hold any points. Points can be added with the @{#PATHLINE.AddPointFromVec2} and @{#PATHLINE.AddPointFromVec3}
--- 
+--
 -- For a given table of 2D or 3D positions, a new PATHLINE object can be created with the @{#PATHLINE.NewFromVec2Array} or @{#PATHLINE.NewFromVec3Array}, respectively.
--- 
+--
 -- # Line Drawings
--- 
+--
 -- The most convenient way to create a pathline is the draw panel feature in the DCS mission editor. You can select "Line" and then "Segments", "Segment" or "Free" to draw your lines.
 -- These line drawings are then automatically added to the MOOSE database as PATHLINE objects and can be retrieved with the @{#PATHLINE.FindByName) function, where the name is the one
 -- you specify in the draw panel.
--- 
+--
 -- # Mark on F10 map
--- 
--- The ponints of the PATHLINE can be marked on the F10 map with the @{#PATHLINE.MarkPoints}(`true`) function. The mark points contain information of the surface type, land height and 
+--
+-- The ponints of the PATHLINE can be marked on the F10 map with the @{#PATHLINE.MarkPoints}(`true`) function. The mark points contain information of the surface type, land height and
 -- water depth.
--- 
+--
 -- To remove the marks, use @{#PATHLINE.MarkPoints}(`false`).
 --
 -- @field #PATHLINE
@@ -108,7 +108,7 @@
 
   -- Inherit everything from INTEL class.
   local self=BASE:Inherit(self, BASE:New()) --#PATHLINE
-  
+
   self.name=Name or "Unknown Path"
 
   self.lid=string.format("PATHLINE %s | ", self.name)
@@ -172,7 +172,7 @@
 function PATHLINE:AddPointFromVec2(Vec2, Index, Point)
 
   if Vec2 then
-  
+
     -- Create a new point.
     local point=self:_CreatePoint(Vec2)
 
@@ -189,9 +189,9 @@
         -- Add add the end.
         table.insert(self.points, point)
       end
-    end 
-  end
-  
+    end
+  end
+
   return self
 end
 
@@ -204,7 +204,7 @@
 function PATHLINE:AddPointFromVec3(Vec3, Index, Point)
 
   if Vec3 then
-  
+
     local point=self:_CreatePoint(Vec3)
 
     if Index then
@@ -219,17 +219,17 @@
         table.insert(self.points, point)
       end
     end
-  
-    return point  
-  end
-  
+
+    return point
+  end
+
   return nil
 end
 
 --- Get name of pathline.
 -- @param #PATHLINE self
 -- @return #string Name of the pathline.
-function PATHLINE:GetName()  
+function PATHLINE:GetName()
   return self.name
 end
 
@@ -243,12 +243,8 @@
 
 --- Get points of pathline. Not that points are tables, that contain more information as just the 2D or 3D position but also the surface type etc.
 -- @param #PATHLINE self
-<<<<<<< HEAD
 -- @return #list <Core.Pathline#PATHLINE.Point> List of points.
-=======
--- @return #list <#PATHLINE.Point> List of points.
->>>>>>> 0d9d0be0
-function PATHLINE:GetPoints()  
+function PATHLINE:GetPoints()
   return self.points
 end
 
@@ -265,7 +261,7 @@
     segment.p2=self.points[i+1]
     table.insert(segments, segment)
   end
-  
+
   return segments
 end
 
@@ -275,7 +271,7 @@
 function PATHLINE:GetPoints3D()
 
   local vecs={}
-  
+
   for _,_point in pairs(self.points) do
     local point=_point --#PATHLINE.Point
     table.insert(vecs, point.vec3)
@@ -290,7 +286,7 @@
 function PATHLINE:GetPoints2D()
 
   local vecs={}
-  
+
   for _,_point in pairs(self.points) do
     local point=_point --#PATHLINE.Point
     table.insert(vecs, point.vec2)
@@ -305,7 +301,7 @@
 function PATHLINE:GetCoordinats()
 
   local vecs={}
-  
+
   for _,_point in pairs(self.points) do
     local point=_point --#PATHLINE.Point
     local coord=COORDINATE:NewFromVec3(point.vec3)
@@ -322,11 +318,11 @@
 function PATHLINE:GetPointFromIndex(n)
 
   local N=self:GetNumberOfPoints()
-  
+
   n=n or 1
 
   local point=nil --#PATHLINE.Point
-  
+
   if n>=1 and n<=N then
     point=self.point[n]
   else
@@ -343,11 +339,11 @@
 function PATHLINE:GetPoint3DFromIndex(n)
 
   local point=self:GetPointFromIndex(n)
-  
+
   if point then
     return point.vec3
   end
-  
+
   return nil
 end
 
@@ -358,11 +354,11 @@
 function PATHLINE:GetPoint2DFromIndex(n)
 
   local point=self:GetPointFromIndex(n)
-  
+
   if point then
     return point.vec2
   end
-  
+
   return nil
 end
 
@@ -375,28 +371,28 @@
 
   for i,_point in pairs(self.points) do
     local point=_point --#PATHLINE.Point
-    
+
     if Switch==false then
-      
+
       if point.markerID then
         UTILS.RemoveMark(point.markerID)
       end
-      
+
     else
-    
+
       if point.markerID then
         UTILS.RemoveMark(point.markerID)
       end
-    
+
       point.markerID=UTILS.GetMarkID()
-      
+
       local text=string.format("Pathline %s: Point #%d [UID=%d]\nSurface Type=%d\nHeight=%.1f m\nDepth=%.1f m", self.name, i, point.uid, point.surfaceType, point.landHeight, point.depth)
-      
+
       trigger.action.markToAll(point.markerID, text, point.vec3, "")
-    
-    end
-  end
-  
+
+    end
+  end
+
   return self
 end
 
@@ -418,32 +414,32 @@
 
     for i,_point in pairs(self.points) do
       local point=_point --#PATHLINE.Point
-        
+
       if point.lineID then
         UTILS.RemoveMark(point.lineID)
       end
-      
-    end
-      
+
+    end
+
   else
 
     for i=2,#self.points do
-      
+
       local p1=self.points[i-1] --#PATHLINE.Point
       local p2=self.points[i]   --#PATHLINE.Point
-      
+
       if p2.lineID then
         UTILS.RemoveMark(p2.lineID)
       end
-    
+
       p2.lineID=UTILS.GetMarkID()
-    
+
       trigger.action.lineToAll(Coalition, p2.lineID, p1.vec3, p2.vec3, Color, LineType)
-      
-    end
-    
-  end
-  
+
+    end
+
+  end
+
   return self
 end
 
@@ -455,31 +451,31 @@
 -- @return #PATHLINE.Segment Closest segment of ref point.
 function PATHLINE:GetClosestPoint2D(Vec2)
 
-  local P=nil --DCS#Vec2  
+  local P=nil --DCS#Vec2
   local D=math.huge
   local S={} --#PATHLINE.Segment
-  
+
   for i=2,#self.points do
 
     local A=self.points[i-1] --#PATHLINE.Point
     local B=self.points[i]   --#PATHLINE.Point
-    
+
     local a=A.vec2
     local b=B.vec2
-        
-    local ab=UTILS.Vec2Substract(b, a)  
+
+    local ab=UTILS.Vec2Substract(b, a)
     local ap=UTILS.Vec2Substract(Vec2, a)
-    
+
     local proj=UTILS.Vec2Dot(ap, ab)
-    
+
     local lab=UTILS.Vec2Norm(ab)
-    
+
     local f=proj/lab/lab
-    
+
     -- Debug info.
     local text=string.format("FF Proj=%.1f, |ab|=%.1f, f=%.1f", proj, lab, f)
     self:T(self.lid..text)
-    
+
     -- Cases for finite segment.
     local p=nil --DCS#Vec2
     if f<0 then
@@ -488,21 +484,21 @@
       p=b
     else
       local r=UTILS.Vec2Mult(ab, f)
-      p=UTILS.Vec2Add(a, r)  
-    end
-    
+      p=UTILS.Vec2Add(a, r)
+    end
+
     -- Distance.
     local d=UTILS.VecDist2D(p, Vec2)
-    
+
     if d<=D then
       D=d
       P=p
       S.p1=A
       S.p2=B
     end
-    
-  end
-  
+
+  end
+
   return P, D, S
 end
 
@@ -518,32 +514,32 @@
   local P=nil --DCS#Vec3
   local D=math.huge
   local S={} --#PATHLINE.Segment
-  
+
   if not Vec3 then
     self:E(self.lid.."ERROR: input Vec3 is nil!")
     return nil, nil, nil
   end
-  
+
   for i=2,#self.points do
 
     local A=self.points[i-1] --#PATHLINE.Point
     local B=self.points[i]   --#PATHLINE.Point
-    
+
     local a=A.vec3
     local b=B.vec3
-        
-    local ab=UTILS.VecSubstract(b, a)  
+
+    local ab=UTILS.VecSubstract(b, a)
     local ap=UTILS.VecSubstract(Vec3, a)
-    
+
     local proj=UTILS.VecDot(ap, ab)
-    
+
     local lab=UTILS.VecNorm(ab)
-    
+
     local f=proj/lab/lab
-    
+
     -- Debug info.
     self:T(self.lid..string.format("Proj=%.1f, |ab|=%.1f, f=%.1f", proj, lab, f))
-    
+
     -- Cases for finite segment.
     local p=nil --DCS#Vec2
     if f<0 then
@@ -552,21 +548,21 @@
       p=b
     else
       local r=UTILS.VecMult(ab, f)
-      p=UTILS.VecAdd(a, r)  
-    end
-    
+      p=UTILS.VecAdd(a, r)
+    end
+
     -- Distance.
     local d=UTILS.VecDist3D(p, Vec3)
-    
+
     if d<=D then
       D=d
       P=p
       S.p1=A
       S.p2=B
     end
-    
-  end
- 
+
+  end
+
   return P, D, S
 end
 
@@ -582,26 +578,26 @@
 
     -- JSON script.
     local json=loadfile("Scripts\\JSON.lua")()
-    
+
     local data={}
-    
+
     -- We store the name and the points.
-    data.name=self.name    
+    data.name=self.name
     data.points=self.points
     for i,_point in pairs(self.points) do
       local point=_point --#PATHLINE.Point
       --point.markerID=nil
     end
-    
+
     -- Encode data to raw JSON. Encode converts a lua table into JSON string that can be written to file.
     local raw_json=json:encode(data)
-    
+
     -- Debug data.
     self:T(data)
 
     -- Write in "User/Saved Games/" Folder.
     local filepath=lfs.writedir() .. FileName
-    
+
     -- Open file for writing.
     local f = io.open(filepath, "wb")
     if f then
@@ -611,10 +607,10 @@
     else
       self:E(self.lid .. string.format( "ERROR: Could not save PATHLINE to file %s", tostring(filepath)))
     end
-    
+
   else
     self:E(self.lid .. string.format( "ERROR: Could not save results because IO and/or LFS are not de-sanitized!"))
-  end  
+  end
 
 end
 
@@ -629,12 +625,12 @@
 
     -- JSON script.
     local json=loadfile("Scripts\\JSON.lua")()
-    
+
     local data={}
-    
+
     -- Write in "User/Saved Games/" Folder.
     local filepath=lfs.writedir() .. FileName
-    
+
     --env.info(filepath)
 
     -- Open file in binary mode for reading.
@@ -646,36 +642,36 @@
       env.info(string.format("WARNING: Could not load PATHLINE from file %s!", tostring(filepath)))
       return nil
     end
-    
+
     -- Decode JSON data to get a lua table.
     local data=json:decode(data)
-    
+
     if data and data.name then
 
       -- Create a new pathline instance.
       local self=PATHLINE:New(data.name)
-      
+
       for i=1,#data.points do
         local point=data.points[i] --#PATHLINE.Point
-        
+
         -- Create new point from data.
         local p=self:AddPointFromVec3(point.vec3)
-        
+
         -- Set name.
         p.name=point.name
-        
+
         -- Remove marker ID.
         p.markerID=nil
       end
-      
-      return self      
+
+      return self
     else
       BASE:E("ERROR: Cannot find pathline name in data from JSON file. File may be corrupted!")
     end
   else
     BASE:E("ERROR: IO and/or LFS not de-sanitized! Cannot read file.")
   end
-    
+
 end
 
 -------------------------------------------------------------------------------------------------------------------------------------------------------------------------------------------------------
@@ -689,12 +685,12 @@
 function PATHLINE:_CreatePoint(Vec)
 
   local point={} --#PATHLINE.Point
-  
+
   self.counter=self.counter+1
-  
+
   point.uid=self.counter
   point.mother=self.name
-  
+
   point.name=string.format("%s #%d", self.name, point.uid)
 
   if Vec.z then
@@ -702,17 +698,17 @@
     point.vec3=UTILS.DeepCopy(Vec)
     point.vec2={x=Vec.x, y=Vec.z}
   else
-    -- Given vec is 2D  
+    -- Given vec is 2D
     point.vec2=UTILS.DeepCopy(Vec)
     point.vec3={x=Vec.x, y=land.getHeight(Vec), z=Vec.y}
   end
 
   -- Get surface type.
   point.surfaceType=land.getSurfaceType(point.vec2)
-  
+
   -- Get land height and depth.
   point.landHeight, point.depth=land.getSurfaceHeightWithSeabed(point.vec2)
-  
+
   point.markerID=nil
 
   return point
@@ -726,11 +722,11 @@
 
   for i,_point in pairs(self.points) do
     local point=_point --#PATHLINE.Point
-   
+
     if point.uid==Point.uid then
       return i
     end
-  
+
   end
 
   return nil
