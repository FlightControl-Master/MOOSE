--- conflicted
+++ resolved
@@ -1146,16 +1146,10 @@
     return self
   end
 
-<<<<<<< HEAD
-  --- Turns the Delay On for the @{Wrapper.Group} when spawning.
-  --- @param #SPAWN self
-  --- @return #SPAWN The SPAWN object
-=======
   --- Turns the Delay On for the @{Wrapper.Group} when spawning with @{SpawnScheduled}(). In effect then the 1st group will only be spawned
   -- after the number of seconds given in SpawnScheduled as arguments, and not immediately.
   -- @param #SPAWN self
   -- @return #SPAWN The SPAWN object
->>>>>>> 949e2f9f
   function SPAWN:InitDelayOn()
 
     return self:InitDelayOnOff( true )
@@ -1450,13 +1444,9 @@
 --- @param #number SpawnTime The time interval defined in seconds between each new spawn of new groups.
 --- @param #number SpawnTimeVariation The variation to be applied on the defined time interval between each new spawn.
 -- The variation is a number between 0 and 1, representing the % of variation to be applied on the time interval.
-<<<<<<< HEAD
---- @return #SPAWN self
-=======
 -- @param #boolen WithDelay Do not spawn the **first** group immediately, but delay the spawn as per the calculation below.
 -- Effectively the same as @{InitDelayOn}().
 -- @return #SPAWN self
->>>>>>> 949e2f9f
 -- @usage
 -- -- NATO helicopters engaging in the battle field.
 -- -- The time interval is set to SPAWN new helicopters between each 600 seconds, with a time variation of 50%.
