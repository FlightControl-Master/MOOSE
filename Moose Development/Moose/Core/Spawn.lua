--- conflicted
+++ resolved
@@ -386,19 +386,11 @@
 end
 
 --- Creates a new SPAWN instance to create new groups based on the provided template.
-<<<<<<< HEAD
 --- @param #SPAWN self
 --- @param #table SpawnTemplate is the Template of the Group. This must be a valid Group Template structure!
 --- @param #string SpawnTemplatePrefix is the name of the Group that will be given at each spawn.
 --- @param #string SpawnAliasPrefix (optional) is the name that will be given to the Group at runtime.
 --- @return #SPAWN
-=======
--- @param #SPAWN self
--- @param #table SpawnTemplate is the Template of the Group. This must be a valid Group Template structure!
--- @param #string SpawnTemplatePrefix is the name of the Group that will be given at each spawn.
--- @param #string SpawnAliasPrefix is the name that will be given to the Group at runtime.
--- @return #SPAWN
->>>>>>> f3d13786
 -- @usage
 -- -- Create a new SPAWN object based on a Group Template defined from scratch.
 -- Spawn_BE_KA50 = SPAWN:NewWithAlias( 'BE KA-50@RAMP-Ground Defense', 'Helicopter Attacking a City' )
