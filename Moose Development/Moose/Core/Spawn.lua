--- conflicted
+++ resolved
@@ -1778,11 +1778,6 @@
           SpawnTemplate.hidden=true
         end
         
-<<<<<<< HEAD
-        --self:I(SpawnTemplate)
-        
-=======
->>>>>>> 95baed1a
         -- Set country, coalition and category.
         SpawnTemplate.CategoryID = self.SpawnInitCategory or SpawnTemplate.CategoryID
         SpawnTemplate.CountryID = self.SpawnInitCountry or SpawnTemplate.CountryID
