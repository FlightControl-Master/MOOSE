--- conflicted
+++ resolved
@@ -3956,19 +3956,6 @@
 -- @return #number count
 function SPAWN:_CountAliveUnits()
   local count = 0
-<<<<<<< HEAD
-  self:I("self.SpawnAliasPrefix="..tostring(self.SpawnAliasPrefix).." | self.SpawnTemplatePrefix="..tostring(self.SpawnTemplatePrefix))
-  if self.SpawnAliasPrefix then
-    if not self.SpawnAliasPrefixEscaped then self.SpawnAliasPrefixEscaped = string.gsub(self.SpawnAliasPrefix,"[%p%s]",".") end
-    self:I("self.SpawnAliasPrefixEscaped="..tostring(self.SpawnAliasPrefixEscaped))
-    local SpawnAliasPrefix = self.SpawnAliasPrefixEscaped
-    local agroups = GROUP:FindAllByMatching(SpawnAliasPrefix)
-    for _,_grp in pairs(agroups) do
-      self:I("Group Name = " .. _grp:GetName())
-      local game = self:_GetPrefixFromGroupName(_grp.GroupName)
-      self:I("Game = "..game)
-      self:I("Count = ".._grp:CountAliveUnits())
-=======
   --self:I("self.SpawnAliasPrefix="..tostring(self.SpawnAliasPrefix).." | self.SpawnTemplatePrefix="..tostring(self.SpawnTemplatePrefix))
   if self.SpawnAliasPrefix then
     if not self.SpawnAliasPrefixEscaped then self.SpawnAliasPrefixEscaped = string.gsub(self.SpawnAliasPrefix,"[%p%s]",".") end
@@ -3980,7 +3967,6 @@
       local game = self:_GetPrefixFromGroupName(_grp.GroupName)
       --self:I("Game = "..game)
       --self:I("Count = ".._grp:CountAliveUnits())
->>>>>>> 846aa823
       if game and game == self.SpawnAliasPrefix then
         count = count + _grp:CountAliveUnits()
       end
@@ -4004,13 +3990,8 @@
 -- @param #SPAWN self 
 -- @param Core.Event#EVENTDATA EventData
 function SPAWN:_OnDeadOrCrash( EventData )
-<<<<<<< HEAD
-  self:I( "Dead or crash event ID "..tostring(EventData.id or 0))
-  self:I( "Dead or crash event for "..tostring(EventData.IniUnitName or "none") )
-=======
   --self:I( "Dead or crash event ID "..tostring(EventData.id or 0))
   --self:I( "Dead or crash event for "..tostring(EventData.IniUnitName or "none") )
->>>>>>> 846aa823
   
   --if EventData.id == EVENTS.Dead then return end
   
@@ -4022,15 +4003,9 @@
     local EventPrefix = self:_GetPrefixFromGroupName(unit.GroupName)
    
     if EventPrefix then -- EventPrefix can be nil if no # is found, which means, no spawnable group!
-<<<<<<< HEAD
-      self:I(string.format("EventPrefix = %s | SpawnAliasPrefix = %s  | Old AliveUnits = %d",EventPrefix or "",self.SpawnAliasPrefix or "",self.AliveUnits or 0))
-      if EventPrefix == self.SpawnTemplatePrefix or ( self.SpawnAliasPrefix and EventPrefix == self.SpawnAliasPrefix ) and self.AliveUnits > 0 then
-       self:I( { "Dead event: " .. EventPrefix } )
-=======
       --self:I(string.format("EventPrefix = %s | SpawnAliasPrefix = %s  | Old AliveUnits = %d",EventPrefix or "",self.SpawnAliasPrefix or "",self.AliveUnits or 0))
       if EventPrefix == self.SpawnTemplatePrefix or ( self.SpawnAliasPrefix and EventPrefix == self.SpawnAliasPrefix ) and self.AliveUnits > 0 then
        --self:I( { "Dead event: " .. EventPrefix } )
->>>>>>> 846aa823
        --self.AliveUnits = self.AliveUnits - 1
        self:ScheduleOnce(1,self._CountAliveUnits,self)   
        --self.AliveUnits = self:_CountAliveUnits()
