--- **Core** - Tap into markers added to the F10 map by users.
--
-- **Main Features:**
--
--    * Create an easy way to tap into markers added to the F10 map by users.
--    * Recognize own tag and list of keywords.
--    * Matched keywords are handed down to functions.
-- ##Listen for your tag
--    myMarker = MARKEROPS_BASE:New("tag", {}, false)
--    function myMarker:OnAfterMarkChanged(From, Event, To, Text, Keywords, Coord, idx)
--
--    end
-- Make sure to use the "MarkChanged" event as "MarkAdded" comes in right after the user places a blank marker and your callback will never be called.
--
-- ===
--
-- ### Author: **Applevangelist**
-- 
-- Date: 5 May 2021
-- Last Update: Feb 2023
-- 
-- ===
---
-- @module Core.MarkerOps_Base
-- @image MOOSE_Core.JPG

--------------------------------------------------------------------------
-- MARKEROPS_BASE Class Definition.
--------------------------------------------------------------------------

--- MARKEROPS_BASE class.
--- @type MARKEROPS_BASE
--- @field #string ClassName Name of the class.
--- @field #string Tag Tag to identify commands.
--- @field #table Keywords Table of keywords to recognize.
--- @field #string version Version of #MARKEROPS_BASE.
--- @field #boolean Casesensitive Enforce case when identifying the Tag, i.e. tag ~= Tag
-- @extends Core.Fsm#FSM

--- *Fiat lux.* -- Latin proverb.
--
-- ===
--
-- # The MARKEROPS_BASE Concept
-- 
-- This class enable scripting text-based actions from markers.
-- 
--- @field #MARKEROPS_BASE
MARKEROPS_BASE = {
  ClassName = "MARKEROPS",
  Tag = "mytag",
  Keywords = {},
  version = "0.1.1",
  debug = false,
  Casesensitive = true,
}

--- Function to instantiate a new #MARKEROPS_BASE object.
--- @param #MARKEROPS_BASE self
--- @param #string Tagname Name to identify us from the event text.
--- @param #table Keywords Table of keywords  recognized from the event text.
--- @param #boolean Casesensitive (Optional) Switch case sensitive identification of Tagname. Defaults to true.
--- @return #MARKEROPS_BASE self
function MARKEROPS_BASE:New(Tagname,Keywords,Casesensitive)
   -- Inherit FSM
  local self=BASE:Inherit(self, FSM:New()) -- #MARKEROPS_BASE
  
    -- Set some string id for output to DCS.log file.
  self.lid=string.format("MARKEROPS_BASE %s | ", tostring(self.version))
  
  self.Tag = Tagname or "mytag"-- #string
  self.Keywords = Keywords or {} -- #table - might want to use lua regex here, too
  self.debug = false
  self.Casesensitive = true
  
  if Casesensitive and Casesensitive == false then
    self.Casesensitive = false
  end
  
  -----------------------
  --- FSM Transitions ---
  -----------------------
  
  -- Start State.
  self:SetStartState("Stopped")

  -- Add FSM transitions.
  --                 From State  -->   Event   -->   To State
  self:AddTransition("Stopped", "Start",        "Running")        -- Start the FSM.
  self:AddTransition("*",       "MarkAdded",    "*")        -- Start the FSM.
  self:AddTransition("*",       "MarkChanged",   "*")        -- Start the FSM.
  self:AddTransition("*",       "MarkDeleted",  "*")        -- Start the FSM.
  self:AddTransition("Running", "Stop",         "Stopped")        -- Stop the FSM.
  
  self:HandleEvent(EVENTS.MarkAdded, self.OnEventMark)
  self:HandleEvent(EVENTS.MarkChange, self.OnEventMark)
  self:HandleEvent(EVENTS.MarkRemoved, self.OnEventMark)
  
  -- start
  self:I(self.lid..string.format("started for %s",self.Tag))
  self:__Start(1)
  return self
  
  -------------------
  -- PSEUDO Functions
  -------------------
  
   --- On after "MarkAdded" event. Triggered when a Marker is added to the F10 map.
   -- @function [parent=#MARKEROPS_BASE] OnAfterMarkAdded
   --- @param #MARKEROPS_BASE self
   --- @param #string From The From state
   --- @param #string Event The Event called
   --- @param #string To The To state
   --- @param #string Text The text on the marker
   --- @param #table Keywords Table of matching keywords found in the Event text
   --- @param Core.Point#COORDINATE Coord Coordinate of the marker.
   
   --- On after "MarkChanged" event. Triggered when a Marker is changed on the F10 map.
   -- @function [parent=#MARKEROPS_BASE] OnAfterMarkChanged
<<<<<<< HEAD
   --- @param #MARKEROPS_BASE self
   --- @param #string From The From state
   --- @param #string Event The Event called
   --- @param #string To The To state
   --- @param #string Text The text on the marker
   --- @param #table Keywords Table of matching keywords found in the Event text
   --- @param Core.Point#COORDINATE Coord Coordinate of the marker.
  
=======
   -- @param #MARKEROPS_BASE self
   -- @param #string From The From state
   -- @param #string Event The Event called
   -- @param #string To The To state
   -- @param #string Text The text on the marker
   -- @param #table Keywords Table of matching keywords found in the Event text
   -- @param Core.Point#COORDINATE Coord Coordinate of the marker.
   -- @param #number idx DCS Marker ID

>>>>>>> 949e2f9f
   --- On after "MarkDeleted" event. Triggered when a Marker is deleted from the F10 map.
   -- @function [parent=#MARKEROPS_BASE] OnAfterMarkDeleted
   --- @param #MARKEROPS_BASE self
   --- @param #string From The From state
   --- @param #string Event The Event called
   --- @param #string To The To state
   
      --- "Stop" trigger. Used to stop the function an unhandle events
   -- @function [parent=#MARKEROPS_BASE] Stop

end

--- (internal) Handle events.
--- @param #MARKEROPS_BASE self
--- @param Core.Event#EVENTDATA Event
function MARKEROPS_BASE:OnEventMark(Event)
  self:T({Event})
    if Event == nil or Event.idx == nil then
      self:E("Skipping onEvent. Event or Event.idx unknown.")
      return true
    end
    --position
    local vec3={y=Event.pos.y, x=Event.pos.x, z=Event.pos.z}
    local coord=COORDINATE:NewFromVec3(vec3)
    if self.debug then
      local coordtext = coord:ToStringLLDDM()
      local text = tostring(Event.text)
      local m = MESSAGE:New(string.format("Mark added at %s with text: %s",coordtext,text),10,"Info",false):ToAll()
    end
    -- decision
    if Event.id==world.event.S_EVENT_MARK_ADDED then
      self:T({event="S_EVENT_MARK_ADDED", carrier=self.groupname, vec3=Event.pos})
      -- Handle event
      local Eventtext = tostring(Event.text)
      if Eventtext~=nil then
        if self:_MatchTag(Eventtext) then
         local matchtable = self:_MatchKeywords(Eventtext)
         self:MarkAdded(Eventtext,matchtable,coord)
        end
      end
    elseif Event.id==world.event.S_EVENT_MARK_CHANGE then
      self:T({event="S_EVENT_MARK_CHANGE", carrier=self.groupname, vec3=Event.pos})
      -- Handle event.
      local Eventtext = tostring(Event.text)
      if Eventtext~=nil then
        if self:_MatchTag(Eventtext) then
         local matchtable = self:_MatchKeywords(Eventtext)
         self:MarkChanged(Eventtext,matchtable,coord,Event.idx)
        end
      end
    elseif Event.id==world.event.S_EVENT_MARK_REMOVED then
      self:T({event="S_EVENT_MARK_REMOVED", carrier=self.groupname, vec3=Event.pos})
      -- Hande event.
      local Eventtext = tostring(Event.text)
      if Eventtext~=nil then
        if self:_MatchTag(Eventtext) then
         self:MarkDeleted()
        end
      end
    end
end

--- (internal) Match tag.
--- @param #MARKEROPS_BASE self
--- @param #string Eventtext Text added to the marker.
--- @return #boolean
function MARKEROPS_BASE:_MatchTag(Eventtext)
  local matches = false
  if not self.Casesensitive then
    local type = string.lower(self.Tag) -- #string
    if string.find(string.lower(Eventtext),type) then
      matches = true --event text contains tag
    end
  else
    local type = self.Tag -- #string
    if string.find(Eventtext,type) then
      matches = true --event text contains tag
    end
  end
  return matches
end

--- (internal) Match keywords table.
--- @param #MARKEROPS_BASE self
--- @param #string Eventtext Text added to the marker.
--- @return #table
function MARKEROPS_BASE:_MatchKeywords(Eventtext)
  local matchtable = {}
  local keytable = self.Keywords
  for _index,_word in pairs (keytable) do
    if string.find(string.lower(Eventtext),string.lower(_word))then
      table.insert(matchtable,_word)
    end
  end
  return matchtable
end

--- On before "MarkAdded" event. Triggered when a Marker is added to the F10 map.
 --- @param #MARKEROPS_BASE self
 --- @param #string From The From state
 --- @param #string Event The Event called
 --- @param #string To The To state
 --- @param #string Text The text on the marker
 --- @param #table Keywords Table of matching keywords found in the Event text
 --- @param Core.Point#COORDINATE Coord Coordinate of the marker.
function MARKEROPS_BASE:onbeforeMarkAdded(From,Event,To,Text,Keywords,Coord)
  self:T({self.lid,From,Event,To,Text,Keywords,Coord:ToStringLLDDM()})
end

--- On before "MarkChanged" event. Triggered when a Marker is changed on the F10 map.
 --- @param #MARKEROPS_BASE self
 --- @param #string From The From state
 --- @param #string Event The Event called
 --- @param #string To The To state
 --- @param #string Text The text on the marker
 --- @param #table Keywords Table of matching keywords found in the Event text
 --- @param Core.Point#COORDINATE Coord Coordinate of the marker.
function MARKEROPS_BASE:onbeforeMarkChanged(From,Event,To,Text,Keywords,Coord)
  self:T({self.lid,From,Event,To,Text,Keywords,Coord:ToStringLLDDM()})
end

--- On before "MarkDeleted" event. Triggered when a Marker is removed from the F10 map.
 --- @param #MARKEROPS_BASE self
 --- @param #string From The From state
 --- @param #string Event The Event called
 --- @param #string To The To state
function MARKEROPS_BASE:onbeforeMarkDeleted(From,Event,To)
  self:T({self.lid,From,Event,To})
end

--- On enter "Stopped" event. Unsubscribe events.
 --- @param #MARKEROPS_BASE self
 --- @param #string From The From state
 --- @param #string Event The Event called
 --- @param #string To The To state
function MARKEROPS_BASE:onenterStopped(From,Event,To)
  self:T({self.lid,From,Event,To})
  -- unsubscribe from events
  self:UnHandleEvent(EVENTS.MarkAdded)
  self:UnHandleEvent(EVENTS.MarkChange)
  self:UnHandleEvent(EVENTS.MarkRemoved)
end

--------------------------------------------------------------------------
-- MARKEROPS_BASE Class Definition End.
--------------------------------------------------------------------------<|MERGE_RESOLUTION|>--- conflicted
+++ resolved
@@ -117,16 +117,6 @@
    
    --- On after "MarkChanged" event. Triggered when a Marker is changed on the F10 map.
    -- @function [parent=#MARKEROPS_BASE] OnAfterMarkChanged
-<<<<<<< HEAD
-   --- @param #MARKEROPS_BASE self
-   --- @param #string From The From state
-   --- @param #string Event The Event called
-   --- @param #string To The To state
-   --- @param #string Text The text on the marker
-   --- @param #table Keywords Table of matching keywords found in the Event text
-   --- @param Core.Point#COORDINATE Coord Coordinate of the marker.
-  
-=======
    -- @param #MARKEROPS_BASE self
    -- @param #string From The From state
    -- @param #string Event The Event called
@@ -136,7 +126,6 @@
    -- @param Core.Point#COORDINATE Coord Coordinate of the marker.
    -- @param #number idx DCS Marker ID
 
->>>>>>> 949e2f9f
    --- On after "MarkDeleted" event. Triggered when a Marker is deleted from the F10 map.
    -- @function [parent=#MARKEROPS_BASE] OnAfterMarkDeleted
    --- @param #MARKEROPS_BASE self
