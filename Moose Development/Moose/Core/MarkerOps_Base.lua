--- conflicted
+++ resolved
@@ -202,15 +202,9 @@
 -- @return #boolean
 function MARKEROPS_BASE:_MatchTag(Eventtext)
   local matches = false
-<<<<<<< HEAD
-  self:I(self.lid .. "Casesensitive "..tostring(self.Casesensitive))
-  if self.Casesensitive == false then
-    self:I(self.lid .. "Marker non-casesensitive "..Eventtext)
-=======
   --self:I(self.lid .. "Casesensitive "..tostring(self.Casesensitive))
   if self.Casesensitive == false then
     --self:I(self.lid .. "Marker non-casesensitive "..Eventtext)
->>>>>>> af891f3f
     local type = string.lower(self.Tag) -- #string
     if string.find(string.lower(Eventtext),type,1,true) then
       matches = true --event text contains tag
