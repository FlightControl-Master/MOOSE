--- conflicted
+++ resolved
@@ -2114,7 +2114,7 @@
 function _ZONE_TRIANGLE:Fill(Coalition, FillColor, FillAlpha, ReadOnly)
     Coalition=Coalition or -1
     FillColor = FillColor
-    FillAlpha = FillAlpha 
+    FillAlpha = FillAlpha
     local newID = self.Coords[1]:MarkupToAllFreeForm({self.Coords[2],self.Coords[3]},Coalition,nil,nil,FillColor,FillAlpha,0,nil)
     self.DrawID[#self.DrawID+1] = newID
     return self.DrawID
@@ -2194,7 +2194,7 @@
     self._Triangles = self:_Triangulate()
     -- set the polygon's surface area
     self.SurfaceArea = self:_CalculateSurfaceArea()
-    
+
   end
 
   return self
@@ -2495,16 +2495,15 @@
 -- @param #boolean ReadOnly (Optional) Mark is readonly and cannot be removed by users. Default false.s
 -- @return #ZONE_POLYGON_BASE self
 function ZONE_POLYGON_BASE:DrawZone(Coalition, Color, Alpha, FillColor, FillAlpha, LineType, ReadOnly, IncludeTriangles)
-<<<<<<< HEAD
 
     local coords = self:GetVerticiesCoordinates()
-    
+
     local coord=coords[1] --Core.Point#COORDINATE
-    
+
     table.remove(coords, 1)
-    
+
     coord:MarkupToAllFreeForm(coords, Coalition, Color, Alpha, FillColor, FillAlpha, LineType, ReadOnly, "Drew Polygon")
-    
+
     if true then
       return
     end
@@ -2521,32 +2520,65 @@
 
         -- Set color.
         self:SetColor(Color, Alpha)
-=======
-  
+
+        FillColor = FillColor or self:GetFillColorRGB()
+        if not FillColor then
+            UTILS.DeepCopy(Color)
+        end
+        FillAlpha = FillAlpha or self:GetFillColorAlpha()
+        if not FillAlpha then
+            FillAlpha = 0.15
+        end
+
+        -- Set fill color -----------> has fill color worked in recent versions of DCS?
+        -- doing something like
+        --
+        -- trigger.action.markupToAll(7, -1, 501, p.Coords[1]:GetVec3(), p.Coords[2]:GetVec3(),p.Coords[3]:GetVec3(),p.Coords[4]:GetVec3(),{1,0,0, 1}, {1,0,0, 1}, 4, false, Text or "")
+        --
+        -- doesn't seem to fill in the shape for an n-sided polygon
+        self:SetFillColor(FillColor, FillAlpha)
+
+        IncludeTriangles = IncludeTriangles or false
+
+        -- just draw the triangles, we get the outline for free
+        if IncludeTriangles then
+            for _, triangle in pairs(self._Triangles) do
+                local draw_ids = triangle:Draw()
+                table.combine(self.DrawID, draw_ids)
+            end
+        -- draw outline only
+        else
+            local coords = self:GetVerticiesCoordinates()
+            for i = 1, #coords do
+                local c1 = coords[i]
+                local c2 = coords[i % #coords + 1]
+                table.add(self.DrawID, c1:LineToAll(c2, Coalition, Color, Alpha, LineType, ReadOnly))
+            end
+        end
+
   if self._.Polygon and #self._.Polygon >= 3 then
     Coalition = Coalition or self:GetDrawCoalition()
-  
+
     -- Set draw coalition.
     self:SetDrawCoalition(Coalition)
-  
+
     Color = Color or self:GetColorRGB()
     Alpha = Alpha or self:GetColorAlpha()
-  
+
     FillColor = FillColor or self:GetFillColorRGB()
     FillAlpha = FillAlpha or self:GetFillColorAlpha()
-  
+
     if FillColor then
-      self:ReFill(FillColor,FillAlpha)  
-    end
-    
+      self:ReFill(FillColor,FillAlpha)
+    end
+
     if Color then
         self:ReDrawBorderline(Color,Alpha,LineType)
     end
   end
-  
+
   return self
 end
->>>>>>> ebe486c6
 
 --- Change/Re-fill a Polygon Zone
 -- @param #ZONE_POLYGON_BASE self
@@ -3145,18 +3177,18 @@
   self.ScanData.Scenery = {}
   self.ScanData.SceneryTable = {}
   self.ScanData.Units = {}
-  
+
   local vectors = self:GetBoundingSquare()
-  
+
   local minVec3 = {x=vectors.x1, y=0, z=vectors.y1}
   local maxVec3 = {x=vectors.x2, y=0, z=vectors.y2}
-  
+
   local minmarkcoord = COORDINATE:NewFromVec3(minVec3)
   local maxmarkcoord = COORDINATE:NewFromVec3(maxVec3)
   local ZoneRadius = minmarkcoord:Get2DDistance(maxmarkcoord)/2
 --  self:I("Scan Radius:" ..ZoneRadius)
   local CenterVec3 = self:GetCoordinate():GetVec3()
-  
+
  --[[ this a bit shaky in functionality it seems
   local VolumeBox = {
    id = world.VolumeType.BOX,
@@ -3166,7 +3198,7 @@
    }
   }
   --]]
-  
+
   local SphereSearch = {
   id = world.VolumeType.SPHERE,
     params = {
@@ -3174,13 +3206,13 @@
     radius = ZoneRadius,
     }
   }
-    
+
   local function EvaluateZone( ZoneObject )
 
     if ZoneObject then
 
       local ObjectCategory = Object.getCategory(ZoneObject)
-      
+
       if ( ObjectCategory == Object.Category.UNIT and ZoneObject:isExist() and ZoneObject:isActive() ) or (ObjectCategory == Object.Category.STATIC and ZoneObject:isExist()) then
 
         local CoalitionDCSUnit = ZoneObject:getCoalition()
@@ -3214,7 +3246,7 @@
           self:F2( { Name = ZoneObject:getName(), Coalition = CoalitionDCSUnit } )
         end
       end
-      
+
       -- trying with box search
       if ObjectCategory == Object.Category.SCENERY and self:IsVec3InZone(ZoneObject:getPoint()) then
         local SceneryType = ZoneObject:getTypeName()
@@ -3233,7 +3265,7 @@
   -- Search objects.
   local inzoneunits = SET_UNIT:New():FilterZones({self}):FilterOnce()
   local inzonestatics = SET_STATIC:New():FilterZones({self}):FilterOnce()
-  
+
   inzoneunits:ForEach(
     function(unit)
       local Unit = unit --Wrapper.Unit#UNIT
@@ -3241,7 +3273,7 @@
       EvaluateZone(DCS)
     end
   )
-  
+
   inzonestatics:ForEach(
     function(static)
       local Static = static --Wrapper.Static#STATIC
@@ -3249,19 +3281,19 @@
       EvaluateZone(DCS)
     end
   )
-  
+
   local searchscenery = false
   for _,_type in pairs(ObjectCategories) do
     if _type == Object.Category.SCENERY then
       searchscenery = true
     end
   end
-  
+
   if searchscenery then
     -- Search objects.
     world.searchObjects({Object.Category.SCENERY}, SphereSearch, EvaluateZone )
   end
-  
+
 end
 
 --- Count the number of different coalitions inside the zone.
@@ -3477,7 +3509,7 @@
 end
 
 do -- ZONE_ELASTIC
-  
+
   ---
   -- @type ZONE_ELASTIC
   -- @field #table points Points in 2D.
@@ -3504,14 +3536,14 @@
   function ZONE_ELASTIC:New(ZoneName, Points)
 
     local self=BASE:Inherit(self, ZONE_POLYGON_BASE:New(ZoneName, Points)) --#ZONE_ELASTIC
-  
+
     -- Zone objects are added to the _DATABASE and SET_ZONE objects.
     _EVENTDISPATCHER:CreateEventNewZone( self )
-  
+
     if Points then
       self.points=Points
     end
-  
+
     return self
   end
 
@@ -3520,10 +3552,10 @@
   -- @param DCS#Vec2 Vec2 Point in 2D (with x and y coordinates).
   -- @return #ZONE_ELASTIC self
   function ZONE_ELASTIC:AddVertex2D(Vec2)
-  
+
     -- Add vec2 to points.
     table.insert(self.points, Vec2)
-  
+
     return self
   end
 
@@ -3533,10 +3565,10 @@
   -- @param DCS#Vec3 Vec3 Point in 3D (with x, y and z coordinates). Only the x and z coordinates are used.
   -- @return #ZONE_ELASTIC self
   function ZONE_ELASTIC:AddVertex3D(Vec3)
-    
+
     -- Add vec2 from vec3 to points.
     table.insert(self.points, {x=Vec3.x, y=Vec3.z})
-  
+
     return self
   end
 
@@ -3546,10 +3578,10 @@
   -- @param Core.Set#SET_GROUP GroupSet Set of groups.
   -- @return #ZONE_ELASTIC self
   function ZONE_ELASTIC:AddSetGroup(GroupSet)
-  
+
     -- Add set to table.
     table.insert(self.setGroups, GroupSet)
-    
+
     return self
   end
 
@@ -3561,13 +3593,13 @@
   -- @param #boolean Draw Draw the zone. Default `nil`.
   -- @return #ZONE_ELASTIC self
   function ZONE_ELASTIC:Update(Delay, Draw)
-    
+
     -- Debug info.
     self:T(string.format("Updating ZONE_ELASTIC %s", tostring(self.ZoneName)))
-  
+
     -- Copy all points.
     local points=UTILS.DeepCopy(self.points or {})
-    
+
     if self.setGroups then
       for _,_setGroup in pairs(self.setGroups) do
         local setGroup=_setGroup --Core.Set#SET_GROUP
@@ -3582,7 +3614,7 @@
 
     -- Update polygon verticies from points.
     self._.Polygon=self:_ConvexHull(points)
-    
+
     if Draw~=false then
       if self.DrawID or Draw==true then
         self:UndrawZone()
@@ -3592,7 +3624,7 @@
 
     return self
   end
-  
+
   --- Start the updating scheduler.
   -- @param #ZONE_ELASTIC self
   -- @param #number Tstart Time in seconds before the updating starts.
@@ -3601,9 +3633,9 @@
   -- @param #boolean Draw Draw the zone. Default `nil`.
   -- @return #ZONE_ELASTIC self
   function ZONE_ELASTIC:StartUpdate(Tstart, dT, Tstop, Draw)
-  
+
     self.updateID=self:ScheduleRepeat(Tstart, dT, 0, Tstop, ZONE_ELASTIC.Update, self, 0, Draw)
-  
+
     return self
   end
 
@@ -3612,46 +3644,46 @@
   -- @param #number Delay Delay in seconds before the scheduler will be stopped. Default 0.
   -- @return #ZONE_ELASTIC self
   function ZONE_ELASTIC:StopUpdate(Delay)
-  
+
     if Delay and Delay>0 then
       self:ScheduleOnce(Delay, ZONE_ELASTIC.StopUpdate, self)
     else
-  
+
       if self.updateID then
-      
+
         self:ScheduleStop(self.updateID)
-        
+
         self.updateID=nil
-        
+
       end
-      
-    end
-  
+
+    end
+
     return self
   end
-  
+
 
   --- Create a convec hull.
   -- @param #ZONE_ELASTIC self
   -- @param #table pl Points
   -- @return #table Points
   function ZONE_ELASTIC:_ConvexHull(pl)
-  
+
     if #pl == 0 then
       return {}
     end
-    
+
     table.sort(pl, function(left,right)
       return left.x < right.x
     end)
- 
+
     local h = {}
-    
+
     -- Function: ccw > 0 if three points make a counter-clockwise turn, clockwise if ccw < 0, and collinear if ccw = 0.
     local function ccw(a,b,c)
       return (b.x - a.x) * (c.y - a.y) > (b.y - a.y) * (c.x - a.x)
     end
- 
+
     -- lower hull
     for i,pt in pairs(pl) do
       while #h >= 2 and not ccw(h[#h-1], h[#h], pt) do
@@ -3659,7 +3691,7 @@
       end
       table.insert(h,pt)
     end
- 
+
     -- upper hull
     local t = #h + 1
     for i=#pl, 1, -1 do
@@ -3669,12 +3701,12 @@
       end
       table.insert(h, pt)
     end
- 
+
     table.remove(h, #h)
-    
+
     return h
-  end  
-  
+  end
+
 end
 
 
@@ -3711,7 +3743,7 @@
 function ZONE_OVAL:New(name, vec2, major_axis, minor_axis, angle)
 
     self = BASE:Inherit(self, ZONE_BASE:New())
-    
+
     self.ZoneName = name
     self.CenterVec2 = vec2
     self.MajorAxis = major_axis
@@ -3749,7 +3781,7 @@
     return self
 end
 
---- Gets the major axis of the oval. 
+--- Gets the major axis of the oval.
 -- @param #ZONE_OVAL self
 -- @return #number The major axis of the oval
 function ZONE_OVAL:GetMajorAxis()
@@ -3945,7 +3977,7 @@
 
     self._.ZoneAirbase = Airbase
     self._.ZoneVec2Cache = self._.ZoneAirbase:GetVec2()
-    
+
     if Airbase:IsShip() then
       self.isShip=true
       self.isHelipad=false
@@ -3953,11 +3985,11 @@
     elseif Airbase:IsHelipad() then
       self.isShip=false
       self.isHelipad=true
-      self.isAirdrome=false    
+      self.isAirdrome=false
     elseif Airbase:IsAirdrome() then
       self.isShip=false
       self.isHelipad=false
-      self.isAirdrome=true    
+      self.isAirdrome=true
     end
 
     -- Zone objects are added to the _DATABASE and SET_ZONE objects.
