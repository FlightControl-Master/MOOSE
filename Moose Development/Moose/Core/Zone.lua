--- **Core** - Define zones within your mission of various forms, with various capabilities.
--
-- ===
--
-- ## Features:
--
--   * Create radius zones.
--   * Create trigger zones.
--   * Create polygon zones.
--   * Create moving zones around a unit.
--   * Create moving zones around a group.
--   * Provide the zone behavior. Some zones are static, while others are moveable.
--   * Enquire if a coordinate is within a zone.
--   * Smoke zones.
--   * Set a zone probability to control zone selection.
--   * Get zone coordinates.
--   * Get zone properties.
--   * Get zone bounding box.
--   * Set/get zone name.
--   * Draw zones (circular and polygon) on the F10 map.
--
--
-- There are essentially two core functions that zones accommodate:
--
--   * Test if an object is within the zone boundaries.
--   * Provide the zone behavior. Some zones are static, while others are moveable.
--
-- The object classes are using the zone classes to test the zone boundaries, which can take various forms:
--
--   * Test if completely within the zone.
--   * Test if partly within the zone (for @{Wrapper.Group#GROUP} objects).
--   * Test if not in the zone.
--   * Distance to the nearest intersecting point of the zone.
--   * Distance to the center of the zone.
--   * ...
--
-- Each of these ZONE classes have a zone name, and specific parameters defining the zone type:
--
--   * @{#ZONE_BASE}: The ZONE_BASE class defining the base for all other zone classes.
--   * @{#ZONE_RADIUS}: The ZONE_RADIUS class defined by a zone name, a location and a radius.
--   * @{#ZONE}: The ZONE class, defined by the zone name as defined within the Mission Editor.
--   * @{#ZONE_UNIT}: The ZONE_UNIT class defines by a zone around a @{Wrapper.Unit#UNIT} with a radius.
--   * @{#ZONE_GROUP}: The ZONE_GROUP class defines by a zone around a @{Wrapper.Group#GROUP} with a radius.
--   * @{#ZONE_POLYGON}: The ZONE_POLYGON class defines by a sequence of @{Wrapper.Group#GROUP} waypoints within the Mission Editor, forming a polygon.
--   * @{#ZONE_OVAL}: The ZONE_OVAL class is defined by a center point, major axis, minor axis, and angle.
--
-- ===
--
-- ### [Demo Missions](https://github.com/FlightControl-Master/MOOSE_Demos/tree/master/Core/Zone)
--
-- ===
--
-- ### Author: **FlightControl**
-- ### Contributions: **Applevangelist**, **FunkyFranky**, **coconutcockpit**
--
-- ===
--
-- @module Core.Zone
-- @image Core_Zones.JPG

---
-- @type ZONE_BASE
-- @field #string ZoneName Name of the zone.
-- @field #number ZoneProbability A value between 0 and 1. 0 = 0% and 1 = 100% probability.
-- @field #number DrawID Unique ID of the drawn zone on the F10 map.
-- @field #table Color Table with four entries, e.g. {1, 0, 0, 0.15}. First three are RGB color code. Fourth is the transparency Alpha value.
-- @field #table FillColor Table with four entries, e.g. {1, 0, 0, 0.15}. First three are RGB color code. Fourth is the transparency Alpha value.
-- @field #number drawCoalition Draw coalition.
-- @field #number ZoneID ID of zone. Only zones defined in the ME have an ID!
-- @field #table Table of any trigger zone properties from the ME. The key is the Name of the property, and the value is the property's Value.
-- @field #number Surface Type of surface. Only determined at the center of the zone!
-- @field #number Checktime Check every Checktime seconds, used for ZONE:Trigger()
-- @extends Core.Fsm#FSM


--- This class is an abstract BASE class for derived classes, and is not meant to be instantiated.
--
-- ## Each zone has a name:
--
--   * @{#ZONE_BASE.GetName}(): Returns the name of the zone.
--   * @{#ZONE_BASE.SetName}(): Sets the name of the zone.
--
--
-- ## Each zone implements two polymorphic functions defined in @{#ZONE_BASE}:
--
--   * @{#ZONE_BASE.IsVec2InZone}(): Returns if a 2D vector is within the zone.
--   * @{#ZONE_BASE.IsVec3InZone}(): Returns if a 3D vector is within the zone.
--   * @{#ZONE_BASE.IsPointVec2InZone}(): Returns if a 2D point vector is within the zone.
--   * @{#ZONE_BASE.IsPointVec3InZone}(): Returns if a 3D point vector is within the zone.
--
-- ## A zone has a probability factor that can be set to randomize a selection between zones:
--
--   * @{#ZONE_BASE.SetZoneProbability}(): Set the randomization probability of a zone to be selected, taking a value between 0 and 1 ( 0 = 0%, 1 = 100% )
--   * @{#ZONE_BASE.GetZoneProbability}(): Get the randomization probability of a zone to be selected, passing a value between 0 and 1 ( 0 = 0%, 1 = 100% )
--   * @{#ZONE_BASE.GetZoneMaybe}(): Get the zone taking into account the randomization probability. nil is returned if this zone is not a candidate.
--
-- ## A zone manages vectors:
--
--   * @{#ZONE_BASE.GetVec2}(): Returns the 2D vector coordinate of the zone.
--   * @{#ZONE_BASE.GetVec3}(): Returns the 3D vector coordinate of the zone.
--   * @{#ZONE_BASE.GetPointVec2}(): Returns the 2D point vector coordinate of the zone.
--   * @{#ZONE_BASE.GetPointVec3}(): Returns the 3D point vector coordinate of the zone.
--   * @{#ZONE_BASE.GetRandomVec2}(): Define a random 2D vector within the zone.
--   * @{#ZONE_BASE.GetRandomPointVec2}(): Define a random 2D point vector within the zone.
--   * @{#ZONE_BASE.GetRandomPointVec3}(): Define a random 3D point vector within the zone.
--
-- ## A zone has a bounding square:
--
--   * @{#ZONE_BASE.GetBoundingSquare}(): Get the outer most bounding square of the zone.
--
-- ## A zone can be marked:
--
--   * @{#ZONE_BASE.SmokeZone}(): Smokes the zone boundaries in a color.
--   * @{#ZONE_BASE.FlareZone}(): Flares the zone boundaries in a color.
--
-- ## A zone might have additional Properties created in the DCS Mission Editor, which can be accessed:
--
--   *@{#ZONE_BASE.GetProperty}(): Returns the Value of the zone with the given PropertyName, or nil if no matching property exists.
--   *@{#ZONE_BASE.GetAllProperties}(): Returns the zone Properties table.
--
-- @field #ZONE_BASE
ZONE_BASE = {
  ClassName = "ZONE_BASE",
  ZoneName = "",
  ZoneProbability = 1,
  DrawID=nil,
  Color={},
  ZoneID=nil,
  Properties={},
  Surface=nil,
  Checktime = 5,
}

--- The ZONE_BASE.BoundingSquare
-- @type ZONE_BASE.BoundingSquare
-- @field DCS#Distance x1 The lower x coordinate (left down)
-- @field DCS#Distance y1 The lower y coordinate (left down)
-- @field DCS#Distance x2 The higher x coordinate (right up)
-- @field DCS#Distance y2 The higher y coordinate (right up)

--- ZONE_BASE constructor
-- @param #ZONE_BASE self
-- @param #string ZoneName Name of the zone.
-- @return #ZONE_BASE self
function ZONE_BASE:New( ZoneName )
  local self = BASE:Inherit( self, FSM:New() )
  --self:F( ZoneName )

  self.ZoneName = ZoneName

  --_DATABASE:AddZone(ZoneName,self)

  return self
end

--- Returns the name of the zone.
-- @param #ZONE_BASE self
-- @return #string The name of the zone.
function ZONE_BASE:GetName()
  --self:F2()

  return self.ZoneName
end

--- Sets the name of the zone.
-- @param #ZONE_BASE self
-- @param #string ZoneName The name of the zone.
-- @return #ZONE_BASE
function ZONE_BASE:SetName( ZoneName )
  --self:F2()

  self.ZoneName = ZoneName
end

--- Returns if a Vec2 is within the zone.
-- @param #ZONE_BASE self
-- @param DCS#Vec2 Vec2 The Vec2 to test.
-- @return #boolean true if the Vec2 is within the zone.
function ZONE_BASE:IsVec2InZone( Vec2 )
 --self:F2( Vec2 )

  return false
end

--- Returns if a Vec3 is within the zone.
-- @param #ZONE_BASE self
-- @param DCS#Vec3 Vec3 The point to test.
-- @return #boolean true if the Vec3 is within the zone.
function ZONE_BASE:IsVec3InZone( Vec3 )
  if not Vec3 then return false end
  local InZone = self:IsVec2InZone( { x = Vec3.x, y = Vec3.z } )
  return InZone
end

--- Returns if a Coordinate is within the zone.
-- @param #ZONE_BASE self
-- @param Core.Point#COORDINATE Coordinate The coordinate to test.
-- @return #boolean true if the coordinate is within the zone.
function ZONE_BASE:IsCoordinateInZone( Coordinate )
  if not Coordinate then return false end
  local InZone = self:IsVec2InZone( Coordinate:GetVec2() )
  return InZone
end

--- Returns if a PointVec2 is within the zone. (Name is misleading, actually takes a #COORDINATE)
-- @param #ZONE_BASE self
-- @param Core.Point#COORDINATE Coordinate The coordinate to test.
-- @return #boolean true if the PointVec2 is within the zone.
function ZONE_BASE:IsPointVec2InZone( Coordinate )
  local InZone = self:IsVec2InZone( Coordinate:GetVec2() )
  return InZone
end

--- Returns if a PointVec3 is within the zone.
-- @param #ZONE_BASE self
-- @param Core.Point#POINT_VEC3 PointVec3 The PointVec3 to test.
-- @return #boolean true if the PointVec3 is within the zone.
function ZONE_BASE:IsPointVec3InZone( PointVec3 )
  local InZone = self:IsPointVec2InZone( PointVec3 )
  return InZone
end

--- Returns the @{DCS#Vec2} coordinate of the zone.
-- @param #ZONE_BASE self
-- @return #nil.
function ZONE_BASE:GetVec2()
  return nil
end

--- Returns a @{Core.Point#POINT_VEC2} of the zone.
-- @param #ZONE_BASE self
-- @param DCS#Distance Height The height to add to the land height where the center of the zone is located.
-- @return Core.Point#POINT_VEC2 The PointVec2 of the zone.
function ZONE_BASE:GetPointVec2()
  --self:F2( self.ZoneName )

  local Vec2 = self:GetVec2()

  local PointVec2 = POINT_VEC2:NewFromVec2( Vec2 )

  --self:T2( { PointVec2 } )

  return PointVec2
end

--- Returns the @{DCS#Vec3} of the zone.
-- @param #ZONE_BASE self
-- @param DCS#Distance Height The height to add to the land height where the center of the zone is located.
-- @return DCS#Vec3 The Vec3 of the zone.
function ZONE_BASE:GetVec3( Height )
  --self:F2( self.ZoneName )

  Height = Height or 0

  local Vec2 = self:GetVec2()

  local Vec3 = { x = Vec2.x, y = Height and Height or land.getHeight( self:GetVec2() ), z = Vec2.y }

  --self:T2( { Vec3 } )

  return Vec3
end

--- Returns a @{Core.Point#POINT_VEC3} of the zone.
-- @param #ZONE_BASE self
-- @param DCS#Distance Height The height to add to the land height where the center of the zone is located.
-- @return Core.Point#POINT_VEC3 The PointVec3 of the zone.
function ZONE_BASE:GetPointVec3( Height )
  --self:F2( self.ZoneName )

  local Vec3 = self:GetVec3( Height )

  local PointVec3 = POINT_VEC3:NewFromVec3( Vec3 )

  --self:T2( { PointVec3 } )

  return PointVec3
end

--- Returns a @{Core.Point#COORDINATE} of the zone.
-- @param #ZONE_BASE self
-- @param DCS#Distance Height The height to add to the land height where the center of the zone is located.
-- @return Core.Point#COORDINATE The Coordinate of the zone.
function ZONE_BASE:GetCoordinate( Height ) --R2.1
  --self:F2(self.ZoneName)

  local Vec3 = self:GetVec3( Height )

  if self.Coordinate then

    -- Update coordinates.
    self.Coordinate.x=Vec3.x
    self.Coordinate.y=Vec3.y
    self.Coordinate.z=Vec3.z

    --env.info("FF GetCoordinate NEW for ZONE_BASE "..tostring(self.ZoneName))
  else

    -- Create a new coordinate object.
    self.Coordinate=COORDINATE:NewFromVec3(Vec3)

    --env.info("FF GetCoordinate NEW for ZONE_BASE "..tostring(self.ZoneName))
  end

  return self.Coordinate
end

--- Get 2D distance to a coordinate.
-- @param #ZONE_BASE self
-- @param Core.Point#COORDINATE Coordinate Reference coordinate. Can also be a DCS#Vec2 or DCS#Vec3 object.
-- @return #number Distance to the reference coordinate in meters.
function ZONE_BASE:Get2DDistance(Coordinate)
  local a=self:GetVec2()
  local b={}
  if Coordinate.z then
    b.x=Coordinate.x
    b.y=Coordinate.z
  else
    b.x=Coordinate.x
    b.y=Coordinate.y
  end
  local dist=UTILS.VecDist2D(a,b)
  return dist
end

--- Define a random @{DCS#Vec2} within the zone.
-- @param #ZONE_BASE self
-- @return DCS#Vec2 The Vec2 coordinates.
function ZONE_BASE:GetRandomVec2()
  return nil
end

--- Define a random @{Core.Point#POINT_VEC2} within the zone. Note that this is actually a @{Core.Point#COORDINATE} type object, and not a simple Vec2 table.
-- @param #ZONE_BASE self
-- @return Core.Point#POINT_VEC2 The PointVec2 coordinates.
function ZONE_BASE:GetRandomPointVec2()
  return nil
end

--- Define a random @{Core.Point#POINT_VEC3} within the zone. Note that this is actually a @{Core.Point#COORDINATE} type object, and not a simple Vec3 table.
-- @param #ZONE_BASE self
-- @return Core.Point#POINT_VEC3 The PointVec3 coordinates.
function ZONE_BASE:GetRandomPointVec3()
  return nil
end

--- Get the bounding square the zone.
-- @param #ZONE_BASE self
-- @return #nil The bounding square.
function ZONE_BASE:GetBoundingSquare()
  return nil
end

--- Get surface type of the zone.
-- @param #ZONE_BASE self
-- @return DCS#SurfaceType Type of surface.
function ZONE_BASE:GetSurfaceType()
  local coord=self:GetCoordinate()
  local surface=coord:GetSurfaceType()
  return surface
end

--- Bound the zone boundaries with a tires.
-- @param #ZONE_BASE self
function ZONE_BASE:BoundZone()
  --self:F2()
end

--- Set draw coalition of zone.
-- @param #ZONE_BASE self
-- @param #number Coalition Coalition. Default -1.
-- @return #ZONE_BASE self
function ZONE_BASE:SetDrawCoalition(Coalition)
  self.drawCoalition=Coalition or -1
  return self
end

--- Get draw coalition of zone.
-- @param #ZONE_BASE self
-- @return #number Draw coalition.
function ZONE_BASE:GetDrawCoalition()
  return self.drawCoalition or -1
end

--- Set color of zone.
-- @param #ZONE_BASE self
-- @param #table RGBcolor RGB color table. Default `{1, 0, 0}`.
-- @param #number Alpha Transparency between 0 and 1. Default 0.15.
-- @return #ZONE_BASE self
function ZONE_BASE:SetColor(RGBcolor, Alpha)

  RGBcolor=RGBcolor or {1, 0, 0}
  Alpha=Alpha or 0.15

  self.Color={}
  self.Color[1]=RGBcolor[1]
  self.Color[2]=RGBcolor[2]
  self.Color[3]=RGBcolor[3]
  self.Color[4]=Alpha

  return self
end

--- Get color table of the zone.
-- @param #ZONE_BASE self
-- @return #table Table with four entries, e.g. {1, 0, 0, 0.15}. First three are RGB color code. Fourth is the transparency Alpha value.
function ZONE_BASE:GetColor()
  return self.Color or {1, 0, 0, 0.15}
end

--- Get RGB color of zone.
-- @param #ZONE_BASE self
-- @return #table Table with three entries, e.g. {1, 0, 0}, which is the RGB color code.
function ZONE_BASE:GetColorRGB()
  local rgb={}
  local Color=self:GetColor()
  rgb[1]=Color[1]
  rgb[2]=Color[2]
  rgb[3]=Color[3]
  return rgb
end

--- Get transparency Alpha value of zone.
-- @param #ZONE_BASE self
-- @return #number Alpha value.
function ZONE_BASE:GetColorAlpha()
  local Color=self:GetColor()
  local alpha=Color[4]
  return alpha
end

--- Set fill color of zone.
-- @param #ZONE_BASE self
-- @param #table RGBcolor RGB color table. Default `{1, 0, 0}`.
-- @param #number Alpha Transparacy between 0 and 1. Default 0.15.
-- @return #ZONE_BASE self
function ZONE_BASE:SetFillColor(RGBcolor, Alpha)

  RGBcolor=RGBcolor or {1, 0, 0}
  Alpha=Alpha or 0.15

  self.FillColor={}
  self.FillColor[1]=RGBcolor[1]
  self.FillColor[2]=RGBcolor[2]
  self.FillColor[3]=RGBcolor[3]
  self.FillColor[4]=Alpha

  return self
end

--- Get fill color table of the zone.
-- @param #ZONE_BASE self
-- @return #table Table with four entries, e.g. {1, 0, 0, 0.15}. First three are RGB color code. Fourth is the transparency Alpha value.
function ZONE_BASE:GetFillColor()
  return self.FillColor or {1, 0, 0, 0.15}
end

--- Get RGB fill color of zone.
-- @param #ZONE_BASE self
-- @return #table Table with three entries, e.g. {1, 0, 0}, which is the RGB color code.
function ZONE_BASE:GetFillColorRGB()
  local rgb={}
  local FillColor=self:GetFillColor()
  rgb[1]=FillColor[1]
  rgb[2]=FillColor[2]
  rgb[3]=FillColor[3]
  return rgb
end

--- Get transparency Alpha fill value of zone.
-- @param #ZONE_BASE self
-- @return #number Alpha value.
function ZONE_BASE:GetFillColorAlpha()
  local FillColor=self:GetFillColor()
  local alpha=FillColor[4]
  return alpha
end

--- Remove the drawing of the zone from the F10 map.
-- @param #ZONE_BASE self
-- @param #number Delay (Optional) Delay before the drawing is removed.
-- @return #ZONE_BASE self
function ZONE_BASE:UndrawZone(Delay)
  if Delay and Delay>0 then
    self:ScheduleOnce(Delay, ZONE_BASE.UndrawZone, self)
  else
    if self.DrawID then
      if type(self.DrawID) ~= "table" then
        UTILS.RemoveMark(self.DrawID)
      else -- DrawID is a table with a collections of mark ids, as used in ZONE_POLYGON
        for _, mark_id in pairs(self.DrawID) do
          UTILS.RemoveMark(mark_id)
        end
      end
    end
  end
  return self
end

--- Get ID of the zone object drawn on the F10 map.
-- The ID can be used to remove the drawn object from the F10 map view via `UTILS.RemoveMark(MarkID)`.
-- @param #ZONE_BASE self
-- @return #number Unique ID of the
function ZONE_BASE:GetDrawID()
  return self.DrawID
end


--- Smokes the zone boundaries in a color.
-- @param #ZONE_BASE self
-- @param Utilities.Utils#SMOKECOLOR SmokeColor The smoke color.
function ZONE_BASE:SmokeZone( SmokeColor )
  --self:F2( SmokeColor )

end

--- Set the randomization probability of a zone to be selected.
-- @param #ZONE_BASE self
-- @param #number ZoneProbability A value between 0 and 1. 0 = 0% and 1 = 100% probability.
-- @return #ZONE_BASE self
function ZONE_BASE:SetZoneProbability( ZoneProbability )
  --self:F( { self:GetName(), ZoneProbability = ZoneProbability } )

  self.ZoneProbability = ZoneProbability or 1
  return self
end

--- Get the randomization probability of a zone to be selected.
-- @param #ZONE_BASE self
-- @return #number A value between 0 and 1. 0 = 0% and 1 = 100% probability.
function ZONE_BASE:GetZoneProbability()
  --self:F2()

  return self.ZoneProbability
end

--- Get the zone taking into account the randomization probability of a zone to be selected.
-- @param #ZONE_BASE self
-- @return #ZONE_BASE The zone is selected taking into account the randomization probability factor.
-- @return #nil The zone is not selected taking into account the randomization probability factor.
-- @usage
--
-- local ZoneArray = { ZONE:New( "Zone1" ), ZONE:New( "Zone2" ) }
--
-- -- We set a zone probability of 70% to the first zone and 30% to the second zone.
-- ZoneArray[1]:SetZoneProbability( 0.5 )
-- ZoneArray[2]:SetZoneProbability( 0.5 )
--
-- local ZoneSelected = nil
--
-- while ZoneSelected == nil do
--   for _, Zone in pairs( ZoneArray ) do
--     ZoneSelected = Zone:GetZoneMaybe()
--     if ZoneSelected ~= nil then
--       break
--     end
--   end
-- end
--
-- -- The result should be that Zone1 would be more probable selected than Zone2.
--
function ZONE_BASE:GetZoneMaybe()
  --self:F2()

  local Randomization = math.random()
  if Randomization <= self.ZoneProbability then
    return self
  else
    return nil
  end
end

--- Set the check time for ZONE:Trigger()
-- @param #ZONE_BASE self
-- @param #number seconds Check every seconds for objects entering or leaving the zone. Defaults to 5 secs.
-- @return #ZONE_BASE self
function ZONE_BASE:SetCheckTime(seconds)
  self.Checktime = seconds or 5
  return self
end

--- Start watching if the Object or Objects move into or out of a zone.
-- @param #ZONE_BASE self
-- @param Wrapper.Controllable#CONTROLLABLE Objects Object or Objects to watch, can be of type UNIT, GROUP, CLIENT, or SET\_UNIT, SET\_GROUP, SET\_CLIENT
-- @return #ZONE_BASE self
-- @usage
--            -- Create a new zone and start watching it every 5 secs for a defined GROUP entering or leaving
--            local triggerzone = ZONE:New("ZonetoWatch"):Trigger(GROUP:FindByName("Aerial-1"))
--
--            -- This FSM function will be called when the group enters the zone
--            function triggerzone:OnAfterEnteredZone(From,Event,To,Group)
--              MESSAGE:New("Group has entered zone!",15):ToAll()
--            end
--
--            -- This FSM function will be called when the group leaves the zone
--            function triggerzone:OnAfterLeftZone(From,Event,To,Group)
--              MESSAGE:New("Group has left zone!",15):ToAll()
--            end
--
--            -- Stop watching the zone after 1 hour
--           triggerzone:__TriggerStop(3600)
function ZONE_BASE:Trigger(Objects)
  --self:I("Added Zone Trigger")
  self:SetStartState("TriggerStopped")
  self:AddTransition("TriggerStopped","TriggerStart","TriggerRunning")
  self:AddTransition("*","EnteredZone","*")
  self:AddTransition("*","LeftZone","*")
  self:AddTransition("*","TriggerRunCheck","*")
  self:AddTransition("*","TriggerStop","TriggerStopped")
  self:TriggerStart()
  self.checkobjects = Objects
  if UTILS.IsInstanceOf(Objects,"SET_BASE") then
    self.objectset = Objects.Set
  else
    self.objectset = {Objects}
  end
  self:_TriggerCheck(true)
  self:__TriggerRunCheck(self.Checktime)
  return self

  ------------------------
  --- Pseudo Functions ---
  ------------------------

  --- Triggers the FSM event "TriggerStop". Stops the ZONE_BASE Trigger.
  -- @function [parent=#ZONE_BASE] TriggerStop
  -- @param #ZONE_BASE self

  --- Triggers the FSM event "TriggerStop" after a delay.
  -- @function [parent=#ZONE_BASE] __TriggerStop
  -- @param #ZONE_BASE self
  -- @param #number delay Delay in seconds.

  --- On After "EnteredZone" event. An observed object has entered the zone.
  -- @function [parent=#ZONE_BASE] OnAfterEnteredZone
  -- @param #ZONE_BASE self
  -- @param #string From From state.
  -- @param #string Event Event.
  -- @param #string To To state.
  -- @param Wrapper.Controllable#CONTROLLABLE Controllable The controllable entering the zone.

  --- On After "LeftZone" event. An observed object has left the zone.
  -- @function [parent=#ZONE_BASE] OnAfterLeftZone
  -- @param #ZONE_BASE self
  -- @param #string From From state.
  -- @param #string Event Event.
  -- @param #string To To state.
  -- @param Wrapper.Controllable#CONTROLLABLE Controllable The controllable leaving the zone.
end

--- (Internal) Check the assigned objects for being in/out of the zone
-- @param #ZONE_BASE self
-- @param #boolean fromstart If true, do the init of the objects
-- @return #ZONE_BASE self
function ZONE_BASE:_TriggerCheck(fromstart)
  --self:I("_TriggerCheck | FromStart = "..tostring(fromstart))
  local objectset = self.objectset or {}
  if fromstart then
    -- just earmark everyone in/out
    for _,_object in pairs(objectset) do
      local obj = _object -- Wrapper.Controllable#CONTROLLABLE
      if not obj.TriggerInZone then obj.TriggerInZone = {} end
      if obj and obj:IsAlive() and self:IsCoordinateInZone(obj:GetCoordinate()) then
        obj.TriggerInZone[self.ZoneName] = true
      else
        obj.TriggerInZone[self.ZoneName] = false
      end
      --self:I("Object "..obj:GetName().." is in zone = "..tostring(obj.TriggerInZone[self.ZoneName]))
    end
  else
    -- Check for changes
    for _,_object in pairs(objectset) do
      local obj = _object -- Wrapper.Controllable#CONTROLLABLE
      if obj and obj:IsAlive() then
        if not obj.TriggerInZone then
          -- has not been tagged previously - wasn't in set!
          obj.TriggerInZone = {}
        end
        if not obj.TriggerInZone[self.ZoneName] then
          -- has not been tagged previously - wasn't in set!
          obj.TriggerInZone[self.ZoneName] = false
        end
        -- is obj in zone?
        local inzone = self:IsCoordinateInZone(obj:GetCoordinate())
        --self:I("Object "..obj:GetName().." is in zone: "..tostring(inzone))
        if inzone and not obj.TriggerInZone[self.ZoneName] then
          -- wasn't in zone before
          --self:I("Newly entered")
          self:__EnteredZone(0.5,obj)
          obj.TriggerInZone[self.ZoneName] = true
        elseif (not inzone) and obj.TriggerInZone[self.ZoneName] then
          -- has left the zone
          --self:I("Newly left")
          self:__LeftZone(0.5,obj)
          obj.TriggerInZone[self.ZoneName] = false
        else
          --self:I("Not left or not entered, or something went wrong!")
        end
      end
    end
  end
  return self
end

--- (Internal) Check the assigned objects for being in/out of the zone
-- @param #ZONE_BASE self
-- @param #string From
-- @param #string Event
-- @param #string to
-- @return #ZONE_BASE self
function ZONE_BASE:onafterTriggerRunCheck(From,Event,To)
  if self:GetState() ~= "TriggerStopped" then
    self:_TriggerCheck()
    self:__TriggerRunCheck(self.Checktime)
  end
  return self
end



--- Returns the Value of the zone with the given PropertyName, or nil if no matching property exists.
-- @param #ZONE_BASE self
-- @param #string PropertyName The name of a the TriggerZone Property to be retrieved.
-- @return #string The Value of the TriggerZone Property with the given PropertyName, or nil if absent.
-- @usage
--
-- local PropertiesZone = ZONE:FindByName("Properties Zone")
-- local Property = "ExampleProperty"
-- local PropertyValue = PropertiesZone:GetProperty(Property)
--
function ZONE_BASE:GetProperty(PropertyName)
  return self.Properties[PropertyName]
end

--- Returns the zone Properties table.
-- @param #ZONE_BASE self
-- @return #table The Key:Value table of TriggerZone properties of the zone.
function ZONE_BASE:GetAllProperties()
  return self.Properties
end

--- The ZONE_RADIUS class, defined by a zone name, a location and a radius.
-- @type ZONE_RADIUS
-- @field DCS#Vec2 Vec2 The current location of the zone.
-- @field DCS#Distance Radius The radius of the zone.
-- @extends #ZONE_BASE

--- The ZONE_RADIUS class defined by a zone name, a location and a radius.
-- This class implements the inherited functions from @{#ZONE_BASE} taking into account the own zone format and properties.
--
-- ## ZONE_RADIUS constructor
--
--   * @{#ZONE_RADIUS.New}(): Constructor.
--
-- ## Manage the radius of the zone
--
--   * @{#ZONE_RADIUS.SetRadius}(): Sets the radius of the zone.
--   * @{#ZONE_RADIUS.GetRadius}(): Returns the radius of the zone.
--
-- ## Manage the location of the zone
--
--   * @{#ZONE_RADIUS.SetVec2}(): Sets the @{DCS#Vec2} of the zone.
--   * @{#ZONE_RADIUS.GetVec2}(): Returns the @{DCS#Vec2} of the zone.
--   * @{#ZONE_RADIUS.GetVec3}(): Returns the @{DCS#Vec3} of the zone, taking an additional height parameter.
--
-- ## Zone point randomization
--
-- Various functions exist to find random points within the zone.
--
--   * @{#ZONE_RADIUS.GetRandomVec2}(): Gets a random 2D point in the zone.
--   * @{#ZONE_RADIUS.GetRandomPointVec2}(): Gets a @{Core.Point#POINT_VEC2} object representing a random 2D point in the zone.
--   * @{#ZONE_RADIUS.GetRandomPointVec3}(): Gets a @{Core.Point#POINT_VEC3} object representing a random 3D point in the zone. Note that the height of the point is at landheight.
--
-- ## Draw zone
--
--   * @{#ZONE_RADIUS.DrawZone}(): Draws the zone on the F10 map.
--
-- @field #ZONE_RADIUS
ZONE_RADIUS = {
  ClassName="ZONE_RADIUS",
  }

--- Constructor of @{#ZONE_RADIUS}, taking the zone name, the zone location and a radius.
-- @param #ZONE_RADIUS self
-- @param #string ZoneName Name of the zone.
-- @param DCS#Vec2 Vec2 The location of the zone.
-- @param DCS#Distance Radius The radius of the zone.
-- @param DCS#Boolean DoNotRegisterZone Determines if the Zone should not be registered in the _Database Table. Default=false
-- @return #ZONE_RADIUS self
function ZONE_RADIUS:New( ZoneName, Vec2, Radius, DoNotRegisterZone )

  -- Inherit ZONE_BASE.
  local self = BASE:Inherit( self, ZONE_BASE:New( ZoneName ) ) -- #ZONE_RADIUS
  --self:F( { ZoneName, Vec2, Radius } )

  self.Radius = Radius
  self.Vec2 = Vec2

  if not DoNotRegisterZone then
    _EVENTDISPATCHER:CreateEventNewZone(self)
  end

  --self.Coordinate=COORDINATE:NewFromVec2(Vec2)

  return self
end

--- Update zone from a 2D vector.
-- @param #ZONE_RADIUS self
-- @param DCS#Vec2 Vec2 The location of the zone.
-- @param DCS#Distance Radius The radius of the zone.
-- @return #ZONE_RADIUS self
function ZONE_RADIUS:UpdateFromVec2(Vec2, Radius)

  -- New center of the zone.
  self.Vec2=Vec2

  if Radius then
    self.Radius=Radius
  end

  return self
end

--- Update zone from a 2D vector.
-- @param #ZONE_RADIUS self
-- @param DCS#Vec3 Vec3 The location of the zone.
-- @param DCS#Distance Radius The radius of the zone.
-- @return #ZONE_RADIUS self
function ZONE_RADIUS:UpdateFromVec3(Vec3, Radius)

  -- New center of the zone.
  self.Vec2.x=Vec3.x
  self.Vec2.y=Vec3.z

  if Radius then
    self.Radius=Radius
  end

  return self
end

--- Mark the zone with markers on the F10 map.
-- @param #ZONE_RADIUS self
-- @param #number Points (Optional) The amount of points in the circle. Default 360.
-- @return #ZONE_RADIUS self
function ZONE_RADIUS:MarkZone(Points)

  local Point = {}
  local Vec2 = self:GetVec2()

  Points = Points and Points or 360

  local Angle
  local RadialBase = math.pi*2

  for Angle = 0, 360, (360 / Points ) do

    local Radial = Angle * RadialBase / 360

    Point.x = Vec2.x + math.cos( Radial ) * self:GetRadius()
    Point.y = Vec2.y + math.sin( Radial ) * self:GetRadius()

    COORDINATE:NewFromVec2(Point):MarkToAll(self:GetName())

  end

end

--- Draw the zone circle on the F10 map.
-- @param #ZONE_RADIUS self
-- @param #number Coalition Coalition: All=-1, Neutral=0, Red=1, Blue=2. Default -1=All.
-- @param #table Color RGB color table {r, g, b}, e.g. {1,0,0} for red.
-- @param #number Alpha Transparency [0,1]. Default 1.
-- @param #table FillColor RGB color table {r, g, b}, e.g. {1,0,0} for red. Default is same as `Color` value.
-- @param #number FillAlpha Transparency [0,1]. Default 0.15.
-- @param #number LineType Line type: 0=No line, 1=Solid, 2=Dashed, 3=Dotted, 4=Dot dash, 5=Long dash, 6=Two dash. Default 1=Solid.
-- @param #boolean ReadOnly (Optional) Mark is readonly and cannot be removed by users. Default false.
-- @return #ZONE_RADIUS self
function ZONE_RADIUS:DrawZone(Coalition, Color, Alpha, FillColor, FillAlpha, LineType, ReadOnly)

  local coordinate=self:GetCoordinate()

  local Radius=self:GetRadius()

  Color=Color or self:GetColorRGB()
  Alpha=Alpha or 1
  FillColor=FillColor or UTILS.DeepCopy(Color)
  FillAlpha=FillAlpha or self:GetColorAlpha()

  self.DrawID=coordinate:CircleToAll(Radius, Coalition, Color, Alpha, FillColor, FillAlpha, LineType, ReadOnly)

  return self
end

--- Bounds the zone with tires.
-- @param #ZONE_RADIUS self
-- @param #number Points (optional) The amount of points in the circle. Default 360.
-- @param DCS#country.id CountryID The country id of the tire objects, e.g. country.id.USA for blue or country.id.RUSSIA for red.
-- @param #boolean UnBound (Optional) If true the tyres will be destroyed.
-- @return #ZONE_RADIUS self
function ZONE_RADIUS:BoundZone( Points, CountryID, UnBound )

  local Point = {}
  local Vec2 = self:GetVec2()
  local countryID = CountryID or country.id.USA
  
  Points = Points and Points or 360

  local Angle
  local RadialBase = math.pi*2

  for Angle = 0, 360, (360 / Points ) do
    local Radial = Angle * RadialBase / 360
    Point.x = Vec2.x + math.cos( Radial ) * self:GetRadius()
    Point.y = Vec2.y + math.sin( Radial ) * self:GetRadius()

    local CountryName = _DATABASE.COUNTRY_NAME[countryID]

    local Tire = {
        ["country"] = CountryName,
        ["category"] = "Fortifications",
        ["canCargo"] = false,
        ["shape_name"] = "H-tyre_B_WF",
        ["type"] = "Black_Tyre_WF",
        --["unitId"] = Angle + 10000,
        ["y"] = Point.y,
        ["x"] = Point.x,
        ["name"] = string.format( "%s-Tire #%0d", self:GetName(), Angle ),
        ["heading"] = 0,
    } -- end of ["group"]

    local Group = coalition.addStaticObject( countryID, Tire )
    if UnBound and UnBound == true then
      Group:destroy()
    end
  end

  return self
end

--- Smokes the zone boundaries in a color.
-- @param #ZONE_RADIUS self
-- @param Utilities.Utils#SMOKECOLOR SmokeColor The smoke color.
-- @param #number Points (optional) The amount of points in the circle.
-- @param #number AddHeight (optional) The height to be added for the smoke.
-- @param #number AddOffSet (optional) The angle to be added for the smoking start position.
-- @return #ZONE_RADIUS self
function ZONE_RADIUS:SmokeZone( SmokeColor, Points, AddHeight, AngleOffset )
  --self:F2( SmokeColor )

  local Point = {}
  local Vec2 = self:GetVec2()

  AddHeight = AddHeight or 0
  AngleOffset = AngleOffset or 0

  Points = Points and Points or 360

  local Angle
  local RadialBase = math.pi*2

  for Angle = 0, 360, 360 / Points do
    local Radial = ( Angle + AngleOffset ) * RadialBase / 360
    Point.x = Vec2.x + math.cos( Radial ) * self:GetRadius()
    Point.y = Vec2.y + math.sin( Radial ) * self:GetRadius()
    POINT_VEC2:New( Point.x, Point.y, AddHeight ):Smoke( SmokeColor )
  end

  return self
end

--- Flares the zone boundaries in a color.
-- @param #ZONE_RADIUS self
-- @param Utilities.Utils#FLARECOLOR FlareColor The flare color.
-- @param #number Points (optional) The amount of points in the circle.
-- @param DCS#Azimuth Azimuth (optional) Azimuth The azimuth of the flare.
-- @param #number AddHeight (optional) The height to be added for the smoke.
-- @return #ZONE_RADIUS self
function ZONE_RADIUS:FlareZone( FlareColor, Points, Azimuth, AddHeight )
  --self:F2( { FlareColor, Azimuth } )

  local Point = {}
  local Vec2 = self:GetVec2()

  AddHeight = AddHeight or 0

  Points = Points and Points or 360

  local Angle
  local RadialBase = math.pi*2

  for Angle = 0, 360, 360 / Points do
    local Radial = Angle * RadialBase / 360
    Point.x = Vec2.x + math.cos( Radial ) * self:GetRadius()
    Point.y = Vec2.y + math.sin( Radial ) * self:GetRadius()
    POINT_VEC2:New( Point.x, Point.y, AddHeight ):Flare( FlareColor, Azimuth )
  end

  return self
end

--- Returns the radius of the zone.
-- @param #ZONE_RADIUS self
-- @return DCS#Distance The radius of the zone.
function ZONE_RADIUS:GetRadius()
  --self:F2( self.ZoneName )

  --self:T2( { self.Radius } )

  return self.Radius
end

--- Sets the radius of the zone.
-- @param #ZONE_RADIUS self
-- @param DCS#Distance Radius The radius of the zone.
-- @return DCS#Distance The radius of the zone.
function ZONE_RADIUS:SetRadius( Radius )
  --self:F2( self.ZoneName )

  self.Radius = Radius
  --self:T2( { self.Radius } )

  return self.Radius
end

--- Returns the @{DCS#Vec2} of the zone.
-- @param #ZONE_RADIUS self
-- @return DCS#Vec2 The location of the zone.
function ZONE_RADIUS:GetVec2()
  --self:F2( self.ZoneName )

  --self:T2( { self.Vec2 } )

  return self.Vec2
end

--- Sets the @{DCS#Vec2} of the zone.
-- @param #ZONE_RADIUS self
-- @param DCS#Vec2 Vec2 The new location of the zone.
-- @return DCS#Vec2 The new location of the zone.
function ZONE_RADIUS:SetVec2( Vec2 )
  --self:F2( self.ZoneName )

  self.Vec2 = Vec2

  --self:T2( { self.Vec2 } )

  return self.Vec2
end

--- Returns the @{DCS#Vec3} of the ZONE_RADIUS.
-- @param #ZONE_RADIUS self
-- @param DCS#Distance Height The height to add to the land height where the center of the zone is located.
-- @return DCS#Vec3 The point of the zone.
function ZONE_RADIUS:GetVec3( Height )
  --self:F2( { self.ZoneName, Height } )

  Height = Height or 0
  local Vec2 = self:GetVec2()

  local Vec3 = { x = Vec2.x, y = land.getHeight( self:GetVec2() ) + Height, z = Vec2.y }

  --self:T2( { Vec3 } )

  return Vec3
end

--- Scan the zone for the presence of units of the given ObjectCategories.
-- Note that **only after** a zone has been scanned, the zone can be evaluated by:
--
--   * @{Core.Zone#ZONE_RADIUS.IsAllInZoneOfCoalition}(): Scan the presence of units in the zone of a coalition.
--   * @{Core.Zone#ZONE_RADIUS.IsAllInZoneOfOtherCoalition}(): Scan the presence of units in the zone of an other coalition.
--   * @{Core.Zone#ZONE_RADIUS.IsSomeInZoneOfCoalition}(): Scan if there is some presence of units in the zone of the given coalition.
--   * @{Core.Zone#ZONE_RADIUS.IsNoneInZoneOfCoalition}(): Scan if there isn't any presence of units in the zone of an other coalition than the given one.
--   * @{Core.Zone#ZONE_RADIUS.IsNoneInZone}(): Scan if the zone is empty.
-- @param #ZONE_RADIUS self
-- @param ObjectCategories An array of categories of the objects to find in the zone. E.g. `{Object.Category.UNIT}`
-- @param UnitCategories An array of unit categories of the objects to find in the zone. E.g. `{Unit.Category.GROUND_UNIT,Unit.Category.SHIP}`
-- @usage
--    myzone:Scan({Object.Category.UNIT},{Unit.Category.GROUND_UNIT})
--    local IsAttacked = myzone:IsSomeInZoneOfCoalition( self.Coalition )
function ZONE_RADIUS:Scan( ObjectCategories, UnitCategories )

  self.ScanData = {}
  self.ScanData.Coalitions = {}
  self.ScanData.Scenery = {}
  self.ScanData.SceneryTable = {}
  self.ScanData.Units = {}

  local ZoneCoord = self:GetCoordinate()
  local ZoneRadius = self:GetRadius()

  --self:F({ZoneCoord = ZoneCoord, ZoneRadius = ZoneRadius, ZoneCoordLL = ZoneCoord:ToStringLLDMS()})

  local SphereSearch = {
    id = world.VolumeType.SPHERE,
      params = {
      point = ZoneCoord:GetVec3(),
      radius = ZoneRadius,
      }
    }

  local function EvaluateZone( ZoneObject )
    --if ZoneObject:isExist() then --FF: isExist always returns false for SCENERY objects since DCS 2.2 and still in DCS 2.5
    if ZoneObject then

      -- Get object category.
      local ObjectCategory = Object.getCategory(ZoneObject)

      if ( ObjectCategory == Object.Category.UNIT and ZoneObject:isExist() and ZoneObject:isActive() ) or (ObjectCategory == Object.Category.STATIC and ZoneObject:isExist()) then

        local CoalitionDCSUnit = ZoneObject:getCoalition()

        local Include = false
        if not UnitCategories then
          -- Anything found is included.
          Include = true
        else
          -- Check if found object is in specified categories.
          local CategoryDCSUnit = ZoneObject:getDesc().category

          for UnitCategoryID, UnitCategory in pairs( UnitCategories ) do
            if UnitCategory == CategoryDCSUnit then
              Include = true
              break
            end
          end

        end

        if Include then

          local CoalitionDCSUnit = ZoneObject:getCoalition()

          -- This coalition is inside the zone.
          self.ScanData.Coalitions[CoalitionDCSUnit] = true

          self.ScanData.Units[ZoneObject] = ZoneObject

          --self:F2( { Name = ZoneObject:getName(), Coalition = CoalitionDCSUnit } )
        end
      end

      if ObjectCategory == Object.Category.SCENERY then
        local SceneryType = ZoneObject:getTypeName()
        local SceneryName = ZoneObject:getName()
        --BASE:I("SceneryType "..SceneryType.." SceneryName "..tostring(SceneryName))
        self.ScanData.Scenery[SceneryType] = self.ScanData.Scenery[SceneryType] or {}
        self.ScanData.Scenery[SceneryType][SceneryName] = SCENERY:Register( tostring(SceneryName), ZoneObject)
        table.insert(self.ScanData.SceneryTable,self.ScanData.Scenery[SceneryType][SceneryName] )
        --self:T( { SCENERY =  self.ScanData.Scenery[SceneryType][SceneryName] } )
      end

    end

    return true
  end

  -- Search objects.
  world.searchObjects( ObjectCategories, SphereSearch, EvaluateZone )

end

--- Remove junk inside the zone using the `world.removeJunk` function.
-- @param #ZONE_RADIUS self
-- @return #number Number of deleted objects.
function ZONE_RADIUS:RemoveJunk()

  local radius=self.Radius
  local vec3=self:GetVec3()

  local volS = {
    id = world.VolumeType.SPHERE,
    params = {point = vec3, radius = radius}
  }

  local n=world.removeJunk(volS)

  return n
end

--- Get a table  of scanned units.
-- @param #ZONE_RADIUS self
-- @return #table Table of DCS units and DCS statics inside the zone.
function ZONE_RADIUS:GetScannedUnits()

  return self.ScanData.Units
end

--- Get a set of scanned units.
-- @param #ZONE_RADIUS self
-- @return Core.Set#SET_UNIT Set of units and statics inside the zone.
function ZONE_RADIUS:GetScannedSetUnit()

  local SetUnit = SET_UNIT:New()

  if self.ScanData then
    for ObjectID, UnitObject in pairs( self.ScanData.Units ) do
      local UnitObject = UnitObject -- DCS#Unit
      if UnitObject:isExist() then
        local FoundUnit = UNIT:FindByName( UnitObject:getName() )
        if FoundUnit then
          SetUnit:AddUnit( FoundUnit )
        else
          local FoundStatic = STATIC:FindByName( UnitObject:getName(), false )
          if FoundStatic then
            SetUnit:AddUnit( FoundStatic )
          end
        end
      end
    end
  end

  return SetUnit
end

--- Get a set of scanned groups.
-- @param #ZONE_RADIUS self
-- @return Core.Set#SET_GROUP Set of groups.
function ZONE_RADIUS:GetScannedSetGroup()

  self.ScanSetGroup=self.ScanSetGroup or SET_GROUP:New() --Core.Set#SET_GROUP

  self.ScanSetGroup.Set={}

  if self.ScanData then
    for ObjectID, UnitObject in pairs( self.ScanData.Units ) do
      local UnitObject = UnitObject -- DCS#Unit
      if UnitObject:isExist() then

        local FoundUnit=UNIT:FindByName(UnitObject:getName())
        if FoundUnit then
          local group=FoundUnit:GetGroup()
          self.ScanSetGroup:AddGroup(group)
        end
      end
    end
  end

  return self.ScanSetGroup
end

--- Count the number of different coalitions inside the zone.
-- @param #ZONE_RADIUS self
-- @return #number Counted coalitions.
function ZONE_RADIUS:CountScannedCoalitions()

  local Count = 0

  for CoalitionID, Coalition in pairs( self.ScanData.Coalitions ) do
    Count = Count + 1
  end

  return Count
end

--- Check if a certain coalition is inside a scanned zone.
-- @param #ZONE_RADIUS self
-- @param #number Coalition The coalition id, e.g. coalition.side.BLUE.
-- @return #boolean If true, the coalition is inside the zone.
function ZONE_RADIUS:CheckScannedCoalition( Coalition )
  if Coalition then
    return self.ScanData.Coalitions[Coalition]
  end
  return nil
end

--- Get Coalitions of the units in the Zone, or Check if there are units of the given Coalition in the Zone.
-- Returns nil if there are none to two Coalitions in the zone!
-- Returns one Coalition if there are only Units of one Coalition in the Zone.
-- Returns the Coalition for the given Coalition if there are units of the Coalition in the Zone.
-- @param #ZONE_RADIUS self
-- @return #table
function ZONE_RADIUS:GetScannedCoalition( Coalition )

  if Coalition then
    return self.ScanData.Coalitions[Coalition]
  else
    local Count = 0
    local ReturnCoalition = nil

    for CoalitionID, Coalition in pairs( self.ScanData.Coalitions ) do
      Count = Count + 1
      ReturnCoalition = CoalitionID
    end

    if Count ~= 1 then
      ReturnCoalition = nil
    end

    return ReturnCoalition
  end
end

--- Get scanned scenery type
-- @param #ZONE_RADIUS self
-- @return #table Table of DCS scenery type objects.
function ZONE_RADIUS:GetScannedSceneryType( SceneryType )
  return self.ScanData.Scenery[SceneryType]
end

--- Get scanned scenery table
-- @param #ZONE_RADIUS self
-- @return #table Structured object table: [type].[name].SCENERY
function ZONE_RADIUS:GetScannedScenery()
  return self.ScanData.Scenery
end

--- Get table of scanned scenery objects
-- @param #ZONE_RADIUS self
-- @return #table Table of SCENERY objects.
function ZONE_RADIUS:GetScannedSceneryObjects()
  return self.ScanData.SceneryTable
end

--- Get set of scanned scenery objects
-- @param #ZONE_RADIUS self
-- @return #table Table of Wrapper.Scenery#SCENERY scenery objects.
function ZONE_RADIUS:GetScannedSetScenery()
  local scenery = SET_SCENERY:New()
  local objects = self:GetScannedSceneryObjects()
  for _,_obj in pairs (objects) do
    scenery:AddScenery(_obj)
  end
  return scenery
end

--- Is All in Zone of Coalition?
-- Check if only the specified coalition is inside the zone and no one else.
-- @param #ZONE_RADIUS self
-- @param #number Coalition Coalition ID of the coalition which is checked to be the only one in the zone.
-- @return #boolean True, if **only** that coalition is inside the zone and no one else.
-- @usage
--    self.Zone:Scan()
--    local IsGuarded = self.Zone:IsAllInZoneOfCoalition( self.Coalition )
function ZONE_RADIUS:IsAllInZoneOfCoalition( Coalition )

  --self:E( { Coalitions = self.Coalitions, Count = self:CountScannedCoalitions() } )
  return self:CountScannedCoalitions() == 1 and self:GetScannedCoalition( Coalition ) == true
end

--- Is All in Zone of Other Coalition?
-- Check if only one coalition is inside the zone and the specified coalition is not the one.
-- You first need to use the @{#ZONE_RADIUS.Scan} method to scan the zone before it can be evaluated!
-- Note that once a zone has been scanned, multiple evaluations can be done on the scan result set.
-- @param #ZONE_RADIUS self
-- @param #number Coalition Coalition ID of the coalition which is not supposed to be in the zone.
-- @return #boolean True, if and only if only one coalition is inside the zone and the specified coalition is not it.
-- @usage
--    self.Zone:Scan()
--    local IsCaptured = self.Zone:IsAllInZoneOfOtherCoalition( self.Coalition )
function ZONE_RADIUS:IsAllInZoneOfOtherCoalition( Coalition )

  --self:E( { Coalitions = self.Coalitions, Count = self:CountScannedCoalitions() } )
  return self:CountScannedCoalitions() == 1 and self:GetScannedCoalition( Coalition ) == nil
end

--- Is Some in Zone of Coalition?
-- Check if more than one coalition is inside the zone and the specified coalition is one of them.
-- You first need to use the @{#ZONE_RADIUS.Scan} method to scan the zone before it can be evaluated!
-- Note that once a zone has been scanned, multiple evaluations can be done on the scan result set.
-- @param #ZONE_RADIUS self
-- @param #number Coalition ID of the coalition which is checked to be inside the zone.
-- @return #boolean True if more than one coalition is inside the zone and the specified coalition is one of them.
-- @usage
--    self.Zone:Scan()
--    local IsAttacked = self.Zone:IsSomeInZoneOfCoalition( self.Coalition )
function ZONE_RADIUS:IsSomeInZoneOfCoalition( Coalition )

  return self:CountScannedCoalitions() > 1 and self:GetScannedCoalition( Coalition ) == true
end

--- Is None in Zone of Coalition?
-- You first need to use the @{#ZONE_RADIUS.Scan} method to scan the zone before it can be evaluated!
-- Note that once a zone has been scanned, multiple evaluations can be done on the scan result set.
-- @param #ZONE_RADIUS self
-- @param Coalition
-- @return #boolean
-- @usage
--    self.Zone:Scan()
--    local IsOccupied = self.Zone:IsNoneInZoneOfCoalition( self.Coalition )
function ZONE_RADIUS:IsNoneInZoneOfCoalition( Coalition )

  return self:GetScannedCoalition( Coalition ) == nil
end

--- Is None in Zone?
-- You first need to use the @{#ZONE_RADIUS.Scan} method to scan the zone before it can be evaluated!
-- Note that once a zone has been scanned, multiple evaluations can be done on the scan result set.
-- @param #ZONE_RADIUS self
-- @return #boolean
-- @usage
--    self.Zone:Scan()
--    local IsEmpty = self.Zone:IsNoneInZone()
function ZONE_RADIUS:IsNoneInZone()

  return self:CountScannedCoalitions() == 0
end

--- Searches the zone
-- @param #ZONE_RADIUS self
-- @param ObjectCategories A list of categories, which are members of Object.Category
-- @param EvaluateFunction
function ZONE_RADIUS:SearchZone( EvaluateFunction, ObjectCategories )

  local SearchZoneResult = true

  local ZoneCoord = self:GetCoordinate()
  local ZoneRadius = self:GetRadius()

  --self:F({ZoneCoord = ZoneCoord, ZoneRadius = ZoneRadius, ZoneCoordLL = ZoneCoord:ToStringLLDMS()})

  local SphereSearch = {
    id = world.VolumeType.SPHERE,
      params = {
      point = ZoneCoord:GetVec3(),
      radius = ZoneRadius,
      }
    }

  local function EvaluateZone( ZoneDCSUnit )


    local ZoneUnit = UNIT:Find( ZoneDCSUnit )

    return EvaluateFunction( ZoneUnit )
  end

  world.searchObjects( Object.Category.UNIT, SphereSearch, EvaluateZone )

end

--- Returns if a location is within the zone.
-- @param #ZONE_RADIUS self
-- @param DCS#Vec2 Vec2 The location to test.
-- @return #boolean true if the location is within the zone.
function ZONE_RADIUS:IsVec2InZone( Vec2 )
  --self:F2( Vec2 )

  if not Vec2 then return false end

  local ZoneVec2 = self:GetVec2()

  if ZoneVec2 then
    if (( Vec2.x - ZoneVec2.x )^2 + ( Vec2.y - ZoneVec2.y ) ^2 ) ^ 0.5 <= self:GetRadius() then
      return true
    end
  end

  return false
end

--- Returns if a point is within the zone.
-- @param #ZONE_RADIUS self
-- @param DCS#Vec3 Vec3 The point to test.
-- @return #boolean true if the point is within the zone.
function ZONE_RADIUS:IsVec3InZone( Vec3 )
  --self:F2( Vec3 )
  if not Vec3 then return false end
  local InZone = self:IsVec2InZone( { x = Vec3.x, y = Vec3.z } )

  return InZone
end

--- Returns a random Vec2 location within the zone.
-- @param #ZONE_RADIUS self
-- @param #number inner (Optional) Minimal distance from the center of the zone. Default is 0.
-- @param #number outer (Optional) Maximal distance from the outer edge of the zone. Default is the radius of the zone.
-- @param #table surfacetypes (Optional) Table of surface types. Can also be a single surface type. We will try max 100 times to find the right type!
-- @return DCS#Vec2 The random location within the zone.
function ZONE_RADIUS:GetRandomVec2(inner, outer, surfacetypes)

  local Vec2 = self:GetVec2()
  local _inner = inner or 0
  local _outer = outer or self:GetRadius()

  if surfacetypes and type(surfacetypes)~="table" then
    surfacetypes={surfacetypes}
  end

  local function _getpoint()
    local point = {}
    local angle = math.random() * math.pi * 2
    point.x = Vec2.x + math.cos(angle) * math.random(_inner, _outer)
    point.y = Vec2.y + math.sin(angle) * math.random(_inner, _outer)
    return point
  end

  local function _checkSurface(point)
    local stype=land.getSurfaceType(point)
    for _,sf in pairs(surfacetypes) do
      if sf==stype then
        return true
      end
    end
    return false
  end

  local point=_getpoint()

  if surfacetypes then
    local N=1 ; local Nmax=100 ; local gotit=false
    while gotit==false and N<=Nmax do
      gotit=_checkSurface(point)
      if gotit then
        --env.info(string.format("Got random coordinate with surface type %d after N=%d/%d iterations", land.getSurfaceType(point), N, Nmax))
      else
        point=_getpoint()
        N=N+1
      end
    end
  end

  return point
end

--- Returns a @{Core.Point#POINT_VEC2} object reflecting a random 2D location within the zone. Note that this is actually a @{Core.Point#COORDINATE} type object, and not a simple Vec2 table.
-- @param #ZONE_RADIUS self
-- @param #number inner (optional) Minimal distance from the center of the zone. Default is 0.
-- @param #number outer (optional) Maximal distance from the outer edge of the zone. Default is the radius of the zone.
-- @return Core.Point#POINT_VEC2 The @{Core.Point#POINT_VEC2} object reflecting the random 3D location within the zone.
function ZONE_RADIUS:GetRandomPointVec2( inner, outer )
  --self:F( self.ZoneName, inner, outer )

  local PointVec2 = POINT_VEC2:NewFromVec2( self:GetRandomVec2( inner, outer ) )

  --self:T3( { PointVec2 } )

  return PointVec2
end

--- Returns Returns a random Vec3 location within the zone.
-- @param #ZONE_RADIUS self
-- @param #number inner (optional) Minimal distance from the center of the zone. Default is 0.
-- @param #number outer (optional) Maximal distance from the outer edge of the zone. Default is the radius of the zone.
-- @return DCS#Vec3 The random location within the zone.
function ZONE_RADIUS:GetRandomVec3( inner, outer )
  --self:F( self.ZoneName, inner, outer )

  local Vec2 = self:GetRandomVec2( inner, outer )

  --self:T3( { x = Vec2.x, y = self.y, z = Vec2.y } )

  return { x = Vec2.x, y = self.y, z = Vec2.y }
end


--- Returns a @{Core.Point#POINT_VEC3} object reflecting a random 3D location within the zone. Note that this is actually a @{Core.Point#COORDINATE} type object, and not a simple Vec3 table.
-- @param #ZONE_RADIUS self
-- @param #number inner (optional) Minimal distance from the center of the zone. Default is 0.
-- @param #number outer (optional) Maximal distance from the outer edge of the zone. Default is the radius of the zone.
-- @return Core.Point#POINT_VEC3 The @{Core.Point#POINT_VEC3} object reflecting the random 3D location within the zone.
function ZONE_RADIUS:GetRandomPointVec3( inner, outer )
  --self:F( self.ZoneName, inner, outer )

  local PointVec3 = POINT_VEC3:NewFromVec2( self:GetRandomVec2( inner, outer ) )

  --self:T3( { PointVec3 } )

  return PointVec3
end


--- Returns a @{Core.Point#COORDINATE} object reflecting a random 3D location within the zone.
-- @param #ZONE_RADIUS self
-- @param #number inner (Optional) Minimal distance from the center of the zone in meters. Default is 0 m.
-- @param #number outer (Optional) Maximal distance from the outer edge of the zone in meters. Default is the radius of the zone.
-- @param #table surfacetypes (Optional) Table of surface types. Can also be a single surface type. We will try max 100 times to find the right type!
-- @return Core.Point#COORDINATE The random coordinate.
function ZONE_RADIUS:GetRandomCoordinate(inner, outer, surfacetypes)

  local vec2=self:GetRandomVec2(inner, outer, surfacetypes)

  local Coordinate = COORDINATE:NewFromVec2(vec2)

  return Coordinate
end

--- Returns a @{Core.Point#COORDINATE} object reflecting a random location within the zone where there are no **map objects** of type "Building".
-- Does not find statics you might have placed there. **Note** This might be quite CPU intensive, use with care.
-- @param #ZONE_RADIUS self
-- @param #number inner (Optional) Minimal distance from the center of the zone in meters. Default is 0m.
-- @param #number outer (Optional) Maximal distance from the outer edge of the zone in meters. Default is the radius of the zone.
-- @param #number distance (Optional) Minimum distance from any building coordinate. Defaults to 100m.
-- @param #boolean markbuildings (Optional) Place markers on found buildings (if any).
-- @param #boolean markfinal (Optional) Place marker on the final coordinate (if any).
-- @return Core.Point#COORDINATE The random coordinate or `nil` if cannot be found in 1000 iterations.
function ZONE_RADIUS:GetRandomCoordinateWithoutBuildings(inner,outer,distance,markbuildings,markfinal)

  local dist = distance or 100

  local objects = {}

  if self.ScanData and self.ScanData.Scenery then
    objects = self:GetScannedScenery()
  else
    self:Scan({Object.Category.SCENERY})
    objects = self:GetScannedScenery()
  end

  local T0 = timer.getTime()
  local T1 = timer.getTime()

  local buildings = {}
  local buildingzones = {}

  if self.ScanData and self.ScanData.BuildingCoordinates then
    buildings = self.ScanData.BuildingCoordinates
    buildingzones = self.ScanData.BuildingZones
  else
    -- build table of buildings coordinates
    for _,_object in pairs (objects) do
      for _,_scen in pairs (_object) do
         local scenery = _scen -- Wrapper.Scenery#SCENERY
         local description=scenery:GetDesc()
         if description and description.attributes and description.attributes.Buildings then
          if markbuildings then
            MARKER:New(scenery:GetCoordinate(),"Building"):ToAll()
          end
          buildings[#buildings+1] = scenery:GetCoordinate()
          local bradius = scenery:GetBoundingRadius() or dist
          local bzone = ZONE_RADIUS:New("Building-"..math.random(1,100000),scenery:GetVec2(),bradius,false)
          buildingzones[#buildingzones+1] = bzone
          --bzone:DrawZone(-1,{1,0,0},Alpha,FillColor,FillAlpha,1,ReadOnly)
         end
      end
    end
    self.ScanData.BuildingCoordinates = buildings
    self.ScanData.BuildingZones = buildingzones
  end

  -- max 1000 tries
  local rcoord = nil
  local found = true
  local iterations = 0

  for i=1,1000 do
    iterations = iterations + 1
    rcoord = self:GetRandomCoordinate(inner,outer)
    found = true
    for _,_coord in pairs (buildingzones) do
      local zone = _coord -- Core.Zone#ZONE_RADIUS
      -- keep >50m dist from buildings
      if zone:IsPointVec2InZone(rcoord) then
        found = false
        break
      end
    end
    if found then
      -- we have a winner!
      if markfinal then
        MARKER:New(rcoord,"FREE"):ToAll()
      end
      break
    end
  end

  if not found then
    -- max 1000 tries
    local rcoord = nil
    local found = true
    local iterations = 0

    for i=1,1000 do
      iterations = iterations + 1
      rcoord = self:GetRandomCoordinate(inner,outer)
      found = true
      for _,_coord in pairs (buildings) do
        local coord = _coord -- Core.Point#COORDINATE
        -- keep >50m dist from buildings
        if coord:Get3DDistance(rcoord) < dist then
          found = false
        end
      end
      if found then
        -- we have a winner!
        if markfinal then
          MARKER:New(rcoord,"FREE"):ToAll()
        end
        break
      end
    end
  end

  T1=timer.getTime()

  --self:T(string.format("Found a coordinate: %s | Iterations: %d | Time: %.3f",tostring(found),iterations,T1-T0))

  if found then return rcoord else return nil end

end

---
-- @type ZONE
-- @extends #ZONE_RADIUS


--- The ZONE class, defined by the zone name as defined within the Mission Editor.
-- This class implements the inherited functions from @{#ZONE_RADIUS} taking into account the own zone format and properties.
--
-- ## ZONE constructor
--
--   * @{#ZONE.New}(): Constructor. This will search for a trigger zone with the name given, and will return for you a ZONE object.
--
-- ## Declare a ZONE directly in the DCS mission editor!
--
-- You can declare a ZONE using the DCS mission editor by adding a trigger zone in the mission editor.
--
-- Then during mission startup, when loading Moose.lua, this trigger zone will be detected as a ZONE declaration.
-- Within the background, a ZONE object will be created within the @{Core.Database}.
-- The ZONE name will be the trigger zone name.
--
-- So, you can search yourself for the ZONE object by using the @{#ZONE.FindByName}() method.
-- In this example, `local TriggerZone = ZONE:FindByName( "DefenseZone" )` would return the ZONE object
-- that was created at mission startup, and reference it into the `TriggerZone` local object.
--
-- Refer to mission `ZON-110` for a demonstration.
--
-- This is especially handy if you want to quickly setup a SET_ZONE...
-- So when you would declare `local SetZone = SET_ZONE:New():FilterPrefixes( "Defense" ):FilterStart()`,
-- then SetZone would contain the ZONE object `DefenseZone` as part of the zone collection,
-- without much scripting overhead!!!
--
--
-- @field #ZONE
ZONE = {
  ClassName="ZONE",
  }


--- Constructor of ZONE taking the zone name.
-- @param #ZONE self
-- @param #string ZoneName The name of the zone as defined within the mission editor.
-- @return #ZONE self
function ZONE:New( ZoneName )

  -- First try to find the zone in the DB.
  local zone=_DATABASE:FindZone(ZoneName)

  if zone then
    --env.info("FF found zone in DB")
    return zone
  end

  -- Get zone from DCS trigger function.
  local Zone = trigger.misc.getZone( ZoneName )

  -- Error!
  if not Zone then
    env.error( "ERROR: Zone " .. ZoneName .. " does not exist!" )
    return nil
  end

  -- Create a new ZONE_RADIUS.
  local self=BASE:Inherit( self, ZONE_RADIUS:New(ZoneName, {x=Zone.point.x, y=Zone.point.z}, Zone.radius, true))
  --self:F(ZoneName)

  -- Color of zone.
  self.Color={1, 0, 0, 0.15}

  -- DCS zone.
  self.Zone = Zone

  return self
end

--- Find a zone in the _DATABASE using the name of the zone.
-- @param #ZONE self
-- @param #string ZoneName The name of the zone.
-- @return #ZONE self
function ZONE:FindByName( ZoneName )

  local ZoneFound = _DATABASE:FindZone( ZoneName )
  return ZoneFound
end


---
-- @type ZONE_UNIT
-- @field Wrapper.Unit#UNIT ZoneUNIT
-- @extends Core.Zone#ZONE_RADIUS


--- # ZONE_UNIT class, extends @{#ZONE_RADIUS}
--
-- The ZONE_UNIT class defined by a zone attached to a @{Wrapper.Unit#UNIT} with a radius and optional offsets.
-- This class implements the inherited functions from @{#ZONE_RADIUS} taking into account the own zone format and properties.
--
-- @field #ZONE_UNIT
ZONE_UNIT = {
  ClassName="ZONE_UNIT",
  }

--- Constructor to create a ZONE_UNIT instance, taking the zone name, a zone unit and a radius and optional offsets in X and Y directions.
-- @param #ZONE_UNIT self
-- @param #string ZoneName Name of the zone.
-- @param Wrapper.Unit#UNIT ZoneUNIT The unit as the center of the zone.
-- @param #number Radius The radius of the zone in meters.
-- @param #table Offset A table specifying the offset. The offset table may have the following elements:
--  dx The offset in X direction, +x is north.
--  dy The offset in Y direction, +y is east.
--  rho The distance of the zone from the unit
--  theta The azimuth of the zone relative to unit
--  relative_to_unit If true, theta is measured clockwise from unit's direction else clockwise from north. If using dx, dy setting this to true makes +x parallel to unit heading.
--  dx, dy OR rho, theta may be used, not both.
-- @return #ZONE_UNIT self
function ZONE_UNIT:New( ZoneName, ZoneUNIT, Radius, Offset)

  if Offset then
    -- check if the inputs was reasonable, either (dx, dy) or (rho, theta) can be given, else raise an exception.
    if (Offset.dx or Offset.dy) and (Offset.rho or Offset.theta) then
      error("Cannot use (dx, dy) with (rho, theta)")
    end
  end

  local self = BASE:Inherit( self, ZONE_RADIUS:New( ZoneName, ZoneUNIT:GetVec2(), Radius, true ) )

  if Offset then
    self.dy = Offset.dy or 0.0
    self.dx = Offset.dx or 0.0
    self.rho = Offset.rho or 0.0
    self.theta = (Offset.theta or 0.0) * math.pi / 180.0
    self.relative_to_unit = Offset.relative_to_unit or false
  end

  --self:F( { ZoneName, ZoneUNIT:GetVec2(), Radius } )

  self.ZoneUNIT = ZoneUNIT
  self.LastVec2 = ZoneUNIT:GetVec2()

  -- Zone objects are added to the _DATABASE and SET_ZONE objects.
  _EVENTDISPATCHER:CreateEventNewZone( self )

  return self
end


--- Returns the current location of the @{Wrapper.Unit#UNIT}.
-- @param #ZONE_UNIT self
-- @return DCS#Vec2 The location of the zone based on the @{Wrapper.Unit#UNIT}location and the offset, if any.
function ZONE_UNIT:GetVec2()
  --self:F2( self.ZoneName )

  local ZoneVec2 = self.ZoneUNIT:GetVec2()
  if ZoneVec2 then

    local heading
    if self.relative_to_unit then
        heading = ( self.ZoneUNIT:GetHeading() or 0.0 ) * math.pi / 180.0
      else
        heading = 0.0
    end

    -- update the zone position with the offsets.
    if (self.dx or self.dy) then

      -- use heading to rotate offset relative to unit using rotation matrix in 2D.
      -- see: https://en.wikipedia.org/wiki/Rotation_matrix
      ZoneVec2.x = ZoneVec2.x + self.dx * math.cos( -heading ) + self.dy * math.sin( -heading )
      ZoneVec2.y = ZoneVec2.y - self.dx * math.sin( -heading ) + self.dy * math.cos( -heading )
    end

    -- if using the polar coordinates
    if (self.rho or self.theta) then
       ZoneVec2.x = ZoneVec2.x + self.rho * math.cos( self.theta + heading )
       ZoneVec2.y = ZoneVec2.y + self.rho * math.sin( self.theta + heading )
    end

    self.LastVec2 = ZoneVec2
    return ZoneVec2
  else
    return self.LastVec2
  end

  --self:T2( { ZoneVec2 } )

  return nil
end

--- Returns a random location within the zone.
-- @param #ZONE_UNIT self
-- @return DCS#Vec2 The random location within the zone.
function ZONE_UNIT:GetRandomVec2()
  --self:F( self.ZoneName )

  local RandomVec2 = {}
  --local Vec2 = self.ZoneUNIT:GetVec2()  -- FF: This does not take care of the new offset feature!
  local Vec2 = self:GetVec2()

  if not Vec2 then
    Vec2 = self.LastVec2
  end

  local angle = math.random() * math.pi*2;
  RandomVec2.x = Vec2.x + math.cos( angle ) * math.random() * self:GetRadius();
  RandomVec2.y = Vec2.y + math.sin( angle ) * math.random() * self:GetRadius();

  --self:T( { RandomVec2 } )

  return RandomVec2
end

--- Returns the @{DCS#Vec3} of the ZONE_UNIT.
-- @param #ZONE_UNIT self
-- @param DCS#Distance Height The height to add to the land height where the center of the zone is located.
-- @return DCS#Vec3 The point of the zone.
function ZONE_UNIT:GetVec3( Height )
  --self:F2( self.ZoneName )

  Height = Height or 0

  local Vec2 = self:GetVec2()

  local Vec3 = { x = Vec2.x, y = land.getHeight( self:GetVec2() ) + Height, z = Vec2.y }

  --self:T2( { Vec3 } )

  return Vec3
end

---
-- @type ZONE_GROUP
-- @extends #ZONE_RADIUS


--- The ZONE_GROUP class defines by a zone around a @{Wrapper.Group#GROUP} with a radius. The current leader of the group defines the center of the zone.
-- This class implements the inherited functions from @{#ZONE_RADIUS} taking into account the own zone format and properties.
--
-- @field #ZONE_GROUP
ZONE_GROUP = {
  ClassName="ZONE_GROUP",
  }

--- Constructor to create a ZONE_GROUP instance, taking the zone name, a zone @{Wrapper.Group#GROUP} and a radius.
-- @param #ZONE_GROUP self
-- @param #string ZoneName Name of the zone.
-- @param Wrapper.Group#GROUP ZoneGROUP The @{Wrapper.Group} as the center of the zone.
-- @param DCS#Distance Radius The radius of the zone.
-- @return #ZONE_GROUP self
function ZONE_GROUP:New( ZoneName, ZoneGROUP, Radius )
  local self = BASE:Inherit( self, ZONE_RADIUS:New( ZoneName, ZoneGROUP:GetVec2(), Radius, true ) )
  --self:F( { ZoneName, ZoneGROUP:GetVec2(), Radius } )

  self._.ZoneGROUP = ZoneGROUP
  self._.ZoneVec2Cache = self._.ZoneGROUP:GetVec2()

  -- Zone objects are added to the _DATABASE and SET_ZONE objects.
  _EVENTDISPATCHER:CreateEventNewZone( self )

  return self
end


--- Returns the current location of the @{Wrapper.Group}.
-- @param #ZONE_GROUP self
-- @return DCS#Vec2 The location of the zone based on the @{Wrapper.Group} location.
function ZONE_GROUP:GetVec2()
  --self:F( self.ZoneName )

  local ZoneVec2 = nil

  if self._.ZoneGROUP:IsAlive() then
    ZoneVec2 = self._.ZoneGROUP:GetVec2()
    self._.ZoneVec2Cache = ZoneVec2
  else
    ZoneVec2 = self._.ZoneVec2Cache
  end

  --self:T( { ZoneVec2 } )

  return ZoneVec2
end

--- Returns a random location within the zone of the @{Wrapper.Group}.
-- @param #ZONE_GROUP self
-- @return DCS#Vec2 The random location of the zone based on the @{Wrapper.Group} location.
function ZONE_GROUP:GetRandomVec2()
  --self:F( self.ZoneName )

  local Point = {}
  local Vec2 = self._.ZoneGROUP:GetVec2()

  local angle = math.random() * math.pi*2;
  Point.x = Vec2.x + math.cos( angle ) * math.random() * self:GetRadius();
  Point.y = Vec2.y + math.sin( angle ) * math.random() * self:GetRadius();

  --self:T( { Point } )

  return Point
end

--- Returns a @{Core.Point#POINT_VEC2} object reflecting a random 2D location within the zone. Note that this is actually a @{Core.Point#COORDINATE} type object, and not a simple Vec2 table.
-- @param #ZONE_GROUP self
-- @param #number inner (optional) Minimal distance from the center of the zone. Default is 0.
-- @param #number outer (optional) Maximal distance from the outer edge of the zone. Default is the radius of the zone.
-- @return Core.Point#POINT_VEC2 The @{Core.Point#POINT_VEC2} object reflecting the random 3D location within the zone.
function ZONE_GROUP:GetRandomPointVec2( inner, outer )
  --self:F( self.ZoneName, inner, outer )

  local PointVec2 = POINT_VEC2:NewFromVec2( self:GetRandomVec2() )

  --self:T3( { PointVec2 } )

  return PointVec2
end


--- Ported from https://github.com/nielsvaes/CCMOOSE/blob/master/Moose%20Development/Moose/Shapes/Triangle.lua
--- This triangle "zone" is not really to be used on its own, it only serves as building blocks for
--- ZONE_POLYGON to accurately find a point inside a polygon; as well as getting the correct surface area of
--- a polygon.
-- @type _ZONE_TRIANGLE
-- @extends Core.Zone#ZONE_BASE

--- ## _ZONE_TRIANGLE class, extends @{#ZONE_BASE}
--
-- _ZONE_TRIANGLE class is a helper class for ZONE_POLYGON
-- This class implements the inherited functions from @{#ZONE_BASE} taking into account the own zone format and properties.
--
-- @field #_ZONE_TRIANGLE
_ZONE_TRIANGLE = {
    ClassName="ZONE_TRIANGLE",
    Points={},
    Coords={},
    CenterVec2={x=0, y=0},
    SurfaceArea=0,
    DrawID={}
}
---
-- @param #_ZONE_TRIANGLE self
-- @param DCS#Vec p1
-- @param DCS#Vec p2
-- @param DCS#Vec p3
-- @return #_ZONE_TRIANGLE self
function _ZONE_TRIANGLE:New(p1, p2, p3)
    local self = BASE:Inherit(self, ZONE_BASE:New())
    self.Points = {p1, p2, p3}

    local center_x = (p1.x + p2.x + p3.x) / 3
    local center_y = (p1.y + p2.y + p3.y) / 3
    self.CenterVec2 = {x=center_x, y=center_y}

    for _, pt in pairs({p1, p2, p3}) do
        table.add(self.Coords, COORDINATE:NewFromVec2(pt))
    end

    self.SurfaceArea = math.abs((p2.x - p1.x) * (p3.y - p1.y) - (p3.x - p1.x) * (p2.y - p1.y)) * 0.5
    
    return self
end

--- Checks if a point is contained within the triangle.
-- @param #_ZONE_TRIANGLE self
-- @param #table pt The point to check
-- @param #table points (optional) The points of the triangle, or 3 other points if you're just using the TRIANGLE class without an object of it
-- @return #bool True if the point is contained, false otherwise
function _ZONE_TRIANGLE:ContainsPoint(pt, points)
    points = points or self.Points

    local function sign(p1, p2, p3)
        return (p1.x - p3.x) * (p2.y - p3.y) - (p2.x - p3.x) * (p1.y - p3.y)
    end

    local d1 = sign(pt, self.Points[1], self.Points[2])
    local d2 = sign(pt, self.Points[2], self.Points[3])
    local d3 = sign(pt, self.Points[3], self.Points[1])

    local has_neg = (d1 < 0) or (d2 < 0) or (d3 < 0)
    local has_pos = (d1 > 0) or (d2 > 0) or (d3 > 0)

    return not (has_neg and has_pos)
end

--- Returns a random Vec2 within the triangle.
-- @param #_ZONE_TRIANGLE self
-- @param #table points The points of the triangle, or 3 other points if you're just using the TRIANGLE class without an object of it
-- @return #table The random Vec2
function _ZONE_TRIANGLE:GetRandomVec2(points)
    points = points or self.Points
    local pt = {math.random(), math.random()}
    table.sort(pt)
    local s = pt[1]
    local t = pt[2] - pt[1]
    local u = 1 - pt[2]

    return {x = s * points[1].x + t * points[2].x + u * points[3].x,
            y = s * points[1].y + t * points[2].y + u * points[3].y}
end

--- Draw the triangle
-- @param #_ZONE_TRIANGLE self
-- @return #table of draw IDs
function _ZONE_TRIANGLE:Draw(Coalition, Color, Alpha, FillColor, FillAlpha, LineType, ReadOnly)
    Coalition=Coalition or -1

    Color=Color or {1, 0, 0 }
    Alpha=Alpha or 1

    FillColor=FillColor or Color
    if not FillColor then UTILS.DeepCopy(Color) end
    FillAlpha=FillAlpha or Alpha
    if not FillAlpha then FillAlpha=1 end

    for i=1, #self.Coords do
        local c1 = self.Coords[i]
        local c2 = self.Coords[i % #self.Coords + 1]
        local id = c1:LineToAll(c2, Coalition, Color, Alpha, LineType, ReadOnly)
        self.DrawID[#self.DrawID+1] = id
    end
    local newID = self.Coords[1]:MarkupToAllFreeForm({self.Coords[2],self.Coords[3]},Coalition,Color,Alpha,FillColor,FillAlpha,LineType,ReadOnly)
    self.DrawID[#self.DrawID+1] = newID
    return self.DrawID
end

--- Draw the triangle
-- @param #_ZONE_TRIANGLE self
-- @return #table of draw IDs
function _ZONE_TRIANGLE:Fill(Coalition, FillColor, FillAlpha, ReadOnly)
    Coalition=Coalition or -1
    FillColor = FillColor
    FillAlpha = FillAlpha
    local newID = self.Coords[1]:MarkupToAllFreeForm({self.Coords[2],self.Coords[3]},Coalition,nil,nil,FillColor,FillAlpha,0,nil)
    self.DrawID[#self.DrawID+1] = newID
    return self.DrawID
end


---
-- @type ZONE_POLYGON_BASE
-- @field #ZONE_POLYGON_BASE.ListVec2 Polygon The polygon defined by an array of @{DCS#Vec2}.
-- @field #number SurfaceArea
-- @field #table DrawID
-- @field #table FillTriangles
-- @field #table _Triangles
-- @field #table Borderlines
-- @extends #ZONE_BASE


--- The ZONE_POLYGON_BASE class defined by a sequence of @{Wrapper.Group#GROUP} waypoints within the Mission Editor, forming a polygon.
-- This class implements the inherited functions from @{#ZONE_RADIUS} taking into account the own zone format and properties.
-- This class is an abstract BASE class for derived classes, and is not meant to be instantiated.
--
-- ## Zone point randomization
--
-- Various functions exist to find random points within the zone.
--
--   * @{#ZONE_POLYGON_BASE.GetRandomVec2}(): Gets a random 2D point in the zone.
--   * @{#ZONE_POLYGON_BASE.GetRandomPointVec2}(): Return a @{Core.Point#POINT_VEC2} object representing a random 2D point within the zone.
--   * @{#ZONE_POLYGON_BASE.GetRandomPointVec3}(): Return a @{Core.Point#POINT_VEC3} object representing a random 3D point at landheight within the zone.
--
-- ## Draw zone
--
--   * @{#ZONE_POLYGON_BASE.DrawZone}(): Draws the zone on the F10 map.
--   * @{#ZONE_POLYGON_BASE.Boundary}(): Draw a frontier on the F10 map with small filled circles.
--
--
-- @field #ZONE_POLYGON_BASE
ZONE_POLYGON_BASE = {
  ClassName="ZONE_POLYGON_BASE",
  _Triangles={}, -- #table of #_ZONE_TRIANGLE
  SurfaceArea=0,
  DrawID={}, -- making a table out of the MarkID so its easier to draw an n-sided polygon, see ZONE_POLYGON_BASE:Draw()
  FillTriangles = {},
  Borderlines = {},
}

--- A 2D points array.
-- @type ZONE_POLYGON_BASE.ListVec2
-- @list <DCS#Vec2> Table of 2D vectors.

--- A 3D points array.
-- @type ZONE_POLYGON_BASE.ListVec3
-- @list <DCS#Vec3> Table of 3D vectors.

--- Constructor to create a ZONE_POLYGON_BASE instance, taking the zone name and an array of @{DCS#Vec2}, forming a polygon.
-- The @{Wrapper.Group#GROUP} waypoints define the polygon corners. The first and the last point are automatically connected.
-- @param #ZONE_POLYGON_BASE self
-- @param #string ZoneName Name of the zone.
-- @param #ZONE_POLYGON_BASE.ListVec2 PointsArray An array of @{DCS#Vec2}, forming a polygon.
-- @return #ZONE_POLYGON_BASE self
function ZONE_POLYGON_BASE:New( ZoneName, PointsArray )

  -- Inherit ZONE_BASE.
  local self = BASE:Inherit( self, ZONE_BASE:New( ZoneName ) )
  --self:F( { ZoneName, PointsArray } )

  if PointsArray then

    self._.Polygon = {}

    for i = 1, #PointsArray do
      self._.Polygon[i] = {}
      self._.Polygon[i].x = PointsArray[i].x
      self._.Polygon[i].y = PointsArray[i].y
    end

    -- triangulate the polygon so we can work with it
    self._Triangles = self:_Triangulate()
    -- set the polygon's surface area
    self.SurfaceArea = self:_CalculateSurfaceArea()

  end

  return self
end

--- Triangulates the polygon.
--- ported from https://github.com/nielsvaes/CCMOOSE/blob/master/Moose%20Development/Moose/Shapes/Polygon.lua
-- @param #ZONE_POLYGON_BASE self
-- @return #table The #_ZONE_TRIANGLE list that makes up the polygon
function ZONE_POLYGON_BASE:_Triangulate()
    local points = self._.Polygon
    local triangles = {}

    local function get_orientation(shape_points)
        local sum = 0
        for i = 1, #shape_points do
            local j = i % #shape_points + 1
            sum = sum + (shape_points[j].x - shape_points[i].x) * (shape_points[j].y + shape_points[i].y)
        end
        return sum >= 0 and "clockwise" or "counter-clockwise" -- sum >= 0, return "clockwise", else return "counter-clockwise"
    end

    local function ensure_clockwise(shape_points)
        local orientation = get_orientation(shape_points)
        if orientation == "counter-clockwise" then
            -- Reverse the order of shape_points so they're clockwise
            local reversed = {}
            for i = #shape_points, 1, -1 do
                table.insert(reversed, shape_points[i])
            end
            return reversed
        end
        return shape_points
    end

    local function is_clockwise(p1, p2, p3)
        local cross_product = (p2.x - p1.x) * (p3.y - p1.y) - (p2.y - p1.y) * (p3.x - p1.x)
        return cross_product < 0
    end

    local function divide_recursively(shape_points)
        if #shape_points == 3 then
            table.insert(triangles, _ZONE_TRIANGLE:New(shape_points[1], shape_points[2], shape_points[3]))
        elseif #shape_points > 3 then  -- find an ear -> a triangle with no other points inside it
            for i, p1 in ipairs(shape_points) do
                local p2 = shape_points[(i % #shape_points) + 1]
                local p3 = shape_points[(i + 1) % #shape_points + 1]
                local triangle = _ZONE_TRIANGLE:New(p1, p2, p3)
                local is_ear = true

                if not is_clockwise(p1, p2, p3) then
                    is_ear = false
                else
                    for _, point in ipairs(shape_points) do
                        if point ~= p1 and point ~= p2 and point ~= p3 and triangle:ContainsPoint(point) then
                            is_ear = false
                            break
                        end
                    end
                end

                if is_ear then
                    -- Check if any point in the original polygon is inside the ear triangle
                    local is_valid_triangle = true
                    for _, point in ipairs(points) do
                        if point ~= p1 and point ~= p2 and point ~= p3 and triangle:ContainsPoint(point) then
                            is_valid_triangle = false
                            break
                        end
                    end
                    if is_valid_triangle then
                        table.insert(triangles, triangle)
                        local remaining_points = {}
                        for j, point in ipairs(shape_points) do
                            if point ~= p2 then
                                table.insert(remaining_points, point)
                            end
                        end
                        divide_recursively(remaining_points)
                        break
                    end
                else

                end
            end
        end
    end

    points = ensure_clockwise(points)
    divide_recursively(points)
    return triangles
end

--- Update polygon points with an array of @{DCS#Vec2}.
-- @param #ZONE_POLYGON_BASE self
-- @param #ZONE_POLYGON_BASE.ListVec2 Vec2Array An array of @{DCS#Vec2}, forming a polygon.
-- @return #ZONE_POLYGON_BASE self
function ZONE_POLYGON_BASE:UpdateFromVec2(Vec2Array)

  self._.Polygon = {}

  for i=1,#Vec2Array do
    self._.Polygon[i] = {}
    self._.Polygon[i].x=Vec2Array[i].x
    self._.Polygon[i].y=Vec2Array[i].y
  end

  -- triangulate the polygon so we can work with it
  self._Triangles = self:_Triangulate()
  -- set the polygon's surface area
  self.SurfaceArea = self:_CalculateSurfaceArea()
  return self
end

--- Update polygon points with an array of @{DCS#Vec3}.
-- @param #ZONE_POLYGON_BASE self
-- @param #ZONE_POLYGON_BASE.ListVec3 Vec2Array An array of @{DCS#Vec3}, forming a polygon.
-- @return #ZONE_POLYGON_BASE self
function ZONE_POLYGON_BASE:UpdateFromVec3(Vec3Array)

  self._.Polygon = {}

  for i=1,#Vec3Array do
    self._.Polygon[i] = {}
    self._.Polygon[i].x=Vec3Array[i].x
    self._.Polygon[i].y=Vec3Array[i].z
  end

  -- triangulate the polygon so we can work with it
  self._Triangles = self:_Triangulate()
  -- set the polygon's surface area
  self.SurfaceArea = self:_CalculateSurfaceArea()
  return self
end

--- Calculates the surface area of the polygon. The surface area is the sum of the areas of the triangles that make up the polygon.
--- ported from https://github.com/nielsvaes/CCMOOSE/blob/master/Moose%20Development/Moose/Shapes/Polygon.lua
-- @param #ZONE_POLYGON_BASE self
-- @return #number The surface area of the polygon
function ZONE_POLYGON_BASE:_CalculateSurfaceArea()
    local area = 0
    for _, triangle in pairs(self._Triangles) do
        area = area + triangle.SurfaceArea
    end
    return area
end

--- Returns the center location of the polygon.
-- @param #ZONE_POLYGON_BASE self
-- @return DCS#Vec2 The location of the zone based on the @{Wrapper.Group} location.
function ZONE_POLYGON_BASE:GetVec2()
  --self:F( self.ZoneName )

  local Bounds = self:GetBoundingSquare()

  return { x = ( Bounds.x2 + Bounds.x1 ) / 2, y = ( Bounds.y2 + Bounds.y1 ) / 2 }
end

--- Get a vertex of the polygon.
-- @param #ZONE_POLYGON_BASE self
-- @param #number Index Index of the vertex. Default 1.
-- @return DCS#Vec2 Vertex of the polygon.
function ZONE_POLYGON_BASE:GetVertexVec2(Index)
  return self._.Polygon[Index or 1]
end

--- Get a vertex of the polygon.
-- @param #ZONE_POLYGON_BASE self
-- @param #number Index Index of the vertex. Default 1.
-- @return DCS#Vec3 Vertex of the polygon.
function ZONE_POLYGON_BASE:GetVertexVec3(Index)
  local vec2=self:GetVertexVec2(Index)
  if vec2 then
    local vec3={x=vec2.x, y=land.getHeight(vec2), z=vec2.y}
    return vec3
  end
  return nil
end

--- Get a vertex of the polygon.
-- @param #ZONE_POLYGON_BASE self
-- @param #number Index Index of the vertex. Default 1.
-- @return Core.Point#COORDINATE Vertex of the polygon.
function ZONE_POLYGON_BASE:GetVertexCoordinate(Index)
  local vec2=self:GetVertexVec2(Index)
  if vec2 then
    local coord=COORDINATE:NewFromVec2(vec2)
    return coord
  end
  return nil
end


--- Get a list of verticies of the polygon.
-- @param #ZONE_POLYGON_BASE self
-- @return <DCS#Vec2> List of DCS#Vec2 verticies defining the edges of the polygon.
function ZONE_POLYGON_BASE:GetVerticiesVec2()
  return self._.Polygon
end

--- Get a list of verticies of the polygon.
-- @param #ZONE_POLYGON_BASE self
-- @return #table List of DCS#Vec3 verticies defining the edges of the polygon.
function ZONE_POLYGON_BASE:GetVerticiesVec3()

  local coords={}

  for i,vec2 in ipairs(self._.Polygon) do
    local vec3={x=vec2.x, y=land.getHeight(vec2), z=vec2.y}
    table.insert(coords, vec3)
  end

  return coords
end

--- Get a list of verticies of the polygon.
-- @param #ZONE_POLYGON_BASE self
-- @return #table List of COORDINATES verticies defining the edges of the polygon.
function ZONE_POLYGON_BASE:GetVerticiesCoordinates()

  local coords={}

  for i,vec2 in ipairs(self._.Polygon) do
    local coord=COORDINATE:NewFromVec2(vec2)
    table.insert(coords, coord)
  end

  return coords
end

--- Flush polygon coordinates as a table in DCS.log.
-- @param #ZONE_POLYGON_BASE self
-- @return #ZONE_POLYGON_BASE self
function ZONE_POLYGON_BASE:Flush()
  --self:F2()

  --self:F( { Polygon = self.ZoneName, Coordinates = self._.Polygon } )

  return self
end

--- Smokes the zone boundaries in a color.
-- @param #ZONE_POLYGON_BASE self
-- @param #boolean UnBound If true, the tyres will be destroyed.
-- @return #ZONE_POLYGON_BASE self
function ZONE_POLYGON_BASE:BoundZone( UnBound )

  local i
  local j
  local Segments = 10

  i = 1
  j = #self._.Polygon

  while i <= #self._.Polygon do
    --self:T( { i, j, self._.Polygon[i], self._.Polygon[j] } )

    local DeltaX = self._.Polygon[j].x - self._.Polygon[i].x
    local DeltaY = self._.Polygon[j].y - self._.Polygon[i].y

    for Segment = 0, Segments do -- We divide each line in 5 segments and smoke a point on the line.
      local PointX = self._.Polygon[i].x + ( Segment * DeltaX / Segments )
      local PointY = self._.Polygon[i].y + ( Segment * DeltaY / Segments )
      local Tire = {
          ["country"] = "USA",
          ["category"] = "Fortifications",
          ["canCargo"] = false,
          ["shape_name"] = "H-tyre_B_WF",
          ["type"] = "Black_Tyre_WF",
          ["y"] = PointY,
          ["x"] = PointX,
          ["name"] = string.format( "%s-Tire #%0d", self:GetName(), ((i - 1) * Segments) + Segment ),
          ["heading"] = 0,
      } -- end of ["group"]

      local Group = coalition.addStaticObject( country.id.USA, Tire )
      if UnBound and UnBound == true then
        Group:destroy()
      end

    end
    j = i
    i = i + 1
  end

  return self
end

--- Draw the zone on the F10 map.  Infinite number of points supported
--- ported from https://github.com/nielsvaes/CCMOOSE/blob/master/Moose%20Development/Moose/Shapes/Polygon.lua
-- @param #ZONE_POLYGON_BASE self
-- @param #number Coalition Coalition: All=-1, Neutral=0, Red=1, Blue=2. Default -1=All.
-- @param #table Color RGB color table {r, g, b}, e.g. {1,0,0} for red.
-- @param #number Alpha Transparency [0,1]. Default 1.
-- @param #table FillColor RGB color table {r, g, b}, e.g. {1,0,0} for red. Default is same as `Color` value. -- doesn't seem to work
-- @param #number FillAlpha Transparency [0,1]. Default 0.15.                                                 -- doesn't seem to work
-- @param #number LineType Line type: 0=No line, 1=Solid, 2=Dashed, 3=Dotted, 4=Dot dash, 5=Long dash, 6=Two dash. Default 1=Solid.
-- @param #boolean ReadOnly (Optional) Mark is readonly and cannot be removed by users. Default false.s
-- @return #ZONE_POLYGON_BASE self
function ZONE_POLYGON_BASE:DrawZone(Coalition, Color, Alpha, FillColor, FillAlpha, LineType, ReadOnly, IncludeTriangles)

  
  if self._.Polygon and #self._.Polygon >= 3 then
    Coalition = Coalition or self:GetDrawCoalition()
  
    -- Set draw coalition.
    self:SetDrawCoalition(Coalition)
  
    Color = Color or self:GetColorRGB()
    Alpha = Alpha or self:GetColorAlpha()
  
    FillColor = FillColor or self:GetFillColorRGB()
    FillAlpha = FillAlpha or self:GetFillColorAlpha()
  
    if FillColor then
      self:ReFill(FillColor,FillAlpha)  
    end
    
    if Color then
        self:ReDrawBorderline(Color,Alpha,LineType)
    end
  end


  if false then
    local coords = self:GetVerticiesCoordinates()

    local coord=coords[1] --Core.Point#COORDINATE

    table.remove(coords, 1)

    coord:MarkupToAllFreeForm(coords, Coalition, Color, Alpha, FillColor, FillAlpha, LineType, ReadOnly, "Drew Polygon")

    if true then
      return
    end
  end

  return self
end

--- Change/Re-fill a Polygon Zone
-- @param #ZONE_POLYGON_BASE self
-- @param #table Color RGB color table {r, g, b}, e.g. {1,0,0} for red.
-- @param #number Alpha Transparency [0,1]. Default 1.
-- @return #ZONE_POLYGON_BASE self
function ZONE_POLYGON_BASE:ReFill(Color,Alpha)
  local color = Color or self:GetFillColorRGB() or {1,0,0}
  local alpha = Alpha or self:GetFillColorAlpha() or 1
  local coalition = self:GetDrawCoalition() or -1
  -- undraw if already filled
  if #self.FillTriangles > 0 then
    for _, triangle in pairs(self._Triangles) do
      triangle:UndrawZone()
    end
    -- remove mark IDs
    for _,_value in pairs(self.FillTriangles) do
      table.remove_by_value(self.DrawID, _value)
    end
    self.FillTriangles = nil
    self.FillTriangles = {}
  end
  -- refill
  for _,triangle in pairs(self._Triangles) do
      local draw_ids = triangle:Fill(coalition,color,alpha,nil)
      self.FillTriangles = draw_ids
      table.combine(self.DrawID, draw_ids)
  end
  return self
end

--- Change/Re-draw the border of a Polygon Zone
-- @param #ZONE_POLYGON_BASE self
-- @param #table Color RGB color table {r, g, b}, e.g. {1,0,0} for red.
-- @param #number Alpha Transparency [0,1]. Default 1.
-- @param #number LineType Line type: 0=No line, 1=Solid, 2=Dashed, 3=Dotted, 4=Dot dash, 5=Long dash, 6=Two dash. Default 1=Solid.
-- @return #ZONE_POLYGON_BASE
function ZONE_POLYGON_BASE:ReDrawBorderline(Color, Alpha, LineType)
  local color = Color or self:GetFillColorRGB() or {1,0,0}
  local alpha = Alpha or self:GetFillColorAlpha() or 1
  local coalition = self:GetDrawCoalition() or -1
  local linetype = LineType or 1
    -- undraw if already drawn
  if #self.Borderlines > 0 then
    for _, MarkID in pairs(self.Borderlines) do
      trigger.action.removeMark(MarkID)
    end
    -- remove mark IDs
    for _,_value in pairs(self.Borderlines) do
      table.remove_by_value(self.DrawID, _value)
    end
    self.Borderlines = nil
    self.Borderlines = {}
  end
  -- Redraw border
  local coords = self:GetVerticiesCoordinates()
  for i = 1, #coords do
      local c1 = coords[i]
      local c2 = coords[i % #coords + 1]
      local newID = c1:LineToAll(c2, coalition, color, alpha, linetype, nil)
      self.DrawID[#self.DrawID+1]=newID
      self.Borderlines[#self.Borderlines+1] = newID
  end
  return self
end

--- Get the surface area of this polygon
-- @param #ZONE_POLYGON_BASE self
-- @return #number Surface area
function ZONE_POLYGON_BASE:GetSurfaceArea()
  return self.SurfaceArea
end



--- Get the smallest radius encompassing all points of the polygon zone.
-- @param #ZONE_POLYGON_BASE self
-- @return #number Radius of the zone in meters.
function ZONE_POLYGON_BASE:GetRadius()

  local center=self:GetVec2()

  local radius=0

  for _,_vec2 in pairs(self._.Polygon) do
    local vec2=_vec2 --DCS#Vec2

    local r=UTILS.VecDist2D(center, vec2)

    if r>radius then
      radius=r
    end

  end

  return radius
end

--- Get the smallest circular zone encompassing all points of the polygon zone.
-- @param #ZONE_POLYGON_BASE self
-- @param #string ZoneName (Optional) Name of the zone. Default is the name of the polygon zone.
-- @param #boolean DoNotRegisterZone (Optional) If `true`, zone is not registered.
-- @return #ZONE_RADIUS The circular zone.
function ZONE_POLYGON_BASE:GetZoneRadius(ZoneName, DoNotRegisterZone)

  local center=self:GetVec2()

  local radius=self:GetRadius()

  local zone=ZONE_RADIUS:New(ZoneName or self.ZoneName, center, radius, DoNotRegisterZone)

  return zone
end


--- Get the smallest rectangular zone encompassing all points points of the polygon zone.
-- @param #ZONE_POLYGON_BASE self
-- @param #string ZoneName (Optional) Name of the zone. Default is the name of the polygon zone.
-- @param #boolean DoNotRegisterZone (Optional) If `true`, zone is not registered.
-- @return #ZONE_POLYGON The rectangular zone.
function ZONE_POLYGON_BASE:GetZoneQuad(ZoneName, DoNotRegisterZone)

  local vec1, vec3=self:GetBoundingVec2()

  local vec2={x=vec1.x, y=vec3.y}
  local vec4={x=vec3.x, y=vec1.y}

  local zone=ZONE_POLYGON_BASE:New(ZoneName or self.ZoneName, {vec1, vec2, vec3, vec4})

  return zone
end

--- Remove junk inside the zone. Due to DCS limitations, this works only for rectangular zones. So we get the smallest rectangular zone encompassing all points points of the polygon zone.
-- @param #ZONE_POLYGON_BASE self
-- @param #number Height Height of the box in meters. Default 1000.
-- @return #number Number of removed objects.
function ZONE_POLYGON_BASE:RemoveJunk(Height)

  Height=Height or 1000

  local vec2SW, vec2NE=self:GetBoundingVec2()

  local vec3SW={x=vec2SW.x, y=-Height, z=vec2SW.y} --DCS#Vec3
  local vec3NE={x=vec2NE.x, y= Height, z=vec2NE.y} --DCS#Vec3

  --local coord1=COORDINATE:NewFromVec3(vec3SW):MarkToAll("SW")
  --local coord1=COORDINATE:NewFromVec3(vec3NE):MarkToAll("NE")

  local volume = {
    id = world.VolumeType.BOX,
    params = {
      min=vec3SW,
      max=vec3SW
    }
  }

  local n=world.removeJunk(volume)

  return n
end

--- Smokes the zone boundaries in a color.
-- @param #ZONE_POLYGON_BASE self
-- @param Utilities.Utils#SMOKECOLOR SmokeColor The smoke color.
-- @param #number Segments (Optional) Number of segments within boundary line. Default 10.
-- @return #ZONE_POLYGON_BASE self
function ZONE_POLYGON_BASE:SmokeZone( SmokeColor, Segments )
  --self:F2( SmokeColor )

  Segments=Segments or 10

  local i=1
  local j=#self._.Polygon

  while i <= #self._.Polygon do
    --self:T( { i, j, self._.Polygon[i], self._.Polygon[j] } )

    local DeltaX = self._.Polygon[j].x - self._.Polygon[i].x
    local DeltaY = self._.Polygon[j].y - self._.Polygon[i].y

    for Segment = 0, Segments do -- We divide each line in 5 segments and smoke a point on the line.
      local PointX = self._.Polygon[i].x + ( Segment * DeltaX / Segments )
      local PointY = self._.Polygon[i].y + ( Segment * DeltaY / Segments )
      POINT_VEC2:New( PointX, PointY ):Smoke( SmokeColor )
    end
    j = i
    i = i + 1
  end

  return self
end

--- Flare the zone boundaries in a color.
-- @param #ZONE_POLYGON_BASE self
-- @param Utilities.Utils#FLARECOLOR FlareColor The flare color.
-- @param #number Segments (Optional) Number of segments within boundary line. Default 10.
-- @param DCS#Azimuth Azimuth (optional) Azimuth The azimuth of the flare.
-- @param #number AddHeight (optional) The height to be added for the smoke.
-- @return #ZONE_POLYGON_BASE self
function ZONE_POLYGON_BASE:FlareZone( FlareColor, Segments, Azimuth, AddHeight )
  --self:F2(FlareColor)

  Segments=Segments or 10

  AddHeight = AddHeight or 0

  local i=1
  local j=#self._.Polygon

  while i <= #self._.Polygon do
    --self:T( { i, j, self._.Polygon[i], self._.Polygon[j] } )

    local DeltaX = self._.Polygon[j].x - self._.Polygon[i].x
    local DeltaY = self._.Polygon[j].y - self._.Polygon[i].y

    for Segment = 0, Segments do -- We divide each line in 5 segments and smoke a point on the line.
      local PointX = self._.Polygon[i].x + ( Segment * DeltaX / Segments )
      local PointY = self._.Polygon[i].y + ( Segment * DeltaY / Segments )
      POINT_VEC2:New( PointX, PointY, AddHeight ):Flare(FlareColor, Azimuth)
    end
    j = i
    i = i + 1
  end

  return self
end

--- Returns if a location is within the zone.
-- Source learned and taken from: https://www.ecse.rpi.edu/Homepages/wrf/Research/Short_Notes/pnpoly.html
-- @param #ZONE_POLYGON_BASE self
-- @param DCS#Vec2 Vec2 The location to test.
-- @return #boolean true if the location is within the zone.
function ZONE_POLYGON_BASE:IsVec2InZone( Vec2 )
  --self:F2( Vec2 )
  if not Vec2 then return false end
  local Next
  local Prev
  local InPolygon = false

  Next = 1
  Prev = #self._.Polygon

  while Next <= #self._.Polygon do
    --self:T( { Next, Prev, self._.Polygon[Next], self._.Polygon[Prev] } )
    if ( ( ( self._.Polygon[Next].y > Vec2.y ) ~= ( self._.Polygon[Prev].y > Vec2.y ) ) and
         ( Vec2.x < ( self._.Polygon[Prev].x - self._.Polygon[Next].x ) * ( Vec2.y - self._.Polygon[Next].y ) / ( self._.Polygon[Prev].y - self._.Polygon[Next].y ) + self._.Polygon[Next].x )
       ) then
       InPolygon = not InPolygon
    end
    --self:T2( { InPolygon = InPolygon } )
    Prev = Next
    Next = Next + 1
  end

  --self:T( { InPolygon = InPolygon } )
  return InPolygon
end

--- Returns if a point is within the zone.
-- @param #ZONE_POLYGON_BASE self
-- @param DCS#Vec3 Vec3 The point to test.
-- @return #boolean true if the point is within the zone.
function ZONE_POLYGON_BASE:IsVec3InZone( Vec3 )
  --self:F2( Vec3 )

  if not Vec3 then return false end

  local InZone = self:IsVec2InZone( { x = Vec3.x, y = Vec3.z } )

  return InZone
end

--- Define a random @{DCS#Vec2} within the zone.
--- ported from https://github.com/nielsvaes/CCMOOSE/blob/master/Moose%20Development/Moose/Shapes/Polygon.lua
-- @param #ZONE_POLYGON_BASE self
-- @return DCS#Vec2 The Vec2 coordinate.
function ZONE_POLYGON_BASE:GetRandomVec2()
    -- make sure we assign weights to the triangles based on their surface area, otherwise
    -- we'll be more likely to generate random points in smaller triangles
    local weights = {}
    for _, triangle in pairs(self._Triangles) do
        weights[triangle] = triangle.SurfaceArea / self.SurfaceArea
    end

    local random_weight = math.random()
    local accumulated_weight = 0
    for triangle, weight in pairs(weights) do
        accumulated_weight = accumulated_weight + weight
        if accumulated_weight >= random_weight then
            return triangle:GetRandomVec2()
        end
    end
end

--- Return a @{Core.Point#POINT_VEC2} object representing a random 2D point at landheight within the zone. Note that this is actually a @{Core.Point#COORDINATE} type object, and not a simple Vec2 table.
-- @param #ZONE_POLYGON_BASE self
-- @return @{Core.Point#POINT_VEC2}
function ZONE_POLYGON_BASE:GetRandomPointVec2()
  --self:F2()

  local PointVec2 = POINT_VEC2:NewFromVec2( self:GetRandomVec2() )

  --self:T2( PointVec2 )

  return PointVec2
end

--- Return a @{Core.Point#POINT_VEC3} object representing a random 3D point at landheight within the zone. Note that this is actually a @{Core.Point#COORDINATE} type object, and not a simple Vec3 table.
-- @param #ZONE_POLYGON_BASE self
-- @return @{Core.Point#POINT_VEC3}
function ZONE_POLYGON_BASE:GetRandomPointVec3()
  --self:F2()

  local PointVec3 = POINT_VEC3:NewFromVec2( self:GetRandomVec2() )

  --self:T2( PointVec3 )

  return PointVec3
end


--- Return a @{Core.Point#COORDINATE} object representing a random 3D point at landheight within the zone.
-- @param #ZONE_POLYGON_BASE self
-- @return Core.Point#COORDINATE
function ZONE_POLYGON_BASE:GetRandomCoordinate()
  --self:F2()

  local Coordinate = COORDINATE:NewFromVec2( self:GetRandomVec2() )

  --self:T2( Coordinate )

  return Coordinate
end


--- Get the bounding square the zone.
-- @param #ZONE_POLYGON_BASE self
-- @return #ZONE_POLYGON_BASE.BoundingSquare The bounding square.
function ZONE_POLYGON_BASE:GetBoundingSquare()

  local x1 = self._.Polygon[1].x
  local y1 = self._.Polygon[1].y
  local x2 = self._.Polygon[1].x
  local y2 = self._.Polygon[1].y

  for i = 2, #self._.Polygon do
    --self:T2( { self._.Polygon[i], x1, y1, x2, y2 } )
    x1 = ( x1 > self._.Polygon[i].x ) and self._.Polygon[i].x or x1
    x2 = ( x2 < self._.Polygon[i].x ) and self._.Polygon[i].x or x2
    y1 = ( y1 > self._.Polygon[i].y ) and self._.Polygon[i].y or y1
    y2 = ( y2 < self._.Polygon[i].y ) and self._.Polygon[i].y or y2

  end

  return { x1 = x1, y1 = y1, x2 = x2, y2 = y2 }
end

--- Get the bounding 2D vectors of the polygon.
-- @param #ZONE_POLYGON_BASE self
-- @return DCS#Vec2 Coordinates of western-southern-lower vertex of the box.
-- @return DCS#Vec2 Coordinates of eastern-northern-upper vertex of the box.
function ZONE_POLYGON_BASE:GetBoundingVec2()

  local x1 = self._.Polygon[1].x
  local y1 = self._.Polygon[1].y
  local x2 = self._.Polygon[1].x
  local y2 = self._.Polygon[1].y

  for i = 2, #self._.Polygon do
    --self:T2( { self._.Polygon[i], x1, y1, x2, y2 } )
    x1 = ( x1 > self._.Polygon[i].x ) and self._.Polygon[i].x or x1
    x2 = ( x2 < self._.Polygon[i].x ) and self._.Polygon[i].x or x2
    y1 = ( y1 > self._.Polygon[i].y ) and self._.Polygon[i].y or y1
    y2 = ( y2 < self._.Polygon[i].y ) and self._.Polygon[i].y or y2

  end

  local vec1={x=x1, y=y1}
  local vec2={x=x2, y=y2}

  return vec1, vec2
end

--- Draw a frontier on the F10 map with small filled circles.
-- @param #ZONE_POLYGON_BASE self
-- @param #number Coalition (Optional) Coalition: All=-1, Neutral=0, Red=1, Blue=2. Default -1= All.
-- @param #table Color (Optional) RGB color table {r, g, b}, e.g. {1, 0, 0} for red. Default {1, 1, 1}= White.
-- @param #number Radius (Optional) Radius of the circles in meters. Default 1000.
-- @param #number Alpha (Optional) Alpha transparency [0,1]. Default 1.
-- @param #number Segments (Optional) Number of segments within boundary line. Default 10.
-- @param #boolean Closed (Optional) Link the last point with the first one to obtain a closed boundary. Default false
-- @return #ZONE_POLYGON_BASE self
function ZONE_POLYGON_BASE:Boundary(Coalition, Color, Radius, Alpha, Segments, Closed)
    Coalition = Coalition or -1
    Color = Color or {1, 1, 1}
    Radius = Radius or 1000
    Alpha = Alpha or 1
    Segments = Segments or 10
    Closed = Closed or false
    local Limit
    local i = 1
    local j = #self._.Polygon
    if (Closed) then
        Limit = #self._.Polygon + 1
    else
        Limit = #self._.Polygon
    end
    while i <= #self._.Polygon do
        --self:T( { i, j, self._.Polygon[i], self._.Polygon[j] } )
        if j ~= Limit then
            local DeltaX = self._.Polygon[j].x - self._.Polygon[i].x
            local DeltaY = self._.Polygon[j].y - self._.Polygon[i].y
            for Segment = 0, Segments do
                local PointX = self._.Polygon[i].x + ( Segment * DeltaX / Segments )
                local PointY = self._.Polygon[i].y + ( Segment * DeltaY / Segments )
                --ZONE_RADIUS:New( "Zone", {x = PointX, y = PointY}, Radius ):DrawZone(Coalition, Color, 1, Color, Alpha, nil, true)
            end
        end
        j = i
        i = i + 1
    end
    return self
end

do -- Zone_Polygon


---
-- @type ZONE_POLYGON
-- @extends #ZONE_POLYGON_BASE
-- @extends #ZONE_BASE


--- The ZONE_POLYGON class defined by a sequence of @{Wrapper.Group#GROUP} waypoints within the Mission Editor, forming a polygon, OR by drawings made with the Draw tool
--- in the Mission Editor
-- This class implements the inherited functions from @{#ZONE_RADIUS} taking into account the own zone format and properties.
--
-- ## Declare a ZONE_POLYGON directly in the DCS mission editor!
--
-- You can declare a ZONE_POLYGON using the DCS mission editor by adding the #ZONE_POLYGON tag in the group name.
--
-- So, imagine you have a group declared in the mission editor, with group name `DefenseZone#ZONE_POLYGON`.
-- Then during mission startup, when loading Moose.lua, this group will be detected as a ZONE_POLYGON declaration.
-- Within the background, a ZONE_POLYGON object will be created within the @{Core.Database} using the properties of the group.
-- The ZONE_POLYGON name will be the group name without the #ZONE_POLYGON tag.
--
-- So, you can search yourself for the ZONE_POLYGON by using the @{#ZONE_POLYGON.FindByName}() method.
-- In this example, `local PolygonZone = ZONE_POLYGON:FindByName( "DefenseZone" )` would return the ZONE_POLYGON object
-- that was created at mission startup, and reference it into the `PolygonZone` local object.
--
-- Mission `ZON-510` shows a demonstration of this feature or method.
--
-- This is especially handy if you want to quickly setup a SET_ZONE...
-- So when you would declare `local SetZone = SET_ZONE:New():FilterPrefixes( "Defense" ):FilterStart()`,
-- then SetZone would contain the ZONE_POLYGON object `DefenseZone` as part of the zone collection,
-- without much scripting overhead!
--
-- This class now also supports drawings made with the Draw tool in the Mission Editor. Any drawing made with Line > Segments > Closed, Polygon > Rect or Polygon > Free can be
-- made into a ZONE_POLYGON.
--
-- This class has been updated to use a accurate way of generating random points inside the polygon without having to use trial and error guesses.
-- You can also get the surface area of the polygon now, handy if you want measure which coalition has the largest captured area, for example.
--
-- @field #ZONE_POLYGON
ZONE_POLYGON = {
  ClassName="ZONE_POLYGON",
  }

--- Constructor to create a ZONE_POLYGON instance, taking the zone name and the @{Wrapper.Group#GROUP} defined within the Mission Editor.
-- The @{Wrapper.Group#GROUP} waypoints define the polygon corners. The first and the last point are automatically connected by ZONE_POLYGON.
-- @param #ZONE_POLYGON self
-- @param #string ZoneName Name of the zone.
-- @param Wrapper.Group#GROUP ZoneGroup The GROUP waypoints as defined within the Mission Editor define the polygon shape.
-- @return #ZONE_POLYGON self
function ZONE_POLYGON:New( ZoneName, ZoneGroup )

  local GroupPoints = ZoneGroup:GetTaskRoute()

  local self = BASE:Inherit( self, ZONE_POLYGON_BASE:New( ZoneName, GroupPoints ) )
  --self:F( { ZoneName, ZoneGroup, self._.Polygon } )

  -- Zone objects are added to the _DATABASE and SET_ZONE objects.
  _EVENTDISPATCHER:CreateEventNewZone( self )

  return self
end

--- Constructor to create a ZONE_POLYGON instance, taking the zone name and an array of DCS#Vec2, forming a polygon.
-- @param #ZONE_POLYGON self
-- @param #string ZoneName Name of the zone.
-- @param  #ZONE_POLYGON_BASE.ListVec2 PointsArray An array of @{DCS#Vec2}, forming a polygon.
-- @return #ZONE_POLYGON self
function ZONE_POLYGON:NewFromPointsArray( ZoneName, PointsArray )

  local self = BASE:Inherit( self, ZONE_POLYGON_BASE:New( ZoneName, PointsArray ) )
  --self:F( { ZoneName, self._.Polygon } )

  -- Zone objects are added to the _DATABASE and SET_ZONE objects.
  _EVENTDISPATCHER:CreateEventNewZone( self )

  return self
end

--- Constructor to create a ZONE_POLYGON instance, taking the zone name and the **name** of the @{Wrapper.Group#GROUP} defined within the Mission Editor.
-- The @{Wrapper.Group#GROUP} waypoints define the polygon corners. The first and the last point are automatically connected by ZONE_POLYGON.
-- @param #ZONE_POLYGON self
-- @param #string GroupName The group name of the GROUP defining the waypoints within the Mission Editor to define the polygon shape.
-- @return #ZONE_POLYGON self
function ZONE_POLYGON:NewFromGroupName( GroupName )

  local ZoneGroup = GROUP:FindByName( GroupName )

  local GroupPoints = ZoneGroup:GetTaskRoute()

  local self = BASE:Inherit( self, ZONE_POLYGON_BASE:New( GroupName, GroupPoints ) )
  --self:F( { GroupName, ZoneGroup, self._.Polygon } )

  -- Zone objects are added to the _DATABASE and SET_ZONE objects.
  _EVENTDISPATCHER:CreateEventNewZone( self )

  return self
end

--- Constructor to create a ZONE_POLYGON instance, taking the name of a drawing made with the draw tool in the Mission Editor.
-- @param #ZONE_POLYGON self
-- @param #string DrawingName The name of the drawing in the Mission Editor
-- @return #ZONE_POLYGON self
function ZONE_POLYGON:NewFromDrawing(DrawingName)
    local points = {}
    for _, layer in pairs(env.mission.drawings.layers) do
        for _, object in pairs(layer["objects"]) do
            if object["name"] == DrawingName then
                if (object["primitiveType"] == "Line" and object["closed"] == true) or (object["polygonMode"] == "free") then
                    -- points for the drawings are saved in local space, so add the object's map x and y coordinates to get
                    -- world space points we can use
                    for _, point in UTILS.spairs(object["points"]) do
                        -- check if we want to skip adding a point
                        local skip = false
                        local p = {x = object["mapX"] + point["x"],
                                   y = object["mapY"] + point["y"] }

                        -- Check if the same coordinates already exist in the list, skip if they do
                        -- This can happen when drawing a Polygon in Free mode, DCS adds points on
                        -- top of each other that are in the `mission` file, but not visible in the
                        -- Mission Editor
                        for _, pt in pairs(points) do
                            if pt.x == p.x and pt.y == p.y then
                                skip = true
                            end
                        end

                        -- if it's a unique point, add it
                        if not skip then
                            table.add(points, p)
                        end
                    end
                elseif object["polygonMode"] == "rect" then
                    -- the points for a rect are saved as local coordinates with an angle. To get the world space points from this
                    -- we need to rotate the points around the center of the rects by an angle. UTILS.RotatePointAroundPivot was
                    -- committed in an earlier commit
                    local angle = object["angle"]
                    local half_width  = object["width"] / 2
                    local half_height = object["height"] / 2

                    local center = { x = object["mapX"], y = object["mapY"] }
                    local p1 = UTILS.RotatePointAroundPivot({ x = center.x - half_height, y = center.y + half_width }, center, angle)
                    local p2 = UTILS.RotatePointAroundPivot({ x = center.x + half_height, y = center.y + half_width }, center, angle)
                    local p3 = UTILS.RotatePointAroundPivot({ x = center.x + half_height, y = center.y - half_width }, center, angle)
                    local p4 = UTILS.RotatePointAroundPivot({ x = center.x - half_height, y = center.y - half_width }, center, angle)

                    points = {p1, p2, p3, p4}
                else
                    -- bring the Arrow code over from Shape/Polygon
                    -- something else that might be added in the future
                end
            end
        end
    end
    local self = BASE:Inherit(self, ZONE_POLYGON_BASE:New(DrawingName, points))
    _EVENTDISPATCHER:CreateEventNewZone(self)
    return self
end


--- Find a polygon zone in the _DATABASE using the name of the polygon zone.
-- @param #ZONE_POLYGON self
-- @param #string ZoneName The name of the polygon zone.
-- @return #ZONE_POLYGON self
function ZONE_POLYGON:FindByName( ZoneName )

  local ZoneFound = _DATABASE:FindZone( ZoneName )
  return ZoneFound
end

--- Scan the zone for the presence of units of the given ObjectCategories. Does **not** scan for scenery at the moment.
-- Note that **only after** a zone has been scanned, the zone can be evaluated by:
--
--   * @{Core.Zone#ZONE_POLYGON.IsAllInZoneOfCoalition}(): Scan the presence of units in the zone of a coalition.
--   * @{Core.Zone#ZONE_POLYGON.IsAllInZoneOfOtherCoalition}(): Scan the presence of units in the zone of an other coalition.
--   * @{Core.Zone#ZONE_POLYGON.IsSomeInZoneOfCoalition}(): Scan if there is some presence of units in the zone of the given coalition.
--   * @{Core.Zone#ZONE_POLYGON.IsNoneInZoneOfCoalition}(): Scan if there isn't any presence of units in the zone of an other coalition than the given one.
--   * @{Core.Zone#ZONE_POLYGON.IsNoneInZone}(): Scan if the zone is empty.
-- @param #ZONE_POLYGON self
-- @param ObjectCategories An array of categories of the objects to find in the zone. E.g. `{Object.Category.UNIT}`
-- @param UnitCategories An array of unit categories of the objects to find in the zone. E.g. `{Unit.Category.GROUND_UNIT,Unit.Category.SHIP}`
-- @usage
--    myzone:Scan({Object.Category.UNIT},{Unit.Category.GROUND_UNIT})
--    local IsAttacked = myzone:IsSomeInZoneOfCoalition( self.Coalition )
function ZONE_POLYGON:Scan( ObjectCategories, UnitCategories )

  self.ScanData = {}
  self.ScanData.Coalitions = {}
  self.ScanData.Scenery = {}
  self.ScanData.SceneryTable = {}
  self.ScanData.Units = {}

  local vectors = self:GetBoundingSquare()

  local minVec3 = {x=vectors.x1, y=0, z=vectors.y1}
  local maxVec3 = {x=vectors.x2, y=0, z=vectors.y2}

  local minmarkcoord = COORDINATE:NewFromVec3(minVec3)
  local maxmarkcoord = COORDINATE:NewFromVec3(maxVec3)
  local ZoneRadius = minmarkcoord:Get2DDistance(maxmarkcoord)/2
--  self:I("Scan Radius:" ..ZoneRadius)
  local CenterVec3 = self:GetCoordinate():GetVec3()

 --[[ this a bit shaky in functionality it seems
  local VolumeBox = {
   id = world.VolumeType.BOX,
   params = {
     min = minVec3,
     max = maxVec3
   }
  }
  --]]

  local SphereSearch = {
  id = world.VolumeType.SPHERE,
    params = {
    point = CenterVec3,
    radius = ZoneRadius,
    }
  }

  local function EvaluateZone( ZoneObject )

    if ZoneObject then

      local ObjectCategory = Object.getCategory(ZoneObject)

      if ( ObjectCategory == Object.Category.UNIT and ZoneObject:isExist() and ZoneObject:isActive() ) or (ObjectCategory == Object.Category.STATIC and ZoneObject:isExist()) then

        local CoalitionDCSUnit = ZoneObject:getCoalition()

        local Include = false
        if not UnitCategories then
          -- Anything found is included.
          Include = true
        else
          -- Check if found object is in specified categories.
          local CategoryDCSUnit = ZoneObject:getDesc().category

          for UnitCategoryID, UnitCategory in pairs( UnitCategories ) do
            if UnitCategory == CategoryDCSUnit then
              Include = true
              break
            end
          end

        end

        if Include then

          local CoalitionDCSUnit = ZoneObject:getCoalition()

          -- This coalition is inside the zone.
          self.ScanData.Coalitions[CoalitionDCSUnit] = true

          self.ScanData.Units[ZoneObject] = ZoneObject

          --self:F2( { Name = ZoneObject:getName(), Coalition = CoalitionDCSUnit } )
        end
      end

      -- trying with box search
      if ObjectCategory == Object.Category.SCENERY and self:IsVec3InZone(ZoneObject:getPoint()) then
        local SceneryType = ZoneObject:getTypeName()
        local SceneryName = ZoneObject:getName()
        self.ScanData.Scenery[SceneryType] = self.ScanData.Scenery[SceneryType] or {}
        self.ScanData.Scenery[SceneryType][SceneryName] = SCENERY:Register( SceneryName, ZoneObject )
        table.insert(self.ScanData.SceneryTable,self.ScanData.Scenery[SceneryType][SceneryName])
        --self:T( { SCENERY =  self.ScanData.Scenery[SceneryType][SceneryName] } )
      end

    end

    return true
  end

  -- Search objects.
  local inzoneunits = SET_UNIT:New():FilterZones({self}):FilterOnce()
  local inzonestatics = SET_STATIC:New():FilterZones({self}):FilterOnce()

  inzoneunits:ForEach(
    function(unit)
      local Unit = unit --Wrapper.Unit#UNIT
      local DCS = Unit:GetDCSObject()
      EvaluateZone(DCS)
    end
  )

  inzonestatics:ForEach(
    function(static)
      local Static = static --Wrapper.Static#STATIC
      local DCS = Static:GetDCSObject()
      EvaluateZone(DCS)
    end
  )

  local searchscenery = false
  for _,_type in pairs(ObjectCategories) do
    if _type == Object.Category.SCENERY then
      searchscenery = true
    end
  end

  if searchscenery then
    -- Search objects.
    world.searchObjects({Object.Category.SCENERY}, SphereSearch, EvaluateZone )
  end

end

--- Count the number of different coalitions inside the zone.
-- @param #ZONE_POLYGON self
-- @return #table Table of DCS units and DCS statics inside the zone.
function ZONE_POLYGON:GetScannedUnits()
  return self.ScanData.Units
end

--- Get a set of scanned units.
-- @param #ZONE_POLYGON self
-- @return Core.Set#SET_UNIT Set of units and statics inside the zone.
function ZONE_POLYGON:GetScannedSetUnit()

  local SetUnit = SET_UNIT:New()

  if self.ScanData then
    for ObjectID, UnitObject in pairs( self.ScanData.Units ) do
      local UnitObject = UnitObject -- DCS#Unit
      if UnitObject:isExist() then
        local FoundUnit = UNIT:FindByName( UnitObject:getName() )
        if FoundUnit then
          SetUnit:AddUnit( FoundUnit )
        else
          local FoundStatic = STATIC:FindByName( UnitObject:getName() )
          if FoundStatic then
            SetUnit:AddUnit( FoundStatic )
          end
        end
      end
    end
  end

  return SetUnit
end

--- Get a set of scanned units.
-- @param #ZONE_POLYGON self
-- @return Core.Set#SET_GROUP Set of groups.
function ZONE_POLYGON:GetScannedSetGroup()

  self.ScanSetGroup=self.ScanSetGroup or SET_GROUP:New() --Core.Set#SET_GROUP

  self.ScanSetGroup.Set={}

  if self.ScanData then
    for ObjectID, UnitObject in pairs( self.ScanData.Units ) do
      local UnitObject = UnitObject -- DCS#Unit
      if UnitObject:isExist() then

        local FoundUnit=UNIT:FindByName(UnitObject:getName())
        if FoundUnit then
          local group=FoundUnit:GetGroup()
          self.ScanSetGroup:AddGroup(group)
        end
      end
    end
  end

  return self.ScanSetGroup
end

--- Count the number of different coalitions inside the zone.
-- @param #ZONE_POLYGON self
-- @return #number Counted coalitions.
function ZONE_POLYGON:CountScannedCoalitions()

  local Count = 0

  for CoalitionID, Coalition in pairs( self.ScanData.Coalitions ) do
    Count = Count + 1
  end

  return Count
end

--- Check if a certain coalition is inside a scanned zone.
-- @param #ZONE_POLYGON self
-- @param #number Coalition The coalition id, e.g. coalition.side.BLUE.
-- @return #boolean If true, the coalition is inside the zone.
function ZONE_POLYGON:CheckScannedCoalition( Coalition )
  if Coalition then
    return self.ScanData.Coalitions[Coalition]
  end
  return nil
end

--- Get Coalitions of the units in the Zone, or Check if there are units of the given Coalition in the Zone.
-- Returns nil if there are none to two Coalitions in the zone!
-- Returns one Coalition if there are only Units of one Coalition in the Zone.
-- Returns the Coalition for the given Coalition if there are units of the Coalition in the Zone.
-- @param #ZONE_POLYGON self
-- @return #table
function ZONE_POLYGON:GetScannedCoalition( Coalition )

  if Coalition then
    return self.ScanData.Coalitions[Coalition]
  else
    local Count = 0
    local ReturnCoalition = nil

    for CoalitionID, Coalition in pairs( self.ScanData.Coalitions ) do
      Count = Count + 1
      ReturnCoalition = CoalitionID
    end

    if Count ~= 1 then
      ReturnCoalition = nil
    end

    return ReturnCoalition
  end
end

--- Get scanned scenery types
-- @param #ZONE_POLYGON self
-- @return #table Table of DCS scenery type objects.
function ZONE_POLYGON:GetScannedSceneryType( SceneryType )
  return self.ScanData.Scenery[SceneryType]
end

--- Get scanned scenery table
-- @param #ZONE_POLYGON self
-- @return #table Table of Wrapper.Scenery#SCENERY scenery objects.
function ZONE_POLYGON:GetScannedSceneryObjects()
  return self.ScanData.SceneryTable
end

--- Get scanned scenery table
-- @param #ZONE_POLYGON self
-- @return #table Structured table of [type].[name].Wrapper.Scenery#SCENERY scenery objects.
function ZONE_POLYGON:GetScannedScenery()
  return self.ScanData.Scenery
end

--- Get scanned set of scenery objects
-- @param #ZONE_POLYGON self
-- @return #table Table of Wrapper.Scenery#SCENERY scenery objects.
function ZONE_POLYGON:GetScannedSetScenery()
  local scenery = SET_SCENERY:New()
  local objects = self:GetScannedSceneryObjects()
  for _,_obj in pairs (objects) do
    scenery:AddScenery(_obj)
  end
  return scenery
end

--- Is All in Zone of Coalition?
-- Check if only the specified coalition is inside the zone and noone else.
-- @param #ZONE_POLYGON self
-- @param #number Coalition Coalition ID of the coalition which is checked to be the only one in the zone.
-- @return #boolean True, if **only** that coalition is inside the zone and no one else.
-- @usage
--    self.Zone:Scan()
--    local IsGuarded = self.Zone:IsAllInZoneOfCoalition( self.Coalition )
function ZONE_POLYGON:IsAllInZoneOfCoalition( Coalition )
  return self:CountScannedCoalitions() == 1 and self:GetScannedCoalition( Coalition ) == true
end

--- Is All in Zone of Other Coalition?
-- Check if only one coalition is inside the zone and the specified coalition is not the one.
-- You first need to use the @{#ZONE_POLYGON.Scan} method to scan the zone before it can be evaluated!
-- Note that once a zone has been scanned, multiple evaluations can be done on the scan result set.
-- @param #ZONE_POLYGON self
-- @param #number Coalition Coalition ID of the coalition which is not supposed to be in the zone.
-- @return #boolean True, if and only if only one coalition is inside the zone and the specified coalition is not it.
-- @usage
--    self.Zone:Scan()
--    local IsCaptured = self.Zone:IsAllInZoneOfOtherCoalition( self.Coalition )
function ZONE_POLYGON:IsAllInZoneOfOtherCoalition( Coalition )
  return self:CountScannedCoalitions() == 1 and self:GetScannedCoalition( Coalition ) == nil
end

--- Is Some in Zone of Coalition?
-- Check if more than one coalition is inside the zone and the specified coalition is one of them.
-- You first need to use the @{#ZONE_POLYGON.Scan} method to scan the zone before it can be evaluated!
-- Note that once a zone has been scanned, multiple evaluations can be done on the scan result set.
-- @param #ZONE_POLYGON self
-- @param #number Coalition ID of the coalition which is checked to be inside the zone.
-- @return #boolean True if more than one coalition is inside the zone and the specified coalition is one of them.
-- @usage
--    self.Zone:Scan()
--    local IsAttacked = self.Zone:IsSomeInZoneOfCoalition( self.Coalition )
function ZONE_POLYGON:IsSomeInZoneOfCoalition( Coalition )
  return self:CountScannedCoalitions() > 1 and self:GetScannedCoalition( Coalition ) == true
end

--- Is None in Zone of Coalition?
-- You first need to use the @{#ZONE_POLYGON.Scan} method to scan the zone before it can be evaluated!
-- Note that once a zone has been scanned, multiple evaluations can be done on the scan result set.
-- @param #ZONE_POLYGON self
-- @param Coalition
-- @return #boolean
-- @usage
--    self.Zone:Scan()
--    local IsOccupied = self.Zone:IsNoneInZoneOfCoalition( self.Coalition )
function ZONE_POLYGON:IsNoneInZoneOfCoalition( Coalition )
  return self:GetScannedCoalition( Coalition ) == nil
end

--- Is None in Zone?
-- You first need to use the @{#ZONE_POLYGON.Scan} method to scan the zone before it can be evaluated!
-- Note that once a zone has been scanned, multiple evaluations can be done on the scan result set.
-- @param #ZONE_POLYGON self
-- @return #boolean
-- @usage
--    self.Zone:Scan()
--    local IsEmpty = self.Zone:IsNoneInZone()
function ZONE_POLYGON:IsNoneInZone()
  return self:CountScannedCoalitions() == 0
end

end

do -- ZONE_ELASTIC

  ---
  -- @type ZONE_ELASTIC
  -- @field #table points Points in 2D.
  -- @field #table setGroups Set of GROUPs.
  -- @field #table setOpsGroups Set of OPSGROUPS.
  -- @field #table setUnits Set of UNITs.
  -- @field #number updateID Scheduler ID for updating.
  -- @extends #ZONE_POLYGON_BASE

  --- The ZONE_ELASTIC class defines a dynamic polygon zone, where only the convex hull is used.
  --
  -- @field #ZONE_ELASTIC
  ZONE_ELASTIC = {
    ClassName="ZONE_ELASTIC",
    points={},
    setGroups={}
    }

  --- Constructor to create a ZONE_ELASTIC instance.
  -- @param #ZONE_ELASTIC self
  -- @param #string ZoneName Name of the zone.
  -- @param DCS#Vec2 Points (Optional) Fixed points.
  -- @return #ZONE_ELASTIC self
  function ZONE_ELASTIC:New(ZoneName, Points)

    local self=BASE:Inherit(self, ZONE_POLYGON_BASE:New(ZoneName, Points)) --#ZONE_ELASTIC

    -- Zone objects are added to the _DATABASE and SET_ZONE objects.
    _EVENTDISPATCHER:CreateEventNewZone( self )

    if Points then
      self.points=Points
    end

    return self
  end

  --- Add a vertex (point) to the polygon.
  -- @param #ZONE_ELASTIC self
  -- @param DCS#Vec2 Vec2 Point in 2D (with x and y coordinates).
  -- @return #ZONE_ELASTIC self
  function ZONE_ELASTIC:AddVertex2D(Vec2)

    -- Add vec2 to points.
    table.insert(self.points, Vec2)

    return self
  end


  --- Add a vertex (point) to the polygon.
  -- @param #ZONE_ELASTIC self
  -- @param DCS#Vec3 Vec3 Point in 3D (with x, y and z coordinates). Only the x and z coordinates are used.
  -- @return #ZONE_ELASTIC self
  function ZONE_ELASTIC:AddVertex3D(Vec3)

    -- Add vec2 from vec3 to points.
    table.insert(self.points, {x=Vec3.x, y=Vec3.z})

    return self
  end


  --- Add a set of groups. Positions of the group will be considered as polygon vertices when contructing the convex hull.
  -- @param #ZONE_ELASTIC self
  -- @param Core.Set#SET_GROUP GroupSet Set of groups.
  -- @return #ZONE_ELASTIC self
  function ZONE_ELASTIC:AddSetGroup(GroupSet)

    -- Add set to table.
    table.insert(self.setGroups, GroupSet)

    return self
  end


  --- Update the convex hull of the polygon.
  -- This uses the [Graham scan](https://en.wikipedia.org/wiki/Graham_scan).
  -- @param #ZONE_ELASTIC self
  -- @param #number Delay Delay in seconds before the zone is updated. Default 0.
  -- @param #boolean Draw Draw the zone. Default `nil`.
  -- @return #ZONE_ELASTIC self
  function ZONE_ELASTIC:Update(Delay, Draw)

    -- Debug info.
    --self:T(string.format("Updating ZONE_ELASTIC %s", tostring(self.ZoneName)))
<<<<<<< HEAD

=======
    
>>>>>>> 45ebf9a3
    -- Copy all points.
    local points=UTILS.DeepCopy(self.points or {})

    if self.setGroups then
      for _,_setGroup in pairs(self.setGroups) do
        local setGroup=_setGroup --Core.Set#SET_GROUP
        for _,_group in pairs(setGroup.Set) do
          local group=_group --Wrapper.Group#GROUP
          if group and group:IsAlive() then
            table.insert(points, group:GetVec2())
          end
        end
      end
    end

    -- Update polygon verticies from points.
    self._.Polygon=self:_ConvexHull(points)
          
    self._Triangles = self:_Triangulate()
    self.SurfaceArea = self:_CalculateSurfaceArea()

    if Draw~=false then
      if self.DrawID or Draw==true then
        self:UndrawZone()
        self:DrawZone()
      end
    end

    return self
  end

  --- Start the updating scheduler.
  -- @param #ZONE_ELASTIC self
  -- @param #number Tstart Time in seconds before the updating starts.
  -- @param #number dT Time interval in seconds between updates. Default 60 sec.
  -- @param #number Tstop Time in seconds after which the updating stops. Default `nil`.
  -- @param #boolean Draw Draw the zone. Default `nil`.
  -- @return #ZONE_ELASTIC self
  function ZONE_ELASTIC:StartUpdate(Tstart, dT, Tstop, Draw)

    self.updateID=self:ScheduleRepeat(Tstart, dT, 0, Tstop, ZONE_ELASTIC.Update, self, 0, Draw)

    return self
  end

  --- Stop the updating scheduler.
  -- @param #ZONE_ELASTIC self
  -- @param #number Delay Delay in seconds before the scheduler will be stopped. Default 0.
  -- @return #ZONE_ELASTIC self
  function ZONE_ELASTIC:StopUpdate(Delay)

    if Delay and Delay>0 then
      self:ScheduleOnce(Delay, ZONE_ELASTIC.StopUpdate, self)
    else

      if self.updateID then

        self:ScheduleStop(self.updateID)

        self.updateID=nil

      end

    end

    return self
  end


  --- Create a convex hull.
  -- @param #ZONE_ELASTIC self
  -- @param #table pl Points
  -- @return #table Points
  function ZONE_ELASTIC:_ConvexHull(pl)

    if #pl == 0 then
      return {}
    end

    table.sort(pl, function(left,right)
      return left.x < right.x
    end)

    local h = {}

    -- Function: ccw > 0 if three points make a counter-clockwise turn, clockwise if ccw < 0, and collinear if ccw = 0.
    local function ccw(a,b,c)
      return (b.x - a.x) * (c.y - a.y) > (b.y - a.y) * (c.x - a.x)
    end

    -- lower hull
    for i,pt in pairs(pl) do
      while #h >= 2 and not ccw(h[#h-1], h[#h], pt) do
        table.remove(h,#h)
      end
      table.insert(h,pt)
    end

    -- upper hull
    local t = #h + 1
    for i=#pl, 1, -1 do
      local pt = pl[i]
      while #h >= t and not ccw(h[#h-1], h[#h], pt) do
        table.remove(h, #h)
      end
      table.insert(h, pt)
    end

    table.remove(h, #h)

    return h
  end

end



--- ZONE_OVAL created from a center point, major axis, minor axis, and angle.
-- Ported from https://github.com/nielsvaes/CCMOOSE/blob/master/Moose%20Development/Moose/Shapes/Oval.lua
-- @type ZONE_OVAL
-- @extends Core.Zone#ZONE_BASE

--- ## ZONE_OVAL class, extends @{#ZONE_BASE}
--
-- The ZONE_OVAL class is defined by a center point, major axis, minor axis, and angle.
-- This class implements the inherited functions from @{#ZONE_BASE} taking into account the own zone format and properties.
--
-- @field #ZONE_OVAL
ZONE_OVAL = {
    ClassName = "OVAL",
    ZoneName="",
    MajorAxis = nil,
    MinorAxis = nil,
    Angle = 0,
    DrawPoly = nil -- let's just use a ZONE_POLYGON to draw the ZONE_OVAL on the map
}

--- Creates a new ZONE_OVAL from a center point, major axis, minor axis, and angle.
--- ported from https://github.com/nielsvaes/CCMOOSE/blob/master/Moose%20Development/Moose/Shapes/Oval.lua
-- @param #ZONE_OVAL self
-- @param #string name Name of the zone.
-- @param #table vec2 The center point of the oval
-- @param #number major_axis The major axis of the oval
-- @param #number minor_axis The minor axis of the oval
-- @param #number angle The angle of the oval
-- @return #ZONE_OVAL The new oval
function ZONE_OVAL:New(name, vec2, major_axis, minor_axis, angle)

    self = BASE:Inherit(self, ZONE_BASE:New())

    self.ZoneName = name
    self.CenterVec2 = vec2
    self.MajorAxis = major_axis
    self.MinorAxis = minor_axis
    self.Angle = angle or 0

    _DATABASE:AddZone(name, self)

    return self
end

--- Constructor to create a ZONE_OVAL instance, taking the name of a drawing made with the draw tool in the Mission Editor.
--- ported from https://github.com/nielsvaes/CCMOOSE/blob/master/Moose%20Development/Moose/Shapes/Oval.lua
-- @param #ZONE_OVAL self
-- @param #string DrawingName The name of the drawing in the Mission Editor
-- @return #ZONE_OVAL self
function ZONE_OVAL:NewFromDrawing(DrawingName)
    self = BASE:Inherit(self, ZONE_BASE:New(DrawingName))
    for _, layer in pairs(env.mission.drawings.layers) do
        for _, object in pairs(layer["objects"]) do
            if string.find(object["name"], DrawingName, 1, true) then
                if object["polygonMode"] == "oval" then
                    self.CenterVec2 = { x = object["mapX"], y = object["mapY"] }
                    self.MajorAxis = object["r1"]
                    self.MinorAxis = object["r2"]
                    self.Angle = object["angle"]

                end
            end
        end
    end

    _DATABASE:AddZone(DrawingName, self)

    return self
end

--- Gets the major axis of the oval.
-- @param #ZONE_OVAL self
-- @return #number The major axis of the oval
function ZONE_OVAL:GetMajorAxis()
    return self.MajorAxis
end

--- Gets the minor axis of the oval.
-- @param #ZONE_OVAL self
-- @return #number The minor axis of the oval
function ZONE_OVAL:GetMinorAxis()
    return self.MinorAxis
end

--- Gets the angle of the oval.
-- @param #ZONE_OVAL self
-- @return #number The angle of the oval
function ZONE_OVAL:GetAngle()
    return self.Angle
end

--- Returns a the center point of the oval
-- @param #ZONE_OVAL self
-- @return #table The center Vec2
function ZONE_OVAL:GetVec2()
    return self.CenterVec2
end

--- Checks if a point is contained within the oval.
-- @param #ZONE_OVAL self
-- @param #table point The point to check
-- @return #bool True if the point is contained, false otherwise
function ZONE_OVAL:IsVec2InZone(vec2)
    local cos, sin = math.cos, math.sin
    local dx = vec2.x - self.CenterVec2.x
    local dy = vec2.y - self.CenterVec2.y
    local rx = dx * cos(self.Angle) + dy * sin(self.Angle)
    local ry = -dx * sin(self.Angle) + dy * cos(self.Angle)
    return rx * rx / (self.MajorAxis * self.MajorAxis) + ry * ry / (self.MinorAxis * self.MinorAxis) <= 1
end

--- Calculates the bounding box of the oval. The bounding box is the smallest rectangle that contains the oval.
-- @param #ZONE_OVAL self
-- @return #table The bounding box of the oval
function ZONE_OVAL:GetBoundingSquare()
    local min_x = self.CenterVec2.x - self.MajorAxis
    local min_y = self.CenterVec2.y - self.MinorAxis
    local max_x = self.CenterVec2.x + self.MajorAxis
    local max_y = self.CenterVec2.y + self.MinorAxis

    return {
        {x=min_x, y=min_x}, {x=max_x, y=min_y}, {x=max_x, y=max_y}, {x=min_x, y=max_y}
    }
end

--- Find points on the edge of the oval
-- @param #ZONE_OVAL self
-- @param #number num_points How many points should be found. More = smoother shape
-- @return #table Points on he edge
function ZONE_OVAL:PointsOnEdge(num_points)
    num_points = num_points or 40
    local points = {}
    local dtheta = 2 * math.pi / num_points

    for i = 0, num_points - 1 do
        local theta = i * dtheta
        local x = self.CenterVec2.x + self.MajorAxis * math.cos(theta) * math.cos(self.Angle) - self.MinorAxis * math.sin(theta) * math.sin(self.Angle)
        local y = self.CenterVec2.y + self.MajorAxis * math.cos(theta) * math.sin(self.Angle) + self.MinorAxis * math.sin(theta) * math.cos(self.Angle)
        table.insert(points, {x = x, y = y})
    end

    return points
end

--- Returns a random Vec2 within the oval.
-- @param #ZONE_OVAL self
-- @return #table The random Vec2
function ZONE_OVAL:GetRandomVec2()
    local theta = math.rad(self.Angle)

    local random_point = math.sqrt(math.random())  --> uniformly
    --local random_point = math.random()           --> more clumped around center
    local phi = math.random() * 2 * math.pi
    local x_c = random_point * math.cos(phi)
    local y_c = random_point * math.sin(phi)
    local x_e = x_c * self.MajorAxis
    local y_e = y_c * self.MinorAxis
    local rx = (x_e * math.cos(theta) - y_e * math.sin(theta)) + self.CenterVec2.x
    local ry = (x_e * math.sin(theta) + y_e * math.cos(theta)) + self.CenterVec2.y

    return {x=rx, y=ry}
end

--- Define a random @{Core.Point#POINT_VEC2} within the zone. Note that this is actually a @{Core.Point#COORDINATE} type object, and not a simple Vec2 table.
-- @param #ZONE_OVAL self
-- @return Core.Point#POINT_VEC2 The PointVec2 coordinates.
function ZONE_OVAL:GetRandomPointVec2()
    return POINT_VEC2:NewFromVec2(self:GetRandomVec2())
end

--- Define a random @{Core.Point#POINT_VEC2} within the zone. Note that this is actually a @{Core.Point#COORDINATE} type object, and not a simple Vec3 table.
-- @param #ZONE_OVAL self
-- @return Core.Point#POINT_VEC2 The PointVec2 coordinates.
function ZONE_OVAL:GetRandomPointVec3()
    return POINT_VEC3:NewFromVec3(self:GetRandomVec2())
end

--- Draw the zone on the F10 map.
--- ported from https://github.com/nielsvaes/CCMOOSE/blob/master/Moose%20Development/Moose/Shapes/Oval.lua
-- @param #ZONE_OVAL self
-- @param #number Coalition Coalition: All=-1, Neutral=0, Red=1, Blue=2. Default -1=All.
-- @param #table Color RGB color table {r, g, b}, e.g. {1,0,0} for red.
-- @param #number Alpha Transparency [0,1]. Default 1.
-- @param #table FillColor RGB color table {r, g, b}, e.g. {1,0,0} for red. Default is same as `Color` value. -- doesn't seem to work
-- @param #number FillAlpha Transparency [0,1]. Default 0.15.                                                 -- doesn't seem to work
-- @param #number LineType Line type: 0=No line, 1=Solid, 2=Dashed, 3=Dotted, 4=Dot dash, 5=Long dash, 6=Two dash. Default 1=Solid.
-- @param #boolean ReadOnly (Optional) Mark is readonly and cannot be removed by users. Default false.
-- @return #ZONE_OVAL self
function ZONE_OVAL:DrawZone(Coalition, Color, Alpha, FillColor, FillAlpha, LineType)
    Coalition = Coalition or self:GetDrawCoalition()

    -- Set draw coalition.
    self:SetDrawCoalition(Coalition)

    Color = Color or self:GetColorRGB()
    Alpha = Alpha or 1

    -- Set color.
    self:SetColor(Color, Alpha)

    FillColor = FillColor or self:GetFillColorRGB()
    if not FillColor then
        UTILS.DeepCopy(Color)
    end
    FillAlpha = FillAlpha or self:GetFillColorAlpha()
    if not FillAlpha then
        FillAlpha = 0.15
    end

    LineType = LineType or 1

    -- Set fill color -----------> has fill color worked in recent versions of DCS?
    -- doing something like
    --
    -- trigger.action.markupToAll(7, -1, 501, p.Coords[1]:GetVec3(), p.Coords[2]:GetVec3(),p.Coords[3]:GetVec3(),p.Coords[4]:GetVec3(),{1,0,0, 1}, {1,0,0, 1}, 4, false, Text or "")
    --
    -- doesn't seem to fill in the shape for an n-sided polygon
    self:SetFillColor(FillColor, FillAlpha)

    self.DrawPoly = ZONE_POLYGON:NewFromPointsArray(self.ZoneName, self:PointsOnEdge(80))
    self.DrawPoly:DrawZone(Coalition, Color, Alpha, FillColor, FillAlpha, LineType)
end

--- Remove drawing from F10 map
-- @param #ZONE_OVAL self
function ZONE_OVAL:UndrawZone()
    if self.DrawPoly then
        self.DrawPoly:UndrawZone()
    end
end

do -- ZONE_AIRBASE

  ---
  -- @type ZONE_AIRBASE
  -- @field #boolean isShip If `true`, airbase is a ship.
  -- @field #boolean isHelipad If `true`, airbase is a helipad.
  -- @field #boolean isAirdrome If `true`, airbase is an airdrome.
  -- @extends #ZONE_RADIUS


  --- The ZONE_AIRBASE class defines by a zone around a @{Wrapper.Airbase#AIRBASE} with a radius.
  -- This class implements the inherited functions from @{#ZONE_RADIUS} taking into account the own zone format and properties.
  --
  -- @field #ZONE_AIRBASE
  ZONE_AIRBASE = {
    ClassName="ZONE_AIRBASE",
    }



  --- Constructor to create a ZONE_AIRBASE instance, taking the zone name, a zone @{Wrapper.Airbase#AIRBASE} and a radius.
  -- @param #ZONE_AIRBASE self
  -- @param #string AirbaseName Name of the airbase.
  -- @param DCS#Distance Radius (Optional)The radius of the zone in meters. Default 4000 meters.
  -- @return #ZONE_AIRBASE self
  function ZONE_AIRBASE:New( AirbaseName, Radius )

    Radius=Radius or 4000

    local Airbase = AIRBASE:FindByName( AirbaseName )

    local self = BASE:Inherit( self, ZONE_RADIUS:New( AirbaseName, Airbase:GetVec2(), Radius, true ) )

    self._.ZoneAirbase = Airbase
    self._.ZoneVec2Cache = self._.ZoneAirbase:GetVec2()

    if Airbase:IsShip() then
      self.isShip=true
      self.isHelipad=false
      self.isAirdrome=false
    elseif Airbase:IsHelipad() then
      self.isShip=false
      self.isHelipad=true
      self.isAirdrome=false
    elseif Airbase:IsAirdrome() then
      self.isShip=false
      self.isHelipad=false
      self.isAirdrome=true
    end

    -- Zone objects are added to the _DATABASE and SET_ZONE objects.
    _EVENTDISPATCHER:CreateEventNewZone( self )

    return self
  end

  --- Get the airbase as part of the ZONE_AIRBASE object.
  -- @param #ZONE_AIRBASE self
  -- @return Wrapper.Airbase#AIRBASE The airbase.
  function ZONE_AIRBASE:GetAirbase()
    return self._.ZoneAirbase
  end

  --- Returns the current location of the AIRBASE.
  -- @param #ZONE_AIRBASE self
  -- @return DCS#Vec2 The location of the zone based on the AIRBASE location.
  function ZONE_AIRBASE:GetVec2()
    --self:F( self.ZoneName )

    local ZoneVec2 = nil

    if self._.ZoneAirbase:IsAlive() then
      ZoneVec2 = self._.ZoneAirbase:GetVec2()
      self._.ZoneVec2Cache = ZoneVec2
    else
      ZoneVec2 = self._.ZoneVec2Cache
    end

    --self:T( { ZoneVec2 } )

    return ZoneVec2
  end

  --- Returns a @{Core.Point#POINT_VEC2} object reflecting a random 2D location within the zone. Note that this is actually a @{Core.Point#COORDINATE} type object, and not a simple Vec2 table.
  -- @param #ZONE_AIRBASE self
  -- @param #number inner (optional) Minimal distance from the center of the zone. Default is 0.
  -- @param #number outer (optional) Maximal distance from the outer edge of the zone. Default is the radius of the zone.
  -- @return Core.Point#POINT_VEC2 The @{Core.Point#POINT_VEC2} object reflecting the random 3D location within the zone.
  function ZONE_AIRBASE:GetRandomPointVec2( inner, outer )
    --self:F( self.ZoneName, inner, outer )

    local PointVec2 = POINT_VEC2:NewFromVec2( self:GetRandomVec2() )

    --self:T3( { PointVec2 } )

    return PointVec2
  end

end<|MERGE_RESOLUTION|>--- conflicted
+++ resolved
@@ -3574,11 +3574,7 @@
 
     -- Debug info.
     --self:T(string.format("Updating ZONE_ELASTIC %s", tostring(self.ZoneName)))
-<<<<<<< HEAD
-
-=======
     
->>>>>>> 45ebf9a3
     -- Copy all points.
     local points=UTILS.DeepCopy(self.points or {})
 
