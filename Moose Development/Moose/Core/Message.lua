--- conflicted
+++ resolved
@@ -98,7 +98,7 @@
 
   self.MessageType = nil
 
-  -- When no MessageCategory is given, we don't show it as a title... 
+  -- When no MessageCategory is given, we don't show it as a title...	
   if MessageCategory and MessageCategory ~= "" then
     if MessageCategory:sub( -1 ) ~= "\n" then
       self.MessageCategory = MessageCategory .. ": "
@@ -453,8 +453,4 @@
     env.info(self.MessageCategory .. self.MessageText:gsub( "\n$", "" ):gsub( "\n$", "" ))
   end
   return self
-<<<<<<< HEAD
-end
-=======
-end
->>>>>>> 508e36d3
+end
