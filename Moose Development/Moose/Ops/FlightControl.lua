--- conflicted
+++ resolved
@@ -2934,17 +2934,12 @@
 
     -- Radio message.
     self:TransmissionPilot(rtext, flight)
-<<<<<<< HEAD
-    self:TransmissionTower(srstxt,flight,10)
-
-=======
     if self.atis then
       self:TransmissionTower(srstxt,flight,10)
     else
       self:TransmissionTower(text,flight,10)
     end
-    
->>>>>>> cfca4fdc
+
   else
     self:E(self.lid..string.format("Cannot find flight group %s.", tostring(groupname)))
   end
