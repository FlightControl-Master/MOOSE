--- conflicted
+++ resolved
@@ -455,27 +455,21 @@
   -- SRS for Tower.
   self.msrsTower=MSRS:New(PathToSRS, Frequency, Modulation)
   self.msrsTower:SetPort(self.Port)
-<<<<<<< HEAD
+  self.msrsTower:SetGoogle(GoogleKey)
+  self.msrsTower:SetCoordinate(self:GetCoordinate())
   if GoogleKey then
     self.msrsTower:SetGoogle(GoogleKey)
   end
-=======
-  self.msrsTower:SetGoogle(GoogleKey)
-  self.msrsTower:SetCoordinate(self:GetCoordinate())
->>>>>>> 6406ce69
   self:SetSRSTower()
 
   -- SRS for Pilot.
   self.msrsPilot=MSRS:New(PathToSRS, Frequency, Modulation)
   self.msrsPilot:SetPort(self.Port)
-<<<<<<< HEAD
+  self.msrsPilot:SetGoogle(GoogleKey)
+  self.msrsTower:SetCoordinate(self:GetCoordinate())
   if GoogleKey then
     self.msrsPilot:SetGoogle(GoogleKey)
   end
-=======
-  self.msrsPilot:SetGoogle(GoogleKey)
-  self.msrsTower:SetCoordinate(self:GetCoordinate())
->>>>>>> 6406ce69
   self:SetSRSPilot()
 
   -- Wait at least 10 seconds after last radio message before calling the next status update.
@@ -4822,13 +4816,10 @@
     local text=self:_GetTextForSpeech(Text)
 
     -- MSRS instance to use.
-<<<<<<< HEAD
+    local msrs=self.msrsPilot -- Sound.SRS#MSRS
+
     local msrs=self.msrsPilot
 
-=======
-    local msrs=self.msrsPilot -- Sound.SRS#MSRS
- 
->>>>>>> 6406ce69
     if Flight.useSRS and Flight.msrs then
 
       -- Pilot radio call using settings of the FLIGHTGROUP. We just overwrite the frequency.
