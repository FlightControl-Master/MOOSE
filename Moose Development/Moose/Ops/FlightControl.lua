--- conflicted
+++ resolved
@@ -2242,15 +2242,9 @@
         local unitname=unit and unit:GetName() or "unknown"
 
         local isalive=unit:IsAlive()
-<<<<<<< HEAD
-
-        --env.info(string.format("FF parking spot %d is occupied by unit %s alive=%s", spot.TerminalID, unitname, tostring(isalive)))
-
-=======
       
         self:T2(self.lid..string.format("FF parking spot %d is occupied by unit %s alive=%s", spot.TerminalID, unitname, tostring(isalive)))
-      
->>>>>>> 2f34526c
+
         if isalive then
 
           -- Set parking occupied.
