--- **OPS** - Air Traffic Control for AI and human players.
--
-- **Main Features:**
--
--    * Manage aircraft departure and arrival
--    * Handles AI and human players
--    * Limit number of AI groups taxiing, taking off and landing simultaneously
--    * Immersive voice overs via SRS text-to-speech
--    * Define holding patterns for airdromes
--
-- ===
--
-- ## Example Missions:
--
-- Demo missions can be found on [github](https://github.com/FlightControl-Master/MOOSE_MISSIONS/tree/develop/OPS%20-%20FlightControl).
--
-- ===
--
-- ### Author: **funkyfranky**
--
-- ===
-- @module OPS.FlightControl
-- @image OPS_FlightControl.png


--- FLIGHTCONTROL class.
-- @type FLIGHTCONTROL
-- @field #string ClassName Name of the class.
-- @field #boolean verbose Verbosity level.
-- @field #string theatre The DCS map used in the mission.
-- @field #string lid Class id string for output to DCS log file.
-- @field #string airbasename Name of airbase.
-- @field #string alias Radio alias, e.g. "Batumi Tower".
-- @field #number airbasetype Type of airbase.
-- @field Wrapper.Airbase#AIRBASE airbase Airbase object.
-- @field Core.Zone#ZONE zoneAirbase Zone around the airbase.
-- @field #table parking Parking spots table.
-- @field #table flights All flights table.
-- @field #table clients Table with all clients spawning at this airbase.
-- @field Ops.ATIS#ATIS atis ATIS object.
-- @field #number frequency ATC radio frequency in MHz.
-- @field #number modulation ATC radio modulation, *e.g.* `radio.modulation.AM`.
-- @field #number NlandingTot Max number of aircraft groups in the landing pattern.
-- @field #number NlandingTakeoff Max number of groups taking off to allow landing clearance.
-- @field #number NtaxiTot Max number of aircraft groups taxiing to runway for takeoff.
-- @field #boolean NtaxiInbound Include inbound taxiing groups.
-- @field #number NtaxiLanding Max number of aircraft landing for groups taxiing to runway for takeoff.
-- @field #number dTlanding Time interval in seconds between landing clearance.
-- @field #number Tlanding Time stamp (abs.) when last flight got landing clearance.
-- @field #number Nparkingspots Total number of parking spots.
-- @field Core.Spawn#SPAWN parkingGuard Parking guard spawner.
-- @field #table holdingpatterns Holding points.
-- @field #number hpcounter Counter for holding zones.
-- @field Sound.SRS#MSRSQUEUE msrsqueue Queue for TTS transmissions using MSRS class.
-- @field Sound.SRS#MSRS msrsTower Moose SRS wrapper.
-- @field Sound.SRS#MSRS msrsPilot Moose SRS wrapper.
-- @field #number Tlastmessage Time stamp (abs.) of last radio transmission.
-- @field #number dTmessage Time interval between messages.
-- @field #boolean markPatterns If `true`, park holding pattern.
-- @field #number speedLimitTaxi Taxi speed limit in m/s.
-- @field #number runwaydestroyed Time stamp (abs), when runway was destroyed. If `nil`, runway is operational.
-- @field #number runwayrepairtime Time in seconds until runway will be repaired after it was destroyed. Default is 3600 sec (one hour).
-- @field #boolean markerParking If `true`, occupied parking spots are marked.
-- @field #table warnings Warnings issued to flight groups.
-- @extends Core.Fsm#FSM

--- **Ground Control**: Airliner X, Good news, you are clear to taxi to the active.
--  **Pilot**: Roger, What's the bad news?
--  **Ground Control**: No bad news at the moment, but you probably want to get gone before I find any.
--
-- ===
--
-- # The FLIGHTCONTROL Concept
--
-- This class implements an ATC for human and AI controlled aircraft. It gives permission for take-off and landing based on a sophisticated queueing system.
-- Therefore, it solves (or reduces) a lot of common problems with the DCS implementation.
--
-- You might be familiar with the `AIRBOSS` class. This class is the analogue for land based airfields. One major difference is that no pre-recorded sound files are
-- necessary. The radio transmissions use the SRS text-to-speech feature.
--
-- ## Prerequisites
--
-- * SRS is used for radio communications
--
-- ## Limitations
--
-- Some (DCS) limitations you should be aware of:
--
-- * As soon as AI aircraft taxi or land, we completely loose control. All is governed by the internal DCS AI logic.
-- * We have no control over the active runway or which runway is used by the AI if there are multiple.
-- * Only one player/client per group as we can create menus only for a group and not for a specific unit.
-- * Only FLIGHTGROUPS are controlled. This means some older classes, *e.g.* RAT are not supported (yet).
-- * So far only airdromes are handled, *i.e.* no FARPs or ships.
-- * Helicopters are not treated differently from fixed wing aircraft until now.
-- * The active runway can only be determined by the wind direction. So at least set a very light wind speed in your mission.
--
-- # Basic Usage
--
-- A flight control for a given airdrome can be created with the @{#FLIGHTCONTROL.New}(*AirbaseName, Frequency, Modulation, PathToSRS*) function. You need to specify the name of the airbase, the
-- tower radio frequency, its modulation and the path, where SRS is located on the machine that is running this mission.
--
-- For the FC to be operating, it needs to be started with the @{#FLIGHTCONTROL.Start}() function.
--
-- ## Simple Script
--
-- The simplest script looks like
--
--      local FC_BATUMI=FLIGHTCONTROL:New(AIRBASE.Caucasus.Batumi, 251, nil, "D:\\SomeDirectory\\_SRS")
--      FC_BATUMI:Start()
--
-- This will start the FC for at the Batumi airbase with tower frequency 251 MHz AM. SRS needs to be in the given directory.
--
-- Like this, a default holding pattern (see below) is parallel to the direction of the active runway.
--
-- # Holding Patterns
--
-- Holding pattern are air spaces where incoming aircraft are guided to and have to hold until they get landing clearance.
--
-- You can add a holding pattern with the @{#FLIGHTCONTROL.AddHoldingPattern}(*ArrivalZone, Heading, Length, FlightlevelMin, FlightlevelMax, Prio*) function, where
--
-- * `ArrivalZone` is the zone where the aircraft enter the pattern.
-- * `Heading` is the direction into which the aircraft have to fly from the arrival zone.
-- * `Length` is the length of the pattern.
-- * `FlightLevelMin` is the lowest altitude at which aircraft can hold.
-- * `FlightLevelMax` is the highest altitude at which aircraft can hold.
-- * `Prio` is the priority of this holding stacks. If multiple patterns are defined, patterns with higher prio will be filled first.
--
-- # Parking Guard
--
-- A "parking guard" is a group or static object, that is spawned in front of parking aircraft. This is useful to stop AI groups from taxiing if they are spawned with hot engines.
-- It is also handy to forbid human players to taxi until they ask for clearance.
--
-- You can activate the parking guard with the @{#FLIGHTCONTROL.SetParkingGuard}(*GroupName*) function, where the parameter `GroupName` is the name of a late activated template group.
-- This should consist of only *one* unit, *e.g.* a single infantry soldier.
--
-- You can also use static objects as parking guards with the @{#FLIGHTCONTROL.SetParkingGuardStatic}(*StaticName*), where the parameter `StaticName` is the name of a static object placed
-- somewhere in the mission editor.
--
-- # Limits for Inbound and Outbound Flights
--
-- You can define limits on how many aircraft are simultaneously landing and taking off. This avoids (DCS) problems where taxiing aircraft cause a "traffic jam" on the taxi way(s)
-- and bring the whole airbase effectively to a stand still.
--
-- ## Landing Limits
--
-- The number of groups getting landing clearance can be set with the @{#FLIGHTCONTROL.SetLimitLanding}(*Nlanding, Ntakeoff*) function.
-- The first parameter, `Nlanding`, defines how many groups get clearance simultaneously.
--
-- The second parameter, `Ntakeoff`, sets a limit on how many flights can take off whilst inbound flights still get clearance. By default, this is set to zero because the runway can only be used for takeoff *or*
-- landing. So if you have a flight taking off, inbound fights will have to wait until the runway is clear.
-- If you have an airport with more than one runway, *e.g.* Nellis AFB, you can allow simultanious landings and takeoffs by setting this number greater zero.
--
-- The time interval between clerances can be set with the @{#FLIGHTCONTROL.SetLandingInterval}(`dt`) function, where the parameter `dt` specifies the time interval in seconds before
-- the next flight get clearance. This only has an effect if `Nlanding` is greater than one.
--
-- ## Taxiing/Takeoff Limits
--
-- The number of AI flight groups getting clearance to taxi to the runway can be set with the @{#FLIGHTCONTROL.SetLimitTaxi}(*Nlanding, Ntakeoff*) function.
-- The first parameter, `Ntaxi`, defines how many groups are allowed to taxi to the runway simultaneously. Note that once the AI starts to taxi, we loose complete control over it.
-- They will follow their internal logic to get the the runway and take off. Therefore, giving clearance to taxi is equivalent to giving them clearance for takeoff.
--
-- By default, the parameter only counts the number of flights taxiing *to* the runway. If you set the second parameter, `IncludeInbound`, to `true`, this will also count the flights
-- that are taxiing to their parking spot(s) after they landed.
--
-- The third parameter, `Nlanding`, defines how many aircraft can land whilst outbound fights still get taxi/takeoff clearance. By default, this is set to zero because the runway
-- can only be used for takeoff *or* landing. If you have an airport with more than one runway, *e.g.* Nellis AFB, you can allow aircraft to taxi to the runway while other flights are landing
-- by setting this number greater zero.
--
-- Note that the limits here are only affecting **AI** aircraft groups. *Human players* are assumed to be a lot more well behaved and capable as they are able to taxi around obstacles, *e.g.*
-- other aircraft etc. Therefore, players will get taxi clearance independent of the number of inbound and/or outbound flights. Players will, however, still need to ask for takeoff clearance once
-- they are holding short of the runway.
--
-- # Speeding Violations
--
-- You can set a speed limit for taxiing players with the @{#FLIGHTCONTROL.SetSpeedLimitTaxi}(*SpeedLimit*) function, where the parameter `SpeedLimit` is the max allowed speed in knots.
-- If players taxi faster, they will get a radio message. Additionally, the FSM event `PlayerSpeeding` is triggered and can be captured with the `OnAfterPlayerSpeeding` function.
-- For example, this can be used to kick players that do not behave well.
--
-- # Runway Destroyed
--
-- Once a runway is damaged, DCS AI will stop taxiing. Therefore, this class monitors if a runway is destroyed. If this is the case, all AI taxi and landing clearances will be suspended for
-- one hour. This is the hard coded time in DCS until the runway becomes operational again. If that ever changes, you can manually set the repair time with the
-- @{#FLIGHTCONTROL.SetRunwayRepairtime} function.
--
-- Note that human players we still get taxi, takeoff and landing clearances.
--
-- If the runway is destroyed, the FSM event `RunwayDestroyed` is triggered and can be captured with the @{#FLIGHTCONTROL.OnAfterRunwayDestroyed} function.
--
-- If the runway is repaired, the FSM event `RunwayRepaired` is triggered and can be captured with the @{#FLIGHTCONTROL.OnAfterRunwayRepaired} function.
--
-- # SRS
--
-- SRS text-to-speech is used to send radio messages from the tower and pilots.
--
-- ## Tower
--
-- You can set the options for the tower SRS voice with the @{#FLIGHTCONTROL.SetSRSTower}() function.
--
-- ## Pilot
--
-- You can set the options for the pilot SRS voice with the @{#FLIGHTCONTROL.SetSRSPilot}() function.
--
-- # Runways
--
-- First note, that we have extremely limited control over which runway the DCS AI groups use. The only parameter we can adjust is the direction of the wind. In many cases, the AI will try to takeoff and land
-- against the wind, which therefore determines the active runway. There are, however, cases where this does not hold true. For example, at Nellis AFB the runway for takeoff is `03L` while the runway for
-- landing is `21L`.
--
-- By default, the runways for landing and takeoff are determined from the wind direction as described above. For cases where this gives wrong results, you can set the active runways manually. This is
-- done via @{Wrappper.Airbase#AIRBASE} class.
--
-- More specifically, you can use the @{Wrappper.Airbase#AIRBASE.SetActiveRunwayLanding} function to set the landing runway and the @{Wrappper.Airbase#AIRBASE.SetActiveRunwayTakeoff} function to set
-- the runway for takeoff.
--
-- ## Example for Nellis AFB
--
-- For Nellis, you can use:
--
--     -- Nellis AFB.
--     local Nellis=AIRBASE:FindByName(AIRBASE.Nevada.Nellis_AFB)
--     Nellis:SetActiveRunwayLanding("21L")
--     Nellis:SetActiveRunwayTakeoff("03L")
--
-- # DCS ATC
--
-- You can disable the DCS ATC with the @{Wrappper.Airbase#AIRBASE.SetRadioSilentMode}(*true*). This does not remove the DCS ATC airbase from the F10 menu but makes the ATC unresponsive.
--
--
-- # Examples
--
-- In this section, you find examples for different airdromes.
--
-- ## Nellis AFB
--
--     -- Create a new FLIGHTCONTROL object at Nellis AFB. The tower frequency is 251 MHz AM. Path to SRS has to be adjusted.
--     local atcNellis=FLIGHTCONTROL:New(AIRBASE.Nevada.Nellis_AFB, 251, nil, "D:\\My SRS Directory")
--     -- Set a parking guard from a static named "Static Generator F Template".
--     atcNellis:SetParkingGuardStatic("Static Generator F Template")
--     -- Set taxi speed limit to 25 knots.
--     atcNellis:SetSpeedLimitTaxi(25)
--     -- Set that max 3 groups are allowed to taxi simultaneously.
--     atcNellis:SetLimitTaxi(3, false, 1)
--     -- Set that max 2 groups are allowd to land simultaneously and unlimited number (99) groups can land, while other groups are taking off.
--     atcNellis:SetLimitLanding(2, 99)
--     -- Use Google for text-to-speech.
--     atcNellis:SetSRSTower(nil, nil, "en-AU-Standard-A", nil, nil, "D:\\Path To Google\\GoogleCredentials.json")
--     atcNellis:SetSRSPilot(nil, nil, "en-US-Wavenet-I",  nil, nil, "D:\\Path To Google\\GoogleCredentials.json")
--     -- Define two holding zones.
--     atcNellis:AddHoldingPattern(ZONE:New("Nellis Holding Alpha"), 030, 15, 6, 10, 10)
--     atcNellis:AddHoldingPattern(ZONE:New("Nellis Holding Bravo"), 090, 15, 6, 10, 20)
--     -- Start the ATC.
--     atcNellis:Start()
--
-- @field #FLIGHTCONTROL
FLIGHTCONTROL = {
  ClassName      = "FLIGHTCONTROL",
  verbose        =     0,
  lid            =   nil,
  theatre        =   nil,
  airbasename    =   nil,
  airbase        =   nil,
  airbasetype    =   nil,
  zoneAirbase    =   nil,
  parking        =    {},
  runways        =    {},
  flights        =    {},
  clients        =    {},
  atis           =   nil,
  Nlanding         = nil,
  dTlanding        = nil,
  Nparkingspots    = nil,
  holdingpatterns  =  {},
  hpcounter        =   0,
  warnings         =  {},
  nosubs         =  false,
}

--- Holding point. Contains holding stacks.
-- @type FLIGHTCONTROL.HoldingPattern
-- @field Core.Zone#ZONE arrivalzone Zone where aircraft should arrive.
-- @field #number uid Unique ID.
-- @field #string name Name of the zone, which is <zonename>-<uid>.
-- @field Core.Point#COORDINATE pos0 First position of racetrack holding pattern.
-- @field Core.Point#COORDINATE pos1 Second position of racetrack holding pattern.
-- @field #number angelsmin Smallest holding altitude in angels.
-- @field #number angelsmax Largest holding alitude in angels.
-- @field #table stacks Holding stacks.
-- @field #number markArrival Marker ID of the arrival zone.
-- @field #number markArrow Marker ID of the direction.

--- Holding stack.
-- @type FLIGHTCONTROL.HoldingStack
-- @field Ops.FlightGroup#FLIGHTGROUP flightgroup Flight group of this stack.
-- @field #number angels Holding altitude in Angels.
-- @field Core.Point#COORDINATE pos0 First position of racetrack holding pattern.
-- @field Core.Point#COORDINATE pos1 Second position of racetrack holding pattern.
-- @field #number heading Heading.

--- Holding point for runway.
-- @type FLIGHTCONTROL.HoldingPoint
-- @field Core.Zone#ZONE zone Zone that marks this holding point.
-- @field #string runway Name of the runway this holding point is for.

--- Parking spot data.
-- @type FLIGHTCONTROL.ParkingSpot
-- @field Wrapper.Group#GROUP ParkingGuard Parking guard for this spot.
-- @extends Wrapper.Airbase#AIRBASE.ParkingSpot

--- Flight status.
-- @type FLIGHTCONTROL.FlightStatus
-- @field #string UNKNOWN Flight is unknown.
-- @field #string INBOUND Flight is inbound.
-- @field #string HOLDING Flight is holding.
-- @field #string LANDING Flight is landing.
-- @field #string TAXIINB Flight is taxiing to parking area.
-- @field #string ARRIVED Flight arrived at parking spot.
-- @field #string TAXIOUT Flight is taxiing to runway for takeoff.
-- @field #string READYTX Flight is ready to taxi.
-- @field #string READYTO Flight is ready for takeoff.
-- @field #string TAKEOFF Flight is taking off.
FLIGHTCONTROL.FlightStatus={
  UNKNOWN="Unknown",
  PARKING="Parking",
  READYTX="Ready To Taxi",
  TAXIOUT="Taxi To Runway",
  READYTO="Ready For Takeoff",
  TAKEOFF="Takeoff",
  INBOUND="Inbound",
  HOLDING="Holding",
  LANDING="Landing",
  TAXIINB="Taxi To Parking",
  ARRIVED="Arrived",
}

--- Violations
-- @type FLIGHTCONTROL.Violation
-- @field #string Speeding Speed violation while taxiing.
-- @field #string Altitude Altitude deviation (300 ft from assigned).
-- @field #string Runway Runway incursion.
FLIGHTCONTROL.Violation={
  Speeding="Speeding",
  Altitude="Altitude Deviation", --300 feet from assigned alt.
  Runway="Runway Incursion",
}

--- Warning.
-- @type FLIGHTCONTROL.Warning
-- @field Ops.FlightGroup#FLIGHTGROUP flight The flight group.
-- @field #string type Type of warning.
-- @field #number time Abs. time stamp when warning was issued.

--- FlightControl class version.
-- @field #string version
FLIGHTCONTROL.version="0.7.5"

-------------------------------------------------------------------------------------------------------------------------------------------------------------------------------------------------------
-- TODO list

-- TODO: Controller is a nice guy or not. How he/she reacts on warnings and violations!
-- TODO: Progressive Taxi
-- TODO: Ground control for takeoff and taxi.
-- TODO: Improve approach pattern with new NAVIGATION classes.
-- TODO: SID procedure for departures.
-- TODO: STAR procedure for arrivals.
-- TODO: Holding positions for runways.
-- TODO: Taxi ways.
-- TODO: Better phrasiology.
-- TODO: Switch to enable/disable AI messages.
-- TODO: Talk me down option.
-- TODO: Check runways and clean up.
-- TODO: Add FARPS?
-- TODO: Info on Taxi "Departing flights shall contact Tower to obtain ATC clearance before comencing taxing". On F10 menu as text and voice.
-- DONE: Improve ATC TTS messages.
-- DONE: ATIS option.
-- DONE: Runway destroyed.
-- DONE: Accept and forbit parking spots. DONE via AIRBASE black/white lists and airwing features.
-- DONE: Support airwings. Dont give clearance for Alert5 or if mission has not started.
-- DONE: Define holding zone.
-- DONE: Basic ATC voice overs.
-- DONE: Add SRS TTS.
-- DONE: Add parking guard.
-- DONE: Interface with FLIGHTGROUP.

-------------------------------------------------------------------------------------------------------------------------------------------------------------------------------------------------------
-- Constructor
-------------------------------------------------------------------------------------------------------------------------------------------------------------------------------------------------------

--- Create a new FLIGHTCONTROL class object for an associated airbase.
-- @param #FLIGHTCONTROL self
-- @param #string AirbaseName Name of the airbase.
-- @param #number Frequency Tower radio frequency in MHz. Default 143.00 MHz. Can also be given as a `#table` of multiple frequencies.
-- @param #number Modulation Tower radio modulation: 0=AM (default), 1=FM. See `radio.modulation.AM` and `radio.modulation.FM` enumerators. Can also be given as a `#table` of multiple modulations.
-- @param #string PathToSRS Path to the directory, where SRS is located.
-- @param #number Port Port of SRS Server, defaults to 5002
-- @param #string GoogleKey Path to the Google JSON-Key.
-- @return #FLIGHTCONTROL self
function FLIGHTCONTROL:New(AirbaseName, Frequency, Modulation, PathToSRS, Port, GoogleKey)

  -- Inherit everything from FSM class.
  local self=BASE:Inherit(self, FSM:New()) -- #FLIGHTCONTROL

  -- Try to get the airbase.
  self.airbase=AIRBASE:FindByName(AirbaseName)

  -- Name of the airbase.
  self.airbasename=AirbaseName

  -- Set some string id for output to DCS.log file.
  self.lid=string.format("FLIGHTCONTROL %s | ", AirbaseName)

  -- Check if the airbase exists.
  if not self.airbase then
    self:E(string.format("ERROR: Could not find airbase %s!", tostring(AirbaseName)))
    return nil
  end
  -- Check if airbase is an airdrome.
  if self.airbase:GetAirbaseCategory()~=Airbase.Category.AIRDROME then
    self:E(string.format("ERROR: Airbase %s is not an AIRDROME! Script does not handle FARPS or ships.", tostring(AirbaseName)))
    return nil
  end

  -- Airbase category airdrome, FARP, SHIP.
  self.airbasetype=self.airbase:GetAirbaseCategory()

  -- Current map.
  self.theatre=env.mission.theatre

  -- 5 NM zone around the airbase.
  self.zoneAirbase=ZONE_RADIUS:New("FC", self:GetCoordinate():GetVec2(), UTILS.NMToMeters(5))

  -- Add backup holding pattern.
  self:_AddHoldingPatternBackup()

  -- Set alias.
  self.alias=self.airbasename.." Tower"

  -- Defaults:
  self:SetLimitLanding(2, 0)
  self:SetLimitTaxi(2, false, 0)
  self:SetLandingInterval()
  self:SetFrequency(Frequency, Modulation)
  self:SetMarkHoldingPattern(true)
  self:SetRunwayRepairtime()
  self.nosubs = false

  -- Set SRS Port
  self:SetSRSPort(Port or 5002)

  -- Set Callsign Options
  self:SetCallSignOptions(true,true)

  -- Init msrs queue.
  self.msrsqueue=MSRSQUEUE:New(self.alias)

  -- SRS for Tower.
  self.msrsTower=MSRS:New(PathToSRS, Frequency, Modulation)
  self.msrsTower:SetPort(self.Port)
  self.msrsTower:SetGoogle(GoogleKey)
  self.msrsTower:SetCoordinate(self:GetCoordinate())
  if GoogleKey then
    self.msrsTower:SetGoogle(GoogleKey)
  end
  self:SetSRSTower()

  -- SRS for Pilot.
  self.msrsPilot=MSRS:New(PathToSRS, Frequency, Modulation)
  self.msrsPilot:SetPort(self.Port)
  self.msrsPilot:SetGoogle(GoogleKey)
  self.msrsTower:SetCoordinate(self:GetCoordinate())
  if GoogleKey then
    self.msrsPilot:SetGoogle(GoogleKey)
  end
  self:SetSRSPilot()

  -- Wait at least 10 seconds after last radio message before calling the next status update.
  self.dTmessage=10

  -- Start State.
  self:SetStartState("Stopped")

  -- Add FSM transitions.
  --                 From State  -->   Event         -->     To State
  self:AddTransition("Stopped",       "Start",              "Running")     -- Start FSM.
  self:AddTransition("*",             "StatusUpdate",       "*")           -- Update status.

  self:AddTransition("*",             "PlayerKilledGuard",  "*")           -- Player killed parking guard
  self:AddTransition("*",             "PlayerSpeeding",     "*")           -- Player speeding on taxi way.

  self:AddTransition("*",             "RunwayDestroyed",    "*")           -- Runway of the airbase was destroyed.
  self:AddTransition("*",             "RunwayRepaired",     "*")           -- Runway of the airbase was repaired.

  self:AddTransition("*",             "Stop",               "Stopped")     -- Stop FSM.

  -- Add to data base.
  _DATABASE:AddFlightControl(self)


  ------------------------
  --- Pseudo Functions ---
  ------------------------

  --- Triggers the FSM event "Start".
  -- @function [parent=#FLIGHTCONTROL] Start
  -- @param #FLIGHTCONTROL self

  --- Triggers the FSM event "Start" after a delay.
  -- @function [parent=#FLIGHTCONTROL] __Start
  -- @param #FLIGHTCONTROL self
  -- @param #number delay Delay in seconds.


  --- Triggers the FSM event "Stop".
  -- @function [parent=#FLIGHTCONTROL] Stop
  -- @param #FLIGHTCONTROL self

  --- Triggers the FSM event "Stop" after a delay.
  -- @function [parent=#FLIGHTCONTROL] __Stop
  -- @param #FLIGHTCONTROL self
  -- @param #number delay Delay in seconds.


  --- Triggers the FSM event "StatusUpdate".
  -- @function [parent=#FLIGHTCONTROL] StatusUpdate
  -- @param #FLIGHTCONTROL self

  --- Triggers the FSM event "StatusUpdate" after a delay.
  -- @function [parent=#FLIGHTCONTROL] __StatusUpdate
  -- @param #FLIGHTCONTROL self
  -- @param #number delay Delay in seconds.


  --- Triggers the FSM event "RunwayDestroyed".
  -- @function [parent=#FLIGHTCONTROL] RunwayDestroyed
  -- @param #FLIGHTCONTROL self

  --- Triggers the FSM event "RunwayDestroyed" after a delay.
  -- @function [parent=#FLIGHTCONTROL] __RunwayDestroyed
  -- @param #FLIGHTCONTROL self
  -- @param #number delay Delay in seconds.

  --- On after "RunwayDestroyed" event.
  -- @function [parent=#FLIGHTCONTROL] OnAfterRunwayDestroyed
  -- @param #FLIGHTCONTROL self
  -- @param #string From From state.
  -- @param #string Event Event.
  -- @param #string To To state.


  --- Triggers the FSM event "RunwayRepaired".
  -- @function [parent=#FLIGHTCONTROL] RunwayRepaired
  -- @param #FLIGHTCONTROL self

  --- Triggers the FSM event "RunwayRepaired" after a delay.
  -- @function [parent=#FLIGHTCONTROL] __RunwayRepaired
  -- @param #FLIGHTCONTROL self
  -- @param #number delay Delay in seconds.

  --- On after "RunwayRepaired" event.
  -- @function [parent=#FLIGHTCONTROL] OnAfterRunwayRepaired
  -- @param #FLIGHTCONTROL self
  -- @param #string From From state.
  -- @param #string Event Event.
  -- @param #string To To state.


  --- Triggers the FSM event "PlayerSpeeding".
  -- @function [parent=#FLIGHTCONTROL] PlayerSpeeding
  -- @param #FLIGHTCONTROL self
  -- @param Ops.FlightGroup#FLIGHTGROUP.PlayerData Player data.

  --- Triggers the FSM event "PlayerSpeeding" after a delay.
  -- @function [parent=#FLIGHTCONTROL] __PlayerSpeeding
  -- @param #FLIGHTCONTROL self
  -- @param #number delay Delay in seconds.
  -- @param Ops.FlightGroup#FLIGHTGROUP.PlayerData Player data.

  --- On after "PlayerSpeeding" event.
  -- @function [parent=#FLIGHTCONTROL] OnAfterPlayerSpeeding
  -- @param #FLIGHTCONTROL self
  -- @param #string From From state.
  -- @param #string Event Event.
  -- @param #string To To state.
  -- @param Ops.FlightGroup#FLIGHTGROUP.PlayerData Player data.


  return self
end

-------------------------------------------------------------------------------------------------------------------------------------------------------------------------------------------------------
-- User API Functions
-------------------------------------------------------------------------------------------------------------------------------------------------------------------------------------------------------

--- Set verbosity level.
-- @param #FLIGHTCONTROL self
-- @param #number VerbosityLevel Level of output (higher=more). Default 0.
-- @return #FLIGHTCONTROL self
function FLIGHTCONTROL:SetVerbosity(VerbosityLevel)
  self.verbose=VerbosityLevel or 0
  return self
end

--- Set subtitles to appear on SRS TTS messages.
-- @param #FLIGHTCONTROL self
-- @return #FLIGHTCONTROL self
function FLIGHTCONTROL:SwitchSubtitlesOn()
  self.nosubs = false
  return self
end

--- Set subtitles to appear on SRS TTS messages.
-- @param #FLIGHTCONTROL self
-- @return #FLIGHTCONTROL self
function FLIGHTCONTROL:SwitchSubtitlesOff()
  self.nosubs = true
  return self
end

--- Set the tower frequency.
-- @param #FLIGHTCONTROL self
-- @param #number Frequency Frequency in MHz. Default 305 MHz.
-- @param #number Modulation Modulation `radio.modulation.AM`=0, `radio.modulation.FM`=1. Default `radio.modulation.AM`.
-- @return #FLIGHTCONTROL self
function FLIGHTCONTROL:SetFrequency(Frequency, Modulation)

  self.frequency=Frequency or 305
  self.modulation=Modulation or radio.modulation.AM

  if self.msrsPilot then
    self.msrsPilot:SetFrequencies(Frequency)
    self.msrsPilot:SetModulations(Modulation)
  end

  if self.msrsTower then
    self.msrsTower:SetFrequencies(Frequency)
    self.msrsTower:SetModulations(Modulation)
  end

  return self
end

--- Set the SRS server port.
-- @param #FLIGHTCONTROL self
-- @param #number Port Port to be used. Defaults to 5002.
-- @return #FLIGHTCONTROL self
function FLIGHTCONTROL:SetSRSPort(Port)
  self.Port = Port or 5002
  return self
end

--- Set SRS options for a given MSRS object.
-- @param #FLIGHTCONTROL self
-- @param Sound.SRS#MSRS msrs Moose SRS object.
-- @param #string Gender Gender: "male" or "female" (default).
-- @param #string Culture Culture, e.g. "en-GB" (default).
-- @param #string Voice Specific voice. Overrides `Gender` and `Culture`.
-- @param #number Volume Volume. Default 1.0.
-- @param #string Label Name under which SRS transmits.
-- @param #string PathToGoogleCredentials Path to google credentials json file.
-- @param #number Port Server port for SRS
-- @return #FLIGHTCONTROL self
function FLIGHTCONTROL:_SetSRSOptions(msrs, Gender, Culture, Voice, Volume, Label, PathToGoogleCredentials, Port)

  -- Defaults:
  Gender=Gender or "female"
  Culture=Culture or "en-GB"
  Volume=Volume or 1.0

  if msrs then
    msrs:SetGender(Gender)
    msrs:SetCulture(Culture)
    msrs:SetVoice(Voice)
    msrs:SetVolume(Volume)
    msrs:SetLabel(Label)
    if PathToGoogleCredentials then
      msrs:SetGoogle(PathToGoogleCredentials)
    end
    msrs:SetCoalition(self:GetCoalition())
    msrs:SetPort(Port or self.Port or 5002)
  end

  return self
end

--- Set SRS options for tower voice.
-- @param #FLIGHTCONTROL self
-- @param #string Gender Gender: "male" or "female" (default).
-- @param #string Culture Culture, e.g. "en-GB" (default).
-- @param #string Voice Specific voice. Overrides `Gender` and `Culture`. See [Google Voices](https://cloud.google.com/text-to-speech/docs/voices).
-- @param #number Volume Volume. Default 1.0.
-- @param #string Label Name under which SRS transmits. Default `self.alias`.
-- @param #string PathToGoogleCredentials Path to google credentials json file.
-- @return #FLIGHTCONTROL self
function FLIGHTCONTROL:SetSRSTower(Gender, Culture, Voice, Volume, Label, PathToGoogleCredentials)

  if self.msrsTower then
    self:_SetSRSOptions(self.msrsTower, Gender or "female", Culture or "en-GB", Voice, Volume, Label or self.alias, PathToGoogleCredentials)
  end

  return self
end

--- Set SRS options for pilot voice.
-- @param #FLIGHTCONTROL self
-- @param #string Gender Gender: "male" (default) or "female".
-- @param #string Culture Culture, e.g. "en-US" (default).
-- @param #string Voice Specific voice. Overrides `Gender` and `Culture`.
-- @param #number Volume Volume. Default 1.0.
-- @param #string Label Name under which SRS transmits. Default "Pilot".
-- @param #string PathToGoogleCredentials Path to google credentials json file.
-- @return #FLIGHTCONTROL self
function FLIGHTCONTROL:SetSRSPilot(Gender, Culture, Voice, Volume, Label, PathToGoogleCredentials)

  if self.msrsPilot then
    self:_SetSRSOptions(self.msrsPilot, Gender or "male", Culture or "en-US", Voice, Volume, Label or "Pilot", PathToGoogleCredentials)
  end

  return self
end


--- Set the number of aircraft groups, that are allowed to land simultaneously.
-- Note that this restricts AI and human players.
--
-- By default, up to two groups get landing clearance. They are spaced out in time, i.e. after the first one got cleared, the second has to wait a bit.
-- This
--
-- By default, landing clearance is only given when **no** other flight is taking off. You can adjust this for airports with more than one runway or
-- in cases where simultaneous takeoffs and landings are unproblematic. Note that only because there are multiple runways, it does not mean the AI uses them.
--
-- @param #FLIGHTCONTROL self
-- @param #number Nlanding Max number of aircraft landing simultaneously. Default 2.
-- @param #number Ntakeoff Allowed number of aircraft taking off for groups to get landing clearance. Default 0.
-- @return #FLIGHTCONTROL self
function FLIGHTCONTROL:SetLimitLanding(Nlanding, Ntakeoff)

  self.NlandingTot=Nlanding or 2

  self.NlandingTakeoff=Ntakeoff or 0

  return self
end

--- Set time interval between landing clearance of groups.
-- @param #FLIGHTCONTROL self
-- @param #number dt Time interval in seconds. Default 180 sec (3 min).
-- @return #FLIGHTCONTROL self
function FLIGHTCONTROL:SetLandingInterval(dt)

  self.dTlanding=dt or 180

  return self
end


--- Set the number of **AI** aircraft groups, that are allowed to taxi simultaneously.
-- If the limit is reached, other AI groups not get taxi clearance to taxi to the runway.
--
-- By default, this only counts the number of AI that taxi from their parking position to the runway.
-- You can also include inbound AI that taxi from the runway to their parking position.
-- This can be handy for problematic (usually smaller) airdromes, where there is only one taxiway inbound and outbound flights.
--
-- By default, AI will not get cleared for taxiing if at least one other flight is currently landing. If this is an unproblematic airdrome, you can
-- also allow groups to taxi if planes are landing, *e.g.* if there are two separate runways.
--
-- NOTE that human players are *not* restricted as they should behave better (hopefully) than the AI.
--
-- @param #FLIGHTCONTROL self
-- @param #number Ntaxi Max number of groups allowed to taxi. Default 2.
-- @param #boolean IncludeInbound If `true`, the above
-- @param #number Nlanding Max number of landing flights. Default 0.
-- @return #FLIGHTCONTROL self
function FLIGHTCONTROL:SetLimitTaxi(Ntaxi, IncludeInbound, Nlanding)

  self.NtaxiTot=Ntaxi or 2

  self.NtaxiInbound=IncludeInbound

  self.NtaxiLanding=Nlanding or 0

  return self
end

--- Add a holding pattern.
-- This is a zone where the aircraft...
-- @param #FLIGHTCONTROL self
-- @param Core.Zone#ZONE ArrivalZone Zone where planes arrive.
-- @param #number Heading Heading in degrees.
-- @param #number Length Length in nautical miles. Default 15 NM.
-- @param #number FlightlevelMin Min flight level. Default 5.
-- @param #number FlightlevelMax Max flight level. Default 15.
-- @param #number Prio Priority. Lower is higher. Default 50.
-- @return #FLIGHTCONTROL.HoldingPattern Holding pattern table.
function FLIGHTCONTROL:AddHoldingPattern(ArrivalZone, Heading, Length, FlightlevelMin, FlightlevelMax, Prio)

  -- Get ZONE if passed as string.
  if type(ArrivalZone)=="string" then
    ArrivalZone=ZONE:FindByName(ArrivalZone)
  end

  -- Increase counter.
  self.hpcounter=self.hpcounter+1

  local hp={} --#FLIGHTCONTROL.HoldingPattern
  hp.uid=self.hpcounter
  hp.arrivalzone=ArrivalZone
  hp.name=string.format("%s-%d", ArrivalZone:GetName(), hp.uid)
  hp.pos0=ArrivalZone:GetCoordinate()
  hp.pos1=hp.pos0:Translate(UTILS.NMToMeters(Length or 15), Heading)
  hp.angelsmin=FlightlevelMin or 5
  hp.angelsmax=FlightlevelMax or 15
  hp.prio=Prio or 50

  hp.stacks={}
  for i=hp.angelsmin, hp.angelsmax do
    local stack={} --#FLIGHTCONTROL.HoldingStack
    stack.angels=i
    stack.flightgroup=nil
    stack.pos0=UTILS.DeepCopy(hp.pos0)
    stack.pos0:SetAltitude(UTILS.FeetToMeters(i*1000))
    stack.pos1=UTILS.DeepCopy(hp.pos1)
    stack.pos1:SetAltitude(UTILS.FeetToMeters(i*1000))
    stack.heading=Heading
    table.insert(hp.stacks, stack)
  end

  -- Add to table.
  table.insert(self.holdingpatterns, hp)

  -- Sort holding patterns wrt to prio.
  local function _sort(a,b)
    return a.prio<b.prio
  end
  table.sort(self.holdingpatterns, _sort)

  return self
end

--- Remove a holding pattern.
-- @param #FLIGHTCONTROL self
-- @param #FLIGHTCONTROL.HoldingPattern HoldingPattern Holding pattern to be removed.
-- @return #FLIGHTCONTROL self
function FLIGHTCONTROL:RemoveHoldingPattern(HoldingPattern)

  for i,_holdingpattern in pairs(self.holdingpatterns) do
    local hp=_holdingpattern --#FLIGHTCONTROL.HoldingPattern

    if hp.uid==HoldingPattern.uid then
      self:_UnMarkHoldingPattern(HoldingPattern)
      table.remove(self.holdingpatterns, i)
      return self
    end
  end

  return self
end


--- Set to mark the holding patterns on the F10 map.
-- @param #FLIGHTCONTROL self
-- @param #boolean Switch If `true` (or `nil`), mark holding patterns.
-- @return #FLIGHTCONTROL self
function FLIGHTCONTROL:SetMarkHoldingPattern(Switch)

  if Switch==nil then
    Switch=true
  end

  self.markPatterns=Switch

  return self
end


--- Add a holding point. This is the area on the taxi way, where aircraft are told to hold until they get taxi clearance.
-- @param #FLIGHTCONTROL self
-- @param Core.Zone#ZONE HoldingZone Zone where planes .
-- @param #string RunwayName Name of the runway.
-- @return #FLIGHTCONTROL.HoldingPoint Holding point table.
function FLIGHTCONTROL:AddHoldingPoint(HoldingZone, RunwayName)

  local hp={} --#FLIGHTCONTROL.HoldingPoint

  hp.zone=HoldingZone
  hp.runway=RunwayName

end


--- Set speed limit for taxiing.
-- @param #FLIGHTCONTROL self
-- @param #number SpeedLimit Speed limit in knots. If `nil`, no speed limit.
-- @return #FLIGHTCONTROL self
function FLIGHTCONTROL:SetSpeedLimitTaxi(SpeedLimit)

  if SpeedLimit then
    self.speedLimitTaxi=UTILS.KnotsToMps(SpeedLimit)
  else
    self.speedLimitTaxi=nil
  end

  return self
end


--- Set the parking guard group. This group is used to block (AI) aircraft from taxiing until they get clearance. It should contain of only one unit, *e.g.* a simple soldier.
-- @param #FLIGHTCONTROL self
-- @param #string TemplateGroupName Name of the template group.
-- @return #FLIGHTCONTROL self
function FLIGHTCONTROL:SetParkingGuard(TemplateGroupName)

  local alias=string.format("Parking Guard %s", self.airbasename)

  -- Need spawn with alias for multiple FCs.
  self.parkingGuard=SPAWN:NewWithAlias(TemplateGroupName, alias)

  return self
end

--- Set the parking guard static. This static is used to block (AI) aircraft from taxiing until they get clearance.
-- @param #FLIGHTCONTROL self
-- @param #string TemplateStaticName Name of the template static.
-- @return #FLIGHTCONTROL self
function FLIGHTCONTROL:SetParkingGuardStatic(TemplateStaticName)

  local alias=string.format("Parking Guard %s", self.airbasename)

  -- Need spawn with alias for multiple FCs.
  self.parkingGuard=SPAWNSTATIC:NewFromStatic(TemplateStaticName):InitNamePrefix(alias)

  return self
end


--- Set the holding guard group.
-- This group is used to block (AI) aircraft from entering the runway.
-- It should contain of only one unit, *e.g.* a simple soldier.
-- @param #FLIGHTCONTROL self
-- @param #string TemplateGroupName Name of the template group.
-- @return #FLIGHTCONTROL self
function FLIGHTCONTROL:SetHoldingGuard(TemplateGroupName)

  local alias=string.format("Holding Guard %s", self.airbasename)

  -- Need spawn with alias for multiple FCs.
  self.holdingGuard=SPAWN:NewWithAlias(TemplateGroupName, alias)

  return self
end

--- Set ATIS.
-- @param #FLIGHTCONTROL self
-- @param Ops.Atis#ATIS Atis ATIS.
-- @return #FLIGHTCONTROL self
function FLIGHTCONTROL:SetATIS(Atis)
  self.atis=Atis
  return self
end

--- Get coordinate of the airbase.
-- @param #FLIGHTCONTROL self
-- @return Core.Point#COORDINATE Coordinate of the airbase.
function FLIGHTCONTROL:GetCoordinate()
  return self.airbase:GetCoordinate()
end

--- Get coalition of the airbase.
-- @param #FLIGHTCONTROL self
-- @return #number Coalition ID.
function FLIGHTCONTROL:GetCoalition()
  return self.airbase:GetCoalition()
end

--- Get country of the airbase.
-- @param #FLIGHTCONTROL self
-- @return #number Country ID.
function FLIGHTCONTROL:GetCountry()
  return self.airbase:GetCountry()
end

--- Set the time until the runway(s) of an airdrome are repaired after it has been destroyed.
-- Note that this is the time, the DCS engine uses not something we can control on a user level or we could get via scripting.
-- You need to input the value. On the DCS forum it was stated that this is currently one hour. Hence this is the default value.
-- @param #FLIGHTCONTROL self
-- @param #number RepairTime Time in seconds until the runway is repaired. Default 3600sec (one hour).
-- @return #FLIGHTCONTROL self
function FLIGHTCONTROL:SetRunwayRepairtime(RepairTime)
  self.runwayrepairtime=RepairTime or 3600
  return self
end

--- Check if runway is operational.
-- @param #FLIGHTCONTROL self
-- @return #number Time in seconds until the runway is repaired. Will return 0 if runway is repaired.
function FLIGHTCONTROL:GetRunwayRepairtime()
  if self.runwaydestroyed then
    local Tnow=timer.getAbsTime()
    local Tsince=Tnow-self.runwaydestroyed
    local Trepair=math.max(self.runwayrepairtime-Tsince, 0)
    return Trepair
  end
  return 0
end

--- Check if runway is operational.
-- @param #FLIGHTCONTROL self
-- @return #boolean If `true`, runway is operational.
function FLIGHTCONTROL:IsRunwayOperational()
  if self.airbase then
    if self.runwaydestroyed then
      return false
    else
      return true
    end
  end
  return nil
end

--- Check if runway is destroyed.
-- @param #FLIGHTCONTROL self
-- @return #boolean If `true`, runway is destroyed.
function FLIGHTCONTROL:IsRunwayDestroyed()
  if self.airbase then
    if self.runwaydestroyed then
      return true
    else
      return false
    end
  end
  return nil
end

--- Is flight in queue of this flightcontrol.
-- @param #FLIGHTCONTROL self
-- @param Ops.FlightGroup#FLIGHTGROUP Flight Flight group.
-- @return #boolean If `true`, flight is in queue.
function FLIGHTCONTROL:IsFlight(Flight)

  for _,_flight in pairs(self.flights) do
    local flight=_flight --Ops.FlightGroup#FLIGHTGROUP
    if flight.groupname==Flight.groupname then
      return true
    end
  end

  return false
end

--- Check if coordinate is on runway.
-- @param #FLIGHTCONTROL self
-- @param Core.Point#COORDINATE Coordinate
-- @return #boolean If `true`, coordinate is on a runway.
function FLIGHTCONTROL:IsCoordinateRunway(Coordinate)

  -- Get runways.
  local runways=self.airbase:GetRunways()

  -- Check all runways.
  for _,_runway in pairs(runways) do
    local runway=_runway --Wrapper.Airbase#AIRBASE.Runway

    -- Check if coordinate is in zone.
    if runway.zone:IsCoordinateInZone(Coordinate) then
      return true
    end
  end

  return false
end

-------------------------------------------------------------------------------------------------------------------------------------------------------------------------------------------------------
-- Status
-------------------------------------------------------------------------------------------------------------------------------------------------------------------------------------------------------

--- Start FLIGHTCONTROL FSM. Handle events.
-- @param #FLIGHTCONTROL self
function FLIGHTCONTROL:onafterStart()

  -- Events are handled my MOOSE.
  self:I(self.lid..string.format("Starting FLIGHTCONTROL v%s for airbase %s of type %d on map %s", FLIGHTCONTROL.version, self.airbasename, self.airbasetype, self.theatre))

  -- Init parking spots.
  self:_InitParkingSpots()

  -- Handle events.
  self:HandleEvent(EVENTS.Birth)
  self:HandleEvent(EVENTS.EngineStartup)
  self:HandleEvent(EVENTS.Takeoff)
  self:HandleEvent(EVENTS.Land)
  self:HandleEvent(EVENTS.EngineShutdown)
  self:HandleEvent(EVENTS.Crash, FLIGHTCONTROL.OnEventCrashOrDead)
  self:HandleEvent(EVENTS.Dead,  FLIGHTCONTROL.OnEventCrashOrDead)
  self:HandleEvent(EVENTS.Kill)

  -- Init status updates.
  self:__StatusUpdate(-1)
end

--- On Before Update status.
-- @param #FLIGHTCONTROL self
function FLIGHTCONTROL:onbeforeStatusUpdate()

  local Tqueue=self.msrsqueue:CalcTransmisstionDuration()

  if Tqueue>0 then
      -- Debug info.
      local text=string.format("Still got %d messages in the radio queue. Will call status again in %.1f sec", #self.msrsqueue, Tqueue)
      self:T(self.lid..text)

      -- Call status again in dt seconds.
      self:__StatusUpdate(-Tqueue)

      -- Deny transition.
      return false
  end

  return true
end

--- Update status.
-- @param #FLIGHTCONTROL self
function FLIGHTCONTROL:onafterStatusUpdate()

  -- Debug message.
  self:T2(self.lid.."Status update")

  -- Check markers of holding patterns.
  self:_CheckMarkHoldingPatterns()

  -- Check if runway was repaired.
  if self:IsRunwayOperational()==false then
    local Trepair=self:GetRunwayRepairtime()
    self:I(self.lid..string.format("Runway still destroyed! Will be repaired in %d sec", Trepair))
    if Trepair==0 then
      self:RunwayRepaired()
    end
  end

  -- Check status of all registered flights.
  self:_CheckFlights()

  -- Check parking spots.
  --self:_CheckParking()

  -- Check waiting and landing queue.
  self:_CheckQueues()

  -- Get runway.
  local rwyLanding=self:GetActiveRunwayText()
  local rwyTakeoff=self:GetActiveRunwayText(true)

  -- Count flights.
  local Nflights= self:CountFlights()
  local NQparking=self:CountFlights(FLIGHTCONTROL.FlightStatus.PARKING)
  local NQreadytx=self:CountFlights(FLIGHTCONTROL.FlightStatus.READYTX)
  local NQtaxiout=self:CountFlights(FLIGHTCONTROL.FlightStatus.TAXIOUT)
  local NQreadyto=self:CountFlights(FLIGHTCONTROL.FlightStatus.READYTO)
  local NQtakeoff=self:CountFlights(FLIGHTCONTROL.FlightStatus.TAKEOFF)
  local NQinbound=self:CountFlights(FLIGHTCONTROL.FlightStatus.INBOUND)
  local NQholding=self:CountFlights(FLIGHTCONTROL.FlightStatus.HOLDING)
  local NQlanding=self:CountFlights(FLIGHTCONTROL.FlightStatus.LANDING)
  local NQtaxiinb=self:CountFlights(FLIGHTCONTROL.FlightStatus.TAXIINB)
  local NQarrived=self:CountFlights(FLIGHTCONTROL.FlightStatus.ARRIVED)
  -- =========================================================================================================
  local Nqueues = (NQparking+NQreadytx+NQtaxiout+NQreadyto+NQtakeoff) + (NQinbound+NQholding+NQlanding+NQtaxiinb+NQarrived)

  -- Count free parking spots.
  --TODO: get and substract number of reserved parking spots.
  local nfree=self.Nparkingspots-NQarrived-NQparking

  local Nfree=self:CountParking(AIRBASE.SpotStatus.FREE)
  local Noccu=self:CountParking(AIRBASE.SpotStatus.OCCUPIED)
  local Nresv=self:CountParking(AIRBASE.SpotStatus.RESERVED)

  if Nfree+Noccu+Nresv~=self.Nparkingspots then
    self:E(self.lid..string.format("WARNING: Number of parking spots does not match! Nfree=%d, Noccu=%d, Nreserved=%d != %d total", Nfree, Noccu, Nresv, self.Nparkingspots))
  end

  -- Info text.
  if self.verbose>=1 then
    local text=string.format("State %s - Runway Landing=%s, Takeoff=%s  - Parking F=%d/O=%d/R=%d of %d - Flights=%s: Qpark=%d Qtxout=%d Qready=%d Qto=%d | Qinbound=%d Qhold=%d Qland=%d Qtxinb=%d Qarr=%d",
    self:GetState(), rwyLanding, rwyTakeoff, Nfree, Noccu, Nresv, self.Nparkingspots, Nflights, NQparking, NQtaxiout, NQreadyto, NQtakeoff, NQinbound, NQholding, NQlanding, NQtaxiinb, NQarrived)
    self:I(self.lid..text)
  end

  if Nflights==Nqueues then
    --Check!
  else
    self:E(string.format("WARNING: Number of total flights %d!=%d number of flights in all queues!", Nflights, Nqueues))
  end

  if self.verbose>=2 then
    local text="Holding Patterns:"
    for i,_pattern in pairs(self.holdingpatterns) do
      local pattern=_pattern --#FLIGHTCONTROL.HoldingPattern

      -- Pattern info.
      text=text..string.format("\n[%d] Pattern %s [Prio=%d, UID=%d]: Stacks=%d, Angels %d - %d", i, pattern.name, pattern.prio, pattern.uid, #pattern.stacks, pattern.angelsmin, pattern.angelsmax)

      if self.verbose>=4 then
        -- Explicit stack info.
        for _,_stack in pairs(pattern.stacks) do
          local stack=_stack --#FLIGHTCONTROL.HoldingStack
          local text=string.format("", stack.angels, stack)
        end
      end
    end
    self:I(self.lid..text)
  end

  -- Next status update in ~30 seconds.
  self:__StatusUpdate(-30)
end

--- Stop FLIGHTCONTROL FSM.
-- @param #FLIGHTCONTROL self
function FLIGHTCONTROL:onafterStop()

  -- Unhandle events.
  self:UnHandleEvent(EVENTS.Birth)
  self:UnHandleEvent(EVENTS.EngineStartup)
  self:UnHandleEvent(EVENTS.Takeoff)
  self:UnHandleEvent(EVENTS.Land)
  self:UnHandleEvent(EVENTS.EngineShutdown)
  self:UnHandleEvent(EVENTS.Crash)
  self:UnHandleEvent(EVENTS.Kill)
end

-------------------------------------------------------------------------------------------------------------------------------------------------------------------------------------------------------
-- Event Functions
-------------------------------------------------------------------------------------------------------------------------------------------------------------------------------------------------------

--- Event handler for event birth.
-- @param #FLIGHTCONTROL self
-- @param Core.Event#EVENTDATA EventData
function FLIGHTCONTROL:OnEventBirth(EventData)
  self:F3({EvendData=EventData})

  if EventData and EventData.IniGroupName and EventData.IniUnit then

    self:T3(self.lid..string.format("BIRTH: unit  = %s", tostring(EventData.IniUnitName)))
    self:T3(self.lid..string.format("BIRTH: group = %s", tostring(EventData.IniGroupName)))

    -- Unit that was born.
    local unit=EventData.IniUnit

    -- We delay this, to have all elements of the group in the game.
    if unit:IsAir() then

      local bornhere=EventData.Place and EventData.Place:GetName()==self.airbasename or false
      --env.info("FF born here ".. tostring(bornhere))

      -- We got a player?
      local playerunit, playername=self:_GetPlayerUnitAndName(EventData.IniUnitName)

      if playername or bornhere then

        -- Create player menu.
        self:ScheduleOnce(0.5, self._CreateFlightGroup, self, EventData.IniGroup)

      end

      -- Spawn parking guard.
      if bornhere then
        self:SpawnParkingGuard(unit)
      end

    end

  end

end

--- Event handling function.
-- @param #FLIGHTCONTROL self
-- @param Core.Event#EVENTDATA EventData Event data.
function FLIGHTCONTROL:OnEventCrashOrDead(EventData)

  if EventData then

    -- Check if out runway was destroyed.
    if EventData.IniUnitName then
      if self.airbase and self.airbasename and self.airbasename==EventData.IniUnitName then
        self:RunwayDestroyed()
      end
    end

  end

end

--- Event handler for event land.
-- @param #FLIGHTCONTROL self
-- @param Core.Event#EVENTDATA EventData
function FLIGHTCONTROL:OnEventLand(EventData)
  self:F3({EvendData=EventData})

  self:T2(self.lid..string.format("LAND: unit  = %s", tostring(EventData.IniUnitName)))
  self:T3(self.lid..string.format("LAND: group = %s", tostring(EventData.IniGroupName)))

end

--- Event handler for event takeoff.
-- @param #FLIGHTCONTROL self
-- @param Core.Event#EVENTDATA EventData
function FLIGHTCONTROL:OnEventTakeoff(EventData)
  self:F3({EvendData=EventData})

  self:T2(self.lid..string.format("TAKEOFF: unit  = %s", tostring(EventData.IniUnitName)))
  self:T3(self.lid..string.format("TAKEOFF: group = %s", tostring(EventData.IniGroupName)))

  -- This would be the closest airbase.
  local airbase=EventData.Place

  -- Unit that took off.
  local unit=EventData.IniUnit

  -- Nil check for airbase. Crashed as player gave me no airbase.
  if not (airbase or unit) then
    self:E(self.lid.."WARNING: Airbase or IniUnit is nil in takeoff event!")
    return
  end

end

--- Event handler for event engine startup.
-- @param #FLIGHTCONTROL self
-- @param Core.Event#EVENTDATA EventData
function FLIGHTCONTROL:OnEventEngineStartup(EventData)
  self:F3({EvendData=EventData})

  self:T2(self.lid..string.format("ENGINESTARTUP: unit  = %s", tostring(EventData.IniUnitName)))
  self:T3(self.lid..string.format("ENGINESTARTUP: group = %s", tostring(EventData.IniGroupName)))

end

--- Event handler for event engine shutdown.
-- @param #FLIGHTCONTROL self
-- @param Core.Event#EVENTDATA EventData
function FLIGHTCONTROL:OnEventEngineShutdown(EventData)
  self:F3({EvendData=EventData})

  self:T2(self.lid..string.format("ENGINESHUTDOWN: unit  = %s", tostring(EventData.IniUnitName)))
  self:T3(self.lid..string.format("ENGINESHUTDOWN: group = %s", tostring(EventData.IniGroupName)))

end

--- Event handler for event kill.
-- @param #FLIGHTCONTROL self
-- @param Core.Event#EVENTDATA EventData
function FLIGHTCONTROL:OnEventKill(EventData)
  self:F3({EvendData=EventData})

  -- Debug info.
  self:T2(self.lid..string.format("KILL: ini unit  = %s", tostring(EventData.IniUnitName)))
  self:T3(self.lid..string.format("KILL: ini group = %s", tostring(EventData.IniGroupName)))
  self:T2(self.lid..string.format("KILL: tgt unit  = %s", tostring(EventData.TgtUnitName)))
  self:T3(self.lid..string.format("KILL: tgt group = %s", tostring(EventData.TgtGroupName)))

  -- Parking guard name prefix.
  local guardPrefix=string.format("Parking Guard %s", self.airbasename)

  local victimName=EventData.IniUnitName
  local killerName=EventData.TgtUnitName

  if victimName and victimName:find(guardPrefix) then

    env.info(string.format("Parking guard %s killed!", victimName))

    for _,_flight in pairs(self.flights) do
      local flight=_flight --Ops.FlightGroup#FLIGHTGROUP
      local element=flight:GetElementByName(killerName)
      if element then
        env.info(string.format("Parking guard %s killed by %s!", victimName, killerName))
        return
      end
    end

  end

end

-------------------------------------------------------------------------------------------------------------------------------------------------------------------------------------------------------
-- FSM Functions
-------------------------------------------------------------------------------------------------------------------------------------------------------------------------------------------------------

--- On after "RunwayDestroyed" event.
-- @param #FLIGHTCONTROL self
-- @param #string From From state.
-- @param #string Event Event.
-- @param #string To To state.
function FLIGHTCONTROL:onafterRunwayDestroyed(From, Event, To)

  -- Debug Message.
  self:T(self.lid..string.format("Runway destoyed!"))

  -- Set time stamp.
  self.runwaydestroyed=timer.getAbsTime()

  self:TransmissionTower("All flights, our runway was destroyed. All operations are suspended for one hour.",Flight,Delay)

end

--- On after "RunwayRepaired" event.
-- @param #FLIGHTCONTROL self
-- @param #string From From state.
-- @param #string Event Event.
-- @param #string To To state.
function FLIGHTCONTROL:onafterRunwayRepaired(From, Event, To)

  -- Debug Message.
  self:T(self.lid..string.format("Runway repaired!"))

  -- Set parameter.
  self.runwaydestroyed=nil

end

-------------------------------------------------------------------------------------------------------------------------------------------------------------------------------------------------------
-- Queue Functions
-------------------------------------------------------------------------------------------------------------------------------------------------------------------------------------------------------

--- Check takeoff and landing queues.
-- @param #FLIGHTCONTROL self
function FLIGHTCONTROL:_CheckQueues()

  -- Print queue.
  if self.verbose>=2 then
    self:_PrintQueue(self.flights,  "All flights")
  end

  -- Get next flight in line: either holding or parking.
  local flight, isholding, parking=self:_GetNextFlight()


  -- Check if somebody wants something.
  if flight then

    if isholding then

      --------------
      -- Arrivals --
      --------------

      -- No other flight is taking off and number of landing flights is below threshold.
      if self:_CheckFlightLanding(flight) then

        -- Get interval to last flight that got landing clearance.
        local dTlanding=99999
        if self.Tlanding then
          dTlanding=timer.getAbsTime()-self.Tlanding
        end

        -- Check if parking is available and timely spacing okay.
        if parking and dTlanding>=self.dTlanding then

          -- Get callsign.
          local callsign=self:_GetCallsignName(flight)

          -- Runway.
          local runway=self:GetActiveRunwayText()

          -- Message.
          local text=string.format("%s, %s, you are cleared to land, runway %s", callsign, self.alias, runway)

          -- Transmit message.
          self:TransmissionTower(text, flight)

          -- Give AI the landing signal.
          if flight.isAI then

            -- Readback instructions.
            local text=string.format("Runway %s, cleared to land, %s", runway, callsign)

            -- Transmit message.
            self:TransmissionPilot(text, flight, 10)

            -- Land AI.
            self:_LandAI(flight, parking)

            --TODO: Why do I not set the status to LANDING for AI?
          else

            -- We set this flight to landing. With this he is allowed to leave the pattern.
            self:SetFlightStatus(flight, FLIGHTCONTROL.FlightStatus.LANDING)

          end

          -- Set time last flight got landing clearance.
          self.Tlanding=timer.getAbsTime()

        end
      else
        self:T3(self.lid..string.format("FYI: Landing clearance for flight %s denied", flight.groupname))
      end

    else

      ----------------
      -- Departures --
      ----------------

      -- No other flight is taking off or landing.
      if self:_CheckFlightTakeoff(flight) then

        -- Get callsign.
        local callsign=self:_GetCallsignName(flight)

        -- Runway text.
        local runway=self:GetActiveRunwayText(true)

        -- Runway for take-off.
        local rwy=self:GetActiveRunwayTakeoff()

        local coord=flight:GetCoordinate()

        if self:GetFlightStatus(flight)==FLIGHTCONTROL.FlightStatus.READYTO then

          ---
          -- Ready for TAKEOFF
          ---

          local text=string.format("%s, %s, cleared for take-off, runway %s", callsign, self.alias, runway)

          -- Player is ready for takeoff
          self:SetFlightStatus(flight, FLIGHTCONTROL.FlightStatus.TAKEOFF)

        else

          ---
          -- Ready to TAXI
          ---

          -- Message.
          local text=string.format("%s, %s, taxi to runway %s", callsign, self.alias, runway)

          -- Get taxi ways if they have been specified by the mission designer.
          local taxipath, taxiways=self.airbase:FindTaxiwaysFromAtoB(coord, rwy.position)

          if taxipath then

            taxipath:Draw(true)

            -- Get taxi way text.
            local taxiroute=self:_GetTaxiwayText(taxipath, false)

            text=text.." via "..taxiroute
          end

          -- Hold short instructions.
          -- TODO: Does this need to be said?
          text=text..string.format(", hold short of runway %s.", runway)

          -- Set taxiway to flight so he can read back.
          flight.taxipath=taxipath

          -- Transmit message.
          self:TransmissionTower(text, flight)

          -- Check if flight is AI. Humans have to request taxi via F10 menu.
          if flight.isAI then

            ---
            -- AI
            ---

            -- Read back runway.
            local text=string.format("Runway %s", runway)

            -- Read back taxi ways (if available).
            if flight.taxipath then
              text=text..string.format(" via %s", self:_GetTaxiwayText(flight.taxipath))
            end

            -- Start uncontrolled aircraft.
            if flight:IsUncontrolled() then

              -- Message.
              text=text..string.format(", starting engines")

              -- Start uncontrolled aircraft.
              flight:StartUncontrolled()
            end

            -- Append call sign.
            text=text..string.format(", %s.", callsign)

            -- Transmit message.
            self:TransmissionPilot(text, flight, 10)

            -- Remove parking guards.
            for _,_element in pairs(flight.elements) do
              local element=_element --Ops.FlightGroup#FLIGHTGROUP.Element
              if element and element.parking then
                local spot=self:GetParkingSpotByID(element.parking.TerminalID)
                self:RemoveParkingGuard(spot)
              end
            end

            -- Set flight to takeoff. No way we can stop the AI now.
            -- TODO: To improve this, we would need to monitor if the AI gets to the holding position or on the runway.
            --       Probably need some holding guard similar to the parking guard.
            self:SetFlightStatus(flight, FLIGHTCONTROL.FlightStatus.TAKEOFF)

          else

            ---
            -- PLAYER
            ---

            -- Remove parking guards.
            for _,_element in pairs(flight.elements) do
              local element=_element --Ops.FlightGroup#FLIGHTGROUP.Element
              if element.parking then
                local spot=self:GetParkingSpotByID(element.parking.TerminalID)
                if element.ai then
                  self:RemoveParkingGuard(spot, 15)
                else
                  self:RemoveParkingGuard(spot, 10)
                end
              end
            end

          end --AI/PLAYER

        end

      else
        -- Debug message.
        self:T3(self.lid..string.format("FYI: Take off for flight %s denied", flight.groupname))
      end
    end
  else
    -- Debug message.
    self:T2(self.lid..string.format("FYI: No flight in queue for takeoff or landing"))
  end

end

--- Check if a flight can get clearance for taxi/takeoff.
-- @param #FLIGHTCONTROL self
-- @param Ops.FlightGroup#FLIGHTGROUP flight Flight..
-- @return #boolean If true, flight can.
function FLIGHTCONTROL:_CheckFlightTakeoff(flight)

  -- Number of groups landing.
  local nlanding=self:CountFlights(FLIGHTCONTROL.FlightStatus.LANDING)

  -- Number of groups taking off.
  local ntakeoff=self:CountFlights(FLIGHTCONTROL.FlightStatus.TAKEOFF, nil, true)

  -- Current status.
  local status=self:GetFlightStatus(flight)

  if flight.isAI then
    ---
    -- AI
    ---

    if nlanding>self.NtaxiLanding then
      self:T(self.lid..string.format("AI flight %s [status=%s] NOT cleared for taxi/takeoff as %d>%d flight(s) landing", flight.groupname, status, nlanding, self.NtaxiLanding))
      return false
    end

    local ninbound=0
    if self.NtaxiInbound then
      ninbound=self:CountFlights(FLIGHTCONTROL.FlightStatus.TAXIINB, nil, true)
    end

    if ntakeoff+ninbound>=self.NtaxiTot then
      self:T(self.lid..string.format("AI flight %s [status=%s] NOT cleared for taxi/takeoff as %d>=%d flight(s) taxi/takeoff", flight.groupname, status, ntakeoff, self.NtaxiTot))
      return false
    end

    self:T(self.lid..string.format("AI flight %s [status=%s] cleared for taxi/takeoff! nLanding=%d, nTakeoff=%d", flight.groupname, status, nlanding, ntakeoff))
    return true
  else
    ---
    -- Player
    --
    -- We allow unlimited number of players to taxi to runway.
    -- We do not allow takeoff if at least one flight is landing.
    ---

    if status==FLIGHTCONTROL.FlightStatus.READYTO then

      if nlanding>self.NtaxiLanding then
        -- Traffic landing. No permission to
        self:T(self.lid..string.format("Player flight %s [status=%s] not cleared for taxi/takeoff as %d>%d flight(s) landing", flight.groupname, status, nlanding, self.NtaxiLanding))
        return false
      end

    end

    self:T(self.lid..string.format("Player flight %s [status=%s] cleared for taxi/takeoff", flight.groupname, status))
    return true
  end


end

--- Check if a flight can get clearance for taxi/takeoff.
-- @param #FLIGHTCONTROL self
-- @param Ops.FlightGroup#FLIGHTGROUP flight Flight..
-- @return #boolean If true, flight can.
function FLIGHTCONTROL:_CheckFlightLanding(flight)

  -- Number of groups landing.
  local nlanding=self:CountFlights(FLIGHTCONTROL.FlightStatus.LANDING)

  -- Number of groups taking off.
  local ntakeoff=self:CountFlights(FLIGHTCONTROL.FlightStatus.TAKEOFF, nil, true)

  -- Current status.
  local status=self:GetFlightStatus(flight)

  if flight.isAi then
    ---
    -- AI
    ---

    if ntakeoff<=self.NlandingTakeoff and nlanding<self.NlandingTot then
      return true
    end

    return false
  else
    ---
    -- Player
    ---


    if ntakeoff<=self.NlandingTakeoff and nlanding<self.NlandingTot then
      return true
    end

    return false
  end

end

--- Get next flight in line, either waiting for landing or waiting for takeoff.
-- @param #FLIGHTCONTROL self
-- @return Ops.FlightGroup#FLIGHTGROUP Flight next in line and ready to enter the pattern. Or nil if no flight is ready.
-- @return #boolean If true, flight is holding and waiting for landing, if false, flight is parking and waiting for takeoff.
-- @return #table Parking data for holding flights or nil.
function FLIGHTCONTROL:_GetNextFlight()

  -- Get flight that is holding.
  local flightholding=self:_GetNextFightHolding()

  -- Get flight that is parking.
  local flightparking=self:_GetNextFightParking()

  -- If no flight is waiting for landing just return the takeoff flight or nil.
  if not flightholding then
    --self:T(self.lid..string.format("Next flight that is not holding"))
    return flightparking, false, nil
  end

  -- Get number of alive elements of the holding flight.
  local nH=flightholding:GetNelements()

  -- Free parking spots.
  local parking=flightholding:GetParking(self.airbase)

  -- If no flight is waiting for takeoff return the holding flight or nil.
  if not flightparking then
    if parking then
      return flightholding, true, parking
    else
      self:E(self.lid..string.format("WARNING: No flight parking but not enough parking spots for holding flight nH=%d!", nH))
      return nil, nil, nil
    end
  end

  -- We got flights waiting for landing and for takeoff.
  if flightholding and flightparking then

    local text=string.format("We got a flight holding %s [%s] and parking %s [%s]", flightholding:GetName(), flightholding:GetState(), flightparking:GetName(), flightparking:GetState())
    self:T(self.lid..text)

    -- Return holding flight if fuel is low.
    if flightholding.fuellow then
      if parking then
        -- Enough parking ==> land
        return flightholding, true, parking
      else
        -- Not enough parking ==> take off
        return flightparking, false, nil
      end
    end

    local text=string.format("Flight holding for %d sec, flight parking for %d sec", flightholding:GetHoldingTime(), flightparking:GetParkingTime())
    self:T(self.lid..text)

    -- Return the flight which is waiting longer. NOTE that Tholding and Tparking are abs. mission time. So a smaller value means waiting longer.
    if flightholding.Tholding and flightparking.Tparking and flightholding.Tholding<flightparking.Tparking and parking then
      return flightholding, true, parking
    else
      return flightparking, false, nil
    end

  end

  return nil, nil, nil
end


--- Get next flight waiting for landing clearance.
-- @param #FLIGHTCONTROL self
-- @return Ops.FlightGroup#FLIGHTGROUP Marshal flight next in line and ready to enter the pattern. Or nil if no flight is ready.
function FLIGHTCONTROL:_GetNextFightHolding()

  -- Return only AI or human player flights.
  local OnlyAI=nil
  if self:IsRunwayDestroyed() then
    OnlyAI=false -- If false, we return only player flights.
  end

  -- Get all flights holding.
  local Qholding=self:GetFlights(FLIGHTCONTROL.FlightStatus.HOLDING, nil, OnlyAI)

  -- Min holding time in seconds.
  local TholdingMin=30

  if #Qholding==0 then
    return nil
  elseif #Qholding==1 then
    local fg=Qholding[1] --Ops.FlightGroup#FLIGHTGROUP
    local T=fg:GetHoldingTime()
    if T>TholdingMin then
      return fg
    end
  end

  -- Sort flights by low fuel.
  local function _sortByFuel(a, b)
    local flightA=a --Ops.FlightGroup#FLIGHTGROUP
    local flightB=b --Ops.FlightGroup#FLIGHTGROUP
    local fuelA=flightA.group:GetFuelMin()
    local fuelB=flightB.group:GetFuelMin()
    return fuelA<fuelB
  end

  -- Sort flights by holding time.
  local function _sortByTholding(a, b)
    local flightA=a --Ops.FlightGroup#FLIGHTGROUP
    local flightB=b --Ops.FlightGroup#FLIGHTGROUP
    return flightA.Tholding<flightB.Tholding  -- Tholding is the abs. timestamp. So the one with the smallest time is holding the longest.
  end


  -- Sort flights by fuel.
  table.sort(Qholding, _sortByFuel)

  -- Loop over all holding flights.
  for _,_flight in pairs(Qholding) do
    local flight=_flight --Ops.FlightGroup#FLIGHTGROUP

    -- Return flight that is lowest on fuel.
    if flight.fuellow then
      return flight
    end

  end


  -- Return flight waiting longest.
  table.sort(Qholding, _sortByTholding)

  -- First flight in line.
  local fg=Qholding[1] --Ops.FlightGroup#FLIGHTGROUP

  -- Check holding time.
  local T=fg:GetHoldingTime()
  if T>TholdingMin then
    return fg
  end

  return nil
end


--- Get next flight waiting for taxi and takeoff clearance.
-- @param #FLIGHTCONTROL self
-- @return Ops.FlightGroup#FLIGHTGROUP Marshal flight next in line and ready to enter the pattern. Or nil if no flight is ready.
function FLIGHTCONTROL:_GetNextFightParking()

  -- Return only AI or human player flights.
  local OnlyAI=nil
  if self:IsRunwayDestroyed() then
    OnlyAI=false -- If false, we return only player flights.
  end

  -- Get flights ready for take off.
  local QreadyTO=self:GetFlights(FLIGHTCONTROL.FlightStatus.READYTO, OPSGROUP.GroupStatus.TAXIING, OnlyAI)

  -- First check human players.
  if #QreadyTO>0 then
    -- First come, first serve.
    return QreadyTO[1]
  end

  -- Get flights ready to taxi.
  local QreadyTX=self:GetFlights(FLIGHTCONTROL.FlightStatus.READYTX, OPSGROUP.GroupStatus.PARKING, OnlyAI)

  -- First check human players.
  if #QreadyTX>0 then
    -- First come, first serve.
    return QreadyTX[1]
  end

  -- Check if runway is destroyed.
  if self:IsRunwayDestroyed() then
    -- Runway destroyed. As we only look for AI later on, we return nil here.
    return nil
  end

  -- Get AI flights parking.
  local Qparking=self:GetFlights(FLIGHTCONTROL.FlightStatus.PARKING, nil, true)

  -- Number of flights parking.
  local Nparking=#Qparking

  -- Check special cases where only up to one flight is waiting for takeoff.
  if Nparking==0 then
    return nil
  end

  -- Sort flights parking time.
  local function _sortByTparking(a, b)
    local flightA=a --Ops.FlightGroup#FLIGHTGROUP
    local flightB=b --Ops.FlightGroup#FLIGHTGROUP
    return flightA.Tparking<flightB.Tparking -- Tparking is the abs. timestamp. So the one with the smallest time is parking the longest.
  end

  -- Return flight waiting longest.
  table.sort(Qparking, _sortByTparking)

  -- Debug.
  if self.verbose>=2 then
    local text="Parking flights:"
    for i,_flight in pairs(Qparking) do
      local flight=_flight --Ops.FlightGroup#FLIGHTGROUP
      text=text..string.format("\n[%d] %s [%s], state=%s [%s]: Tparking=%.1f sec", i, flight.groupname, flight.actype, flight:GetState(), self:GetFlightStatus(flight), flight:GetParkingTime())
    end
    self:I(self.lid..text)
  end

  -- Get the first AI flight.
  for i,_flight in pairs(Qparking) do
    local flight=_flight --Ops.FlightGroup#FLIGHTGROUP
    if flight.isAI and flight.isReadyTO then
      return flight
    end
  end

  return nil
end

--- Print queue.
-- @param #FLIGHTCONTROL self
-- @param #table queue Queue to print.
-- @param #string name Queue name.
-- @return #string Queue text.
function FLIGHTCONTROL:_PrintQueue(queue, name)

  local text=string.format("%s Queue N=%d:", name, #queue)
  if #queue==0 then
    -- Queue is empty.
    text=text.." empty."
  else

    local time=timer.getAbsTime()

    -- Loop over all flights in queue.
    for i,_flight in ipairs(queue) do
      local flight=_flight --Ops.FlightGroup#FLIGHTGROUP

      -- Gather info.
      local fuel=flight.group:GetFuelMin()*100
      local ai=tostring(flight.isAI)
      local actype=tostring(flight.actype)

      -- Holding and parking time.
      local holding=flight.Tholding and UTILS.SecondsToClock(time-flight.Tholding, true) or "X"
      local parking=flight.Tparking and UTILS.SecondsToClock(time-flight.Tparking, true) or "X"

      local holding=flight:GetHoldingTime()
      if holding>=0 then
        holding=UTILS.SecondsToClock(holding, true)
      else
        holding="X"
      end
      local parking=flight:GetParkingTime()
      if parking>=0 then
        parking=UTILS.SecondsToClock(parking, true)
      else
        parking="X"
      end

      -- Number of elements.
      local nunits=flight:CountElements()

      -- Status.
      local state=flight:GetState()
      local status=self:GetFlightStatus(flight)

      -- Main info.
      text=text..string.format("\n[%d] %s (%s*%d): status=%s | %s, ai=%s, fuel=%d, holding=%s, parking=%s",
                                 i, flight.groupname, actype, nunits, state, status, ai, fuel, holding, parking)

      -- Elements info.
      for j,_element in pairs(flight.elements) do
        local element=_element --Ops.FlightGroup#FLIGHTGROUP.Element
        local life=element.unit:GetLife()
        local life0=element.unit:GetLife0()
        local park=element.parking and tostring(element.parking.TerminalID) or "N/A"
        text=text..string.format("\n  (%d) %s (%s): status=%s, ai=%s, airborne=%s life=%d/%d spot=%s",
        j, tostring(element.modex), element.name, tostring(element.status), tostring(element.ai), tostring(element.unit:InAir()), life, life0, park)
      end
    end
  end

  -- Display text.
  self:I(self.lid..text)

  return text
end

--- Set flight status.
-- @param #FLIGHTCONTROL self
-- @param Ops.FlightGroup#FLIGHTGROUP flight Flight group.
-- @param #string status New status.
function FLIGHTCONTROL:SetFlightStatus(flight, status)

  -- Debug message.
  self:T(self.lid..string.format("New status %s-->%s for flight %s", flight.controlstatus or "unknown", status, flight:GetName()))

  -- Update menu when flight status changed.
  if flight.controlstatus~=status and not flight.isAI then
    self:T(self.lid.."Updating menu in 0.2 sec after flight status change")
    flight:_UpdateMenu(0.2)
  end

  -- Set new status
  flight.controlstatus=status

end

--- Get flight status.
-- @param #FLIGHTCONTROL self
-- @param Ops.FlightGroup#FLIGHTGROUP flight Flight group.
-- @return #string Flight status
function FLIGHTCONTROL:GetFlightStatus(flight)

  if flight then
    return flight.controlstatus or "unkonwn"
  end

  return "unknown"
end

--- Check if FC has control over this flight.
-- @param #FLIGHTCONTROL self
-- @param Ops.FlightGroup#FLIGHTGROUP flight Flight group.
-- @return #boolean
function FLIGHTCONTROL:IsControlling(flight)

  -- Check that we are controlling this flight.
  local is=flight.flightcontrol and flight.flightcontrol.airbasename==self.airbasename or false

  return is
end

--- Check if a group is in a queue.
-- @param #FLIGHTCONTROL self
-- @param #table queue The queue to check.
-- @param Wrapper.Group#GROUP group The group to be checked.
-- @return #boolean If true, group is in the queue. False otherwise.
function FLIGHTCONTROL:_InQueue(queue, group)
  local name=group:GetName()

  for _,_flight in pairs(queue) do
    local flight=_flight  --Ops.FlightGroup#FLIGHTGROUP
    if name==flight.groupname then
      return true
    end
  end

  return false
end

--- Get flights.
-- @param #FLIGHTCONTROL self
-- @param #string Status Return only flights in this flightcontrol status, e.g. `FLIGHTCONTROL.Status.XXX`.
-- @param #string GroupStatus Return only flights in this FSM status, e.g. `OPSGROUP.GroupStatus.TAXIING`.
-- @param #boolean AI If `true` only AI flights are returned. If `false`, only flights with clients are returned. If `nil` (default), all flights are returned.
-- @return #table Table of flights.
function FLIGHTCONTROL:GetFlights(Status, GroupStatus, AI)

  if Status~=nil or GroupStatus~=nil or AI~=nil then

    local flights={}

    for _,_flight in pairs(self.flights) do
      local flight=_flight --Ops.FlightGroup#FLIGHTGROUP

      local status=self:GetFlightStatus(flight, Status)

      if status==Status then
        if AI==nil or AI==flight.isAI then
          if GroupStatus==nil or GroupStatus==flight:GetState() then
            table.insert(flights, flight)
          end
        end
      end

    end

    return flights
  else
    return self.flights
  end

end

--- Count flights in a given status.
-- @param #FLIGHTCONTROL self
-- @param #string Status Return only flights in this status.
-- @param #string GroupStatus Count only flights in this FSM status, e.g. `OPSGROUP.GroupStatus.TAXIING`.
-- @param #boolean AI If `true` only AI flights are counted. If `false`, only flights with clients are counted. If `nil` (default), all flights are counted.
-- @return #number Number of flights.
function FLIGHTCONTROL:CountFlights(Status, GroupStatus, AI)

  if Status~=nil or GroupStatus~=nil or AI~=nil then

    local flights=self:GetFlights(Status, GroupStatus, AI)

    return #flights

  else
    return #self.flights
  end

end

-------------------------------------------------------------------------------------------------------------------------------------------------------------------------------------------------------
-- Runway Functions
-------------------------------------------------------------------------------------------------------------------------------------------------------------------------------------------------------

--- Get the active runway based on current wind direction.
-- @param #FLIGHTCONTROL self
-- @return Wrapper.Airbase#AIRBASE.Runway Active runway.
function FLIGHTCONTROL:GetActiveRunway()
  local rwy=self.airbase:GetActiveRunway()
  return rwy
end

--- Get the active runway for landing.
-- @param #FLIGHTCONTROL self
-- @return Wrapper.Airbase#AIRBASE.Runway Active runway.
function FLIGHTCONTROL:GetActiveRunwayLanding()
  local rwy=self.airbase:GetActiveRunwayLanding()
  return rwy
end

--- Get the active runway for takeoff.
-- @param #FLIGHTCONTROL self
-- @return Wrapper.Airbase#AIRBASE.Runway Active runway.
function FLIGHTCONTROL:GetActiveRunwayTakeoff()
  local rwy=self.airbase:GetActiveRunwayTakeoff()
  return rwy
end


--- Get the name of the active runway.
-- @param #FLIGHTCONTROL self
-- @param #boolean Takeoff If true, return takeoff runway name. Default is landing.
-- @return #string Runway text, e.g. "31L" or "09".
function FLIGHTCONTROL:GetActiveRunwayText(Takeoff)

  local runway
  if Takeoff then
    runway=self:GetActiveRunwayTakeoff()
  else
    runway=self:GetActiveRunwayLanding()
  end

  local name=self.airbase:GetRunwayName(runway, true)

  return name or "XX"
end

-------------------------------------------------------------------------------------------------------------------------------------------------------------------------------------------------------
-- Parking Functions
-------------------------------------------------------------------------------------------------------------------------------------------------------------------------------------------------------

--- Init parking spots.
-- @param #FLIGHTCONTROL self
function FLIGHTCONTROL:_InitParkingSpots()

  -- Parking spots of airbase.
  local parkingdata=self.airbase:GetParkingSpotsTable()

  -- Init parking spots table.
  self.parking={}

  self.Nparkingspots=0
  for _,_spot in pairs(parkingdata) do
    local spot=_spot --Wrapper.Airbase#AIRBASE.ParkingSpot

    -- Mark position.
    local text=string.format("Parking ID=%d, Terminal=%d: Free=%s, Client=%s, Dist=%.1f", spot.TerminalID, spot.TerminalType, tostring(spot.Free), tostring(spot.ClientName), spot.DistToRwy)
    self:T3(self.lid..text)

    -- Add to table.
    self.parking[spot.TerminalID]=spot

    -- Marker.
    --spot.Marker=MARKER:New(spot.Coordinate, "Spot"):ReadOnly():ToCoalition(self:GetCoalition())

    -- Check if spot is initially free or occupied.
    if spot.Free then

      -- Parking spot is free.
      self:SetParkingFree(spot)

    else

      -- Scan for the unit sitting here.
      local unit=spot.Coordinate:FindClosestUnit(20)


      if unit then

        local unitname=unit and unit:GetName() or "unknown"

        local isalive=unit:IsAlive()

        --env.info(string.format("FF parking spot %d is occupied by unit %s alive=%s", spot.TerminalID, unitname, tostring(isalive)))

        if isalive then

          -- Set parking occupied.
          self:SetParkingOccupied(spot, unitname)

          -- Spawn parking guard.
          self:SpawnParkingGuard(unit)


          local group=unit:GetGroup()
          FLIGHTGROUP:New(group)

        else

          -- TODO
          --env.info(string.format("FF parking spot %d is occupied by NOT ALIVE unit %s", spot.TerminalID, unitname))

          -- Parking spot is free.
          self:SetParkingFree(spot)

        end

      else
        self:E(self.lid..string.format("ERROR: Parking spot is NOT FREE but no unit could be found there!"))
      end
    end

    -- Increase counter
    self.Nparkingspots=self.Nparkingspots+1
  end

end

--- Get parking spot by its Terminal ID.
-- @param #FLIGHTCONTROL self
-- @param #number TerminalID
-- @return #FLIGHTCONTROL.ParkingSpot Parking spot data table.
function FLIGHTCONTROL:GetParkingSpotByID(TerminalID)
  return self.parking[TerminalID]
end

--- Set parking spot to FREE and update F10 marker.
-- @param #FLIGHTCONTROL self
-- @param Wrapper.Airbase#AIRBASE.ParkingSpot spot The parking spot data table.
-- @param #string status New status.
-- @param #string unitname Name of the unit.
function FLIGHTCONTROL:_UpdateSpotStatus(spot, status, unitname)

  -- Debug message.
  self:T2(self.lid..string.format("Updating parking spot %d status: %s --> %s (unit=%s)", spot.TerminalID, tostring(spot.Status), status, tostring(unitname)))

  -- Set new status.
  spot.Status=status

end

--- Set parking spot to FREE and update F10 marker.
-- @param #FLIGHTCONTROL self
-- @param Wrapper.Airbase#AIRBASE.ParkingSpot spot The parking spot data table.
function FLIGHTCONTROL:SetParkingFree(spot)

  -- Get spot.
  local spot=self:GetParkingSpotByID(spot.TerminalID)

  -- Update spot status.
  self:_UpdateSpotStatus(spot, AIRBASE.SpotStatus.FREE, spot.OccupiedBy or spot.ReservedBy)

  -- Not occupied or reserved.
  spot.OccupiedBy=nil
  spot.ReservedBy=nil

  -- Remove parking guard.
  self:RemoveParkingGuard(spot)

  -- Update marker.
  self:UpdateParkingMarker(spot)

end

--- Set parking spot to RESERVED and update F10 marker.
-- @param #FLIGHTCONTROL self
-- @param Wrapper.Airbase#AIRBASE.ParkingSpot spot The parking spot data table.
-- @param #string unitname Name of the unit occupying the spot. Default "unknown".
function FLIGHTCONTROL:SetParkingReserved(spot, unitname)

  -- Get spot.
  local spot=self:GetParkingSpotByID(spot.TerminalID)

  -- Update spot status.
  self:_UpdateSpotStatus(spot, AIRBASE.SpotStatus.RESERVED, unitname)

  -- Reserved.
  spot.ReservedBy=unitname or "unknown"

  -- Update marker.
  self:UpdateParkingMarker(spot)

end

--- Set parking spot to OCCUPIED and update F10 marker.
-- @param #FLIGHTCONTROL self
-- @param Wrapper.Airbase#AIRBASE.ParkingSpot spot The parking spot data table.
-- @param #string unitname Name of the unit occupying the spot. Default "unknown".
function FLIGHTCONTROL:SetParkingOccupied(spot, unitname)

  -- Get spot.
  local spot=self:GetParkingSpotByID(spot.TerminalID)

  -- Update spot status.
  self:_UpdateSpotStatus(spot, AIRBASE.SpotStatus.OCCUPIED, unitname)

  -- Occupied.
  spot.OccupiedBy=unitname or "unknown"

  -- Update marker.
  self:UpdateParkingMarker(spot)

end

--- Update parking markers.
-- @param #FLIGHTCONTROL self
-- @param Wrapper.Airbase#AIRBASE.ParkingSpot spot The parking spot data table.
function FLIGHTCONTROL:UpdateParkingMarker(spot)

  if self.markerParking then

    -- Get spot.
    local spot=self:GetParkingSpotByID(spot.TerminalID)

    -- Only mark OCCUPIED and RESERVED spots.
    if spot.Status==AIRBASE.SpotStatus.FREE then

      if spot.Marker then
        spot.Marker:Remove()
      end

    else

      local text=string.format("Spot %d (type %d): %s", spot.TerminalID, spot.TerminalType, spot.Status:upper())
      if spot.OccupiedBy then
        text=text..string.format("\nOccupied by %s", tostring(spot.OccupiedBy))
      end
      if spot.ReservedBy then
        text=text..string.format("\nReserved for %s", tostring(spot.ReservedBy))
      end
      if spot.ClientSpot then
        text=text..string.format("\nClient %s", tostring(spot.ClientName))
      end

      if spot.Marker then

        if text~=spot.Marker.text or not spot.Marker.shown then
          spot.Marker:UpdateText(text)
        end

      else

        spot.Marker=MARKER:New(spot.Coordinate, text):ToAll()

      end

    end
  end

end

--- Check if parking spot is free.
-- @param #FLIGHTCONTROL self
-- @param Wrapper.Airbase#AIRBASE.ParkingSpot spot Parking spot data.
-- @return #boolean If true, parking spot is free.
function FLIGHTCONTROL:IsParkingFree(spot)
  return spot.Status==AIRBASE.SpotStatus.FREE
end

--- Check if a parking spot is reserved by a flight group.
-- @param #FLIGHTCONTROL self
-- @param Wrapper.Airbase#AIRBASE.ParkingSpot spot Parking spot to check.
-- @return #string Name of element or nil.
function FLIGHTCONTROL:IsParkingOccupied(spot)

  if spot.Status==AIRBASE.SpotStatus.OCCUPIED then
    return tostring(spot.OccupiedBy)
  else
    return false
  end
end

--- Check if a parking spot is reserved by a flight group.
-- @param #FLIGHTCONTROL self
-- @param Wrapper.Airbase#AIRBASE.ParkingSpot spot Parking spot to check.
-- @return #string Name of element or *nil*.
function FLIGHTCONTROL:IsParkingReserved(spot)

  if spot.Status==AIRBASE.SpotStatus.RESERVED then
    return tostring(spot.ReservedBy)
  else
    return false
  end
end

--- Get free parking spots.
-- @param #FLIGHTCONTROL self
-- @param #number terminal Terminal type or nil.
-- @return #number Number of free spots. Total if terminal=nil or of the requested terminal type.
-- @return #table Table of free parking spots of data type #FLIGHCONTROL.ParkingSpot.
function FLIGHTCONTROL:_GetFreeParkingSpots(terminal)

  local freespots={}

  local n=0
  for _,_parking in pairs(self.parking) do
    local parking=_parking --Wrapper.Airbase#AIRBASE.ParkingSpot

    if self:IsParkingFree(parking) then
      if terminal==nil or terminal==parking.terminal then
        n=n+1
        table.insert(freespots, parking)
      end
    end
  end

  return n,freespots
end

--- Get closest parking spot.
-- @param #FLIGHTCONTROL self
-- @param Core.Point#COORDINATE Coordinate Reference coordinate.
-- @param #number TerminalType (Optional) Check only this terminal type.
-- @param #boolean Status (Optional) Only consider spots that have this status.
-- @return #FLIGHTCONTROL.ParkingSpot Closest parking spot.
function FLIGHTCONTROL:GetClosestParkingSpot(Coordinate, TerminalType, Status)

  local distmin=math.huge
  local spotmin=nil

  for TerminalID, Spot in pairs(self.parking) do
    local spot=Spot --Wrapper.Airbase#AIRBASE.ParkingSpot

    --env.info(self.lid..string.format("FF Spot %d: %s", spot.TerminalID, spot.Status))

    if (Status==nil or Status==spot.Status) and AIRBASE._CheckTerminalType(spot.TerminalType, TerminalType) then

      -- Get distance from coordinate to spot.
      local dist=Coordinate:Get2DDistance(spot.Coordinate)

      -- Check if distance is smaller.
      if dist<distmin then
        distmin=dist
        spotmin=spot
      end

    end
  end

  return spotmin
end


--- Get parking spot this player was initially spawned on.
-- @param #FLIGHTCONTROL self
-- @param #string UnitName Name of the player unit.
-- @return #FLIGHTCONTROL.ParkingSpot Player spot or nil.
function FLIGHTCONTROL:_GetPlayerSpot(UnitName)

  for TerminalID, Spot in pairs(self.parking) do
    local spot=Spot --Wrapper.Airbase#AIRBASE.ParkingSpot

    if spot.ClientName and spot.ClientName==UnitName and (spot.Status==AIRBASE.SpotStatus.FREE or spot.ReservedBy==UnitName) then
      return spot
    end

  end

  return nil
end

--- Count number of parking spots.
-- @param #FLIGHTCONTROL self
-- @param #string SpotStatus (Optional) Status of spot.
-- @return #number Number of parking spots.
function FLIGHTCONTROL:CountParking(SpotStatus)

  local n=0
  for _,_spot in pairs(self.parking) do
    local spot=_spot --Wrapper.Airbase#AIRBASE.ParkingSpot
    if SpotStatus==nil or SpotStatus==spot.Status then
      n=n+1
    end

  end

  return n
end

-------------------------------------------------------------------------------------------------------------------------------------------------------------------------------------------------------
-- ATIS Functions
-------------------------------------------------------------------------------------------------------------------------------------------------------------------------------------------------------

-------------------------------------------------------------------------------------------------------------------------------------------------------------------------------------------------------
-- ATC Functions
-------------------------------------------------------------------------------------------------------------------------------------------------------------------------------------------------------

-------------------------------------------------------------------------------------------------------------------------------------------------------------------------------------------------------
-- Payer Menu
-------------------------------------------------------------------------------------------------------------------------------------------------------------------------------------------------------

--- Create player menu.
-- @param #FLIGHTCONTROL self
-- @param Ops.FlightGroup#FLIGHTGROUP flight Flight group.
-- @param Core.Menu#MENU_GROUP mainmenu ATC root menu table.
function FLIGHTCONTROL:_CreatePlayerMenu(flight, mainmenu)

  -- Group info.
  local group=flight.group
  local groupname=flight.groupname
  local gid=group:GetID()

  -- Flight status.
  local flightstatus=self:GetFlightStatus(flight)

  -- Are we controlling this flight.
  local gotcontrol=self:IsControlling(flight)

  -- Get player element.
  local player=flight:GetPlayerElement()

  -- Debug info.
  local text=string.format("Creating ATC player menu for flight %s: in state=%s status=%s, gotcontrol=%s, player=%s",
  tostring(flight.groupname), flight:GetState(), flightstatus, tostring(gotcontrol), player.status)
  self:T(self.lid..text)


  -- Airbase root menu.
  local rootmenu=MENU_GROUP:New(group, self.airbasename, mainmenu)

  ---
  -- Help Menu
  ---
  local helpmenu=MENU_GROUP:New(group, "Help",  rootmenu)
  MENU_GROUP_COMMAND:New(group, "Radio Check",     helpmenu, self._PlayerRadioCheck,     self, groupname)
  MENU_GROUP_COMMAND:New(group, "Confirm Status",  helpmenu, self._PlayerConfirmStatus,  self, groupname)
  if gotcontrol and flight:IsInbound() and flight.stack then
  MENU_GROUP_COMMAND:New(group, "Vector Holding",  helpmenu, self._PlayerVectorInbound,  self, groupname)
  end

  ---
  -- Info Menu
  ---
  local infomenu=MENU_GROUP:New(group, "Info",  rootmenu)
  MENU_GROUP_COMMAND:New(group, "Airbase", infomenu, self._PlayerInfoAirbase, self, groupname)
  MENU_GROUP_COMMAND:New(group, "Traffic", infomenu, self._PlayerInfoTraffic, self, groupname)
  MENU_GROUP_COMMAND:New(group, "ATIS",    infomenu, self._PlayerInfoATIS,    self, groupname)

  ---
  -- Root Menu
  ---
  if gotcontrol then

    local status=self:GetFlightStatus(flight)

    ---
    -- FC is controlling this flight
    ---

    if flight:IsParking(player) or player.status==OPSGROUP.ElementStatus.ENGINEON then
      ---
      -- Parking
      ---

      if status==FLIGHTCONTROL.FlightStatus.READYTX then
        -- After requesting taxi.
        MENU_GROUP_COMMAND:New(group, "Confirm Taxi",  rootmenu, self._PlayerConfirmTaxi, self, groupname)
        MENU_GROUP_COMMAND:New(group, "Cancel Taxi",   rootmenu, self._PlayerAbortTaxi,   self, groupname)
      elseif status==FLIGHTCONTROL.FlightStatus.TAXIOUT then
        -- After Confirming Taxi
        MENU_GROUP_COMMAND:New(group, "Cancel Taxi",   rootmenu, self._PlayerAbortTaxi,   self, groupname)
      else
        MENU_GROUP_COMMAND:New(group, "Request Taxi",  rootmenu, self._PlayerRequestTaxi, self, groupname)
      end

    elseif flight:IsTaxiing(player) then
      ---
      -- Taxiing
      ---

      if status==FLIGHTCONTROL.FlightStatus.READYTX or status==FLIGHTCONTROL.FlightStatus.TAXIOUT then
        -- Flight is "ready to taxi" (awaiting clearance) or "taxiing to runway".
        MENU_GROUP_COMMAND:New(group, "Request Takeoff", rootmenu, self._PlayerRequestTakeoff, self, groupname)
        MENU_GROUP_COMMAND:New(group, "Abort Taxi",      rootmenu, self._PlayerAbortTaxi,      self, groupname)
      elseif status==FLIGHTCONTROL.FlightStatus.READYTO then
        -- Flight is ready for take off.
        MENU_GROUP_COMMAND:New(group, "Abort Takeoff",   rootmenu, self._PlayerAbortTakeoff,   self, groupname)
      elseif status==FLIGHTCONTROL.FlightStatus.TAKEOFF then
        -- Flight is taking off.
        MENU_GROUP_COMMAND:New(group, "Abort Takeoff",   rootmenu, self._PlayerAbortTakeoff,   self, groupname)
      elseif status==FLIGHTCONTROL.FlightStatus.TAXIINB then
        -- Could be after "abort taxi" call and we changed our mind (again)
        MENU_GROUP_COMMAND:New(group, "Request Taxi",       rootmenu, self._PlayerRequestTaxi,    self, groupname)
        if player.parking then
          MENU_GROUP_COMMAND:New(group, "Cancel Parking",    rootmenu, self._PlayerCancelParking, self, groupname)
        else
          MENU_GROUP_COMMAND:New(group, "Reserve Parking",    rootmenu, self._PlayerRequestParking, self, groupname)
        end
        MENU_GROUP_COMMAND:New(group, "Arrived at Parking", rootmenu, self._PlayerArrived,        self, groupname)
      end

    elseif flight:IsInbound() then
      ---
      -- Inbound
      ---

      if status==FLIGHTCONTROL.FlightStatus.LANDING then
        -- After direct approach.
        MENU_GROUP_COMMAND:New(group, "Confirm Landing!", rootmenu, self._PlayerConfirmLanding, self, groupname)
        MENU_GROUP_COMMAND:New(group, "Abort Landing",   rootmenu, self._PlayerAbortLanding,   self, groupname)
      else
        MENU_GROUP_COMMAND:New(group, "Holding!",        rootmenu, self._PlayerHolding,        self, groupname)
        MENU_GROUP_COMMAND:New(group, "Direct Approach", rootmenu, self._PlayerRequestDirectLanding, self, groupname)
        MENU_GROUP_COMMAND:New(group, "Abort Inbound",   rootmenu, self._PlayerAbortInbound,   self, groupname)
      end
      if player.parking then
        MENU_GROUP_COMMAND:New(group, "Cancel Parking",    rootmenu, self._PlayerCancelParking, self, groupname)
      else
        MENU_GROUP_COMMAND:New(group, "Reserve Parking", rootmenu, self._PlayerRequestParking, self, groupname)
      end


    elseif flight:IsHolding() then
      ---
      -- Holding
      ---

      MENU_GROUP_COMMAND:New(group, "Confirm Landing!", rootmenu, self._PlayerConfirmLanding, self, groupname)
      MENU_GROUP_COMMAND:New(group, "Abort Holding",    rootmenu, self._PlayerAbortHolding,   self, groupname)
      if player.parking then
        MENU_GROUP_COMMAND:New(group, "Cancel Parking",    rootmenu, self._PlayerCancelParking, self, groupname)
      else
        MENU_GROUP_COMMAND:New(group, "Reserve Parking",  rootmenu, self._PlayerRequestParking, self, groupname)
      end

    elseif flight:IsLanding(player) then
      ---
      -- Landing
      ---

      MENU_GROUP_COMMAND:New(group, "Abort Landing",   rootmenu, self._PlayerAbortLanding,   self, groupname)
      if player.parking then
        MENU_GROUP_COMMAND:New(group, "Cancel Parking",    rootmenu, self._PlayerCancelParking, self, groupname)
      else
        MENU_GROUP_COMMAND:New(group, "Reserve Parking", rootmenu, self._PlayerRequestParking, self, groupname)
      end

    elseif flight:IsLanded(player) then
      ---
      -- Landed
      ---

      MENU_GROUP_COMMAND:New(group, "Arrived at Parking", rootmenu, self._PlayerArrived,        self, groupname)
      if player.parking then
        MENU_GROUP_COMMAND:New(group, "Cancel Parking",    rootmenu, self._PlayerCancelParking, self, groupname)
      else
        MENU_GROUP_COMMAND:New(group, "Reserve Parking",    rootmenu, self._PlayerRequestParking, self, groupname)
      end

    elseif flight:IsArrived(player) then
      ---
      -- Arrived (at Parking)
      ---

      if status==FLIGHTCONTROL.FlightStatus.READYTX then
        MENU_GROUP_COMMAND:New(group, "Abort Taxi",    rootmenu, self._PlayerAbortTaxi,   self, groupname)
      else
        MENU_GROUP_COMMAND:New(group, "Request Taxi",  rootmenu, self._PlayerRequestTaxi, self, groupname)
      end

    elseif flight:IsAirborne(player) then
      ---
      -- Airborne
      ---

      -- Nothing to do.

    end

  else

    ---
    -- FC is NOT controlling this flight
    ---

    if flight:IsAirborne() then
      MENU_GROUP_COMMAND:New(group, "Inbound", rootmenu, self._PlayerRequestInbound, self, groupname)
    end

  end

end

-------------------------------------------------------------------------------------------------------------------------------------------------------------------------------------------------------
-- Player Menu: Help
-------------------------------------------------------------------------------------------------------------------------------------------------------------------------------------------------------

--- Player menu not implemented.
-- @param #FLIGHTCONTROL self
-- @param #string groupname Name of the flight group.
function FLIGHTCONTROL:_PlayerNotImplemented(groupname)

  -- Get flight group.
  local flight=_DATABASE:GetOpsGroup(groupname) --Ops.FlightGroup#FLIGHTGROUP

  if flight then

    local text=string.format("Sorry, this feature is not implemented yet!")
    self:TextMessageToFlight(text, flight)

  end

end

--- Player radio check.
-- @param #FLIGHTCONTROL self
-- @param #string groupname Name of the flight group.
function FLIGHTCONTROL:_PlayerRadioCheck(groupname)

  -- Get flight group.
  local flight=_DATABASE:GetOpsGroup(groupname) --Ops.FlightGroup#FLIGHTGROUP

  if flight then

    -- Call sign.
    local callsign=self:_GetCallsignName(flight)

    -- Pilot radio check.
    local text = ""

    if type(self.frequency) == "table" then
      local multifreq = ""
      for _,_entry in pairs(self.frequency) do
        multifreq = string.format("%s%.2f, ",multifreq,_entry)
      end
      multifreq = string.gsub(multifreq,", $","")
      text=string.format("%s, %s, radio check %s", self.alias, callsign, multifreq)
    else
      text=string.format("%s, %s, radio check %.3f", self.alias, callsign, self.frequency)
    end
    -- Radio message.
    self:TransmissionPilot(text, flight)

    -- Message text.
    local text=string.format("%s, %s, reading you 5",  callsign, self.alias)

    -- Send message.
    self:TransmissionTower(text, flight, 10)

  else
    self:E(self.lid..string.format("Cannot find flight group %s.", tostring(groupname)))
  end

end

--- Player confirm status.
-- @param #FLIGHTCONTROL self
-- @param #string groupname Name of the flight group.
function FLIGHTCONTROL:_PlayerConfirmStatus(groupname)

  -- Get flight group.
  local flight=_DATABASE:GetOpsGroup(groupname) --Ops.FlightGroup#FLIGHTGROUP

  if flight then

    -- Call sign.
    local callsign=self:_GetCallsignName(flight)

    -- Pilot requests status.
    local text=string.format("%s, %s, confirm my status", self.alias, callsign)

    -- Radio message.
    self:TransmissionPilot(text, flight)

    -- Flight status.
    local s1=flight:GetState()

    -- Message text.
    local text=string.format("%s, %s, your current flight status is %s.",  callsign, self.alias, s1)

    if flight.flightcontrol then
      -- FC status.
      local s2=flight.flightcontrol:GetFlightStatus(flight)

      if flight.flightcontrol.airbasename==self.airbasename then
        text=text..string.format(" You are controlled by us with status %s", s2)
      else
        text=text..string.format(" You are controlled by %s with status %s", flight.flightcontrol.airbasename, s2)
      end
    else
      text=text..string.format(" You are not controlled by anyone.")
    end

    -- Send message.
    self:TransmissionTower(text, flight, 10)

  else
    self:E(self.lid..string.format("Cannot find flight group %s.", tostring(groupname)))
  end

end

-------------------------------------------------------------------------------------------------------------------------------------------------------------------------------------------------------
-- Player Menu: Info
-------------------------------------------------------------------------------------------------------------------------------------------------------------------------------------------------------

--- Player info about airbase.
-- @param #FLIGHTCONTROL self
-- @param #string groupname Name of the flight group.
function FLIGHTCONTROL:_PlayerInfoAirbase(groupname)

  -- Get flight group.
  local flight=_DATABASE:GetOpsGroup(groupname) --Ops.FlightGroup#FLIGHTGROUP

  if flight then

    local text=string.format("Airbase %s Info:", self.airbasename)
    text=text..string.format("\nATC Status: %s", self:GetState())

    if type(self.frequency) == "table" then
      local multifreq = ""
      for i=1,#self.frequency do
        multifreq=string.format("%s%.2f %s, ",multifreq,self.frequency[i],UTILS.GetModulationName(self.modulation[i] or 0))
      end
      text=string.gsub(text,", $","")
      text=text..string.format("\nFrequencies: %s", multifreq)
    else
      text=text..string.format("\nFrequency: %.3f %s", self.frequency, UTILS.GetModulationName(self.modulation))
    end
    text=text..string.format("\nRunway Landing: %s", self:GetActiveRunwayText())
    text=text..string.format("\nRunway Takeoff: %s", self:GetActiveRunwayText(true))

    -- Message to flight
    self:TextMessageToFlight(text, flight, 10, true)

  else
    self:E(self.lid..string.format("Cannot find flight group %s.", tostring(groupname)))
  end

end

--- Player info about ATIS.
-- @param #FLIGHTCONTROL self
-- @param #string groupname Name of the flight group.
function FLIGHTCONTROL:_PlayerInfoATIS(groupname)

  -- Get flight group.
  local flight=_DATABASE:GetOpsGroup(groupname) --Ops.FlightGroup#FLIGHTGROUP

  if flight then

    local text=string.format("Airbase %s ATIS:", self.airbasename)
    local srstxt = string.format("Airbase %s ", self.airbasename)
    if self.atis then
      text=text..string.format("\nATIS %.3f MHz %s", self.atis.frequency, UTILS.GetModulationName(self.atis.modulation))
      srstxt=srstxt..string.format("ATIS %.3f Megahertz %s", self.atis.frequency, UTILS.GetModulationName(self.atis.modulation))
      if self.atis.towerfrequency then
        local tower=""
        for _,freq in pairs(self.atis.towerfrequency) do
          tower=tower..string.format("%.3f, ", freq)
        end
        text=text..string.format("\nTower %.3f MHz", self.atis.towerfrequency[1])
      end
      if self.atis.ils then
      end
      if self.atis.tacan then
        --TACAN
      end
      if self.atis.ndbinner then
      end
      if self.atis.ndbouter then

      end

    else
      text=text.." Not defined"
    end

    -- Message to flight

    --self:TextMessageToFlight(text, flight, 10, true)
    -- Call sign.
    local callsign=self:_GetCallsignName(flight)

    -- Pilot calls inbound for landing.
    local rtext=string.format("%s, %s, request ATIS frequency.", self.alias, callsign)

    -- Radio message.
    self:TransmissionPilot(rtext, flight)
    if self.atis then
      self:TransmissionTower(srstxt,flight,10)
    else
      self:TransmissionTower(text,flight,10)
    end

  else
    self:E(self.lid..string.format("Cannot find flight group %s.", tostring(groupname)))
  end

end

--- Player info about traffic.
-- @param #FLIGHTCONTROL self
-- @param #string groupname Name of the flight group.
function FLIGHTCONTROL:_PlayerInfoTraffic(groupname)

  -- Get flight group.
  local flight=_DATABASE:GetOpsGroup(groupname) --Ops.FlightGroup#FLIGHTGROUP

  if flight then

    local Nflights= self:CountFlights()
    local NQparking=self:CountFlights(FLIGHTCONTROL.FlightStatus.PARKING)
    local NQreadytx=self:CountFlights(FLIGHTCONTROL.FlightStatus.READYTX)
    local NQtaxiout=self:CountFlights(FLIGHTCONTROL.FlightStatus.TAXIOUT)
    local NQreadyto=self:CountFlights(FLIGHTCONTROL.FlightStatus.READYTO)
    local NQtakeoff=self:CountFlights(FLIGHTCONTROL.FlightStatus.TAKEOFF)
    local NQinbound=self:CountFlights(FLIGHTCONTROL.FlightStatus.INBOUND)
    local NQholding=self:CountFlights(FLIGHTCONTROL.FlightStatus.HOLDING)
    local NQlanding=self:CountFlights(FLIGHTCONTROL.FlightStatus.LANDING)
    local NQtaxiinb=self:CountFlights(FLIGHTCONTROL.FlightStatus.TAXIINB)
    local NQarrived=self:CountFlights(FLIGHTCONTROL.FlightStatus.ARRIVED)

    --
    local text=string.format("Traffic %s airbase:", self.airbasename)
    text = text..string.format("\n- Total Flights %d", Nflights)
    if NQparking>0 then
      text=text..string.format("\n- Parking %d", NQparking)
    end
    if NQreadytx>0 then
      text=text..string.format("\n- Ready to taxi %d", NQreadytx)
    end
    if NQtaxiout>0 then
      text=text..string.format("\n- Taxi to runway %d", NQtaxiout)
    end
    if NQreadyto>0 then
      text=text..string.format("\n- Ready for takeoff %d", NQreadyto)
    end
    if NQtakeoff>0 then
      text=text..string.format("\n- Taking off %d", NQtakeoff)
    end
    if NQinbound>0 then
      text=text..string.format("\n- Inbound %d", NQinbound)
    end
    if NQholding>0 then
      text=text..string.format("\n- Holding pattern %d", NQholding)
    end
    if NQlanding>0 then
      text=text..string.format("\n- Landing %d", NQlanding)
    end
    if NQtaxiinb>0 then
      text=text..string.format("\n- Taxi to parking %d", NQtaxiinb)
    end
    if NQarrived>0 then
      text=text..string.format("\n- Arrived at parking %d", NQarrived)
    end

    -- Message to flight
    self:TextMessageToFlight(text, flight, 15, true)

  else
    self:E(self.lid..string.format("Cannot find flight group %s.", tostring(groupname)))
  end

end

-------------------------------------------------------------------------------------------------------------------------------------------------------------------------------------------------------
-- Player Menu: Inbound
-------------------------------------------------------------------------------------------------------------------------------------------------------------------------------------------------------

--- Player calls inbound.
-- @param #FLIGHTCONTROL self
-- @param #string groupname Name of the flight group.
function FLIGHTCONTROL:_PlayerRequestInbound(groupname)

  -- Get flight group.
  local flight=_DATABASE:GetOpsGroup(groupname) --Ops.FlightGroup#FLIGHTGROUP

  if flight then

    if flight:IsAirborne() then

      -- Call sign.
      local callsign=self:_GetCallsignName(flight)

      -- Get player element.
      local player=flight:GetPlayerElement()

      -- Pilot calls inbound for landing.
      local text=string.format("%s, %s, inbound for landing", self.alias, callsign)

      -- Radio message.
      self:TransmissionPilot(text, flight)

      -- Current player coord.
      local flightcoord=flight:GetCoordinate(nil, player.name)

      -- Distance from player to airbase.
      local dist=flightcoord:Get2DDistance(self:GetCoordinate())

      if dist<UTILS.NMToMeters(50) then

        -- Call RTB event. This only sets the FC for AI.
        flight:RTB(self.airbase)

        -- Get holding point.
        local stack=self:_GetHoldingStack(flight)

        if stack then

          -- Set flight.
          stack.flightgroup=flight

          -- Stack.
          flight.stack=stack

          -- Heading to holding point.
          local heading=flightcoord:HeadingTo(stack.pos0)

          -- Distance to holding point.
          local distance=flightcoord:Get2DDistance(stack.pos0)

          local dist=UTILS.MetersToNM(distance)

          -- Message text.
          local text=string.format("%s, %s, roger, fly heading %03d for %d nautical miles, hold at angels %d. Report entering the pattern.",
          callsign, self.alias, heading, dist, stack.angels)

          -- Send message.
          self:TransmissionTower(text, flight, 10)

          -- Set flightcontrol for this flight. This also updates the menu.
          flight:SetFlightControl(self)

          -- Add flight to inbound queue.
          self:SetFlightStatus(flight, FLIGHTCONTROL.FlightStatus.INBOUND)

        else

          -- Message text.
          local text=string.format("Negative, could not get a holding stack for you! Try again later...")

          -- Send message.
          self:TextMessageToFlight(text, flight, 10)

          -- Debug message.
          self:E(self.lid..string.format("WARNING: Could not get holding stack for flight %s", flight:GetName()))
        end

      else

          -- Message text.
          local text=string.format("Negative, you have to be withing 50 nautical miles of the airbase to request inbound!")

          -- Send message.
          self:TextMessageToFlight(text, flight, 10)

      end

    else
      -- Error you are not airborne!
      local text=string.format("Negative, you must be AIRBORNE to call INBOUND!")

      -- Send message.
      self:TextMessageToFlight(text, flight, 10)
    end

  else
    self:E(self.lid..string.format("Cannot find flight group %s.", tostring(groupname)))
  end

end


--- Player vector to inbound
-- @param #FLIGHTCONTROL self
-- @param #string groupname Name of the flight group.
function FLIGHTCONTROL:_PlayerVectorInbound(groupname)

  -- Get flight group.
  local flight=_DATABASE:GetOpsGroup(groupname) --Ops.FlightGroup#FLIGHTGROUP

  if flight then

    -- Check if inbound, controlled and have a stack.
    if flight:IsInbound() and self:IsControlling(flight) and flight.stack then

      -- Call sign.
      local callsign=self:_GetCallsignName(flight)

      -- Get player element.
      local player=flight:GetPlayerElement()

      -- Current player coord.
      local flightcoord=flight:GetCoordinate(nil, player.name)

      -- Distance from player to airbase.
      local dist=flightcoord:Get2DDistance(self:GetCoordinate())

      -- Call sign.
      local callsign=self:_GetCallsignName(flight)

      -- Heading to holding point.
      local heading=flightcoord:HeadingTo(flight.stack.pos0)

      -- Distance to holding point in meters.
      local distance=flightcoord:Get2DDistance(flight.stack.pos0)

      -- Distance in NM.
      local dist=UTILS.MetersToNM(distance)

      -- Message text.
      local text=string.format("%s, fly heading %03d for %d nautical miles, hold at angels %d.", callsign, heading, dist, flight.stack.angels)

      -- Send message.
      self:TextMessageToFlight(text, flight)

    else
      -- Send message.
      local text="Negative, you must be INBOUND, CONTROLLED by us and have an assigned STACK!"
      self:TextMessageToFlight(text, flight)
    end
  else
    self:E(self.lid..string.format("Cannot find flight group %s.", tostring(groupname)))
  end

end

--- Player aborts inbound.
-- @param #FLIGHTCONTROL self
-- @param #string groupname Name of the flight group.
function FLIGHTCONTROL:_PlayerAbortInbound(groupname)

  -- Get flight group.
  local flight=_DATABASE:GetOpsGroup(groupname) --Ops.FlightGroup#FLIGHTGROUP

  if flight then

    if flight:IsInbound() and self:IsControlling(flight) then

      -- Call sign.
      local callsign=self:_GetCallsignName(flight)

      -- Pilot calls inbound for landing.
      local text=string.format("%s, %s, abort inbound", self.alias, callsign)

      -- Radio message.
      self:TransmissionPilot(text, flight)

      -- Message text.
      local text=string.format("%s, %s, roger, have a nice day!",  callsign, self.alias)

      -- Send message.
      self:TransmissionTower(text, flight, 5)

      -- Set flight.
      if flight.stack then
        flight.stack.flightgroup=nil
        flight.stack=nil
      else
        self:E(self.lid.."ERROR: No stack!")
      end

      -- Remove flight. This also updates the menu.
      self:_RemoveFlight(flight)

      -- Set flight to cruise.
      flight:Cruise()

      -- Current base is nil.
      flight.currbase=nil

      -- Create player menu.
      --flight:_UpdateMenu()

    else

      -- Error you are not airborne!
      local text=string.format("Negative, you must be INBOUND and CONTROLLED by us!")

      -- Send message.
      self:TextMessageToFlight(text, flight, 10)
    end

  else
    self:E(self.lid..string.format("Cannot find flight group %s.", tostring(groupname)))
  end

end

-------------------------------------------------------------------------------------------------------------------------------------------------------------------------------------------------------
-- Player Menu: Holding
-------------------------------------------------------------------------------------------------------------------------------------------------------------------------------------------------------

--- Player calls holding.
-- @param #FLIGHTCONTROL self
-- @param #string groupname Name of the flight group.
function FLIGHTCONTROL:_PlayerHolding(groupname)

  -- Get flight group.
  local flight=_DATABASE:GetOpsGroup(groupname) --Ops.FlightGroup#FLIGHTGROUP

  if flight then

    if flight:IsInbound() then

      if self:IsControlling(flight) then

        -- Callsign.
        local callsign=self:_GetCallsignName(flight)

        -- Player element.
        local player=flight:GetPlayerElement()

        -- Holding stack.
        local stack=flight.stack

        if stack then

          -- Pilot arrived at holding pattern.
          local text=string.format("%s, %s, arrived at holding pattern", self.alias, callsign)

          -- Radio message.
          self:TransmissionPilot(text, flight)

          -- Current coordinate.
          local Coordinate=flight:GetCoordinate(nil, player.name)

          -- Distance.
          local dist=stack.pos0:Get2DDistance(Coordinate)

          -- Currently take a large valu for testing!
          local dmax=UTILS.NMToMeters(500)

          if dist<dmax then

            -- Message to flight
            local text=string.format("%s, roger, fly heading %d at angels %d and wait for landing clearance", callsign, stack.heading, stack.angels)

            -- Radio message from tower.
            self:TransmissionTower(text, flight, 10)

            -- Call holding event.
            flight:Holding()

          else

            -- Message to flight
            local text=string.format("Negative, you have to be within %d NM of the arrival zone! You still %d NM away.", UTILS.MetersToNM(dmax), UTILS.MetersToNM(dist))
            self:TextMessageToFlight(text, flight, 10, true)

          end

        else
          -- Message to flight
          local text=string.format("Negative, we have no holding stack for you!")
          self:TextMessageToFlight(text, flight, 10, true)
        end

      else

        -- Error: Not controlled by this FC.
        local text=string.format("Negative, you are not controlled by us!")

        -- Message to flight
        self:TextMessageToFlight(text, flight, 10, true)

      end
    else
      -- Error you are not airborne!
      local text=string.format("Negative, you must be INBOUND to call HOLDING!")

          -- Message to flight
      self:TextMessageToFlight(text, flight, 10, true)
    end

  else
    self:E(self.lid..string.format("Cannot find flight group %s.", tostring(groupname)))
  end

end

--- Player aborts holding.
-- @param #FLIGHTCONTROL self
-- @param #string groupname Name of the flight group.
function FLIGHTCONTROL:_PlayerAbortHolding(groupname)

  -- Get flight group.
  local flight=_DATABASE:GetOpsGroup(groupname) --Ops.FlightGroup#FLIGHTGROUP

  if flight then

    if flight:IsHolding() and self:IsControlling(flight) then

      -- Call sign.
      local callsign=self:_GetCallsignName(flight)

      -- Pilot aborts holding
      local text=string.format("%s, %s, abort holding", self.alias, callsign)

      -- Radio message.
      self:TransmissionPilot(text, flight)

      -- Message text.
      local text=string.format("%s, %s, roger, have a nice day!",  callsign, self.alias)

      -- Send message.
      self:TransmissionTower(text, flight, 10)

      -- Not holding any more.
      flight.Tholding=nil

      -- Set flight to cruise. This also updates the menu.
      flight:Cruise()

      flight.currbase=nil

      -- Set flight.
      if flight.stack then
        flight.stack.flightgroup=nil
        flight.stack=nil
      else
        self:E(self.lid.."ERROR: No stack!")
      end

      -- Remove flight. This also updates the menu.
      self:_RemoveFlight(flight)

    else

      -- Error you are not airborne!
      local text=string.format("Negative, you must be HOLDING and CONTROLLED by us!")

      -- Send message.
      self:TextMessageToFlight(text, flight, 10)
    end

  else
    self:E(self.lid..string.format("Cannot find flight group %s.", tostring(groupname)))
  end

end

-------------------------------------------------------------------------------------------------------------------------------------------------------------------------------------------------------
-- Player Menu: Landing
-------------------------------------------------------------------------------------------------------------------------------------------------------------------------------------------------------

--- Player confirms landing.
-- @param #FLIGHTCONTROL self
-- @param #string groupname Name of the flight group.
function FLIGHTCONTROL:_PlayerConfirmLanding(groupname)

  -- Get flight group.
  local flight=_DATABASE:GetOpsGroup(groupname) --Ops.FlightGroup#FLIGHTGROUP

  if flight then

    if (flight:IsHolding() or flight:IsInbound()) and self:IsControlling(flight) then

      -- Call sign.
      local callsign=self:_GetCallsignName(flight)


      if self:GetFlightStatus(flight)==FLIGHTCONTROL.FlightStatus.LANDING then

        ---
        -- If flight is in status LANDING, he got permission to land.
        -- So next step is to confirm it.
        ---

        -- Runway.
        local runway=self:GetActiveRunwayText()

        -- Message.
        local text=string.format("Runway %s, cleared to land, %s", runway, callsign)

        -- Transmit message.
        self:TransmissionPilot(text, flight)

        -- Set flight to landing. This clears the stack and Tholding.
        flight:Landing()

        -- Message text.
        --local text=string.format("%s, continue approach.",  callsign)

        -- Send message.
        --self:TransmissionTower(text, flight, 10)

        -- Create player menu.
        flight:_UpdateMenu(0.5)

      else

        ---
        -- Flight is NOT in status LANDING ==> This means no clearance for landing!
        --
        ---

        -- Pilot leaves pattern for landing
        local text=string.format("%s, %s, leaving pattern for landing.", self.alias, callsign)

        -- Radio message.
        self:TransmissionPilot(text, flight)

        -- Message text.
        local text=string.format("%s, negative! Hold position until you get clearance.",  callsign)

        -- Send message.
        self:TransmissionTower(text, flight, 10)
      end

    else

      -- Error you are not airborne!
      local text=string.format("Negative, you must be HOLDING or INBOUND and CONTROLLED by us!")

      -- Send message.
      self:TextMessageToFlight(text, flight, 10)
    end

  else
    self:E(self.lid..string.format("Cannot find flight group %s.", tostring(groupname)))
  end

end

--- Player aborts landing.
-- @param #FLIGHTCONTROL self
-- @param #string groupname Name of the flight group.
function FLIGHTCONTROL:_PlayerAbortLanding(groupname)

  -- Get flight group.
  local flight=_DATABASE:GetOpsGroup(groupname) --Ops.FlightGroup#FLIGHTGROUP

  if flight then

    local flightstatus=self:GetFlightStatus(flight)

    if (flight:IsLanding() or flightstatus==FLIGHTCONTROL.FlightStatus.LANDING) and self:IsControlling(flight) then

      -- Call sign.
      local callsign=self:_GetCallsignName(flight)

      -- Pilot aborts landing.
      local text=string.format("%s, %s, abort landing", self.alias, callsign)

      -- Radio message.
      self:TransmissionPilot(text, flight)

      -- Message text.
      local text=string.format("%s, %s, roger, have a nice day!",  callsign, self.alias)

      -- Send message.
      self:TransmissionTower(text, flight, 10)

      -- Set flight.
      if flight.stack then
        flight.stack.flightgroup=nil
        flight.stack=nil
      end

      -- Not holding any more.
      flight.Tholding=nil

      -- Set flight to cruise.
      flight:Cruise()

      flight.currbase=nil

      -- Remove flight. This also updates the menu.
      self:_RemoveFlight(flight)

    else

      -- Error you are not airborne!
      local text=string.format("Negative, you must be LANDING and CONTROLLED by us!")

      -- Send message.
      self:TextMessageToFlight(text, flight, 10)
    end

  else
    self:E(self.lid..string.format("Cannot find flight group %s.", tostring(groupname)))
  end

end

--- Player request direct approach.
-- @param #FLIGHTCONTROL self
-- @param #string groupname Name of the flight group.
function FLIGHTCONTROL:_PlayerRequestDirectLanding(groupname)

  -- Get flight group.
  local flight=_DATABASE:GetOpsGroup(groupname) --Ops.FlightGroup#FLIGHTGROUP

  if flight then

    if flight:IsInbound() and self:IsControlling(flight) then

      -- Call sign.
      local callsign=self:_GetCallsignName(flight)

      -- Number of flights taking off.
      local nTakeoff=self:CountFlights(FLIGHTCONTROL.FlightStatus.TAKEOFF)


      -- Message.
      local text=string.format("%s, request direct approach.", callsign)

      -- Transmit message.
      self:TransmissionPilot(text, flight)

      if nTakeoff>self.NlandingTakeoff then

        -- Message text.
        local text=string.format("%s, negative! We have currently traffic taking off!",  callsign)

        -- Send message.
        self:TransmissionTower(text, flight, 10)

      else

        -- Runway.
        local runway=self:GetActiveRunwayText()

        -- Message text.
        local text=string.format("%s, affirmative, runway %s. Confirm approach!",  callsign, runway)

        -- Send message.
        self:TransmissionTower(text, flight, 10)

        -- Set flight status to landing.
        self:SetFlightStatus(flight, FLIGHTCONTROL.FlightStatus.LANDING)

      end

    else

      -- Error you are not airborne!
      local text=string.format("Negative, you must be INBOUND and CONTROLLED by us!")

      -- Send message.
      self:TextMessageToFlight(text, flight, 10)
    end

  else
    self:E(self.lid..string.format("Cannot find flight group %s.", tostring(groupname)))
  end

end

-------------------------------------------------------------------------------------------------------------------------------------------------------------------------------------------------------
-- Player Menu: Taxi
-------------------------------------------------------------------------------------------------------------------------------------------------------------------------------------------------------

--- Player requests taxi.
-- @param #FLIGHTCONTROL self
-- @param #string groupname Name of the flight group.
function FLIGHTCONTROL:_PlayerRequestTaxi(groupname)

  -- Get flight.
  local flight=_DATABASE:GetOpsGroup(groupname) --Ops.FlightGroup#FLIGHTGROUP

  if flight then

    -- Get callsign.
    local callsign=self:_GetCallsignName(flight)

    -- Pilot request for taxi.
    local text=string.format("%s, %s, request taxi to runway.", self.alias, callsign)
    self:TransmissionPilot(text, flight)

    if flight:IsParking() then

      -- Tell pilot to wait until cleared.
      local text=string.format("%s, %s, hold position until further notice.", callsign, self.alias)

      self:TransmissionTower(text, flight, 10)

      -- Set flight status to "Ready to Taxi".
      self:SetFlightStatus(flight, FLIGHTCONTROL.FlightStatus.READYTX)

    elseif flight:IsTaxiing() then

      -- Runway for takeoff.
      local runway=self:GetActiveRunwayText(true)

      -- Tell pilot to wait until cleared.
      local text=string.format("%s, %s, taxi to runway %s, hold short.", callsign, self.alias, runway)
      self:TransmissionTower(text, flight, 10)

      -- Taxi out.
      self:SetFlightStatus(flight, FLIGHTCONTROL.FlightStatus.TAXIOUT)

      -- Get player element.
      local playerElement=flight:GetPlayerElement()

      -- Set parking to free. Could be reserved.
      if playerElement and playerElement.parking then
        self:SetParkingFree(playerElement.parking)
      end

    else
      self:TextMessageToFlight(string.format("Negative, you must be PARKING to request TAXI!"), flight)
    end

  else
    self:E(self.lid..string.format("Cannot find flight group %s.", tostring(groupname)))
  end

end

--- Player confirm taxi.
-- @param #FLIGHTCONTROL self
-- @param #string groupname Name of the flight group.
function FLIGHTCONTROL:_PlayerConfirmTaxi(groupname)

  -- Get flight.
  local flight=_DATABASE:GetOpsGroup(groupname) --Ops.FlightGroup#FLIGHTGROUP

  if flight then

    -- Get callsign.
    local callsign=self:_GetCallsignName(flight)

    -- Runway for takeoff.
    local runway=self:GetActiveRunwayText(true)

    -- Read back runway.
    local text=string.format("Taxi to runway %s", runway)

    -- Read back taxi ways (if available).
    if flight.taxipath then
      text=text..string.format(" via %s", self:_GetTaxiwayText(flight.taxipath))
    end

    -- Append call sign.
    text=text..string.format(", %s.", callsign)

    -- Transmission.
    self:TransmissionPilot(text, flight)

    -- Taxi out.
    self:SetFlightStatus(flight, FLIGHTCONTROL.FlightStatus.TAXIOUT)

  end

end

--- Player aborts taxi.
-- @param #FLIGHTCONTROL self
-- @param #string groupname Name of the flight group.
function FLIGHTCONTROL:_PlayerAbortTaxi(groupname)

  -- Get flight.
  local flight=_DATABASE:GetOpsGroup(groupname) --Ops.FlightGroup#FLIGHTGROUP

  if flight then

    -- Get callsign.
    local callsign=self:_GetCallsignName(flight)

    -- Pilot request for taxi.
    local text=string.format("%s, %s, cancel my taxi request.", self.alias, callsign)
    self:TransmissionPilot(text, flight)

    if flight:IsParking() then

      -- Tell pilot remain parking.
      local text=string.format("%s, %s, roger, remain on your parking position.", callsign, self.alias)
      self:TransmissionTower(text, flight, 10)

      -- Set flight status to "Parking".
      self:SetFlightStatus(flight, FLIGHTCONTROL.FlightStatus.PARKING)

      -- Get player element.
      local playerElement=flight:GetPlayerElement()

      -- Set parking guard.
      if playerElement then
        self:SpawnParkingGuard(playerElement.unit)
      end

    elseif flight:IsTaxiing() then

      -- Tell pilot to return to parking.
      local text=string.format("%s, %s, roger, return to your parking position.", callsign, self.alias)
      self:TransmissionTower(text, flight, 10)

      -- Set flight status to "Taxi Inbound".
      self:SetFlightStatus(flight, FLIGHTCONTROL.FlightStatus.TAXIINB)

    else
      self:TextMessageToFlight(string.format("Negative, you must be PARKING or TAXIING to abort TAXI!"), flight)
    end

  else
    self:E(self.lid..string.format("Cannot find flight group %s.", tostring(groupname)))
  end

end

-------------------------------------------------------------------------------------------------------------------------------------------------------------------------------------------------------
-- Player Menu: Takeoff
-------------------------------------------------------------------------------------------------------------------------------------------------------------------------------------------------------

--- Player requests takeoff.
-- @param #FLIGHTCONTROL self
-- @param #string groupname Name of the flight group.
function FLIGHTCONTROL:_PlayerRequestTakeoff(groupname)

  local flight=_DATABASE:GetOpsGroup(groupname) --Ops.FlightGroup#FLIGHTGROUP

  if flight then

    if flight:IsTaxiing() then

      -- TODO: Get closest runway
      local runway=self:GetActiveRunwayTakeoff()

      local runwayName=self:GetActiveRunwayText(true)

      local distToRunway=flight:GetCoordinate():Get2DDistance(runway.position)

      -- Get callsign.
      local callsign=self:_GetCallsignName(flight)

      if distToRunway < 100 then

        -- Pilot request for taxi.
        local text=string.format("%s, %s, ready for departure, runway %s", self.alias, callsign, runwayName)
        self:TransmissionPilot(text, flight)

        -- Get number of flights landing.
        local Nlanding=self:CountFlights(FLIGHTCONTROL.FlightStatus.LANDING)

        -- Get number of flights taking off.
        local Ntakeoff=self:CountFlights(FLIGHTCONTROL.FlightStatus.TAKEOFF)

        -- We only check for landing flights.
        local text=string.format("%s, %s, ", callsign, self.alias)
        if Nlanding==0 then

          -- No traffic.
          text=text.."no current traffic. You are cleared for takeoff."

          -- Set status to "Take off".
          self:SetFlightStatus(flight, FLIGHTCONTROL.FlightStatus.TAKEOFF)
        elseif Nlanding>0 then
          if Nlanding==1 then
            text=text..string.format("negative, we got %d flight inbound before it's your turn. Hold position until futher notice.", Nlanding)
          else
            text=text..string.format("negative, we got %d flights inbound. Hold position until futher notice.", Nlanding)
          end
        end

        -- Message from tower.
        self:TransmissionTower(text, flight, 10)

      else
        local text=string.format("%s, you are too far from the active runway. Proceed to runway %s and repeat your request when you are at the holding position", callsign, runwayName)
      end

    else
      self:TextMessageToFlight(string.format("Negative, you must request TAXI before you can request TAKEOFF!"), flight)
    end

  else
    self:E(self.lid..string.format("Cannot find flight group %s.", tostring(groupname)))
  end

end

--- Player wants to abort takeoff.
-- @param #FLIGHTCONTROL self
-- @param #string groupname Name of the flight group.
function FLIGHTCONTROL:_PlayerAbortTakeoff(groupname)

  -- Get flight group.
  local flight=_DATABASE:GetOpsGroup(groupname) --Ops.FlightGroup#FLIGHTGROUP

  if flight then

    -- Flight status.
    local status=self:GetFlightStatus(flight)

    -- Check that we are taking off or ready for takeoff.
    if status==FLIGHTCONTROL.FlightStatus.TAKEOFF or status==FLIGHTCONTROL.FlightStatus.READYTO then

      -- Get callsign.
      local callsign=self:_GetCallsignName(flight)

      -- Pilot request for taxi.
      local text=string.format("%s, %s, abort takeoff.", self.alias, callsign)
      self:TransmissionPilot(text, flight)

      -- Set new flight status.
      if flight:IsParking() then

        text=string.format("%s, %s, affirm, remain on your parking position.", callsign, self.alias)

        self:SetFlightStatus(flight, FLIGHTCONTROL.FlightStatus.PARKING)

        -- Get player element.
        local playerElement=flight:GetPlayerElement()

        -- Set parking guard.
        if playerElement then
          self:SpawnParkingGuard(playerElement.unit)
        end

      elseif flight:IsTaxiing() then
        text=string.format("%s, %s, roger, report whether you want to taxi back or takeoff later.", callsign, self.alias)
        self:SetFlightStatus(flight, FLIGHTCONTROL.FlightStatus.TAXIOUT)
      else
        env.info(self.lid.."ERROR")
      end

      -- Message from tower.
      self:TransmissionTower(text, flight, 10)

    else
      self:TextMessageToFlight("Negative, You are NOT in the takeoff queue", flight)
    end

  else
    self:E(self.lid..string.format("Cannot find flight group %s.", tostring(groupname)))
  end

end

-------------------------------------------------------------------------------------------------------------------------------------------------------------------------------------------------------
-- Player Menu: Parking
-------------------------------------------------------------------------------------------------------------------------------------------------------------------------------------------------------

--- Player reserves a parking spot.
-- @param #FLIGHTCONTROL self
-- @param #string groupname Name of the flight group.
function FLIGHTCONTROL:_PlayerRequestParking(groupname)

  -- Get flight group.
  local flight=_DATABASE:GetOpsGroup(groupname) --Ops.FlightGroup#FLIGHTGROUP

  if flight then

     -- Get callsign.
    local callsign=self:_GetCallsignName(flight)

    -- Get player element.
    local player=flight:GetPlayerElement()

    -- Set terminal type.
    local TerminalType=AIRBASE.TerminalType.FighterAircraft
    if flight.isHelo then
      TerminalType=AIRBASE.TerminalType.HelicopterUsable
    end
        -- Current coordinate.
    local coord=flight:GetCoordinate(nil, player.name)

    -- Get spawn position if any.
    local spot=self:_GetPlayerSpot(player.name)

    -- Get closest FREE parking spot if player was not spawned here or spot is already taken.
    if not spot then
      spot=self:GetClosestParkingSpot(coord, TerminalType, AIRBASE.SpotStatus.FREE)
    end

    if spot then

      -- Message text.
      local text=string.format("%s, your assigned parking position is terminal ID %d.", callsign, spot.TerminalID)

      -- Transmit message.
      self:TransmissionTower(text, flight)

      -- If player already has a spot.
      if player.parking then
        self:SetParkingFree(player.parking)
      end

      -- Reserve parking for player.
      player.parking=spot
      self:SetParkingReserved(spot, player.name)

      -- Update menu ==> Cancel Parking.
      flight:_UpdateMenu(0.2)

    else

      -- Message text.
      local text=string.format("%s, no free parking spot available. Try again later.", callsign)

      -- Transmit message.
      self:TransmissionTower(text, flight)

    end

  else
    self:E(self.lid..string.format("Cannot find flight group %s.", tostring(groupname)))
  end

end

--- Player cancels parking spot reservation.
-- @param #FLIGHTCONTROL self
-- @param #string groupname Name of the flight group.
function FLIGHTCONTROL:_PlayerCancelParking(groupname)

  -- Get flight group.
  local flight=_DATABASE:GetOpsGroup(groupname) --Ops.FlightGroup#FLIGHTGROUP

  if flight then

     -- Get callsign.
    local callsign=self:_GetCallsignName(flight)

    -- Get player element.
    local player=flight:GetPlayerElement()

    -- If player already has a spot.
    if player.parking then
      self:SetParkingFree(player.parking)
      player.parking=nil
      self:TextMessageToFlight(string.format("%s, your parking spot reservation at terminal ID %d was cancelled.", callsign, player.parking.TerminalID), flight)
    else
      self:TextMessageToFlight("You did not have a valid parking spot reservation.", flight)
    end

    -- Update menu ==> Reserve Parking.
    flight:_UpdateMenu(0.2)

  else
    self:E(self.lid..string.format("Cannot find flight group %s.", tostring(groupname)))
  end

end

--- Player arrived at parking position.
-- @param #FLIGHTCONTROL self
-- @param #string groupname Name of the flight group.
function FLIGHTCONTROL:_PlayerArrived(groupname)

  -- Get flight group.
  local flight=_DATABASE:GetOpsGroup(groupname) --Ops.FlightGroup#FLIGHTGROUP

  if flight then

    -- Player element.
    local player=flight:GetPlayerElement()

    -- Get current coordinate.
    local coord=flight:GetCoordinate(nil, player.name)

    -- Parking spot.
    local spot=self:_GetPlayerSpot(player.name) --#FLIGHTCONTROL.ParkingSpot
    if player.parking then
      spot=self:GetParkingSpotByID(player.parking.TerminalID)
    else
      if not spot then
        spot=self:GetClosestParkingSpot(coord)
      end
    end

    if spot then

      -- Get callsign.
      local callsign=self:_GetCallsignName(flight)

      -- Distance to parking spot.
      local dist=coord:Get2DDistance(spot.Coordinate)

      if dist<12 then

        -- Message text.
        local text=string.format("%s, %s, arrived at parking position. Terminal ID %d.", self.alias, callsign, spot.TerminalID)

        -- Transmit message.
        self:TransmissionPilot(text, flight)
        -- Message text.
        local text=""
        if spot.ReservedBy and spot.ReservedBy~=player.name then

          -- Reserved by someone else.
          text=string.format("%s, this spot is already reserved for %s. Find yourself a different parking position.", callsign, self.alias, spot.ReservedBy)

        else

          -- Okay, have a drink...
          text=string.format("%s, %s, roger. Enjoy a cool bevarage in the officers' club.", callsign, self.alias)

          -- Set player element to parking.
          flight:ElementParking(player, spot)

          -- Set flight status to PARKING.
          self:SetFlightStatus(flight, FLIGHTCONTROL.FlightStatus.PARKING)

          -- Set parking guard.
          if player then
            self:SpawnParkingGuard(player.unit)
          end

        end

        -- Transmit message.
        self:TransmissionTower(text, flight, 10)

      else

        -- Message text.
        local text=string.format("%s, %s, arrived at parking position.", self.alias, callsign)

        -- Transmit message.
        self:TransmissionPilot(text, flight)

        local text=""
        if spot.ReservedBy then
          if spot.ReservedBy==player.name then
            -- To far from reserved spot.
            text=string.format("%s, %s, you are still %d meters away from your reserved parking position at terminal ID %d. Continue taxiing!", callsign, self.alias, dist, spot.TerminalID)
          else
            -- Closest spot is reserved by someone else.
            --local spotFree=self:GetClosestParkingSpot(coord, nil, AIRBASE.SpotStatus.Free)
            text=string.format("%s, %s, the closest parking spot is already reserved. Continue taxiing to a free spot!", callsign, self.alias)
          end
        else
          -- Too far from closest spot.
          text=string.format("%s, %s, you are still %d meters away from the closest parking position. Continue taxiing to a proper spot!", callsign, self.alias, dist)
        end

        -- Transmit message.
        self:TransmissionTower(text, flight, 10)

      end

    else
      -- TODO: No spot
    end

  else
    self:E(self.lid..string.format("Cannot find flight group %s.", tostring(groupname)))
  end

end

-------------------------------------------------------------------------------------------------------------------------------------------------------------------------------------------------------
-- Flight and Element Functions
-------------------------------------------------------------------------------------------------------------------------------------------------------------------------------------------------------

--- Create a new flight group.
-- @param #FLIGHTCONTROL self
-- @param Wrapper.Group#GROUP group Aircraft group.
-- @return Ops.FlightGroup#FLIGHTGROUP Flight group.
function FLIGHTCONTROL:_CreateFlightGroup(group)

  -- Check if not already in flights
  if self:_InQueue(self.flights, group) then
    self:E(self.lid..string.format("WARNING: Flight group %s does already exist!", group:GetName()))
    return
  end

  -- Debug info.
  self:T(self.lid..string.format("Creating new flight for group %s of aircraft type %s.", group:GetName(), group:GetTypeName()))

  -- Get flightgroup from data base.
  local flight=_DATABASE:GetOpsGroup(group:GetName())

  -- If it does not exist yet, create one.
  if not flight then
    flight=FLIGHTGROUP:New(group:GetName())
  end

  -- Set flightcontrol.
  if flight.homebase and flight.homebase:GetName()==self.airbasename then
    flight:SetFlightControl(self)
  end

  return flight
end

--- Remove flight from all queues.
-- @param #FLIGHTCONTROL self
-- @param Ops.FlightGroup#FLIGHTGROUP Flight The flight to be removed.
function FLIGHTCONTROL:_RemoveFlight(Flight)

  -- Loop over all flights in group.
  for i,_flight in pairs(self.flights) do
    local flight=_flight --Ops.FlightGroup#FLIGHTGROUP

    -- Check for name.
    if flight.groupname==Flight.groupname then

      -- Debug message.
      self:T(self.lid..string.format("Removing flight group %s", flight.groupname))

      -- Remove table entry.
      table.remove(self.flights, i)

      -- Remove myself.
      Flight.flightcontrol=nil

      -- Set flight status to unknown.
      self:SetFlightStatus(Flight, FLIGHTCONTROL.FlightStatus.UNKNOWN)

      return true
    end
  end

  -- Debug message.
  self:E(self.lid..string.format("WARNING: Could NOT remove flight group %s", Flight.groupname))
end

--- Get flight from group.
-- @param #FLIGHTCONTROL self
-- @param Wrapper.Group#GROUP group Group that will be removed from queue.
-- @param #table queue The queue from which the group will be removed.
-- @return Ops.FlightGroup#FLIGHTGROUP Flight group or nil.
-- @return #number Queue index or nil.
function FLIGHTCONTROL:_GetFlightFromGroup(group)

  if group then

    -- Group name
    local name=group:GetName()

    -- Loop over all flight groups in queue
    for i,_flight in pairs(self.flights) do
      local flight=_flight --Ops.FlightGroup#FLIGHTGROUP

      if flight.groupname==name then
        return flight, i
      end
    end

    self:T2(self.lid..string.format("WARNING: Flight group %s could not be found in queue.", name))
  end

  self:T2(self.lid..string.format("WARNING: Flight group could not be found in queue. Group is nil!"))
  return nil, nil
end

--- Get element of flight from its unit name.
-- @param #FLIGHTCONTROL self
-- @param #string unitname Name of the unit.
-- @return Ops.OpsGroup#OPSGROUP.Element Element of the flight or nil.
-- @return #number Element index or nil.
-- @return Ops.FlightGroup#FLIGHTGROUP The Flight group or nil.
function FLIGHTCONTROL:_GetFlightElement(unitname)

  -- Get the unit.
  local unit=UNIT:FindByName(unitname)

  -- Check if unit exists.
  if unit then

    -- Get flight element from all flights.
    local flight=self:_GetFlightFromGroup(unit:GetGroup())

    -- Check if fight exists.
    if flight then

      -- Loop over all elements in flight group.
      for i,_element in pairs(flight.elements) do
        local element=_element --Ops.OpsGroup#OPSGROUP.Element

        if element.unit:GetName()==unitname then
          return element, i, flight
        end
      end

      self:T2(self.lid..string.format("WARNING: Flight element %s could not be found in flight group.", unitname, flight.groupname))
    end
  end

  return nil, nil, nil
end

-------------------------------------------------------------------------------------------------------------------------------------------------------------------------------------------------------
-- Check Sanity Functions
-------------------------------------------------------------------------------------------------------------------------------------------------------------------------------------------------------

--- Check status of all registered flights and do some sanity checks.
-- @param #FLIGHTCONTROL self
function FLIGHTCONTROL:_CheckFlights()

  -- First remove all dead flights.
  for i=#self.flights,1,-1 do
    local flight=self.flights[i] --Ops.FlightGroup#FLIGHTGROUP
    if flight:IsDead() then
      self:T(self.lid..string.format("Removing DEAD flight %s", tostring(flight.groupname)))
      self:_RemoveFlight(flight)
    end
  end

  -- Loop over all flights.
  for _,_flight in pairs(self.flights) do
    local flight=_flight --Ops.FlightGroup#FLIGHTGROUP

    -- Current flight status.
    local flightstatus=self:GetFlightStatus(flight)

    ---
    -- Track flight
    ---
    if false then

      for _,_element in pairs(flight.elements) do
        local element=_element --Ops.OpsGroup#OPSGROUP.Element

        local unit=element.unit

        if unit and unit:IsAlive() then

          local coord=unit:GetCoord()
          local vec3=coord:GetVec3()

          if vec3 and element.pos then

            local id=UTILS.GetMarkID()

            trigger.action.lineToAll(-1, id, vec3, element.pos, {1,1,1,0.5}, 1)

          end

          if coord then
            local taxipath, dist, tpcoord, seg=self.airbase:GetClosestTaxiway(coord)

            if taxipath then
              local text=string.format("Flight %s [%s/%s]: Unit %s close to taxiway %s. Dist=%.1f meters, Segment=%s-%s", flight:GetName(), flight:GetState(), self:GetFlightStatus(flight),
              element.name, taxipath:GetName(), dist, seg.p1.name, seg.p2.name)
              MESSAGE:New(text,10):ToLog()
            end

          end

          -- Store last position.
          element.pos=vec3

        end

      end

    end

    if not flight.isAI then

      if flightstatus==FLIGHTCONTROL.FlightStatus.PARKING then

        -- Check if still on parking spot!

      elseif flightstatus==FLIGHTCONTROL.FlightStatus.READYTX then

        -- Flight is ready to taxi to the runway: ?

      elseif flightstatus==FLIGHTCONTROL.FlightStatus.TAXIOUT then

        if self.speedLimitTaxi then
          self:_CheckFlightSpeeding(flight)
        end

      elseif flightstatus==FLIGHTCONTROL.FlightStatus.READYTO then

        -- Flight is ready for taking-off: ?

      elseif flightstatus==FLIGHTCONTROL.FlightStatus.TAKEOFF then

        -- Flight is taking-off: Check correct runway

      elseif flightstatus==FLIGHTCONTROL.FlightStatus.INBOUND then

        -- Flight is inbound to holding pattern: Nothing to do!

      elseif flightstatus==FLIGHTCONTROL.FlightStatus.HOLDING then

        --Check altitude and position
        local stack=flight.stack

        if stack then

          local altitude=stack.angels*1000

          local alt=UTILS.MetersToFeet(flight:GetAltitude())

          local diff=alt-altitude

          local callsign=self:_GetCallsignName(flight)

          -- TODO: issue warning and keep track. otherwise this will repeat unncessarily
          -- TODO: make a good warning structure and save it in the flightgroup or here.
          --       needs the kind of warning and the time stamp at least
          --

          -- Check if absolute difference > 300 ft (lower or higher).
          if math.abs(diff)>300 then

            -- Get last altitude warning.
            local warningAlt=self:_WarningGetLast(flight, FLIGHTCONTROL.Violation.Altitude)

            -- Check if no warning so far or last warning more than 5 min ago.
            if warningAlt==nil or timer.getAbsTime()-warningAlt.time>5*60 then

              -- Number of warnings.
              local N=self:_WarningCount(flight, FLIGHTCONTROL.Violation.Altitude)

              local text=string.format("%s, you are ", callsign)

              if diff<300 then

                -- Get number of warnings issued in the last 30 min.
                if N==0 then
                  text=text..string.format("too low. Climb to the assigned altitude.")
                elseif N==1 then
                    text=text..string.format("still too low. Climb to the assigned altitude!")
                elseif N==2 then
                  text=text..string.format("still too low. Climb to the assigned altitude immediately!")
                end

              elseif diff>300 then

                if N==0 then
                  text=text..string.format("you are too high. Descent to the assigned altitude!")
                elseif N==1 then
                    text=text..string.format("still too high. Descent to the assigned altitude!")
                elseif N==2 then
                  text=text..string.format("still too high. Descent to the assigned altitude immediately!")
                end

              end

              if N==1 then
                text=text..string.format("This was your second warning for an altitude deviation!")
              elseif N==2 then
                text=text..string.format("This was your third and last warning.")
              elseif N==3 then
                text=text..string.format("Possible pilot deviation. Call 5 5 5 - 1 2 3 4 5")
              else
                text=nil
              end

              -- Transmission.
              if text then
                self:TransmissionTower(text, flight)
              end

              -- Issue another warning.
              self:_WarningIssue(flight, FLIGHTCONTROL.Violation.Altitude)

            end -- No warning or warning more then threshold
          end -- Alt diff > 300 ft
        end -- Stack~=nil

      elseif flightstatus==FLIGHTCONTROL.FlightStatus.LANDING then

        --Talk down if on final

      elseif flightstatus==FLIGHTCONTROL.FlightStatus.TAXIINB then

        if self.speedLimitTaxi then
          self:_CheckFlightSpeeding(flight)
        end

      elseif flightstatus==FLIGHTCONTROL.FlightStatus.ARRIVED then

        --Check if still on correct parking spot!

      elseif flightstatus==FLIGHTCONTROL.FlightStatus.UNKNOWN then
        -- Status Unknown: Nothing to do!
      else
        self:E(self.lid..string.format("ERROR: Unknown flight status!"))
      end

    end
  end
end

--- Check if flight is speeding while taxiing and issue a warning.
-- @param #FLIGHTCONTROL self
-- @param Ops.FlightGroup#FLIGHTGROUP flight The flight to check.
function FLIGHTCONTROL:_CheckFlightSpeeding(flight)

  -- Get player element.
  local playerElement=flight:GetPlayerElement()

  if playerElement then

    -- Current speed in m/s.
    local speed=playerElement.unit:GetVelocityMPS()

    -- Current position.
    local coord=playerElement.unit:GetCoord()

    -- We do not want to check speed on runways.
    local onRunway=self:IsCoordinateRunway(coord)

    -- Debug output.
    self:T(self.lid..string.format("Player %s speed %.1f knots (max=%.1f) onRunway=%s", playerElement.playerName, UTILS.MpsToKnots(speed), UTILS.MpsToKnots(self.speedLimitTaxi), tostring(onRunway)))

    if speed and speed>self.speedLimitTaxi and not onRunway then

      -- Callsign.
      local callsign=self:_GetCallsignName(flight)

      -- Radio text.
      local text=string.format("%s, slow down, you are taxiing too fast!", callsign)

      -- Radio message to player.
      self:TransmissionTower(text, flight)

      -- Get player data.
      local PlayerData=flight:_GetPlayerData()

      -- Issue warning.
      local warning=self:_WarningIssue(flight, FLIGHTCONTROL.Violation.Speeding)

      -- Trigger FSM speeding event.
      self:PlayerSpeeding(PlayerData)

    end

  end

end

--- Check status of all registered flights and do some sanity checks.
-- @param #FLIGHTCONTROL self
function FLIGHTCONTROL:_CheckParking()

  for TerminalID,_spot in pairs(self.parking) do
    local spot=_spot --Wrapper.Airbase#AIRBASE.ParkingSpot

    if spot.Reserved then
      if spot.MarkerID then
        spot.Coordinate:RemoveMark(spot.MarkerID)
      end
      spot.MarkerID=spot.Coordinate:MarkToCoalition(string.format("Parking reserved for %s", tostring(spot.Reserved)), self:GetCoalition())
    end

    -- First remove all dead flights.
    for i=1,#self.flights do
      local flight=self.flights[i] --Ops.FlightGroup#FLIGHTGROUP
      for _,_element in pairs(flight.elements) do
        local element=_element --Ops.FlightGroup#FLIGHTGROUP.Element
        if element.parking and element.parking.TerminalID==TerminalID then
          if spot.MarkerID then
            spot.Coordinate:RemoveMark(spot.MarkerID)
          end
          spot.MarkerID=spot.Coordinate:MarkToCoalition(string.format("Parking spot occupied by %s", tostring(element.name)), self:GetCoalition())
        end
      end
    end

  end


end

-------------------------------------------------------------------------------------------------------------------------------------------------------------------------------------------------------
-- Routing Functions
-------------------------------------------------------------------------------------------------------------------------------------------------------------------------------------------------------

--- Tell AI to land at the airbase. Flight is added to the landing queue.
-- @param #FLIGHTCONTROL self
-- @param Ops.FlightGroup#FLIGHTGROUP flight Flight group.
-- @param #table parking Free parking spots table.
function FLIGHTCONTROL:_LandAI(flight, parking)

   -- Debug info.
  self:T(self.lid..string.format("Landing AI flight %s.", flight.groupname))


  -- Respawn?
  local respawn=false

  if respawn then

    -- Get group template.
    local Template=flight.group:GetTemplate()

    -- TODO: get landing waypoints from flightgroup.

    -- Set route points.
    Template.route.points=wp

    for i,unit in pairs(Template.units) do
      local spot=parking[i] --Wrapper.Airbase#AIRBASE.ParkingSpot

      local element=flight:GetElementByName(unit.name)
      if element then

        -- Set the parking spot at the destination airbase.
        unit.parking_landing=spot.TerminalID

        local text=string.format("Reserving parking spot %d for unit %s", spot.TerminalID, tostring(unit.name))
        self:T(self.lid..text)

        -- Set parking to RESERVED.
        self:SetParkingReserved(spot, element.name)

      else
        env.info("FF error could not get element to assign parking!")
      end
    end

    -- Debug message.
    self:TextMessageToFlight(string.format("Respawning group %s", flight.groupname), flight)

    --Respawn the group.
    flight:Respawn(Template)

  else

    -- Give signal to land.
    flight:ClearToLand()

  end

end

--- Get holding stack.
-- @param #FLIGHTCONTROL self
-- @param Ops.FlightGroup#FLIGHTGROUP flight Flight group.
-- @return #FLIGHTCONTROL.HoldingStack Holding point.
function FLIGHTCONTROL:_GetHoldingStack(flight)

  -- Debug message.
  self:T(self.lid..string.format("Getting holding point for flight %s", flight:GetName()))

  for i,_hp in pairs(self.holdingpatterns) do
    local holdingpattern=_hp --#FLIGHTCONTROL.HoldingPattern

    self:T(self.lid..string.format("Checking holding point %s", holdingpattern.name))

    for j,_stack in pairs(holdingpattern.stacks) do
      local stack=_stack --#FLIGHTCONTROL.HoldingStack
      local name=stack.flightgroup and stack.flightgroup:GetName() or "empty"
      self:T(self.lid..string.format("Stack %d: %s", j, name))
      if not stack.flightgroup then
        return stack
      end
    end

  end

  return nil
end


--- Count flights in holding pattern.
-- @param #FLIGHTCONTROL self
-- @param #FLIGHTCONTROL.HoldingPattern Pattern The pattern.
-- @return #FLIGHTCONTROL.HoldingStack Holding point.
function FLIGHTCONTROL:_CountFlightsInPattern(Pattern)

  local N=0

  for _,_stack in pairs(Pattern.stacks) do
    local stack=_stack --#FLIGHTCONTROL.HoldingStack
    if stack.flightgroup then
      N=N+1
    end
  end

  return N
end


--- AI flight on final.
-- @param #FLIGHTCONTROL self
-- @param Ops.FlightGroup#FLIGHTGROUP flight Flight group.
-- @return #FLIGHTCONTROL self
function FLIGHTCONTROL:_FlightOnFinal(flight)

  -- Callsign.
  local callsign=self:_GetCallsignName(flight)

  -- Message text.
  local text=string.format("%s, final", callsign)

  -- Transmit message.
  self:TransmissionPilot(text, flight)

  return self
end

-------------------------------------------------------------------------------------------------------------------------------------------------------------------------------------------------------
-- Warning Functions
-------------------------------------------------------------------------------------------------------------------------------------------------------------------------------------------------------

--- Issue a warning to a flight for a given violation.
-- @param #FLIGHTCONTROL self
-- @param Ops.Flightgroup#FLIGHTGROUP Flight The flight group.
-- @param #string Violation Violation of flight.
-- @return #FLIGHTCONTROL.Warning The warning data that was issued.
function FLIGHTCONTROL:_WarningIssue(Flight, Violation)

  --TODO: Violation should be issued for a player not the flight.
  --      AI gets no violations

  local name=Flight:GetName()

  self.warnings[name]=self.warnings[name] or {}

  -- Create a new warning.
  local warning={} --#FLIGHTCONTROL.Warning
  warning.flight=Flight
  warning.type=Violation
  warning.time=timer.getAbsTime()

  table.insert(self.warnings[name], warning)

  return warning
end


--- Get last warning of a given flight.
-- @param #FLIGHTCONTROL self
-- @param Ops.Flightgroup#FLIGHTGROUP Flight The flight group.
-- @param #string Violation Violation of flight. If not specified, the last violation independent of type is returned.
-- @return #FLIGHTCONTROL.Warning Last warning data or `nil` if no warning was issued so far.
function FLIGHTCONTROL:_WarningGetLast(Flight, Violation)

  -- Get flight name.
  local name=Flight:GetName()

  -- All warnings of flight
  local warnings=self.warnings[name] or {}

  -- Go backwards because the warnings are appended, so the last warning is at the end of the table.
  for i=#warnings,1,-1 do
    local warning=warnings[i] --#FLIGHTCONTROL.Warning
    if Violation==nil or warning.type==Violation then
      return warning
    end
  end

  return nil
end

--- Count warnings of a given flight.
-- @param #FLIGHTCONTROL self
-- @param Ops.Flightgroup#FLIGHTGROUP Flight The flight group.
-- @param #string Violation Violation of flight. If not specified, all violations independent of type are counted.
-- @return #number Numer of warnings.
function FLIGHTCONTROL:_WarningCount(Flight, Violation)

  -- Get flight name.
  local name=Flight:GetName()

  -- All warnings of flight
  local warnings=self.warnings[name] or {}

  -- Init counter.
  local N=0

  -- Go backwards because the warnings are appended, so the last warning is at the end of the table.
  for i=#warnings,1,-1 do
    local warning=warnings[i] --#FLIGHTCONTROL.Warning
    if Violation==nil or warning.type==Violation then
      N=N+1
    end
  end

  return N
end


--- Clear all warnings of a given flight.
-- @param #FLIGHTCONTROL self
-- @param Ops.Flightgroup#FLIGHTGROUP Flight The flight group.
-- @param #string Violation Violation of flight. If not specified, all violations independent of type are cleared.
function FLIGHTCONTROL:_WarningClear(Flight, Violation)


  -- Get flight name.
  local name=Flight:GetName()

  -- All warnings of flight
  local warnings=self.warnings[name] or {}

  -- Go backwards because otherwise remove by index gets confused.
  for i=#warnings,1,-1 do
    local warning=warnings[i] --#FLIGHTCONTROL.Warning
    if Violation==nil or warning.type==Violation then
      table.remove(warnings, i)
    end
  end

end

-------------------------------------------------------------------------------------------------------------------------------------------------------------------------------------------------------
-- Radio Functions
-------------------------------------------------------------------------------------------------------------------------------------------------------------------------------------------------------

--- Radio transmission from tower.
-- @param #FLIGHTCONTROL self
-- @param #string Text The text to transmit.
-- @param Ops.FlightGroup#FLIGHTGROUP Flight The flight.
-- @param #number Delay Delay in seconds before the text is transmitted. Default 0 sec.
function FLIGHTCONTROL:TransmissionTower(Text, Flight, Delay)

  -- Spoken text.
  local text=self:_GetTextForSpeech(Text)

  -- "Subtitle".
  local subgroups=nil
  if Flight and not Flight.isAI then
    local playerData=Flight:_GetPlayerData()
    if playerData.subtitles and (not self.nosubs) then
      subgroups=subgroups or {}
      table.insert(subgroups, Flight.group)
    end
  end

  -- New transmission.
  local transmission=self.msrsqueue:NewTransmission(text, nil, self.msrsTower, nil, 1, subgroups, Text)

  -- Set time stamp. Can be in the future.
  self.Tlastmessage=timer.getAbsTime() + (Delay or 0)

  -- Debug message.
  self:T(self.lid..string.format("Radio Tower: %s", Text))

end


--- Radio transmission from ground control.
-- @param #FLIGHTCONTROL self
-- @param #string Text The text to transmit.
-- @param Ops.FlightGroup#FLIGHTGROUP Flight The flight.
-- @param #number Delay Delay in seconds before the text is transmitted. Default 0 sec.
function FLIGHTCONTROL:TransmissionGround(Text, Flight, Delay)

  -- Spoken text.
  local text=self:_GetTextForSpeech(Text)

  -- "Subtitle".
  local subgroups=nil
  if Flight and not Flight.isAI then
    local playerData=Flight:_GetPlayerData()
    if playerData.subtitles then
      subgroups=subgroups or {}
      table.insert(subgroups, Flight.group)
    end
  end

  -- Use ground or tower if ground not set up.
  local msrs=self.msrsGround~=nil and self.msrsGround or self.msrsTower

  -- New transmission.
  local transmission=self.msrsqueue:NewTransmission(text, nil, msrs, nil, 1, subgroups, Text)

  -- Set time stamp. Can be in the future.
  self.Tlastmessage=timer.getAbsTime() + (Delay or 0)

  -- Debug message.
  self:T(self.lid..string.format("Radio Tower: %s", Text))

end

--- Radio transmission.
-- @param #FLIGHTCONTROL self
-- @param #string Text The text to transmit.
-- @param Ops.FlightGroup#FLIGHTGROUP Flight The flight.
-- @param #number Delay Delay in seconds before the text is transmitted. Default 0 sec.
function FLIGHTCONTROL:TransmissionPilot(Text, Flight, Delay)

  -- Get player data.
  local playerData=Flight:_GetPlayerData()

  -- Check if player enabled his "voice".
  if playerData==nil or playerData.myvoice then

    -- Spoken text.
    local text=self:_GetTextForSpeech(Text)

    -- MSRS instance to use.
    local msrs=self.msrsPilot -- Sound.SRS#MSRS

    local msrs=self.msrsPilot

    if Flight.useSRS and Flight.msrs then

      -- Pilot radio call using settings of the FLIGHTGROUP. We just overwrite the frequency.
      msrs=Flight.msrs

    end

    -- "Subtitle".
    local subgroups=nil
    if Flight and not Flight.isAI then
      local playerData=Flight:_GetPlayerData()
      if playerData.subtitles and (not self.nosubs) then
        subgroups=subgroups or {}
        table.insert(subgroups, Flight.group)
      end
    end

    -- Add transmission to msrsqueue.
    local coordinate = Flight:GetCoordinate(true)
    msrs:SetCoordinate()
    self.msrsqueue:NewTransmission(text, nil, msrs, nil, 1, subgroups, Text, nil, self.frequency, self.modulation)

  end

  -- Set time stamp.
  self.Tlastmessage=timer.getAbsTime() + (Delay or 0)

  -- Debug message.
  self:T(self.lid..string.format("Radio Pilot: %s", Text))

end


--- Text message to group.
-- @param #FLIGHTCONTROL self
-- @param #string Text The text to transmit.
-- @param Ops.FlightGroup#FLIGHTGROUP Flight The flight.
-- @param #number Duration Duration in seconds. Default 5.
-- @param #boolean Clear Clear screen.
-- @param #number Delay Delay in seconds before the text is transmitted. Default 0 sec.
function FLIGHTCONTROL:TextMessageToFlight(Text, Flight, Duration, Clear, Delay)

  if Delay and Delay>0 then
    self:ScheduleOnce(Delay, FLIGHTCONTROL.TextMessageToFlight, self, Text, Flight, Duration, Clear, 0)
  else

    if Flight and Flight.group and Flight.group:IsAlive() then

      -- Group ID.
      local gid=Flight.group:GetID()

      -- Out text.
      trigger.action.outTextForGroup(gid, self:_CleanText(Text), Duration or 5, Clear)

    end

  end

end

--- Clean text. Remove control sequences.
-- @param #FLIGHTCONTROL self
-- @param #string Text The text.
-- @param #string Cleaned text.
function FLIGHTCONTROL:_CleanText(Text)

  local text=Text:gsub("\n$",""):gsub("\n$","")

  return text
end

--- Get taxiway, e.g. "Alpha, Echo or Bravo".
-- We assume that the last part of the input string is separated by a blank " ", e.g. "Kutaisi Taxiway Alpha".
-- @param #FLIGHTCONTROL self
-- @param #string Name Name that contains the taxiway.
-- @param #boolean Short Only return letter, e.g. "A" for "Alpha".
-- @return #string Taxiway name, e.g. "Alpha".
function FLIGHTCONTROL:_GetTaxiwayName(Name, Short)

  -- Split by blanks.
  local name=UTILS.Split(Name, " ")

  -- Get last part.
  local name=name[#name]

  if string.len(name)==1 then
    -- Taxiway given as "A"
    if not Short then
      -- Get full name "Alpha"
      name=ENUMS.Phonetic[name]
    end
  else
    -- Taxiway given as "Alpha"
    if Short then
      -- Get only first character.
      name=string.sub(name, 1, 1)
    end
  end

  return name
end

--- Get taxiways as text, e.g. "Alpha, Echo, Bravo", from a given PATHLINE taxiway.
-- @param #FLIGHTCONTROL self
-- @param Core.Pathline#PATHLINE taxipath Taxi path.
-- @param #boolean short Only short names, e.g. "A" instead of "Alpha".
-- @return #string Taxiway names.
function FLIGHTCONTROL:_GetTaxiwayText(taxipath, short)

  -- Last taxiway name.
  local last=self:_GetTaxiwayName(taxipath.points[1].name, short)

  -- Init taxiways.
  local taxiroute=last

  for i=2,#taxipath.points do
    local p=taxipath.points[i] --Core.Pathline#PATHLINE.Point

    local name=self:_GetTaxiwayName(p.name, short)

    if last~=name then
      taxiroute=taxiroute..string.format(", %s", name)
      last=name
    end
  end

  return taxiroute
end

-------------------------------------------------------------------------------------------------------------------------------------------------------------------------------------------------------
-- Misc Functions
-------------------------------------------------------------------------------------------------------------------------------------------------------------------------------------------------------

--- [INTERNAL] Add parking guard in front of a parking aircraft - delayed for MP.
-- @param #FLIGHTCONTROL self
-- @param Wrapper.Unit#UNIT unit The aircraft.
<<<<<<< HEAD
function FLIGHTCONTROL:SpawnParkingGuard(unit)

  if unit and self.parkingGuard then

    -- Position of the unit.
=======
function FLIGHTCONTROL:_SpawnParkingGuard(unit)
      -- Position of the unit.
>>>>>>> c8b36b8c
    local coordinate=unit:GetCoordinate()

    -- Parking spot.
    local spot=self:GetClosestParkingSpot(coordinate)

    if not spot.ParkingGuard then

      -- Current heading of the unit.
      local heading=unit:GetHeading()

      -- Length of the unit + 3 meters.
      local size, x, y, z=unit:GetObjectSize()

      local xdiff = 3
      --Fix for hangars, puts the guy out front and not on top.
      if AIRBASE._CheckTerminalType(spot.TerminalType, AIRBASE.TerminalType.Shelter) then
          xdiff = 27-(x*0.5)
      end

      if (AIRBASE._CheckTerminalType(spot.TerminalType, AIRBASE.TerminalType.OpenMed) or AIRBASE._CheckTerminalType(spot.TerminalType, AIRBASE.TerminalType.Shelter)) and self.airbasename == AIRBASE.Sinai.Ramon_Airbase then
          xdiff = 12
      end

      -- Debug message.
      self:T2(self.lid..string.format("Parking guard for %s: heading=%d, length x=%.1f m, xdiff=%.1f m", unit:GetName(), heading, x, xdiff))

      -- Coordinate for the guard.
      local Coordinate=coordinate:Translate(x*0.5+xdiff, heading)

      -- Let him face the aircraft.
      local lookat=heading-180

      -- Set heading and AI off to save resources.
      self.parkingGuard:InitHeading(lookat)

      -- Turn AI Off.
      if self.parkingGuard:IsInstanceOf("SPAWN") then
        --self.parkingGuard:InitAIOff()
      end

      -- Group that is spawned.
      spot.ParkingGuard=self.parkingGuard:SpawnFromCoordinate(Coordinate)

    else
      self:E(self.lid.."ERROR: Parking Guard already exists!")
    end
<<<<<<< HEAD

=======
end

--- Add parking guard in front of a parking aircraft.
-- @param #FLIGHTCONTROL self
-- @param Wrapper.Unit#UNIT unit The aircraft.
function FLIGHTCONTROL:SpawnParkingGuard(unit)
  
  if unit and self.parkingGuard then
    
    -- Schedule delay so in MP we get the heading of the client's plane
    self:ScheduleOnce(1,FLIGHTCONTROL._SpawnParkingGuard,self,unit)
    
>>>>>>> c8b36b8c
  end

end

--- Remove parking guard.
-- @param #FLIGHTCONTROL self
-- @param #FLIGHTCONTROL.ParkingSpot spot
-- @param #number delay Delay in seconds.
function FLIGHTCONTROL:RemoveParkingGuard(spot, delay)

  if delay and delay>0 then
    self:ScheduleOnce(delay, FLIGHTCONTROL.RemoveParkingGuard, self, spot)
  else

    if spot.ParkingGuard then
      spot.ParkingGuard:Destroy()
      spot.ParkingGuard=nil
    end

  end

end

--- Check if a flight is on a runway
-- @param #FLIGHTCONTROL self
-- @param Ops.FlightGroup#FLIGHTGROUP flight
-- @param Wrapper.Airbase#AIRBASE.Runway Runway or nil.
function FLIGHTCONTROL:_IsFlightOnRunway(flight)

  for _,_runway in pairs(self.airbase.runways) do
    local runway=_runway --Wrapper.Airbase#AIRBASE.Runway

    local inzone=flight:IsInZone(runway.zone)

    if inzone then
      return runway
    end

  end

  return nil
end

--- [User] Set callsign options for TTS output. See @{Wrapper.Group#GROUP.GetCustomCallSign}() on how to set customized callsigns.
-- @param #FLIGHTCONTROL self
-- @param #boolean ShortCallsign If true, only call out the major flight number. Default = `true`.
-- @param #boolean Keepnumber If true, keep the **customized callsign** in the #GROUP name for players as-is, no amendments or numbers. Default = `true`.
-- @param #table CallsignTranslations (optional) Table to translate between DCS standard callsigns and bespoke ones. Does not apply if using customized
-- callsigns from playername or group name.
-- @return #FLIGHTCONTROL self
function FLIGHTCONTROL:SetCallSignOptions(ShortCallsign,Keepnumber,CallsignTranslations)
  if not ShortCallsign or ShortCallsign == false then
   self.ShortCallsign = false
  else
   self.ShortCallsign = true
  end
  self.Keepnumber = Keepnumber or false
  self.CallsignTranslations = CallsignTranslations
  return self
end

--- Get callsign name of a given flight.
-- @param #FLIGHTCONTROL self
-- @param Ops.FlightGroup#FLIGHTGROUP flight Flight group.
-- @return #string Callsign or "Ghostrider 1-1".
function FLIGHTCONTROL:_GetCallsignName(flight)

  local callsign=flight:GetCallsignName(self.ShortCallsign,self.Keepnumber,self.CallsignTranslations)

  --local name=string.match(callsign, "%a+")
  --local number=string.match(callsign, "%d+")

  return callsign
end


--- Get text for text-to-speech.
-- Numbers are spaced out, e.g. "Heading 180" becomes "Heading 1 8 0 ".
-- @param #FLIGHTCONTROL self
-- @param #string text Original text.
-- @return #string Spoken text.
function FLIGHTCONTROL:_GetTextForSpeech(text)

  --- Function to space out text.
  local function space(text)

    local res=""

    for i=1, #text do
      local char=text:sub(i,i)
      res=res..char.." "
    end

    return res
  end

  -- Space out numbers.
  local t=text:gsub("(%d+)", space)

  --TODO: 9 to niner.

  return t
end


--- Returns the unit of a player and the player name. If the unit does not belong to a player, nil is returned.
-- @param #FLIGHTCONTROL self
-- @param #string unitName Name of the player unit.
-- @return Wrapper.Unit#UNIT Unit of player or nil.
-- @return #string Name of the player or nil.
function FLIGHTCONTROL:_GetPlayerUnitAndName(unitName)

  if unitName then

    -- Get DCS unit from its name.
    local DCSunit=Unit.getByName(unitName)

    if DCSunit then

      -- Get player name if any.
      local playername=DCSunit:getPlayerName()

      -- Unit object.
      local unit=UNIT:Find(DCSunit)

      -- Check if enverything is there.
      if DCSunit and unit and playername then
        self:T(self.lid..string.format("Found DCS unit %s with player %s", tostring(unitName), tostring(playername)))
        return unit, playername
      end

    end

  end

  -- Return nil if we could not find a player.
  return nil,nil
end

--- Check holding pattern markers. Draw if they should exists and remove if they should not.
-- @param #FLIGHTCONTROL self
function FLIGHTCONTROL:_CheckMarkHoldingPatterns()

  for _,pattern in pairs(self.holdingpatterns) do
    local Pattern=pattern

    if self.markPatterns then

      self:_MarkHoldingPattern(Pattern)

    else

      self:_UnMarkHoldingPattern(Pattern)

    end

  end

end

--- Draw marks of holding pattern (if they do not exist.
-- @param #FLIGHTCONTROL self
-- @param #FLIGHTCONTROL.HoldingPattern Pattern Holding pattern table.
function FLIGHTCONTROL:_MarkHoldingPattern(Pattern)

  if not Pattern.markArrow then
    Pattern.markArrow=Pattern.pos0:ArrowToAll(Pattern.pos1, nil, {1,0,0}, 1, {1,1,0}, 0.5, 2, true)
  end

  if not Pattern.markArrival then
    Pattern.markArrival=Pattern.arrivalzone:DrawZone()
  end

end

--- Removem markers of holding pattern (if they exist).
-- @param #FLIGHTCONTROL self
-- @param #FLIGHTCONTROL.HoldingPattern Pattern Holding pattern table.
function FLIGHTCONTROL:_UnMarkHoldingPattern(Pattern)

  if Pattern.markArrow then
    UTILS.RemoveMark(Pattern.markArrow)
    Pattern.markArrow=nil
  end

  if Pattern.markArrival then
    UTILS.RemoveMark(Pattern.markArrival)
    Pattern.markArrival=nil
  end

end

--- Add a holding pattern.
-- @param #FLIGHTCONTROL self
-- @return #FLIGHTCONTROL.HoldingPattern Holding pattern table.
function FLIGHTCONTROL:_AddHoldingPatternBackup()

  local runway=self:GetActiveRunway()

  local heading=runway.heading

  local vec2=self.airbase:GetVec2()

  local Vec2=UTILS.Vec2Translate(vec2, UTILS.NMToMeters(5), heading+90)

  local ArrivalZone=ZONE_RADIUS:New("Arrival Zone", Vec2, 5000)

  -- Add holding pattern with very low priority.
  self.holdingBackup=self:AddHoldingPattern(ArrivalZone, heading, 15, 5, 25, 999)

  return self
end

-------------------------------------------------------------------------------------------------------------------------------------------------------------------------------------------------------
-------------------------------------------------------------------------------------------------------------------------------------------------------------------------------------------------------
-------------------------------------------------------------------------------------------------------------------------------------------------------------------------------------------------------<|MERGE_RESOLUTION|>--- conflicted
+++ resolved
@@ -4960,16 +4960,11 @@
 --- [INTERNAL] Add parking guard in front of a parking aircraft - delayed for MP.
 -- @param #FLIGHTCONTROL self
 -- @param Wrapper.Unit#UNIT unit The aircraft.
-<<<<<<< HEAD
 function FLIGHTCONTROL:SpawnParkingGuard(unit)
 
   if unit and self.parkingGuard then
 
     -- Position of the unit.
-=======
-function FLIGHTCONTROL:_SpawnParkingGuard(unit)
-      -- Position of the unit.
->>>>>>> c8b36b8c
     local coordinate=unit:GetCoordinate()
 
     -- Parking spot.
@@ -5016,22 +5011,7 @@
     else
       self:E(self.lid.."ERROR: Parking Guard already exists!")
     end
-<<<<<<< HEAD
-
-=======
-end
-
---- Add parking guard in front of a parking aircraft.
--- @param #FLIGHTCONTROL self
--- @param Wrapper.Unit#UNIT unit The aircraft.
-function FLIGHTCONTROL:SpawnParkingGuard(unit)
-  
-  if unit and self.parkingGuard then
-    
-    -- Schedule delay so in MP we get the heading of the client's plane
-    self:ScheduleOnce(1,FLIGHTCONTROL._SpawnParkingGuard,self,unit)
-    
->>>>>>> c8b36b8c
+
   end
 
 end
