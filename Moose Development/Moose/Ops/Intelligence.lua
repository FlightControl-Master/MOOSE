--- conflicted
+++ resolved
@@ -1472,15 +1472,10 @@
       --local coordinate=self:GetClusterCoordinate(cluster)
 
       -- Update F10 marker.
-<<<<<<< HEAD
-      MESSAGE:New("Updating cluster marker and future position", 10):ToAll()
-
-=======
       if self.verbose >= 1 then
         BASE:I("Updating cluster marker and future position")
       end
-      
->>>>>>> 22cc9eab
+
       -- Update cluster markers.
       self:UpdateClusterMarker(cluster)
 
