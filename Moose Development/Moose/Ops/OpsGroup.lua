--- conflicted
+++ resolved
@@ -864,14 +864,6 @@
 
   --- On after "TransportCancel" event.
   -- @function [parent=#OPSGROUP] OnAfterTransportCancel
-<<<<<<< HEAD
-  --- @param #OPSGROUP self
-  --- @param #string From From state.
-  --- @param #string Event Event.
-  --- @param #string To To state.
-  --- @param Ops.OpsTransport#OPSTRANSPORT Transport The transport.
-
-=======
   -- @param #OPSGROUP self
   -- @param #string From From state.
   -- @param #string Event Event.
@@ -942,7 +934,6 @@
   -- @param #string To To state.
   -- @param Wrapper.Unit#Unit Unit Lost detected unit.
   
->>>>>>> f3d13786
   -- TODO: Add pseudo functions.
 
   return self
