--- **Ops** - Enhanced Airborne Group.
--
-- ## Main Features:
--
--    * Monitor flight status of elements and/or the entire group
--    * Monitor fuel and ammo status
--    * Conveniently set radio freqencies, TACAN, ROE etc
--    * Order helos to land at specifc coordinates
--    * Dynamically add and remove waypoints
--    * Sophisticated task queueing system (know when DCS tasks start and end)
--    * Convenient checks when the group enters or leaves a zone
--    * Detection events for new, known and lost units
--    * Simple LASER and IR-pointer setup
--    * Compatible with AUFTRAG class
--    * Many additional events that the mission designer can hook into
--
-- ===
--
-- ## Example Missions:
-- 
-- Demo missions can be found on [github](https://github.com/FlightControl-Master/MOOSE_MISSIONS/tree/develop/OPS%20-%20Flightgroup).
--    
-- ===
--
-- ### Author: **funkyfranky**
-- 
-- ===
-- @module Ops.FlightGroup
-- @image OPS_FlightGroup.png


--- FLIGHTGROUP class.
-- @type FLIGHTGROUP
-- @field Wrapper.Airbase#AIRBASE homebase The home base of the flight group.
-- @field Wrapper.Airbase#AIRBASE destbase The destination base of the flight group.
-- @field Core.Zone#ZONE homezone The home zone of the flight group. Set when spawn happens in air.
-- @field Core.Zone#ZONE destzone The destination zone of the flight group. Set when final waypoint is in air.
-- @field #string actype Type name of the aircraft.
-- @field #number rangemax Max range in km.
-- @field #number ceiling Max altitude the aircraft can fly at in meters.
-- @field #number tankertype The refueling system type (0=boom, 1=probe), if the group is a tanker.
-- @field #number refueltype The refueling system type (0=boom, 1=probe), if the group can refuel from a tanker.
-- @field Ops.OpsGroup#OPSGROUP.Ammo ammo Ammunition data. Number of Guns, Rockets, Bombs, Missiles.
-- @field #boolean ai If true, flight is purely AI. If false, flight contains at least one human player.
-- @field #boolean fuellow Fuel low switch.
-- @field #number fuellowthresh Low fuel threshold in percent.
-- @field #boolean fuellowrtb RTB on low fuel switch.
-- @field #boolean fuelcritical Fuel critical switch.
-- @field #number fuelcriticalthresh Critical fuel threshold in percent.
-- @field #boolean fuelcriticalrtb RTB on critical fuel switch.
-- @field Ops.Squadron#SQUADRON squadron The squadron of this flight group.
-- @field Ops.AirWing#AIRWING airwing The airwing the flight group belongs to.
-- @field Ops.FlightControl#FLIGHTCONTROL flightcontrol The flightcontrol handling this group.
-- @field Ops.Airboss#AIRBOSS airboss The airboss handling this group.
-- @field Core.UserFlag#USERFLAG flaghold Flag for holding.
-- @field #number Tholding Abs. mission time stamp when the group reached the holding point.
-- @field #number Tparking Abs. mission time stamp when the group was spawned uncontrolled and is parking.
-- @field #table menu F10 radio menu.
-- @field #string controlstatus Flight control status.
-- @field #boolean ishelo If true, the is a helicopter group.
-- @field #number callsignName Callsign name.
-- @field #number callsignNumber Callsign number.
-- @field #boolean despawnAfterLanding If true, group is despawned after landed at an airbase.
--
-- @extends Ops.OpsGroup#OPSGROUP

--- *To invent an airplane is nothing; to build one is something; to fly is everything.* -- Otto Lilienthal
--
-- ===
--
-- ![Banner Image](..\Presentations\OPS\FlightGroup\_Main.png)
--
-- # The FLIGHTGROUP Concept
--
-- # Events
--
-- This class introduces a lot of additional events that will be handy in many situations.
-- Certain events like landing, takeoff etc. are triggered for each element and also have a corresponding event when the whole group reaches this state.
--
-- ## Spawning
--
-- ## Parking
--
-- ## Taxiing
--
-- ## Takeoff
--
-- ## Airborne
--
-- ## Landed
--
-- ## Arrived
--
-- ## Dead
--
-- ## Fuel
--
-- ## Ammo
--
-- ## Detected Units
--
-- ## Check In Zone
--
-- ## Passing Waypoint
--
--
-- # Tasking
--
-- The FLIGHTGROUP class significantly simplifies the monitoring of DCS tasks. Two types of tasks can be set
--
--     * **Scheduled Tasks**
--     * **Waypoint Tasks**
--
-- ## Scheduled Tasks
--
-- ## Waypoint Tasks
--
-- # Examples
--
-- Here are some examples to show how things are done.
--
-- ## 1. Spawn
--
--
--
-- @field #FLIGHTGROUP
FLIGHTGROUP = {
  ClassName          = "FLIGHTGROUP",
  homebase           =   nil,
  destbase           =   nil,
  homezone           =   nil,
  destzone           =   nil,
  actype             =   nil,
  speedMax           =   nil,
  rangemax           =   nil,
  ceiling            =   nil,
  fuellow            = false,
  fuellowthresh      =   nil,
  fuellowrtb         =   nil,
  fuelcritical       =   nil,
  fuelcriticalthresh =   nil,
  fuelcriticalrtb    = false,
  squadron           =   nil,
  flightcontrol      =   nil,
  flaghold           =   nil,
  Tholding           =   nil,
  Tparking           =   nil,
  menu               =   nil,
  ishelo             =   nil,
}


--- Generalized attribute. See [DCS attributes](https://wiki.hoggitworld.com/view/DCS_enum_attributes) on hoggit.
-- @type FLIGHTGROUP.Attribute
-- @field #string TRANSPORTPLANE Airplane with transport capability. This can be used to transport other assets.
-- @field #string AWACS Airborne Early Warning and Control System.
-- @field #string FIGHTER Fighter, interceptor, ... airplane.
-- @field #string BOMBER Aircraft which can be used for strategic bombing.
-- @field #string TANKER Airplane which can refuel other aircraft.
-- @field #string TRANSPORTHELO Helicopter with transport capability. This can be used to transport other assets.
-- @field #string ATTACKHELO Attack helicopter.
-- @field #string UAV Unpiloted Aerial Vehicle, e.g. drones.
-- @field #string OTHER Other aircraft type.
FLIGHTGROUP.Attribute = {
  TRANSPORTPLANE="TransportPlane",
  AWACS="AWACS",
  FIGHTER="Fighter",
  BOMBER="Bomber",
  TANKER="Tanker",
  TRANSPORTHELO="TransportHelo",
  ATTACKHELO="AttackHelo",
  UAV="UAV",
  OTHER="Other",
}

--- Flight group element.
-- @type FLIGHTGROUP.Element
-- @field #string modex Tail number.
-- @field Wrapper.Client#CLIENT client The client if element is occupied by a human player.
-- @field #table pylons Table of pylons.
-- @field #number fuelmass Mass of fuel in kg.
-- @field #string callsign Call sign, e.g. "Uzi 1-1".
-- @field Wrapper.Airbase#AIRBASE.ParkingSpot parking The parking spot table the element is parking on.
-- @extends Ops.OpsGroup#OPSGROUP.Element

--- FLIGHTGROUP class version.
-- @field #string version
FLIGHTGROUP.version="0.6.1"

-------------------------------------------------------------------------------------------------------------------------------------------------------------------------------------------------------
-- TODO list
-------------------------------------------------------------------------------------------------------------------------------------------------------------------------------------------------------

-- TODO: VTOL aircraft.
-- TODO: Use new UnitLost event instead of crash/dead.
-- TODO: Options EPLRS, Afterburner restrict etc.
-- DONE: Add TACAN beacon.
-- TODO: Damage?
-- TODO: shot events?
-- TODO: Marks to add waypoints/tasks on-the-fly.
-- TODO: Mark assigned parking spot on F10 map.
-- TODO: Let user request a parking spot via F10 marker :)
-- TODO: Monitor traveled distance in air ==> calculate fuel consumption ==> calculate range remaining. Will this give half way accurate results?
-- TODO: Out of AG/AA missiles. Safe state of out-of-ammo.
-- DONE: Add tasks.
-- DONE: Waypoints, read, add, insert, detour.
-- DONE: Get ammo.
-- DONE: Get pylons.
-- DONE: Fuel threshhold ==> RTB.
-- DONE: ROE
-- NOGO: Respawn? With correct loadout, fuelstate. Solved in DCS 2.5.6!

-------------------------------------------------------------------------------------------------------------------------------------------------------------------------------------------------------
-- Constructor
-------------------------------------------------------------------------------------------------------------------------------------------------------------------------------------------------------

--- Create a new FLIGHTGROUP object and start the FSM.
-- @param #FLIGHTGROUP self
-- @param Wrapper.Group#GROUP group The group object. Can also be given by its group name as `#string`.
-- @return #FLIGHTGROUP self
function FLIGHTGROUP:New(group)

  -- First check if we already have a flight group for this group.
  local og=_DATABASE:GetOpsGroup(group)
  if og then
    og:I(og.lid..string.format("WARNING: OPS group already exists in data base!"))
    return og
  end

  -- Inherit everything from FSM class.
  local self=BASE:Inherit(self, OPSGROUP:New(group)) -- #FLIGHTGROUP

  -- Set some string id for output to DCS.log file.
  self.lid=string.format("FLIGHTGROUP %s | ", self.groupname)

  -- Defaults
  self.isFlightgroup=true  
  self:SetFuelLowThreshold()
  self:SetFuelLowRTB()
  self:SetFuelCriticalThreshold()
  self:SetFuelCriticalRTB()
  self:SetDefaultROE()
  self:SetDefaultROT()
  self:SetDetection()

  -- Holding flag.
  self.flaghold=USERFLAG:New(string.format("%s_FlagHold", self.groupname))
  self.flaghold:Set(0)

  -- Add FSM transitions.
  --                 From State  -->   Event      -->      To State
  self:AddTransition("*",             "RTB",               "Inbound")     -- Group is returning to destination base.
  self:AddTransition("*",             "RTZ",               "Inbound")     -- Group is returning to destination zone. Not implemented yet!
  self:AddTransition("Inbound",       "Holding",           "Holding")     -- Group is in holding pattern.

  self:AddTransition("*",             "Refuel",            "Going4Fuel")  -- Group is send to refuel at a tanker.
  self:AddTransition("Going4Fuel",    "Refueled",          "Airborne")    -- Group finished refueling.

  self:AddTransition("*",             "LandAt",            "LandingAt")   -- Helo group is ordered to land at a specific point.
  self:AddTransition("LandingAt",     "LandedAt",          "LandedAt")    -- Helo group landed landed at a specific point.

  self:AddTransition("*",             "Wait",              "*")           -- Group is orbiting.

  self:AddTransition("*",             "FuelLow",           "*")          -- Fuel state of group is low. Default ~25%.
  self:AddTransition("*",             "FuelCritical",      "*")          -- Fuel state of group is critical. Default ~10%.

  self:AddTransition("*",             "OutOfMissilesAA",   "*")          -- Group is out of A2A missiles. Not implemented yet!
  self:AddTransition("*",             "OutOfMissilesAG",   "*")          -- Group is out of A2G missiles. Not implemented yet!
  self:AddTransition("*",             "OutOfMissilesAS",   "*")          -- Group is out of A2G missiles. Not implemented yet!

  self:AddTransition("Airborne",      "EngageTarget",     "Engaging")    -- Engage targets.
  self:AddTransition("Engaging",      "Disengage",        "Airborne")    -- Engagement over.

  self:AddTransition("*",             "ElementParking",   "*")           -- An element is parking.
  self:AddTransition("*",             "ElementEngineOn",  "*")           -- An element spooled up the engines.
  self:AddTransition("*",             "ElementTaxiing",   "*")           -- An element is taxiing to the runway.
  self:AddTransition("*",             "ElementTakeoff",   "*")           -- An element took off.
  self:AddTransition("*",             "ElementAirborne",  "*")           -- An element is airborne.
  self:AddTransition("*",             "ElementLanded",    "*")           -- An element landed.
  self:AddTransition("*",             "ElementArrived",   "*")           -- An element arrived.

  self:AddTransition("*",             "ElementOutOfAmmo", "*")           -- An element is completely out of ammo.

  self:AddTransition("*",             "Parking",          "Parking")     -- The whole flight group is parking.
  self:AddTransition("*",             "Taxiing",          "Taxiing")     -- The whole flight group is taxiing.
  self:AddTransition("*",             "Takeoff",          "Airborne")    -- The whole flight group is airborne.
  self:AddTransition("*",             "Airborne",         "Airborne")    -- The whole flight group is airborne.
  self:AddTransition("*",             "Landing",          "Landing")     -- The whole flight group is landing.
  self:AddTransition("*",             "Landed",           "Landed")      -- The whole flight group has landed.
  self:AddTransition("*",             "Arrived",          "Arrived")     -- The whole flight group has arrived.


  ------------------------
  --- Pseudo Functions ---
  ------------------------

  --- Triggers the FSM event "Stop". Stops the FLIGHTGROUP and all its event handlers.
  -- @param #FLIGHTGROUP self

  --- Triggers the FSM event "Stop" after a delay. Stops the FLIGHTGROUP and all its event handlers.
  -- @function [parent=#FLIGHTGROUP] __Stop
  -- @param #FLIGHTGROUP self
  -- @param #number delay Delay in seconds.

  -- TODO: Add pseudo functions.

  -- Handle events:
  self:HandleEvent(EVENTS.Birth,          self.OnEventBirth)
  self:HandleEvent(EVENTS.EngineStartup,  self.OnEventEngineStartup)
  self:HandleEvent(EVENTS.Takeoff,        self.OnEventTakeOff)
  self:HandleEvent(EVENTS.Land,           self.OnEventLanding)
  self:HandleEvent(EVENTS.EngineShutdown, self.OnEventEngineShutdown)
  self:HandleEvent(EVENTS.PilotDead,      self.OnEventPilotDead)
  self:HandleEvent(EVENTS.Ejection,       self.OnEventEjection)
  self:HandleEvent(EVENTS.Crash,          self.OnEventCrash)
  self:HandleEvent(EVENTS.RemoveUnit,     self.OnEventRemoveUnit)
  self:HandleEvent(EVENTS.UnitLost,       self.OnEventUnitLost)
  self:HandleEvent(EVENTS.Kill,           self.OnEventKill)

  -- Init waypoints.
  self:InitWaypoints()

  -- Initialize group.
  self:_InitGroup()

  -- Start the status monitoring.
  self:__Status(-1)
  
  -- Start queue update timer.
  self.timerQueueUpdate=TIMER:New(self._QueueUpdate, self):Start(2, 5)
  
  -- Start check zone timer.
  self.timerCheckZone=TIMER:New(self._CheckInZones, self):Start(3, 10)

  return self
end

-------------------------------------------------------------------------------------------------------------------------------------------------------------------------------------------------------
-- User functions
-------------------------------------------------------------------------------------------------------------------------------------------------------------------------------------------------------

--- Add an *enroute* task to attack targets in a certain **circular** zone.
-- @param #FLIGHTGROUP self
-- @param Core.Zone#ZONE_RADIUS ZoneRadius The circular zone, where to engage targets.
-- @param #table TargetTypes (Optional) The target types, passed as a table, i.e. mind the curly brackets {}. Default {"Air"}.
-- @param #number Priority (Optional) Priority. Default 0.
function FLIGHTGROUP:AddTaskEnrouteEngageTargetsInZone(ZoneRadius, TargetTypes, Priority)
  local Task=self.group:EnRouteTaskEngageTargetsInZone(ZoneRadius:GetVec2(), ZoneRadius:GetRadius(), TargetTypes, Priority)
  self:AddTaskEnroute(Task)
end

--- Set AIRWING the flight group belongs to.
-- @param #FLIGHTGROUP self
-- @param Ops.AirWing#AIRWING airwing The AIRWING object.
-- @return #FLIGHTGROUP self
function FLIGHTGROUP:SetAirwing(airwing)
  self:T(self.lid..string.format("Add flight to AIRWING %s", airwing.alias))
  self.airwing=airwing
  return self
end

--- Get airwing the flight group belongs to.
-- @param #FLIGHTGROUP self
-- @return Ops.AirWing#AIRWING The AIRWING object.
function FLIGHTGROUP:GetAirWing()
  return self.airwing
end

--- Set the FLIGHTCONTROL controlling this flight group.
-- @param #FLIGHTGROUP self
-- @param Ops.FlightControl#FLIGHTCONTROL flightcontrol The FLIGHTCONTROL object.
-- @return #FLIGHTGROUP self
function FLIGHTGROUP:SetFlightControl(flightcontrol)

  -- Check if there is already a FC.
  if self.flightcontrol then
    if self.flightcontrol.airbasename==flightcontrol.airbasename then
      -- Flight control is already controlling this flight!
      return
    else
      -- Remove flight from previous FC.
      self.flightcontrol:_RemoveFlight(self)
    end
  end

  -- Set FC.
  self:I(self.lid..string.format("Setting FLIGHTCONTROL to airbase %s", flightcontrol.airbasename))
  self.flightcontrol=flightcontrol

  -- Add flight to all flights.
  table.insert(flightcontrol.flights, self)

  -- Update flight's F10 menu.
  if self.isAI==false then
    self:_UpdateMenu(0.5)
  end

  return self
end

--- Get the FLIGHTCONTROL controlling this flight group.
-- @param #FLIGHTGROUP self
-- @return Ops.FlightControl#FLIGHTCONTROL The FLIGHTCONTROL object.
function FLIGHTGROUP:GetFlightControl()
  return self.flightcontrol
end


--- Set the homebase.
-- @param #FLIGHTGROUP self
-- @param Wrapper.Airbase#AIRBASE HomeAirbase The home airbase.
-- @return #FLIGHTGROUP self
function FLIGHTGROUP:SetHomebase(HomeAirbase)
  self.homebase=HomeAirbase
  return self
end

--- Set the destination airbase. This is where the flight will go, when the final waypoint is reached.
-- @param #FLIGHTGROUP self
-- @param Wrapper.Airbase#AIRBASE DestinationAirbase The destination airbase.
-- @return #FLIGHTGROUP self
function FLIGHTGROUP:SetDestinationbase(DestinationAirbase)
  self.destbase=DestinationAirbase
  return self
end


--- Set the AIRBOSS controlling this flight group.
-- @param #FLIGHTGROUP self
-- @param Ops.Airboss#AIRBOSS airboss The AIRBOSS object.
-- @return #FLIGHTGROUP self
function FLIGHTGROUP:SetAirboss(airboss)
  self.airboss=airboss
  return self
end

--- Set low fuel threshold. Triggers event "FuelLow" and calls event function "OnAfterFuelLow".
-- @param #FLIGHTGROUP self
-- @param #number threshold Fuel threshold in percent. Default 25 %.
-- @return #FLIGHTGROUP self
function FLIGHTGROUP:SetFuelLowThreshold(threshold)
  self.fuellowthresh=threshold or 25
  return self
end

--- Set if low fuel threshold is reached, flight goes RTB.
-- @param #FLIGHTGROUP self
-- @param #boolean switch If true or nil, flight goes RTB. If false, turn this off.
-- @return #FLIGHTGROUP self
function FLIGHTGROUP:SetFuelLowRTB(switch)
  if switch==false then
    self.fuellowrtb=false
  else
    self.fuellowrtb=true
  end
  return self
end

--- Set if low fuel threshold is reached, flight tries to refuel at the neares tanker.
-- @param #FLIGHTGROUP self
-- @param #boolean switch If true or nil, flight goes for refuelling. If false, turn this off.
-- @return #FLIGHTGROUP self
function FLIGHTGROUP:SetFuelLowRefuel(switch)
  if switch==false then
    self.fuellowrefuel=false
  else
    self.fuellowrefuel=true
  end
  return self
end

--- Set fuel critical threshold. Triggers event "FuelCritical" and event function "OnAfterFuelCritical".
-- @param #FLIGHTGROUP self
-- @param #number threshold Fuel threshold in percent. Default 10 %.
-- @return #FLIGHTGROUP self
function FLIGHTGROUP:SetFuelCriticalThreshold(threshold)
  self.fuelcriticalthresh=threshold or 10
  return self
end

--- Set if critical fuel threshold is reached, flight goes RTB.
-- @param #FLIGHTGROUP self
-- @param #boolean switch If true or nil, flight goes RTB. If false, turn this off.
-- @return #FLIGHTGROUP self
function FLIGHTGROUP:SetFuelCriticalRTB(switch)
  if switch==false then
    self.fuelcriticalrtb=false
  else
    self.fuelcriticalrtb=true
  end
  return self
end

--- Enable to automatically engage detected targets. 
-- @param #FLIGHTGROUP self
-- @param #number RangeMax Max range in NM. Only detected targets within this radius from the group will be engaged. Default is 25 NM.
-- @param #table TargetTypes Types of target attributes that will be engaged. See [DCS enum attributes](https://wiki.hoggitworld.com/view/DCS_enum_attributes). Default "All".
-- @param Core.Set#SET_ZONE EngageZoneSet Set of zones in which targets are engaged. Default is anywhere.
-- @param Core.Set#SET_ZONE NoEngageZoneSet Set of zones in which targets are *not* engaged. Default is nowhere.
-- @return #FLIGHTGROUP self
function FLIGHTGROUP:SetEngageDetectedOn(RangeMax, TargetTypes, EngageZoneSet, NoEngageZoneSet)

  -- Ensure table.
  if TargetTypes then
    if type(TargetTypes)~="table" then
      TargetTypes={TargetTypes}
    end
  else
    TargetTypes={"All"}
  end
  
  -- Ensure SET_ZONE if ZONE is provided.
  if EngageZoneSet and EngageZoneSet:IsInstanceOf("ZONE_BASE") then
    local zoneset=SET_ZONE:New():AddZone(EngageZoneSet)
    EngageZoneSet=zoneset
  end
  if NoEngageZoneSet and NoEngageZoneSet:IsInstanceOf("ZONE_BASE") then
    local zoneset=SET_ZONE:New():AddZone(NoEngageZoneSet)
    NoEngageZoneSet=zoneset
  end

  -- Set parameters.
  self.engagedetectedOn=true
  self.engagedetectedRmax=UTILS.NMToMeters(RangeMax or 25)
  self.engagedetectedTypes=TargetTypes
  self.engagedetectedEngageZones=EngageZoneSet
  self.engagedetectedNoEngageZones=NoEngageZoneSet

  -- Ensure detection is ON or it does not make any sense.
  self:SetDetection(true)

  return self
end

--- Disable to automatically engage detected targets. 
-- @param #FLIGHTGROUP self
-- @return #FLIGHTGROUP self
function FLIGHTGROUP:SetEngageDetectedOff()
  self.engagedetectedOn=false
  return self
end


--- Enable that the group is despawned after landing. This can be useful to avoid DCS taxi issues with other AI or players or jamming taxiways.
-- @param #FLIGHTGROUP self
-- @return #FLIGHTGROUP self
function FLIGHTGROUP:SetDespawnAfterLanding()
  self.despawnAfterLanding=true
  return self
end


--- Check if flight is parking.
-- @param #FLIGHTGROUP self
-- @return #boolean If true, flight is parking after spawned.
function FLIGHTGROUP:IsParking()
  return self:Is("Parking")
end

--- Check if flight is parking.
-- @param #FLIGHTGROUP self
-- @return #boolean If true, flight is taxiing after engine start up.
function FLIGHTGROUP:IsTaxiing()
  return self:Is("Taxiing")
end

--- Check if flight is airborne.
-- @param #FLIGHTGROUP self
-- @return #boolean If true, flight is airborne.
function FLIGHTGROUP:IsAirborne()
  return self:Is("Airborne")
end

--- Check if flight is waiting after passing final waypoint.
-- @param #FLIGHTGROUP self
-- @return #boolean If true, flight is waiting.
function FLIGHTGROUP:IsWaiting()
  return self:Is("Waiting")
end

--- Check if flight is landing.
-- @param #FLIGHTGROUP self
-- @return #boolean If true, flight is landing, i.e. on final approach.
function FLIGHTGROUP:IsLanding()
  return self:Is("Landing")
end

--- Check if flight has landed and is now taxiing to its parking spot.
-- @param #FLIGHTGROUP self
-- @return #boolean If true, flight has landed
function FLIGHTGROUP:IsLanded()
  return self:Is("Landed")
end

--- Check if flight has arrived at its destination parking spot.
-- @param #FLIGHTGROUP self
-- @return #boolean If true, flight has arrived at its destination and is parking.
function FLIGHTGROUP:IsArrived()
  return self:Is("Arrived")
end

--- Check if flight is inbound and traveling to holding pattern.
-- @param #FLIGHTGROUP self
-- @return #boolean If true, flight is holding.
function FLIGHTGROUP:IsInbound()
  return self:Is("Inbound")
end

--- Check if flight is holding and waiting for landing clearance.
-- @param #FLIGHTGROUP self
-- @return #boolean If true, flight is holding.
function FLIGHTGROUP:IsHolding()
  return self:Is("Holding")
end

--- Check if flight is going for fuel.
-- @param #FLIGHTGROUP self
-- @return #boolean If true, flight is refueling.
function FLIGHTGROUP:IsGoing4Fuel()
  return self:Is("Going4Fuel")
end

--- Check if helo(!) flight is ordered to land at a specific point.
-- @param #FLIGHTGROUP self
-- @return #boolean If true, group has task to land somewhere.
function FLIGHTGROUP:IsLandingAt()
  return self:Is("LandingAt")
end

--- Check if helo(!) flight is currently landed at a specific point.
-- @param #FLIGHTGROUP self
-- @return #boolean If true, group is currently landed at the assigned position and waiting until task is complete.
function FLIGHTGROUP:IsLandedAt()
  return self:Is("LandedAt")
end

--- Check if flight is low on fuel.
-- @param #FLIGHTGROUP self
-- @return #boolean If true, flight is low on fuel.
function FLIGHTGROUP:IsFuelLow()
  return self.fuellow
end

--- Check if flight is critical on fuel.
-- @param #FLIGHTGROUP self
-- @return #boolean If true, flight is critical on fuel.
function FLIGHTGROUP:IsFuelCritical()
  return self.fuelcritical
end

--- Check if flight can do air-to-ground tasks.
-- @param #FLIGHTGROUP self
-- @param #boolean ExcludeGuns If true, exclude gun
-- @return #boolean *true* if has air-to-ground weapons.
function FLIGHTGROUP:CanAirToGround(ExcludeGuns)
  local ammo=self:GetAmmoTot()
  if ExcludeGuns then
    return ammo.MissilesAG+ammo.Rockets+ammo.Bombs>0
  else
    return ammo.MissilesAG+ammo.Rockets+ammo.Bombs+ammo.Guns>0
  end
end

--- Check if flight can do air-to-air attacks.
-- @param #FLIGHTGROUP self
-- @param #boolean ExcludeGuns If true, exclude available gun shells.
-- @return #boolean *true* if has air-to-ground weapons.
function FLIGHTGROUP:CanAirToAir(ExcludeGuns)
  local ammo=self:GetAmmoTot()
  if ExcludeGuns then
    return ammo.MissilesAA>0
  else
    return ammo.MissilesAA+ammo.Guns>0
  end
end



--- Start an *uncontrolled* group.
-- @param #FLIGHTGROUP self
-- @param #number delay (Optional) Delay in seconds before the group is started. Default is immediately.
-- @return #FLIGHTGROUP self
function FLIGHTGROUP:StartUncontrolled(delay)

  if delay and delay>0 then
    self:T2(self.lid..string.format("Starting uncontrolled group in %d seconds", delay))
    self:ScheduleOnce(delay, FLIGHTGROUP.StartUncontrolled, self)
  else

    if self:IsAlive() then
      --TODO: check Alive==true and Alive==false ==> Activate first
      self:T(self.lid.."Starting uncontrolled group")
      self.group:StartUncontrolled(delay)
      self.isUncontrolled=true
    else
      self:E(self.lid.."ERROR: Could not start uncontrolled group as it is NOT alive!")
    end

  end

  return self
end

--- Clear the group for landing when it is holding.
-- @param #FLIGHTGROUP self
-- @param #number Delay Delay in seconds before landing clearance is given.
-- @return #FLIGHTGROUP self
function FLIGHTGROUP:ClearToLand(Delay)

  if Delay and Delay>0 then
    self:ScheduleOnce(Delay, FLIGHTGROUP.ClearToLand, self)
  else

    if self:IsHolding() then
      self:T(self.lid..string.format("Clear to land ==> setting holding flag to 1 (true)"))
      self.flaghold:Set(1)
    end

  end
  return self
end

--- Get min fuel of group. This returns the relative fuel amount of the element lowest fuel in the group.
-- @param #FLIGHTGROUP self
-- @return #number Relative fuel in percent.
function FLIGHTGROUP:GetFuelMin()

  local fuelmin=math.huge
  for i,_element in pairs(self.elements) do
    local element=_element --Ops.OpsGroup#OPSGROUP.Element

    local unit=element.unit

    local life=unit:GetLife()

    if unit and unit:IsAlive() and life>1 then
      local fuel=unit:GetFuel()
      if fuel<fuelmin then
        fuelmin=fuel
      end
    end

  end

  return fuelmin*100
end

--- Get number of kills of this group.
-- @param #FLIGHTGROUP self
-- @return #number Number of units killed.
function FLIGHTGROUP:GetKills()
  return self.Nkills
end
-------------------------------------------------------------------------------------------------------------------------------------------------------------------------------------------------------
-- Status
-------------------------------------------------------------------------------------------------------------------------------------------------------------------------------------------------------

---- Update status.
-- @param #FLIGHTGROUP self
function FLIGHTGROUP:onbeforeStatus(From, Event, To)

  -- First we check if elements are still alive. Could be that they were despawned without notice, e.g. when landing on a too small airbase.
  for i,_element in pairs(self.elements) do
    local element=_element --#FLIGHTGROUP.Element
    
    -- Check that element is not already dead or not yet alive.
    if element.status~=OPSGROUP.ElementStatus.DEAD and element.status~=OPSGROUP.ElementStatus.INUTERO then
    
      -- Unit shortcut.
      local unit=element.unit
      
      local isdead=false      
      if unit and unit:IsAlive() then
      
        -- Get life points.
        local life=unit:GetLife() or 0
    
        -- Units with life <=1 are dead.
        if life<=1 then
          --env.info(string.format("FF unit %s: live<=1 in status at T=%.3f", unit:GetName(), timer.getTime()))
          isdead=true
        end
        
      else
        -- Not alive any more.
        --env.info(string.format("FF unit %s: NOT alive in status at T=%.3f", unit:GetName(), timer.getTime()))
        isdead=true
      end
      
      -- This one is dead.
      if isdead then
        local text=string.format("Element %s is dead at t=%.3f! Maybe despawned without notice or landed at a too small airbase. Calling ElementDead in 60 sec to give other events a chance", 
        tostring(element.name), timer.getTime())
        self:E(self.lid..text)
        self:__ElementDead(60, element)
      end
      
    end    
  end

  if self:IsDead() then  
    self:T(self.lid..string.format("Onbefore Status DEAD ==> false"))
    return false   
  elseif self:IsStopped() then
    self:T(self.lid..string.format("Onbefore Status STOPPED ==> false"))
    return false
  end

  return true
end

--- On after "Status" event.
-- @param #FLIGHTGROUP self
-- @param #string From From state.
-- @param #string Event Event.
-- @param #string To To state.
function FLIGHTGROUP:onafterStatus(From, Event, To)

  -- FSM state.
  local fsmstate=self:GetState()
  
  -- Update position.
  self:_UpdatePosition()

  ---
  -- Detection
  ---

  -- Check if group has detected any units.
  if self.detectionOn then
    self:_CheckDetectedUnits()
  end

  ---
  -- Parking
  ---

  -- Check if flight began to taxi (if it was parking).
  if self:IsParking() then
    for _,_element in pairs(self.elements) do
      local element=_element --#FLIGHTGROUP.Element
      if element.parking then

        -- Get distance to assigned parking spot.
        local dist=element.unit:GetCoordinate():Get2DDistance(element.parking.Coordinate)

        -- If distance >10 meters, we consider the unit as taxiing.
        -- TODO: Check distance threshold! If element is taxiing, the parking spot is free again.
        --       When the next plane is spawned on this spot, collisions should be avoided!
        if dist>10 then
          if element.status==OPSGROUP.ElementStatus.ENGINEON then
            self:ElementTaxiing(element)
          end
        end

      else
        --self:E(self.lid..string.format("Element %s is in PARKING queue but has no parking spot assigned!", element.name))
      end
    end
  end

  ---
  -- Group
  ---

  -- Short info.
  if self.verbose>=1 then
  
    local nTaskTot, nTaskSched, nTaskWP=self:CountRemainingTasks()
    local nMissions=self:CountRemainingMissison()
  
  
    local text=string.format("Status %s [%d/%d]: Tasks=%d (%d,%d) Curr=%d, Missions=%s, Waypoint=%d/%d, Detected=%d, Home=%s, Destination=%s",
    fsmstate, #self.elements, #self.elements, nTaskTot, nTaskSched, nTaskWP, self.taskcurrent, nMissions, self.currentwp or 0, self.waypoints and #self.waypoints or 0,
    self.detectedunits:Count(), self.homebase and self.homebase:GetName() or "unknown", self.destbase and self.destbase:GetName() or "unknown")
    self:I(self.lid..text)
    
  end

  ---
  -- Elements
  ---
  
  if self.verbose>=2 then
    local text="Elements:"
    for i,_element in pairs(self.elements) do
      local element=_element --#FLIGHTGROUP.Element

      local name=element.name
      local status=element.status
      local unit=element.unit
      local fuel=unit:GetFuel() or 0
      local life=unit:GetLifeRelative() or 0
      local parking=element.parking and tostring(element.parking.TerminalID) or "X"

      -- Check if element is not dead and we missed an event.
      --if life<=0 and element.status~=OPSGROUP.ElementStatus.DEAD and element.status~=OPSGROUP.ElementStatus.INUTERO then
      --  self:ElementDead(element)
      --end

      -- Get ammo.
      local ammo=self:GetAmmoElement(element)

      -- Output text for element.
      text=text..string.format("\n[%d] %s: status=%s, fuel=%.1f, life=%.1f, guns=%d, rockets=%d, bombs=%d, missiles=%d (AA=%d, AG=%d, AS=%s), parking=%s",
      i, name, status, fuel*100, life*100, ammo.Guns, ammo.Rockets, ammo.Bombs, ammo.Missiles, ammo.MissilesAA, ammo.MissilesAG, ammo.MissilesAS, parking)
    end
    if #self.elements==0 then
      text=text.." none!"
    end
    self:I(self.lid..text)
  end

  ---
  -- Distance travelled
  ---

  if self.verbose>=4 and self:IsAlive() then

    -- Travelled distance since last check.
    local ds=self.travelds

    -- Time interval.
    local dt=self.dTpositionUpdate

    -- Speed.
    local v=ds/dt


    -- Max fuel time remaining.
    local TmaxFuel=math.huge

    for _,_element in pairs(self.elements) do
      local element=_element --#FLIGHTGROUP.Element

      -- Get relative fuel of element.
      local fuel=element.unit:GetFuel() or 0

      -- Relative fuel used since last check.
      local dFrel=element.fuelrel-fuel

      -- Relative fuel used per second.
      local dFreldt=dFrel/dt

      -- Fuel remaining in seconds.
      local Tfuel=fuel/dFreldt

      if Tfuel<TmaxFuel then
        TmaxFuel=Tfuel
      end

      -- Element consumption.
      self:T3(self.lid..string.format("Fuel consumption %s F=%.1f: dF=%.3f  dF/min=%.3f ==> Tfuel=%.1f min", element.name, fuel*100, dFrel*100, dFreldt*100*60, Tfuel/60))

      -- Store rel fuel.
      element.fuelrel=fuel
    end

    -- Log outut.
    self:I(self.lid..string.format("Travelled ds=%.1f km dt=%.1f s ==> v=%.1f knots. Fuel left for %.1f min", self.traveldist/1000, dt, UTILS.MpsToKnots(v), TmaxFuel/60))
    
  end

  ---
  -- Tasks & Missions
  ---

  self:_PrintTaskAndMissionStatus()

  ---
  -- Fuel State
  ---

  -- Only if group is in air.
  if self:IsAlive() and self.group:IsAirborne(true) then

    local fuelmin=self:GetFuelMin()

    if fuelmin>=self.fuellowthresh then
      self.fuellow=false
    end

    if fuelmin>=self.fuelcriticalthresh then
      self.fuelcritical=false
    end


    -- Low fuel?
    if fuelmin<self.fuellowthresh and not self.fuellow then
      self:FuelLow()
    end

    -- Critical fuel?
    if fuelmin<self.fuelcriticalthresh and not self.fuelcritical then
      self:FuelCritical()
    end

  end

  ---
  -- Airboss Helo
  ---
  if self.ishelo and self.airboss and self:IsHolding() then
    if self.airboss:IsRecovering() or self:IsFuelCritical() then
      self:ClearToLand()
    end
  end

  ---
  -- Engage Detected Targets
  ---  
  if self:IsAirborne() and self.detectionOn and self.engagedetectedOn and not (self.fuellow or self.fuelcritical) then
    env.info("FF 100")
  
    -- Target.
    local targetgroup=nil --Wrapper.Group#GROUP
    local targetdist=math.huge
    
    -- Loop over detected groups.
    for _,_group in pairs(self.detectedgroups:GetSet()) do
      local group=_group --Wrapper.Group#GROUP
      
      env.info("FF 200")
      
      if group and group:IsAlive() then
      
        env.info("FF 300")
      
        -- Get 3D vector of target.
        local targetVec3=group:GetVec3()

        -- Distance to target.        
        local distance=UTILS.VecDist3D(self.position, targetVec3)
        
        if distance<=self.engagedetectedRmax and distance<targetdist then
        
          env.info("FF 400")
        
          -- Check type attribute.
          local righttype=false
          for _,attribute in pairs(self.engagedetectedTypes) do
            local gotit=group:HasAttribute(attribute, false)
            self:I(self.lid..string.format("Group %s has attribute %s = %s", group:GetName(), attribute, tostring(gotit)))
            if gotit then
              righttype=true
              break
            end
          end
          
          -- We got the right type.
          if righttype then
        
            local insideEngage=true
            local insideNoEngage=false
            
            -- Check engage zones.
            if self.engagedetectedEngageZones then
              insideEngage=false
              for _,_zone in pairs(self.engagedetectedEngageZones.Set) do
                local zone=_zone --Core.Zone#ZONE
                local inzone=zone:IsVec3InZone(targetVec3)
                if inzone then
                  insideEngage=true
                  break
                end             
              end
            end
          
            -- Check no engage zones.
            if self.engagedetectedNoEngageZones then
              for _,_zone in pairs(self.engagedetectedNoEngageZones.Set) do
                local zone=_zone --Core.Zone#ZONE
                local inzone=zone:IsVec3InZone(targetVec3)
                if inzone then
                  insideNoEngage=true
                  break
                end
              end
            end
            
            -- If inside engage but not inside no engage zones.
            if insideEngage and not insideNoEngage then
              targetdist=distance
              targetgroup=group
            end
            
          end
          
        end        
      end
    end
    
    -- If we found a group, we engage it.
    if targetgroup then
      self:I(self.lid..string.format("Engaging target group %s at distance %d meters", targetgroup:GetName(), targetdist))
      self:EngageTarget(targetgroup)
    end
  
  end


  -- Next check in ~30 seconds.
  if not self:IsStopped() then
    self:__Status(-30)
  end
end

-------------------------------------------------------------------------------------------------------------------------------------------------------------------------------------------------------
-- DCS Events ==> See also OPSGROUP
-------------------------------------------------------------------------------------------------------------------------------------------------------------------------------------------------------

<<<<<<< HEAD
=======
--- Flightgroup event function, handling the birth of a unit.
-- @param #FLIGHTGROUP self
-- @param Core.Event#EVENTDATA EventData Event data.
function FLIGHTGROUP:OnEventBirth(EventData)

  --env.info(string.format("EVENT: Birth for unit %s", tostring(EventData.IniUnitName)))

  -- Check that this is the right group.
  if EventData and EventData.IniGroup and EventData.IniUnit and EventData.IniGroupName and EventData.IniGroupName==self.groupname then
    local unit=EventData.IniUnit
    local group=EventData.IniGroup
    local unitname=EventData.IniUnitName

    -- Set group.
    self.group=self.group or EventData.IniGroup

    if self.respawning then

      local function reset()
        self.respawning=nil
      end

      -- Reset switch in 1 sec. This should allow all birth events of n>1 groups to have passed.
      -- TODO: Can I do this more rigorously?
      self:ScheduleOnce(1, reset)

    else

      -- Set homebase if not already set.
      if EventData.Place then
        self.homebase=self.homebase or EventData.Place
      end
      
      if self.homebase and not self.destbase then
        self.destbase=self.homebase
      end

      -- Get element.
      local element=self:GetElementByName(unitname)

      -- Create element spawned event if not already present.
      if not self:_IsElement(unitname) then
        element=self:AddElementByName(unitname)
      end

      -- Set element to spawned state.
      self:T(self.lid..string.format("EVENT: Element %s born at airbase %s==> spawned", element.name, self.homebase and self.homebase:GetName() or "unknown"))
      -- This is delayed by a millisec because inAir check for units spawned in air failed (returned false even though the unit was spawned in air).
      self:__ElementSpawned(0.0, element)

    end

  end

end

>>>>>>> fe55555c
--- Flightgroup event function handling the crash of a unit.
-- @param #FLIGHTGROUP self
-- @param Core.Event#EVENTDATA EventData Event data.
function FLIGHTGROUP:OnEventEngineStartup(EventData)

  -- Check that this is the right group.
  if EventData and EventData.IniGroup and EventData.IniUnit and EventData.IniGroupName and EventData.IniGroupName==self.groupname then
    local unit=EventData.IniUnit
    local group=EventData.IniGroup
    local unitname=EventData.IniUnitName

    -- Get element.
    local element=self:GetElementByName(unitname)

    if element then

      if self:IsAirborne() or self:IsInbound() or self:IsHolding() then
        -- TODO: what?
      else
        self:T3(self.lid..string.format("EVENT: Element %s started engines ==> taxiing (if AI)", element.name))
        -- TODO: could be that this element is part of a human flight group.
        -- Problem: when player starts hot, the AI does too and starts to taxi immidiately :(
        --          when player starts cold, ?
        if self.isAI then
          self:ElementEngineOn(element)
        else
          if element.ai then
            -- AI wingmen will start taxiing even if the player/client is still starting up his engines :(
            self:ElementEngineOn(element)
          end
        end
      end

    end

  end

end

--- Flightgroup event function handling the crash of a unit.
-- @param #FLIGHTGROUP self
-- @param Core.Event#EVENTDATA EventData Event data.
function FLIGHTGROUP:OnEventTakeOff(EventData)

  -- Check that this is the right group.
  if EventData and EventData.IniGroup and EventData.IniUnit and EventData.IniGroupName and EventData.IniGroupName==self.groupname then
    local unit=EventData.IniUnit
    local group=EventData.IniGroup
    local unitname=EventData.IniUnitName

    -- Get element.
    local element=self:GetElementByName(unitname)

    if element then
      self:T3(self.lid..string.format("EVENT: Element %s took off ==> airborne", element.name))
      self:ElementTakeoff(element, EventData.Place)
    end

  end

end

--- Flightgroup event function handling the crash of a unit.
-- @param #FLIGHTGROUP self
-- @param Core.Event#EVENTDATA EventData Event data.
function FLIGHTGROUP:OnEventLanding(EventData)

  -- Check that this is the right group.
  if EventData and EventData.IniGroup and EventData.IniUnit and EventData.IniGroupName and EventData.IniGroupName==self.groupname then
    local unit=EventData.IniUnit
    local group=EventData.IniGroup
    local unitname=EventData.IniUnitName

    -- Get element.
    local element=self:GetElementByName(unitname)

    local airbase=EventData.Place

    local airbasename="unknown"
    if airbase then
      airbasename=tostring(airbase:GetName())
    end

    if element then
      self:T3(self.lid..string.format("EVENT: Element %s landed at %s ==> landed", element.name, airbasename))
      self:ElementLanded(element, airbase)
    end

  end

end

--- Flightgroup event function handling the crash of a unit.
-- @param #FLIGHTGROUP self
-- @param Core.Event#EVENTDATA EventData Event data.
function FLIGHTGROUP:OnEventEngineShutdown(EventData)

  -- Check that this is the right group.
  if EventData and EventData.IniGroup and EventData.IniUnit and EventData.IniGroupName and EventData.IniGroupName==self.groupname then
    local unit=EventData.IniUnit
    local group=EventData.IniGroup
    local unitname=EventData.IniUnitName

    -- Get element.
    local element=self:GetElementByName(unitname)

    if element then

      if element.unit and element.unit:IsAlive() then

        local airbase=self:GetClosestAirbase()
        local parking=self:GetParkingSpot(element, 10, airbase)

        if airbase and parking then
          self:ElementArrived(element, airbase, parking)
          self:T3(self.lid..string.format("EVENT: Element %s shut down engines ==> arrived", element.name))
        else
          self:T3(self.lid..string.format("EVENT: Element %s shut down engines but is not parking. Is it dead?", element.name))
        end

      else
        --self:I(self.lid..string.format("EVENT: Element %s shut down engines but is NOT alive ==> waiting for crash event (==> dead)", element.name))
      end

    end -- element nil?

  end

end


--- Flightgroup event function handling the crash of a unit.
-- @param #FLIGHTGROUP self
-- @param Core.Event#EVENTDATA EventData Event data.
function FLIGHTGROUP:OnEventCrash(EventData)

  -- Check that this is the right group.
  if EventData and EventData.IniGroup and EventData.IniUnit and EventData.IniGroupName and EventData.IniGroupName==self.groupname then
    local unit=EventData.IniUnit
    local group=EventData.IniGroup
    local unitname=EventData.IniUnitName

    -- Get element.
    local element=self:GetElementByName(unitname)

    if element and element.status~=OPSGROUP.ElementStatus.DEAD then
      self:T(self.lid..string.format("EVENT: Element %s crashed ==> destroyed", element.name))      
      self:ElementDestroyed(element)
    end

  end

end

--- Flightgroup event function handling the crash of a unit.
-- @param #FLIGHTGROUP self
-- @param Core.Event#EVENTDATA EventData Event data.
function FLIGHTGROUP:OnEventUnitLost(EventData)

  -- Check that this is the right group.
  if EventData and EventData.IniGroup and EventData.IniUnit and EventData.IniGroupName and EventData.IniGroupName==self.groupname then
    self:T2(self.lid..string.format("EVENT: Unit %s lost at t=%.3f", EventData.IniUnitName, timer.getTime()))
    
    local unit=EventData.IniUnit
    local group=EventData.IniGroup
    local unitname=EventData.IniUnitName

    -- Get element.
    local element=self:GetElementByName(unitname)

    if element and element.status~=OPSGROUP.ElementStatus.DEAD then
      self:T(self.lid..string.format("EVENT: Element %s unit lost ==> destroyed t=%.3f", element.name, timer.getTime()))
      self:ElementDestroyed(element)
    end
    
  end

end



-------------------------------------------------------------------------------------------------------------------------------------------------------------------------------------------------------
-- FSM functions
-------------------------------------------------------------------------------------------------------------------------------------------------------------------------------------------------------

--- On after "ElementSpawned" event.
-- @param #FLIGHTGROUP self
-- @param #string From From state.
-- @param #string Event Event.
-- @param #string To To state.
-- @param #FLIGHTGROUP.Element Element The flight group element.
function FLIGHTGROUP:onafterElementSpawned(From, Event, To, Element)
  self:T(self.lid..string.format("Element spawned %s", Element.name))

  -- Set element status.
  self:_UpdateStatus(Element, OPSGROUP.ElementStatus.SPAWNED)

  if Element.unit:InAir(true) then
    -- Trigger ElementAirborne event. Add a little delay because spawn is also delayed!
    self:__ElementAirborne(0.11, Element)
  else

    -- Get parking spot.
    local spot=self:GetParkingSpot(Element, 10)

    if spot then

      -- Trigger ElementParking event. Add a little delay because spawn is also delayed!
      self:__ElementParking(0.11, Element, spot)

    else
      -- TODO: This can happen if spawned on deck of a carrier!
      self:T(self.lid..string.format("Element spawned not in air but not on any parking spot."))
      self:__ElementParking(0.11, Element)
    end
  end
end

--- On after "ElementParking" event.
-- @param #FLIGHTGROUP self
-- @param #string From From state.
-- @param #string Event Event.
-- @param #string To To state.
-- @param #FLIGHTGROUP.Element Element The flight group element.
-- @param Wrapper.Airbase#AIRBASE.ParkingSpot Spot Parking Spot.
function FLIGHTGROUP:onafterElementParking(From, Event, To, Element, Spot)
  self:T(self.lid..string.format("Element parking %s at spot %s", Element.name, Element.parking and tostring(Element.parking.TerminalID) or "N/A"))

  -- Set element status.
  self:_UpdateStatus(Element, OPSGROUP.ElementStatus.PARKING)

  if Spot then
    self:_SetElementParkingAt(Element, Spot)
  end

  if self:IsTakeoffCold() then
    -- Wait for engine startup event.
  elseif self:IsTakeoffHot() then
    self:__ElementEngineOn(0.5, Element)  -- delay a bit to allow all elements
  elseif self:IsTakeoffRunway() then
    self:__ElementEngineOn(0.5, Element)
  end
end

--- On after "ElementEngineOn" event.
-- @param #FLIGHTGROUP self
-- @param #string From From state.
-- @param #string Event Event.
-- @param #string To To state.
-- @param #FLIGHTGROUP.Element Element The flight group element.
function FLIGHTGROUP:onafterElementEngineOn(From, Event, To, Element)

  -- Debug info.
  self:T(self.lid..string.format("Element %s started engines", Element.name))

  -- Set element status.
  self:_UpdateStatus(Element, OPSGROUP.ElementStatus.ENGINEON)
end

--- On after "ElementTaxiing" event.
-- @param #FLIGHTGROUP self
-- @param #string From From state.
-- @param #string Event Event.
-- @param #string To To state.
-- @param #FLIGHTGROUP.Element Element The flight group element.
function FLIGHTGROUP:onafterElementTaxiing(From, Event, To, Element)

  -- Get terminal ID.
  local TerminalID=Element.parking and tostring(Element.parking.TerminalID) or "N/A"

  -- Debug info.
  self:T(self.lid..string.format("Element taxiing %s. Parking spot %s is now free", Element.name, TerminalID))

  -- Set parking spot to free. Also for FC.
  self:_SetElementParkingFree(Element)

  -- Set element status.
  self:_UpdateStatus(Element, OPSGROUP.ElementStatus.TAXIING)
end

--- On after "ElementTakeoff" event.
-- @param #FLIGHTGROUP self
-- @param #string From From state.
-- @param #string Event Event.
-- @param #string To To state.
-- @param #FLIGHTGROUP.Element Element The flight group element.
-- @param Wrapper.Airbase#AIRBASE airbase The airbase if applicable or nil.
function FLIGHTGROUP:onafterElementTakeoff(From, Event, To, Element, airbase)
  self:T(self.lid..string.format("Element takeoff %s at %s airbase.", Element.name, airbase and airbase:GetName() or "unknown"))

  -- Helos with skids just take off without taxiing!
  if Element.parking then
    self:_SetElementParkingFree(Element)
  end

  -- Set element status.
  self:_UpdateStatus(Element, OPSGROUP.ElementStatus.TAKEOFF, airbase)

  -- Trigger element airborne event.
  self:__ElementAirborne(2, Element)
end

--- On after "ElementAirborne" event.
-- @param #FLIGHTGROUP self
-- @param #string From From state.
-- @param #string Event Event.
-- @param #string To To state.
-- @param #FLIGHTGROUP.Element Element The flight group element.
function FLIGHTGROUP:onafterElementAirborne(From, Event, To, Element)
  self:T2(self.lid..string.format("Element airborne %s", Element.name))

  -- Set element status.
  self:_UpdateStatus(Element, OPSGROUP.ElementStatus.AIRBORNE)
end

--- On after "ElementLanded" event.
-- @param #FLIGHTGROUP self
-- @param #string From From state.
-- @param #string Event Event.
-- @param #string To To state.
-- @param #FLIGHTGROUP.Element Element The flight group element.
-- @param Wrapper.Airbase#AIRBASE airbase The airbase if applicable or nil.
function FLIGHTGROUP:onafterElementLanded(From, Event, To, Element, airbase)
  self:T2(self.lid..string.format("Element landed %s at %s airbase", Element.name, airbase and airbase:GetName() or "unknown"))
  
  if self.despawnAfterLanding then
  
    -- Despawn the element.
    self:DespawnElement(Element)
  
  else

    -- Helos with skids land directly on parking spots.
    if self.ishelo then
  
      local Spot=self:GetParkingSpot(Element, 10, airbase)
  
      self:_SetElementParkingAt(Element, Spot)
  
    end
  
    -- Set element status.
    self:_UpdateStatus(Element, OPSGROUP.ElementStatus.LANDED, airbase)
    
  end
end

--- On after "ElementArrived" event.
-- @param #FLIGHTGROUP self
-- @param #string From From state.
-- @param #string Event Event.
-- @param #string To To state.
-- @param #FLIGHTGROUP.Element Element The flight group element.
-- @param Wrapper.Airbase#AIRBASE airbase The airbase, where the element arrived.
-- @param Wrapper.Airbase#AIRBASE.ParkingSpot Parking The Parking spot the element has.
function FLIGHTGROUP:onafterElementArrived(From, Event, To, Element, airbase, Parking)
  self:T(self.lid..string.format("Element arrived %s at %s airbase using parking spot %d", Element.name, airbase and airbase:GetName() or "unknown", Parking and Parking.TerminalID or -99))

  self:_SetElementParkingAt(Element, Parking)

  -- Set element status.
  self:_UpdateStatus(Element, OPSGROUP.ElementStatus.ARRIVED)
end

--- On after "ElementDestroyed" event.
-- @param #FLIGHTGROUP self
-- @param #string From From state.
-- @param #string Event Event.
-- @param #string To To state.
-- @param #FLIGHTGROUP.Element Element The flight group element.
function FLIGHTGROUP:onafterElementDestroyed(From, Event, To, Element)

  -- Call OPSGROUP function.
  self:GetParent(self).onafterElementDestroyed(self, From, Event, To, Element)
  
end

--- On after "ElementDead" event.
-- @param #FLIGHTGROUP self
-- @param #string From From state.
-- @param #string Event Event.
-- @param #string To To state.
-- @param #FLIGHTGROUP.Element Element The flight group element.
function FLIGHTGROUP:onafterElementDead(From, Event, To, Element)

  -- Call OPSGROUP function.
  self:GetParent(self).onafterElementDead(self, From, Event, To, Element)

  if self.flightcontrol and Element.parking then
    self.flightcontrol:SetParkingFree(Element.parking)
  end

  -- Not parking any more.
  Element.parking=nil
  
end


--- On after "Spawned" event. Sets the template, initializes the waypoints.
-- @param #FLIGHTGROUP self
-- @param #string From From state.
-- @param #string Event Event.
-- @param #string To To state.
function FLIGHTGROUP:onafterSpawned(From, Event, To)
  self:T(self.lid..string.format("Flight spawned"))

  -- Update position.  
  self:_UpdatePosition()

  if self.isAI then

    -- Set ROE.
    self:SwitchROE(self.option.ROE)

    -- Set ROT.
    self:SwitchROT(self.option.ROT)
    
    -- Set Formation
    self:SwitchFormation(self.option.Formation)
        
    -- Set TACAN beacon.
    self:_SwitchTACAN()
    
    -- Set radio freq and modu.
    if self.radioDefault then
      self:SwitchRadio()
    else
      self:SetDefaultRadio(self.radio.Freq, self.radio.Modu, self.radio.On)
    end
    
    -- Set callsign.
    if self.callsignDefault then
      self:SwitchCallsign(self.callsignDefault.NumberSquad, self.callsignDefault.NumberGroup)
    else
      self:SetDefaultCallsign(self.callsign.NumberSquad, self.callsign.NumberGroup)
    end
    
    -- TODO: make this input.
    self:GetGroup():SetOption(AI.Option.Air.id.PROHIBIT_JETT, true)
    self:GetGroup():SetOption(AI.Option.Air.id.PROHIBIT_AB,   true)   -- Does not seem to work. AI still used the after burner.
    self:GetGroup():SetOption(AI.Option.Air.id.RTB_ON_BINGO, false)
    --self.group:SetOption(AI.Option.Air.id.RADAR_USING, AI.Option.Air.val.RADAR_USING.FOR_CONTINUOUS_SEARCH)    

    -- Update route.
    self:__UpdateRoute(-0.5)

  else

    -- F10 other menu.
    self:_UpdateMenu()

  end

end

--- On after "Parking" event. Add flight to flightcontrol of airbase.
-- @param #FLIGHTGROUP self
-- @param #string From From state.
-- @param #string Event Event.
-- @param #string To To state.
function FLIGHTGROUP:onafterParking(From, Event, To)
  self:T(self.lid..string.format("Flight is parking"))

  local airbase=self:GetClosestAirbase() --self.group:GetCoordinate():GetClosestAirbase()

  local airbasename=airbase:GetName() or "unknown"

  -- Parking time stamp.
  self.Tparking=timer.getAbsTime()

  -- Get FC of this airbase.
  local flightcontrol=_DATABASE:GetFlightControl(airbasename)

  if flightcontrol then

    -- Set FC for this flight
    self:SetFlightControl(flightcontrol)

    if self.flightcontrol then

      -- Set flight status.
      self.flightcontrol:SetFlightStatus(self, FLIGHTCONTROL.FlightStatus.PARKING)

      -- Update player menu.
      if not self.isAI then
        self:_UpdateMenu(0.5)
      end

    end
  end
end

--- On after "Taxiing" event.
-- @param #FLIGHTGROUP self
-- @param #string From From state.
-- @param #string Event Event.
-- @param #string To To state.
function FLIGHTGROUP:onafterTaxiing(From, Event, To)
  self:T(self.lid..string.format("Flight is taxiing"))

  -- Parking over.
  self.Tparking=nil

  -- TODO: need a better check for the airbase.
  local airbase=self:GetClosestAirbase()

  if self.flightcontrol and airbase and self.flightcontrol.airbasename==airbase:GetName() then

    -- Add AI flight to takeoff queue.
    if self.isAI then
      -- AI flights go directly to TAKEOFF as we don't know when they finished taxiing.
      self.flightcontrol:SetFlightStatus(self, FLIGHTCONTROL.FlightStatus.TAKEOFF)
    else
      -- Human flights go to TAXI OUT queue. They will go to the ready for takeoff queue when they request it.
      self.flightcontrol:SetFlightStatus(self, FLIGHTCONTROL.FlightStatus.TAXIOUT)
      -- Update menu.
      self:_UpdateMenu()
    end

  end

end

--- On after "Takeoff" event.
-- @param #FLIGHTGROUP self
-- @param #string From From state.
-- @param #string Event Event.
-- @param #string To To state.
-- @param Wrapper.Airbase#AIRBASE airbase The airbase the flight landed.
function FLIGHTGROUP:onafterTakeoff(From, Event, To, airbase)
  self:T(self.lid..string.format("Flight takeoff from %s", airbase and airbase:GetName() or "unknown airbase"))

  -- Remove flight from all FC queues.
  if self.flightcontrol and airbase and self.flightcontrol.airbasename==airbase:GetName() then
    self.flightcontrol:_RemoveFlight(self)
    self.flightcontrol=nil
  end

end

--- On after "Airborne" event.
-- @param #FLIGHTGROUP self
-- @param #string From From state.
-- @param #string Event Event.
-- @param #string To To state.
function FLIGHTGROUP:onafterAirborne(From, Event, To)
  self:T(self.lid..string.format("Flight airborne"))

  if self.isAI then
    self:_CheckGroupDone(1)
  else
    self:_UpdateMenu()
  end
end

--- On after "Landing" event.
-- @param #FLIGHTGROUP self
-- @param #string From From state.
-- @param #string Event Event.
-- @param #string To To state.
function FLIGHTGROUP:onafterLanding(From, Event, To)
  self:T(self.lid..string.format("Flight is landing"))

  self:_SetElementStatusAll(OPSGROUP.ElementStatus.LANDING)

end


--- On after "Landed" event.
-- @param #FLIGHTGROUP self
-- @param #string From From state.
-- @param #string Event Event.
-- @param #string To To state.
-- @param Wrapper.Airbase#AIRBASE airbase The airbase the flight landed.
function FLIGHTGROUP:onafterLanded(From, Event, To, airbase)
  self:T(self.lid..string.format("Flight landed at %s", airbase and airbase:GetName() or "unknown place"))

  if self.flightcontrol and airbase and self.flightcontrol.airbasename==airbase:GetName() then
    -- Add flight to taxiinb queue.
    self.flightcontrol:SetFlightStatus(self, FLIGHTCONTROL.FlightStatus.TAXIINB)
  end
    
end

--- On after "LandedAt" event.
-- @param #FLIGHTGROUP self
-- @param #string From From state.
-- @param #string Event Event.
-- @param #string To To state.
function FLIGHTGROUP:onafterLandedAt(From, Event, To)
  self:T(self.lid..string.format("Flight landed at"))    
end


--- On after "Arrived" event.
-- @param #FLIGHTGROUP self
-- @param #string From From state.
-- @param #string Event Event.
-- @param #string To To state.
function FLIGHTGROUP:onafterArrived(From, Event, To)
  self:T(self.lid..string.format("Flight arrived"))

  -- Flight Control
  if self.flightcontrol then
    -- Add flight to arrived queue.
    self.flightcontrol:SetFlightStatus(self, FLIGHTCONTROL.FlightStatus.ARRIVED)
  end

  -- Despawn in 5 min.
  if not self.airwing then
    self:Despawn(5*60)
  end
end

--- On after "Dead" event.
-- @param #FLIGHTGROUP self
-- @param #string From From state.
-- @param #string Event Event.
-- @param #string To To state.
function FLIGHTGROUP:onafterDead(From, Event, To)

  -- Remove flight from all FC queues.
  if self.flightcontrol then
    self.flightcontrol:_RemoveFlight(self)
    self.flightcontrol=nil
  end
  
  if self.Ndestroyed==#self.elements then
    if self.squadron then
      -- All elements were destroyed ==> Asset group is gone.
      self.squadron:DelGroup(self.groupname)
    end    
  else
    if self.airwing then
      -- Not all assets were destroyed (despawn) ==> Add asset back to airwing.
      self.airwing:AddAsset(self.group, 1)    
    end
  end  

  -- Call OPSGROUP function.
  self:GetParent(self).onafterDead(self, From, Event, To)
  
end


--- On before "UpdateRoute" event. Update route of group, e.g after new waypoints and/or waypoint tasks have been added.
-- @param #FLIGHTGROUP self
-- @param #string From From state.
-- @param #string Event Event.
-- @param #string To To state.
-- @param #number n Waypoint number.
-- @return #boolean Transision allowed?
function FLIGHTGROUP:onbeforeUpdateRoute(From, Event, To, n)

  -- Is transition allowed? We assume yes until proven otherwise.
  local allowed=true
  local trepeat=nil

  if self:IsAlive() then -- and (self:IsAirborne() or self:IsWaiting() or self:IsInbound() or self:IsHolding()) then
    -- Alive & Airborne ==> Update route possible.
    self:T3(self.lid.."Update route possible. Group is ALIVE")
  elseif self:IsDead()  then
    -- Group is dead! No more updates.
    self:E(self.lid.."Update route denied. Group is DEAD!")
    allowed=false
  else
    -- Not airborne yet. Try again in 5 sec.
    self:T(self.lid.."Update route denied ==> checking back in 5 sec")
    trepeat=-5
    allowed=false
  end

  if n and n<1 then
    self:E(self.lid.."Update route denied because waypoint n<1!")
    allowed=false
  end

  if not self.currentwp then
    self:E(self.lid.."Update route denied because self.currentwp=nil!")
    allowed=false
  end

  local N=n or self.currentwp+1
  if not N or N<1 then
    self:E(self.lid.."Update route denied because N=nil or N<1")
    trepeat=-5
    allowed=false
  end

  if self.taskcurrent>0 then
  
    --local task=self:GetTaskCurrent()
    local task=self:GetTaskByID(self.taskcurrent)
    
    if task then
      if task.dcstask.id=="PatrolZone" then
        -- For patrol zone, we need to allow the update.
      else
        local taskname=task and task.description or "No description"
        self:E(self.lid..string.format("WARNING: Update route denied because taskcurrent=%d>0! Task description = %s", self.taskcurrent, tostring(taskname)))
        allowed=false
      end
    else
      -- Now this can happen, if we directly use TaskExecute as the task is not in the task queue and cannot be removed.
      self:T(self.lid..string.format("WARNING: before update route taskcurrent=%d>0 but no task?!", self.taskcurrent))
      -- Anyhow, a task is running so we do not allow to update the route!
      allowed=false
    end
  end

  -- Not good, because mission will never start. Better only check if there is a current task!
  --if self.currentmission then
  --end

  -- Only AI flights.
  if not self.isAI then
    allowed=false
  end

  -- Debug info.
  self:T2(self.lid..string.format("Onbefore Updateroute allowed=%s state=%s repeat in %s", tostring(allowed), self:GetState(), tostring(trepeat)))

  if trepeat then
    self:__UpdateRoute(trepeat, n)
  end

  return allowed
end

--- On after "UpdateRoute" event.
-- @param #FLIGHTGROUP self
-- @param #string From From state.
-- @param #string Event Event.
-- @param #string To To state.
-- @param #number n Waypoint number. Default is next waypoint.
function FLIGHTGROUP:onafterUpdateRoute(From, Event, To, n)

  -- Update route from this waypoint number onwards.
  n=n or self.currentwp+1

  -- Update waypoint tasks, i.e. inject WP tasks into waypoint table.
  self:_UpdateWaypointTasks(n)

  -- Waypoints.
  local wp={}

  -- Current velocity.
  local speed=self.group and self.group:GetVelocityKMH() or 100

  -- Set current waypoint or we get problem that the _PassingWaypoint function is triggered too early, i.e. right now and not when passing the next WP.
  local current=self.group:GetCoordinate():WaypointAir(COORDINATE.WaypointAltType.BARO, COORDINATE.WaypointType.TurningPoint, COORDINATE.WaypointAction.TurningPoint, speed, true, nil, {}, "Current")
  table.insert(wp, current)
  
  local Nwp=self.waypoints and #self.waypoints or 0

  -- Add remaining waypoints to route.
  for i=n, Nwp do
    table.insert(wp, self.waypoints[i])
  end

  -- Debug info.
  local hb=self.homebase and self.homebase:GetName() or "unknown"
  local db=self.destbase and self.destbase:GetName() or "unknown"
  self:T(self.lid..string.format("Updating route for WP #%d-%d  homebase=%s destination=%s", n, #wp, hb, db))


  if #wp>1 then

    -- Route group to all defined waypoints remaining.
    self:Route(wp)

  else

    ---
    -- No waypoints left
    ---
    
    if self:IsAirborne() then
      self:T(self.lid.."No waypoints left ==> CheckGroupDone")
      self:_CheckGroupDone()
    end

  end

end

--- Check if flight is done, i.e.
--
--  * passed the final waypoint,
--  * no current task
--  * no current mission
--  * number of remaining tasks is zero
--  * number of remaining missions is zero
--
-- @param #FLIGHTGROUP self
-- @param #number delay Delay in seconds.
function FLIGHTGROUP:_CheckGroupDone(delay)

  if self:IsAlive() and self.isAI then

    if delay and delay>0 then
      -- Delayed call.
      self:ScheduleOnce(delay, FLIGHTGROUP._CheckGroupDone, self)
    else

      -- First check if there is a paused mission that
      if self.missionpaused then
        self:UnpauseMission()
        return
      end
      
      -- Group is currently engaging.
      if self:IsEngaging() then
        return
      end

      -- Number of tasks remaining.
      local nTasks=self:CountRemainingTasks()

      -- Number of mission remaining.
      local nMissions=self:CountRemainingMissison()

      -- Final waypoint passed?
      if self.passedfinalwp then

        -- Got current mission or task?
        if self.currentmission==nil and self.taskcurrent==0 then

          -- Number of remaining tasks/missions?
          if nTasks==0 and nMissions==0 then
          
            local destbase=self.destbase or self.homebase
            local destzone=self.destzone or self.homezone

            -- Send flight to destination.
            if destbase then
              self:T(self.lid.."Passed Final WP and No current and/or future missions/task ==> RTB!")
              self:__RTB(-3, destbase)
            elseif destzone then
              self:T(self.lid.."Passed Final WP and No current and/or future missions/task ==> RTZ!")
              self:__RTZ(-3, destzone)
            else
              self:T(self.lid.."Passed Final WP and NO Tasks/Missions left. No DestBase or DestZone ==> Wait!")
              self:__Wait(-1)
            end

          else
              self:T(self.lid..string.format("Passed Final WP but Tasks=%d or Missions=%d left in the queue. Wait!", nTasks, nMissions))
              self:__Wait(-1)
          end
        else
          self:T(self.lid..string.format("Passed Final WP but still have current Task (#%s) or Mission (#%s) left to do", tostring(self.taskcurrent), tostring(self.currentmission)))
        end
      else
        self:T(self.lid..string.format("Flight (status=%s) did NOT pass the final waypoint yet ==> update route", self:GetState()))
        self:__UpdateRoute(-1)
      end
    end

  end

end

--- On before "RTB" event.
-- @param #FLIGHTGROUP self
-- @param #string From From state.
-- @param #string Event Event.
-- @param #string To To state.
-- @param Wrapper.Airbase#AIRBASE airbase The airbase to hold at.
-- @param #number SpeedTo Speed used for travelling from current position to holding point in knots.
-- @param #number SpeedHold Holding speed in knots.
function FLIGHTGROUP:onbeforeRTB(From, Event, To, airbase, SpeedTo, SpeedHold)

  if self:IsAlive() then

    local allowed=true
    local Tsuspend=nil

    if airbase==nil then
      self:E(self.lid.."ERROR: Airbase is nil in RTB() call!")
      allowed=false
    end

    -- Check that coaliton is okay. We allow same (blue=blue, red=red) or landing on neutral bases.
    if airbase and airbase:GetCoalition()~=self.group:GetCoalition() and airbase:GetCoalition()>0 then
      self:E(self.lid..string.format("ERROR: Wrong airbase coalition %d in RTB() call! We allow only same as group %d or neutral airbases 0.", airbase:GetCoalition(), self.group:GetCoalition()))
      allowed=false
    end

    if not self.group:IsAirborne(true) then
      self:I(self.lid..string.format("WARNING: Group is not AIRBORNE  ==> RTB event is suspended for 10 sec."))
      allowed=false
      Tsuspend=-10
    end

    -- Only if fuel is not low or critical.
    if not (self:IsFuelLow() or self:IsFuelCritical()) then

      -- Check if there are remaining tasks.
      local Ntot,Nsched, Nwp=self:CountRemainingTasks()

      if self.taskcurrent>0 then
        self:I(self.lid..string.format("WARNING: Got current task ==> RTB event is suspended for 10 sec."))
        Tsuspend=-10
        allowed=false
      end

      if Nsched>0 then
        self:I(self.lid..string.format("WARNING: Still got %d SCHEDULED tasks in the queue ==> RTB event is suspended for 10 sec.", Nsched))
        Tsuspend=-10
        allowed=false
      end

      if Nwp>0 then
        self:I(self.lid..string.format("WARNING: Still got %d WAYPOINT tasks in the queue ==> RTB event is suspended for 10 sec.", Nwp))
        Tsuspend=-10
        allowed=false
      end

    end

    if Tsuspend and not allowed then
      self:__RTB(Tsuspend, airbase, SpeedTo, SpeedHold)
    end

    return allowed

  else
    self:E(self.lid.."WARNING: Group is not alive! RTB call not allowed.")
    return false
  end

end

--- On after "RTB" event. Order flight to hold at an airbase and wait for signal to land.
-- @param #FLIGHTGROUP self
-- @param #string From From state.
-- @param #string Event Event.
-- @param #string To To state.
-- @param Wrapper.Airbase#AIRBASE airbase The airbase to hold at.
-- @param #number SpeedTo Speed used for traveling from current position to holding point in knots. Default 75% of max speed.
-- @param #number SpeedHold Holding speed in knots. Default 250 kts.
-- @param #number SpeedLand Landing speed in knots. Default 170 kts.
function FLIGHTGROUP:onafterRTB(From, Event, To, airbase, SpeedTo, SpeedHold, SpeedLand)

  -- Debug info.
  self:T(self.lid..string.format("RTB: event=%s: %s --> %s to %s", Event, From, To, airbase:GetName()))

  -- Set the destination base.
  self.destbase=airbase

  -- Clear holding time in any case.
  self.Tholding=nil
  
  -- Cancel all missions.
  for _,_mission in pairs(self.missionqueue) do
    local mission=_mission --Ops.Auftrag#AUFTRAG
    local mystatus=mission:GetGroupStatus(self)
    
    -- Check if mission is already over!
    if not (mystatus==AUFTRAG.GroupStatus.DONE or mystatus==AUFTRAG.GroupStatus.CANCELLED) then
      local text=string.format("Canceling mission %s in state=%s", mission.name, mission.status)
      self:T(self.lid..text)
      self:MissionCancel(mission)
    end
    
  end

  -- Defaults:
  SpeedTo=SpeedTo or UTILS.KmphToKnots(self.speedCruise)
  SpeedHold=SpeedHold or (self.ishelo and 80 or 250)
  SpeedLand=SpeedLand or (self.ishelo and 40 or 170)

  -- Debug message.
  local text=string.format("Flight group set to hold at airbase %s. SpeedTo=%d, SpeedHold=%d, SpeedLand=%d", airbase:GetName(), SpeedTo, SpeedHold, SpeedLand)
  self:T(self.lid..text)

  local althold=self.ishelo and 1000+math.random(10)*100 or math.random(4,10)*1000

  -- Holding points.
  local c0=self.group:GetCoordinate()
  local p0=airbase:GetZone():GetRandomCoordinate():SetAltitude(UTILS.FeetToMeters(althold))
  local p1=nil
  local wpap=nil

  -- Do we have a flight control?
  local fc=_DATABASE:GetFlightControl(airbase:GetName())
  if fc then
    -- Get holding point from flight control.
    local HoldingPoint=fc:_GetHoldingpoint(self)
    p0=HoldingPoint.pos0
    p1=HoldingPoint.pos1

    -- Debug marks.
    if self.Debug then
      p0:MarkToAll("Holding point P0")
      p1:MarkToAll("Holding point P1")
    end

    -- Set flightcontrol for this flight.
    self:SetFlightControl(fc)

    -- Add flight to inbound queue.
    self.flightcontrol:SetFlightStatus(self, FLIGHTCONTROL.FlightStatus.INBOUND)
  end

   -- Altitude above ground for a glide slope of 3 degrees.
  local x1=self.ishelo and UTILS.NMToMeters(5.0) or UTILS.NMToMeters(10)
  local x2=self.ishelo and UTILS.NMToMeters(2.5) or UTILS.NMToMeters(5)
  local alpha=math.rad(3)
  local h1=x1*math.tan(alpha)
  local h2=x2*math.tan(alpha)

  local runway=airbase:GetActiveRunway()

  -- Set holding flag to 0=false.
  self.flaghold:Set(0)

  local holdtime=5*60
  if fc or self.airboss then
    holdtime=nil
  end

  -- Task fuction when reached holding point.
  local TaskArrived=self.group:TaskFunction("FLIGHTGROUP._ReachedHolding", self)

  -- Orbit until flaghold=1 (true) but max 5 min if no FC is giving the landing clearance.
  local TaskOrbit = self.group:TaskOrbit(p0, nil, UTILS.KnotsToMps(SpeedHold), p1)
  local TaskLand  = self.group:TaskCondition(nil, self.flaghold.UserFlagName, 1, nil, holdtime)
  local TaskHold  = self.group:TaskControlled(TaskOrbit, TaskLand)
  local TaskKlar  = self.group:TaskFunction("FLIGHTGROUP._ClearedToLand", self)  -- Once the holding flag becomes true, set trigger FLIGHTLANDING, i.e. set flight STATUS to LANDING.

  -- Waypoints from current position to holding point.
  local wp={}
  wp[#wp+1]=c0:WaypointAir(nil, COORDINATE.WaypointType.TurningPoint, COORDINATE.WaypointAction.TurningPoint, UTILS.KnotsToKmph(SpeedTo), true , nil, {}, "Current Pos")
  wp[#wp+1]=p0:WaypointAir(nil, COORDINATE.WaypointType.TurningPoint, COORDINATE.WaypointAction.TurningPoint, UTILS.KnotsToKmph(SpeedTo), true , nil, {TaskArrived, TaskHold, TaskKlar}, "Holding Point")

  -- Approach point: 10 NN in direction of runway.
  if airbase:IsAirdrome() then

    ---
    -- Airdrome
    ---

    local papp=airbase:GetCoordinate():Translate(x1, runway.heading-180):SetAltitude(h1)
    wp[#wp+1]=papp:WaypointAirTurningPoint(nil, UTILS.KnotsToKmph(SpeedLand), {}, "Final Approach")

    -- Okay, it looks like it's best to specify the coordinates not at the airbase but a bit away. This causes a more direct landing approach.
    local pland=airbase:GetCoordinate():Translate(x2, runway.heading-180):SetAltitude(h2)
    wp[#wp+1]=pland:WaypointAirLanding(UTILS.KnotsToKmph(SpeedLand), airbase, {}, "Landing")

  elseif airbase:IsShip() then

    ---
    -- Ship
    ---

    local pland=airbase:GetCoordinate()
    wp[#wp+1]=pland:WaypointAirLanding(UTILS.KnotsToKmph(SpeedLand), airbase, {}, "Landing")

  end

  if self.isAI then

    -- Clear all tasks.
    -- Warning, looks like this can make DCS CRASH! Had this after calling RTB once passed the final waypoint.
    --self:ClearTasks()
    
     -- Just route the group. Respawn might happen when going from holding to final.
    self:Route(wp, 1)

  end

end

--- On before "Wait" event.
-- @param #FLIGHTGROUP self
-- @param #string From From state.
-- @param #string Event Event.
-- @param #string To To state.
-- @param Core.Point#COORDINATE Coord Coordinate where to orbit. Default current position.
-- @param #number Altitude Altitude in feet. Default 10000 ft.
-- @param #number Speed Speed in knots. Default 250 kts.
function FLIGHTGROUP:onbeforeWait(From, Event, To, Coord, Altitude, Speed)

  local allowed=true
  local Tsuspend=nil

  -- Check if there are remaining tasks.
  local Ntot,Nsched, Nwp=self:CountRemainingTasks()

  if self.taskcurrent>0 then
    self:I(self.lid..string.format("WARNING: Got current task ==> WAIT event is suspended for 10 sec."))
    Tsuspend=-10
    allowed=false
  end

  if Nsched>0 then
    self:I(self.lid..string.format("WARNING: Still got %d SCHEDULED tasks in the queue ==> WAIT event is suspended for 10 sec.", Nsched))
    Tsuspend=-10
    allowed=false
  end

  if Nwp>0 then
    self:I(self.lid..string.format("WARNING: Still got %d WAYPOINT tasks in the queue ==> WAIT event is suspended for 10 sec.", Nwp))
    Tsuspend=-10
    allowed=false
  end

  if Tsuspend and not allowed then
    self:__Wait(Tsuspend, Coord, Altitude, Speed)
  end

  return allowed
end


--- On after "Wait" event.
-- @param #FLIGHTGROUP self
-- @param #string From From state.
-- @param #string Event Event.
-- @param #string To To state.
-- @param Core.Point#COORDINATE Coord Coordinate where to orbit. Default current position.
-- @param #number Altitude Altitude in feet. Default 10000 ft.
-- @param #number Speed Speed in knots. Default 250 kts.
function FLIGHTGROUP:onafterWait(From, Event, To, Coord, Altitude, Speed)

  Coord=Coord or self.group:GetCoordinate()
  Altitude=Altitude or (self.ishelo and 1000 or 10000)
  Speed=Speed or (self.ishelo and 80 or 250)

  -- Debug message.
  local text=string.format("Flight group set to wait/orbit at altitude %d m and speed %.1f km/h", Altitude, Speed)
  self:T(self.lid..text)

  --TODO: set ROE passive. introduce roe event/state/variable.

  -- Orbit task.
  local TaskOrbit=self.group:TaskOrbit(Coord, UTILS.FeetToMeters(Altitude), UTILS.KnotsToMps(Speed))

  -- Set task.
  self:SetTask(TaskOrbit)

end


--- On after "Refuel" event.
-- @param #FLIGHTGROUP self
-- @param #string From From state.
-- @param #string Event Event.
-- @param #string To To state.
-- @param Core.Point#COORDINATE Coordinate The coordinate.
function FLIGHTGROUP:onafterRefuel(From, Event, To, Coordinate)

  -- Debug message.
  local text=string.format("Flight group set to refuel at the nearest tanker")
  self:I(self.lid..text)

  --TODO: set ROE passive. introduce roe event/state/variable.
  --TODO: cancel current task

  -- Pause current mission if there is any.
  self:PauseMission()

  -- Refueling task.
  local TaskRefuel=self.group:TaskRefueling()
  local TaskFunction=self.group:TaskFunction("FLIGHTGROUP._FinishedRefuelling", self)
  local DCSTasks={TaskRefuel, TaskFunction}

  local Speed=self.speedCruise

  local coordinate=self.group:GetCoordinate()

  Coordinate=Coordinate or coordinate:Translate(UTILS.NMToMeters(5), self.group:GetHeading(), true)

  local wp0=coordinate:WaypointAir("BARO", COORDINATE.WaypointType.TurningPoint, COORDINATE.WaypointAction.TurningPoint, Speed, true)
  local wp9=Coordinate:WaypointAir("BARO", COORDINATE.WaypointType.TurningPoint, COORDINATE.WaypointAction.TurningPoint, Speed, true, nil, DCSTasks, "Refuel")

  self:Route({wp0, wp9}, 1)

end

--- On after "Refueled" event.
-- @param #FLIGHTGROUP self
-- @param #string From From state.
-- @param #string Event Event.
-- @param #string To To state.
function FLIGHTGROUP:onafterRefueled(From, Event, To)

  -- Debug message.
  local text=string.format("Flight group finished refuelling")
  self:I(self.lid..text)

  -- Check if flight is done.
  self:_CheckGroupDone(1)

end


--- On after "Holding" event. Flight arrived at the holding point.
-- @param #FLIGHTGROUP self
-- @param #string From From state.
-- @param #string Event Event.
-- @param #string To To state.
function FLIGHTGROUP:onafterHolding(From, Event, To)

  -- Set holding flag to 0 (just in case).
  self.flaghold:Set(0)

  -- Holding time stamp.
  self.Tholding=timer.getAbsTime()

  local text=string.format("Flight group %s is HOLDING now", self.groupname)
  self:T(self.lid..text)

  -- Add flight to waiting/holding queue.
  if self.flightcontrol then

    -- Set flight status to holding
    self.flightcontrol:SetFlightStatus(self, FLIGHTCONTROL.FlightStatus.HOLDING)

    if not self.isAI then
      self:_UpdateMenu()
    end

  elseif self.airboss then

    if self.ishelo then

      local carrierpos=self.airboss:GetCoordinate()
      local carrierheading=self.airboss:GetHeading()

      local Distance=UTILS.NMToMeters(5)
      local Angle=carrierheading+90
      local altitude=math.random(12, 25)*100
      local oc=carrierpos:Translate(Distance,Angle):SetAltitude(altitude, true)

      -- Orbit until flaghold=1 (true) but max 5 min if no FC is giving the landing clearance.
      local TaskOrbit=self.group:TaskOrbit(oc, nil, UTILS.KnotsToMps(50))
      local TaskLand=self.group:TaskCondition(nil, self.flaghold.UserFlagName, 1)
      local TaskHold=self.group:TaskControlled(TaskOrbit, TaskLand)
      local TaskKlar=self.group:TaskFunction("FLIGHTGROUP._ClearedToLand", self)  -- Once the holding flag becomes true, set trigger FLIGHTLANDING, i.e. set flight STATUS to LANDING.

      local DCSTask=self.group:TaskCombo({TaskOrbit, TaskHold, TaskKlar})

      self:SetTask(DCSTask)
    end

  end

end

--- On after "EngageTarget" event.
-- @param #FLIGHTGROUP self
-- @param #string From From state.
-- @param #string Event Event.
-- @param #string To To state.
-- @param #table Target Target object. Can be a UNIT, STATIC, GROUP, SET_UNIT or SET_GROUP object.
function FLIGHTGROUP:onafterEngageTarget(From, Event, To, Target)

  -- DCS task.
  local DCStask=nil

  -- Check target object.
  if Target:IsInstanceOf("UNIT") or Target:IsInstanceOf("STATIC") then
  
    DCStask=self:GetGroup():TaskAttackUnit(Target, true)
  
  elseif Target:IsInstanceOf("GROUP") then

    DCStask=self:GetGroup():TaskAttackGroup(Target, nil, nil, nil, nil, nil, nil, true)
  
  elseif Target:IsInstanceOf("SET_UNIT") then

    local DCSTasks={}
  
    for _,_unit in pairs(Target:GetSet()) do --detected by =HRP= Zero
      local unit=_unit  --Wrapper.Unit#UNIT
      local task=self:GetGroup():TaskAttackUnit(unit, true)
      table.insert(DCSTasks)
    end
  
    -- Task combo.
    DCStask=self:GetGroup():TaskCombo(DCSTasks)

  elseif Target:IsInstanceOf("SET_GROUP") then

    local DCSTasks={}
  
    for _,_unit in pairs(Target:GetSet()) do --detected by =HRP= Zero
      local unit=_unit  --Wrapper.Unit#UNIT
      local task=self:GetGroup():TaskAttackGroup(Target, nil, nil, nil, nil, nil, nil, true)
      table.insert(DCSTasks)
    end
  
    -- Task combo.
    DCStask=self:GetGroup():TaskCombo(DCSTasks)
  
  else
    self:E("ERROR: unknown Target in EngageTarget! Needs to be a UNIT, STATIC, GROUP, SET_UNIT or SET_GROUP")
    return
  end

  -- Create new task.The description "Engage_Target" is checked so do not change that lightly.
  local Task=self:NewTaskScheduled(DCStask, 1, "Engage_Target", 0)
  
  -- Backup ROE setting.
  Task.backupROE=self:GetROE()
  
  -- Switch ROE to open fire
  self:SwitchROE(ENUMS.ROE.OpenFire)

  -- Pause current mission.
  local mission=self:GetMissionCurrent()
  if mission then
    self:PauseMission()
  end

  -- Execute task.
  self:TaskExecute(Task)  

end

--- On after "Disengage" event.
-- @param #FLIGHTGROUP self
-- @param #string From From state.
-- @param #string Event Event.
-- @param #string To To state.
-- @param Core.Set#SET_UNIT TargetUnitSet
function FLIGHTGROUP:onafterDisengage(From, Event, To)
  self:T(self.lid.."Disengage target")
end

--- On before "LandAt" event. Check we have a helo group.
-- @param #FLIGHTGROUP self
-- @param #string From From state.
-- @param #string Event Event.
-- @param #string To To state.
-- @param Core.Point#COORDINATE Coordinate The coordinate where to land. Default is current position.
-- @param #number Duration The duration in seconds to remain on ground. Default 600 sec (10 min).
function FLIGHTGROUP:onbeforeLandAt(From, Event, To, Coordinate, Duration)
  return self.ishelo
end

--- On after "LandAt" event. Order helicopter to land at a specific point.
-- @param #FLIGHTGROUP self
-- @param #string From From state.
-- @param #string Event Event.
-- @param #string To To state.
-- @param Core.Point#COORDINATE Coordinate The coordinate where to land. Default is current position.
-- @param #number Duration The duration in seconds to remain on ground. Default 600 sec (10 min).
function FLIGHTGROUP:onafterLandAt(From, Event, To, Coordinate, Duration)

  -- Duration.
  Duration=Duration or 600

  Coordinate=Coordinate or self:GetCoordinate()

  local DCStask=self.group:TaskLandAtVec2(Coordinate:GetVec2(), Duration)

  local Task=self:NewTaskScheduled(DCStask, 1, "Task_Land_At", 0)

  -- Add task with high priority.
  --self:AddTask(task, 1, "Task_Land_At", 0)

  self:TaskExecute(Task)

end

--- On after "FuelLow" event.
-- @param #FLIGHTGROUP self
-- @param #string From From state.
-- @param #string Event Event.
-- @param #string To To state.
function FLIGHTGROUP:onafterFuelLow(From, Event, To)

  -- Debug message.
  local text=string.format("Low fuel for flight group %s", self.groupname)
  self:I(self.lid..text)

  -- Set switch to true.
  self.fuellow=true

  -- Back to destination or home.
  local airbase=self.destbase or self.homebase

  if self.airwing then

    -- Get closest tanker from airwing that can refuel this flight.
    local tanker=self.airwing:GetTankerForFlight(self)

    if tanker then
    
      self:I(self.lid..string.format("Send to refuel at tanker %s", tanker.flightgroup:GetName()))
      
      -- Get a coordinate towards the tanker.
      local coordinate=self:GetCoordinate():GetIntermediateCoordinate(tanker.flightgroup:GetCoordinate(), 0.75)

      -- Send flight to tanker with refueling task.
      self:Refuel(coordinate)

    else

      if airbase and self.fuellowrtb then
        self:RTB(airbase)
        --TODO: RTZ
      end

    end

  else

    if self.fuellowrefuel and self.refueltype then

      local tanker=self:FindNearestTanker(50)

      if tanker then

        self:I(self.lid..string.format("Send to refuel at tanker %s", tanker:GetName()))

        -- Get a coordinate towards the tanker.
        local coordinate=self:GetCoordinate():GetIntermediateCoordinate(tanker:GetCoordinate(), 0.75)

        self:Refuel(coordinate)

        return
      end
    end

    if airbase and self.fuellowrtb then
      self:RTB(airbase)
      --TODO: RTZ
    end

  end

end

--- On after "FuelCritical" event.
-- @param #FLIGHTGROUP self
-- @param #string From From state.
-- @param #string Event Event.
-- @param #string To To state.
function FLIGHTGROUP:onafterFuelCritical(From, Event, To)

  -- Debug message.
  local text=string.format("Critical fuel for flight group %s", self.groupname)
  self:I(self.lid..text)

  -- Set switch to true.
  self.fuelcritical=true

  -- Airbase.
  local airbase=self.destbase or self.homebase

  if airbase and self.fuelcriticalrtb and not self:IsGoing4Fuel() then
    self:RTB(airbase)
    --TODO: RTZ
  end
end

--- On after "Stop" event.
-- @param #FLIGHTGROUP self
-- @param #string From From state.
-- @param #string Event Event.
-- @param #string To To state.
function FLIGHTGROUP:onafterStop(From, Event, To)

  -- Check if group is still alive.
  if self:IsAlive() then

    -- Set element parking spot to FREE (after arrived for example).
    if self.flightcontrol then
      for _,_element in pairs(self.elements) do
        local element=_element --#FLIGHTGROUP.Element
        self:_SetElementParkingFree(element)
      end
    end

  end

  -- Handle events:
  self:UnHandleEvent(EVENTS.Birth)
  self:UnHandleEvent(EVENTS.EngineStartup)
  self:UnHandleEvent(EVENTS.Takeoff)
  self:UnHandleEvent(EVENTS.Land)
  self:UnHandleEvent(EVENTS.EngineShutdown)
  self:UnHandleEvent(EVENTS.PilotDead)
  self:UnHandleEvent(EVENTS.Ejection)
  self:UnHandleEvent(EVENTS.Crash)
  self:UnHandleEvent(EVENTS.RemoveUnit)
    
  -- Call OPSGROUP function.
  self:GetParent(self).onafterStop(self, From, Event, To)
  
  -- Remove flight from data base.
  _DATABASE.FLIGHTGROUPS[self.groupname]=nil  
end

-------------------------------------------------------------------------------------------------------------------------------------------------------------------------------------------------------
-- Task functions
-------------------------------------------------------------------------------------------------------------------------------------------------------------------------------------------------------



-------------------------------------------------------------------------------------------------------------------------------------------------------------------------------------------------------
-- Mission functions
-------------------------------------------------------------------------------------------------------------------------------------------------------------------------------------------------------



-------------------------------------------------------------------------------------------------------------------------------------------------------------------------------------------------------
-- Special Task Functions
-------------------------------------------------------------------------------------------------------------------------------------------------------------------------------------------------------

--- Function called when flight has reached the holding point.
-- @param Wrapper.Group#GROUP group Group object.
-- @param #FLIGHTGROUP flightgroup Flight group object.
function FLIGHTGROUP._ReachedHolding(group, flightgroup)
  flightgroup:T2(flightgroup.lid..string.format("Group reached holding point"))

  -- Trigger Holding event.
  flightgroup:__Holding(-1)
end

--- Function called when flight has reached the holding point.
-- @param Wrapper.Group#GROUP group Group object.
-- @param #FLIGHTGROUP flightgroup Flight group object.
function FLIGHTGROUP._ClearedToLand(group, flightgroup)
  flightgroup:T2(flightgroup.lid..string.format("Group was cleared to land"))

  -- Trigger Landing event.
  flightgroup:__Landing(-1)
end

--- Function called when flight finished refuelling.
-- @param Wrapper.Group#GROUP group Group object.
-- @param #FLIGHTGROUP flightgroup Flight group object.
function FLIGHTGROUP._FinishedRefuelling(group, flightgroup)
  flightgroup:T2(flightgroup.lid..string.format("Group finished refueling"))

  -- Trigger Holding event.
  flightgroup:__Refueled(-1)
end

-------------------------------------------------------------------------------------------------------------------------------------------------------------------------------------------------------
-- Misc functions
-------------------------------------------------------------------------------------------------------------------------------------------------------------------------------------------------------

--- Initialize group parameters. Also initializes waypoints if self.waypoints is nil.
-- @param #FLIGHTGROUP self
-- @return #FLIGHTGROUP self
function FLIGHTGROUP:_InitGroup()

  -- First check if group was already initialized.
  if self.groupinitialized then
    self:E(self.lid.."WARNING: Group was already initialized!")
    return
  end
  
  -- Group object.
  local group=self.group --Wrapper.Group#GROUP

  -- Get template of group.
  self.template=group:GetTemplate()

  -- Define category.
  self.isAircraft=true
  self.isNaval=false
  self.isGround=false

  -- Helo group.
  self.ishelo=group:IsHelicopter()

  -- Is (template) group uncontrolled.
  self.isUncontrolled=self.template.uncontrolled

  -- Is (template) group late activated.
  self.isLateActivated=self.template.lateActivation

  -- Max speed in km/h.
  self.speedMax=group:GetSpeedMax()

  -- Cruise speed limit 350 kts for fixed and 80 knots for rotary wings.
  local speedCruiseLimit=self.ishelo and UTILS.KnotsToKmph(80) or UTILS.KnotsToKmph(350)

  -- Cruise speed: 70% of max speed but within limit.
  self.speedCruise=math.min(self.speedMax*0.7, speedCruiseLimit)

  -- Group ammo.
  self.ammo=self:GetAmmoTot()

  -- Radio parameters from template. Default is set on spawn if not modified by user.
  self.radio.Freq=tonumber(self.template.frequency)
  self.radio.Modu=tonumber(self.template.modulation)
  self.radio.On=self.template.communication
  
  -- Set callsign. Default is set on spawn if not modified by user.
  local callsign=self.template.units[1].callsign
  if type(callsign)=="number" then  -- Sometimes callsign is just "101".
    local cs=tostring(callsign)
    callsign={}
    callsign[1]=cs:sub(1,1)
    callsign[2]=cs:sub(2,2)
    callsign[3]=cs:sub(3,3)
  end
  self.callsign.NumberSquad=callsign[1]
  self.callsign.NumberGroup=callsign[2]
  self.callsign.NumberElement=callsign[3]  -- First element only
  self.callsign.NameSquad=UTILS.GetCallsignName(self.callsign.NumberSquad)

  -- Set default formation.
  if self.ishelo then
    self.optionDefault.Formation=ENUMS.Formation.RotaryWing.EchelonLeft.D300
  else
    self.optionDefault.Formation=ENUMS.Formation.FixedWing.EchelonLeft.Group
  end
  
  -- Default TACAN off.
  self:SetDefaultTACAN(nil, nil, nil, nil, true)
  self.tacan=UTILS.DeepCopy(self.tacanDefault)

  -- Is this purely AI?
  self.isAI=not self:_IsHuman(group)

  -- Create Menu.
  if not self.isAI then
    self.menu=self.menu or {}
    self.menu.atc=self.menu.atc or {}
    self.menu.atc.root=self.menu.atc.root or MENU_GROUP:New(self.group, "ATC")
  end

  -- Add elemets.
  for _,unit in pairs(self.group:GetUnits()) do
    self:_AddElementByName(unit:GetName())
  end

  -- Get first unit. This is used to extract other parameters.
  local unit=self.group:GetUnit(1)

  if unit then

    self.rangemax=unit:GetRange()

    self.descriptors=unit:GetDesc()

    self.actype=unit:GetTypeName()

    self.ceiling=self.descriptors.Hmax

    self.tankertype=select(2, unit:IsTanker())
    self.refueltype=select(2, unit:IsRefuelable())

    -- Debug info.
    if self.verbose>=1 then
      local text=string.format("Initialized Flight Group %s:\n", self.groupname)
      text=text..string.format("Unit type     = %s\n", self.actype)
      text=text..string.format("Speed max    = %.1f Knots\n", UTILS.KmphToKnots(self.speedMax))
      text=text..string.format("Range max    = %.1f km\n", self.rangemax/1000)
      text=text..string.format("Ceiling      = %.1f feet\n", UTILS.MetersToFeet(self.ceiling))
      text=text..string.format("Tanker type  = %s\n", tostring(self.tankertype))
      text=text..string.format("Refuel type  = %s\n", tostring(self.refueltype))
      text=text..string.format("AI           = %s\n", tostring(self.isAI))
      text=text..string.format("Helicopter   = %s\n", tostring(self.group:IsHelicopter()))
      text=text..string.format("Elements     = %d\n", #self.elements)
      text=text..string.format("Waypoints    = %d\n", #self.waypoints)
      text=text..string.format("Radio        = %.1f MHz %s %s\n", self.radio.Freq, UTILS.GetModulationName(self.radio.Modu), tostring(self.radio.On))
      text=text..string.format("Ammo         = %d (G=%d/R=%d/B=%d/M=%d)\n", self.ammo.Total, self.ammo.Guns, self.ammo.Rockets, self.ammo.Bombs, self.ammo.Missiles)
      text=text..string.format("FSM state    = %s\n", self:GetState())
      text=text..string.format("Is alive     = %s\n", tostring(self.group:IsAlive()))
      text=text..string.format("LateActivate = %s\n", tostring(self:IsLateActivated()))
      text=text..string.format("Uncontrolled = %s\n", tostring(self:IsUncontrolled()))
      text=text..string.format("Start Air    = %s\n", tostring(self:IsTakeoffAir()))
      text=text..string.format("Start Cold   = %s\n", tostring(self:IsTakeoffCold()))
      text=text..string.format("Start Hot    = %s\n", tostring(self:IsTakeoffHot()))
      text=text..string.format("Start Rwy    = %s\n", tostring(self:IsTakeoffRunway()))
      self:I(self.lid..text)
    end

    -- Init done.
    self.groupinitialized=true

  end

  return self
end

--- Add an element to the flight group.
-- @param #FLIGHTGROUP self
-- @param #string unitname Name of unit.
-- @return #FLIGHTGROUP.Element The element or nil.
function FLIGHTGROUP:AddElementByName(unitname)

  local unit=UNIT:FindByName(unitname)

  if unit then

    local element={} --#FLIGHTGROUP.Element

    element.name=unitname
    element.status=OPSGROUP.ElementStatus.INUTERO
    element.unit=unit
    element.group=unit:GetGroup()


    -- TODO: this is wrong when grouping is used!
    local unittemplate=element.unit:GetTemplate()

    element.modex=unittemplate.onboard_num
    element.skill=unittemplate.skill
    element.payload=unittemplate.payload
    element.pylons=unittemplate.payload and unittemplate.payload.pylons or nil --element.unit:GetTemplatePylons()
    element.fuelmass0=unittemplate.payload and unittemplate.payload.fuel or 0 --element.unit:GetTemplatePayload().fuel
    element.fuelmass=element.fuelmass0
    element.fuelrel=element.unit:GetFuel()
    element.category=element.unit:GetUnitCategory()
    element.categoryname=element.unit:GetCategoryName()
    element.callsign=element.unit:GetCallsign()
    element.size=element.unit:GetObjectSize()

    if element.skill=="Client" or element.skill=="Player" then
      element.ai=false
      element.client=CLIENT:FindByName(unitname)
    else
      element.ai=true
    end

    -- Debug text.
    local text=string.format("Adding element %s: status=%s, skill=%s, modex=%s, fuelmass=%.1f (%d), category=%d, categoryname=%s, callsign=%s, ai=%s",
    element.name, element.status, element.skill, element.modex, element.fuelmass, element.fuelrel*100, element.category, element.categoryname, element.callsign, tostring(element.ai))
    self:T(self.lid..text)

    -- Add element to table.
    table.insert(self.elements, element)

    if unit:IsAlive() then
      self:ElementSpawned(element)
    end

    return element
  end

  return nil
end


--- Check if a unit is and element of the flightgroup.
-- @param #FLIGHTGROUP self
-- @return Wrapper.Airbase#AIRBASE Final destination airbase or #nil.
function FLIGHTGROUP:GetHomebaseFromWaypoints()

  local wp=self:GetWaypoint(1)

  if wp then

    if wp and wp.action and wp.action==COORDINATE.WaypointAction.FromParkingArea
                         or wp.action==COORDINATE.WaypointAction.FromParkingAreaHot
                         or wp.action==COORDINATE.WaypointAction.FromRunway  then

      -- Get airbase ID depending on airbase category.
      local airbaseID=nil
      
      if wp.airdromeId then
        airbaseID=wp.airdromeId
      else
        airbaseID=-wp.helipadId
      end

      local airbase=AIRBASE:FindByID(airbaseID)
      
      return airbase
    end

    --TODO: Handle case where e.g. only one WP but that is not landing.
    --TODO: Probably other cases need to be taken care of.

  end

  return nil
end

--- Find the nearest friendly airbase (same or neutral coalition).
-- @param #FLIGHTGROUP self
-- @param #number Radius Search radius in NM. Default 50 NM.
-- @return Wrapper.Airbase#AIRBASE Closest tanker group #nil.
function FLIGHTGROUP:FindNearestAirbase(Radius)

  local coord=self:GetCoordinate()

  local dmin=math.huge
  local airbase=nil --Wrapper.Airbase#AIRBASE
  for _,_airbase in pairs(AIRBASE.GetAllAirbases()) do
    local ab=_airbase --Wrapper.Airbase#AIRBASE

    local coalitionAB=ab:GetCoalition()

    if coalitionAB==self:GetCoalition() or coalitionAB==coalition.side.NEUTRAL then

      if airbase then
        local d=ab:GetCoordinate():Get2DDistance(coord)

        if d<dmin then
          d=dmin
          airbase=ab
        end

      end

    end


  end

  return airbase
end

--- Find the nearest tanker.
-- @param #FLIGHTGROUP self
-- @param #number Radius Search radius in NM. Default 50 NM.
-- @return Wrapper.Group#GROUP Closest tanker group or `nil` if no tanker is in the given radius.
function FLIGHTGROUP:FindNearestTanker(Radius)

  Radius=UTILS.NMToMeters(Radius or 50)

  if self.refueltype then

    local coord=self:GetCoordinate()

    local units=coord:ScanUnits(Radius)

    local dmin=math.huge
    local tanker=nil --Wrapper.Unit#UNIT
    for _,_unit in pairs(units.Set) do
      local unit=_unit --Wrapper.Unit#UNIT

      local istanker, refuelsystem=unit:IsTanker()

      if istanker and self.refueltype==refuelsystem then

        -- Distance.
        local d=unit:GetCoordinate():Get2DDistance(coord)

        if d<dmin then
          d=dmin
          tanker=unit
        end

      end

    end

    if tanker then
      return tanker:GetGroup()
    end

  end

  return nil
end

--- Check if a unit is and element of the flightgroup.
-- @param #FLIGHTGROUP self
-- @return Wrapper.Airbase#AIRBASE Final destination airbase or #nil.
function FLIGHTGROUP:GetDestinationFromWaypoints()

  local wp=self:GetWaypointFinal()

  if wp then

    if wp and wp.action and wp.action==COORDINATE.WaypointAction.Landing then

      -- Get airbase ID depending on airbase category.
      local airbaseID=wp.airdromeId or wp.helipadId

      local airbase=AIRBASE:FindByID(airbaseID)

      return airbase
    end

    --TODO: Handle case where e.g. only one WP but that is not landing.
    --TODO: Probably other cases need to be taken care of.

  end

  return nil
end

--- Check if this is a hot start.
-- @param #FLIGHTGROUP self
-- @return #boolean Hot start?
function FLIGHTGROUP:IsTakeoffHot()

  local wp=self:GetWaypoint(1)

  if wp then

    if wp.action and wp.action==COORDINATE.WaypointAction.FromParkingAreaHot then
      return true
    else
      return false
    end

  end

  return nil
end

--- Check if this is a cold start.
-- @param #FLIGHTGROUP self
-- @return #boolean Cold start, i.e. engines off when spawned?
function FLIGHTGROUP:IsTakeoffCold()

  local wp=self:GetWaypoint(1)

  if wp then

    if wp.action and wp.action==COORDINATE.WaypointAction.FromParkingArea then
      return true
    else
      return false
    end

  end

  return nil
end

--- Check if this is a runway start.
-- @param #FLIGHTGROUP self
-- @return #boolean Runway start?
function FLIGHTGROUP:IsTakeoffRunway()

  local wp=self:GetWaypoint(1)

  if wp then

    if wp.action and wp.action==COORDINATE.WaypointAction.FromRunway then
      return true
    else
      return false
    end

  end

  return nil
end

--- Check if this is an air start.
-- @param #FLIGHTGROUP self
-- @return #boolean Air start?
function FLIGHTGROUP:IsTakeoffAir()

  local wp=self:GetWaypoint(1)

  if wp then

    if wp.action and wp.action==COORDINATE.WaypointAction.TurningPoint or wp.action==COORDINATE.WaypointAction.FlyoverPoint then
      return true
    else
      return false
    end

  end

  return nil
end

--- Check if the final waypoint is in the air.
-- @param #FLIGHTGROUP self
-- @param #table wp Waypoint. Default final waypoint.
-- @return #boolean If `true` final waypoint is a turning or flyover but not a landing type waypoint.
function FLIGHTGROUP:IsLandingAir(wp)

  wp=wp or self:GetWaypointFinal()

  if wp then

    if wp.action and wp.action==COORDINATE.WaypointAction.TurningPoint or wp.action==COORDINATE.WaypointAction.FlyoverPoint then
      return true
    else
      return false
    end

  end

  return nil
end

--- Check if the final waypoint is at an airbase.
-- @param #FLIGHTGROUP self
-- @param #table wp Waypoint. Default final waypoint.
-- @return #boolean If `true`, final waypoint is a landing waypoint at an airbase.
function FLIGHTGROUP:IsLandingAirbase(wp)

  wp=wp or self:GetWaypointFinal()

  if wp then

    if wp.action and wp.action==COORDINATE.WaypointAction.LANDING then
      return true
    else
      return false
    end

  end

  return nil
end

--- Initialize Mission Editor waypoints.
-- @param #FLIGHTGROUP self
-- @return #FLIGHTGROUP self
function FLIGHTGROUP:InitWaypoints()

  -- Template waypoints.
  self.waypoints0=self.group:GetTemplateRoutePoints()

  -- Waypoints  
  self.waypoints={}
  
  for index,wp in pairs(self.waypoints0) do
 
    local waypoint=self:_CreateWaypoint(wp)    
    self:_AddWaypoint(waypoint)
     
  end

  -- Get home and destination airbases from waypoints.
  self.homebase=self.homebase or self:GetHomebaseFromWaypoints()
  self.destbase=self.destbase or self:GetDestinationFromWaypoints()

  -- Remove the landing waypoint. We use RTB for that. It makes adding new waypoints easier as we do not have to check if the last waypoint is the landing waypoint.
  if self.destbase then
    table.remove(self.waypoints, #self.waypoints)
  else
    self.destbase=self.homebase
  end

  -- Debug info.
  self:T(self.lid..string.format("Initializing %d waypoints. Homebase %s ==> %s Destination", #self.waypoints, self.homebase and self.homebase:GetName() or "unknown", self.destbase and self.destbase:GetName() or "uknown"))

  -- Update route.
  if #self.waypoints>0 then

    -- Check if only 1 wp?
    if #self.waypoints==1 then
      self.passedfinalwp=true
    end

  end

  return self
end

--- Add an AIR waypoint to the flight plan.
-- @param #FLIGHTGROUP self
-- @param Core.Point#COORDINATE Coordinate The coordinate of the waypoint. Use COORDINATE:SetAltitude(altitude) to define the altitude.
-- @param #number Speed Speed in knots. Default 350 kts.
-- @param #number AfterWaypointWithID Insert waypoint after waypoint given ID. Default is to insert as last waypoint.
-- @param #number Altitude Altitude in feet. Default is y-component of Coordinate. Note that these altitudes are wrt to sea level (barometric altitude).
-- @param #boolean Updateroute If true or nil, call UpdateRoute. If false, no call.
-- @return Ops.OpsGroup#OPSGROUP.Waypoint Waypoint table.
function FLIGHTGROUP:AddWaypoint(Coordinate, Speed, AfterWaypointWithID, Altitude, Updateroute)

  -- Set waypoint index.
  local wpnumber=self:GetWaypointIndexAfterID(AfterWaypointWithID)

  if wpnumber>self.currentwp then
    self.passedfinalwp=false
  end

  -- Speed in knots.
  Speed=Speed or 350

  -- Create air waypoint.
  local wp=Coordinate:WaypointAir(COORDINATE.WaypointAltType.BARO, COORDINATE.WaypointType.TurningPoint, COORDINATE.WaypointAction.TurningPoint, UTILS.KnotsToKmph(Speed), true, nil, {})

  -- Create waypoint data table.
  local waypoint=self:_CreateWaypoint(wp)
  
  -- Set altitude.
  if Altitude then
    waypoint.alt=UTILS.FeetToMeters(Altitude)
  end

  -- Add waypoint to table.
  self:_AddWaypoint(waypoint, wpnumber)

  -- Debug info.
  self:T(self.lid..string.format("Adding AIR waypoint #%d, speed=%.1f knots. Last waypoint passed was #%s. Total waypoints #%d", wpnumber, Speed, self.currentwp, #self.waypoints))

  -- Update route.
  if Updateroute==nil or Updateroute==true then
    self:__UpdateRoute(-1)
  end

  return waypoint
end



--- Check if a unit is an element of the flightgroup.
-- @param #FLIGHTGROUP self
-- @param #string unitname Name of unit.
-- @return #boolean If true, unit is element of the flight group or false if otherwise.
function FLIGHTGROUP:_IsElement(unitname)

  for _,_element in pairs(self.elements) do
    local element=_element --#FLIGHTGROUP.Element

    if element.name==unitname then
      return true
    end

  end

  return false
end



--- Set parking spot of element.
-- @param #FLIGHTGROUP self
-- @param #FLIGHTGROUP.Element Element The element.
-- @param Wrapper.Airbase#AIRBASE.ParkingSpot Spot Parking Spot.
function FLIGHTGROUP:_SetElementParkingAt(Element, Spot)

  -- Element is parking here.
  Element.parking=Spot

  if Spot then

    -- Debug info.
    self:T(self.lid..string.format("Element %s is parking on spot %d", Element.name, Spot.TerminalID))

    if self.flightcontrol then

      -- Set parking spot to OCCUPIED.
      self.flightcontrol:SetParkingOccupied(Element.parking, Element.name)
    end

  end

end

--- Set parking spot of element to free
-- @param #FLIGHTGROUP self
-- @param #FLIGHTGROUP.Element Element The element.
function FLIGHTGROUP:_SetElementParkingFree(Element)

  if Element.parking then

    -- Set parking to FREE.
    if self.flightcontrol then
      self.flightcontrol:SetParkingFree(Element.parking)
    end

    -- Not parking any more.
    Element.parking=nil

  end

end

--- Get onboard number.
-- @param #FLIGHTGROUP self
-- @param #string unitname Name of the unit.
-- @return #string Modex.
function FLIGHTGROUP:_GetOnboardNumber(unitname)

  local group=UNIT:FindByName(unitname):GetGroup()

  -- Units of template group.
  local units=group:GetTemplate().units

  -- Get numbers.
  local numbers={}
  for _,unit in pairs(units) do

    if unitname==unit.name then
      return tostring(unit.onboard_num)
    end

  end

  return nil
end

--- Checks if a human player sits in the unit.
-- @param #FLIGHTGROUP self
-- @param Wrapper.Unit#UNIT unit Aircraft unit.
-- @return #boolean If true, human player inside the unit.
function FLIGHTGROUP:_IsHumanUnit(unit)

  -- Get player unit or nil if no player unit.
  local playerunit=self:_GetPlayerUnitAndName(unit:GetName())

  if playerunit then
    return true
  else
    return false
  end
end

--- Checks if a group has a human player.
-- @param #FLIGHTGROUP self
-- @param Wrapper.Group#GROUP group Aircraft group.
-- @return #boolean If true, human player inside group.
function FLIGHTGROUP:_IsHuman(group)

  -- Get all units of the group.
  local units=group:GetUnits()

  -- Loop over all units.
  for _,_unit in pairs(units) do
    -- Check if unit is human.
    local human=self:_IsHumanUnit(_unit)
    if human then
      return true
    end
  end

  return false
end

--- Returns the unit of a player and the player name. If the unit does not belong to a player, nil is returned.
-- @param #FLIGHTGROUP self
-- @param #string _unitName Name of the player unit.
-- @return Wrapper.Unit#UNIT Unit of player or nil.
-- @return #string Name of the player or nil.
function FLIGHTGROUP:_GetPlayerUnitAndName(_unitName)
  self:F2(_unitName)

  if _unitName ~= nil then

    -- Get DCS unit from its name.
    local DCSunit=Unit.getByName(_unitName)

    if DCSunit then

      local playername=DCSunit:getPlayerName()
      local unit=UNIT:Find(DCSunit)

      if DCSunit and unit and playername then
        return unit, playername
      end

    end

  end

  -- Return nil if we could not find a player.
  return nil,nil
end

--- Returns the parking spot of the element.
-- @param #FLIGHTGROUP self
-- @param #FLIGHTGROUP.Element element Element of the flight group.
-- @param #number maxdist Distance threshold in meters. Default 5 m.
-- @param Wrapper.Airbase#AIRBASE airbase (Optional) The airbase to check for parking. Default is closest airbase to the element.
-- @return Wrapper.Airbase#AIRBASE.ParkingSpot Parking spot or nil if no spot is within distance threshold.
function FLIGHTGROUP:GetParkingSpot(element, maxdist, airbase)

  local coord=element.unit:GetCoordinate()

  airbase=airbase or self:GetClosestAirbase() --coord:GetClosestAirbase(nil, self:GetCoalition())

  -- TODO: replace by airbase.parking if AIRBASE is updated.
  local parking=airbase:GetParkingSpotsTable()

  local spot=nil --Wrapper.Airbase#AIRBASE.ParkingSpot
  local dist=nil
  local distmin=math.huge
  for _,_parking in pairs(parking) do
    local parking=_parking --Wrapper.Airbase#AIRBASE.ParkingSpot
    dist=coord:Get2DDistance(parking.Coordinate)
    if dist<distmin then
      distmin=dist
      spot=_parking
    end
  end

  if distmin<=maxdist and not element.unit:InAir() then
    return spot
  else
    return nil
  end
end

--- Get holding time.
-- @param #FLIGHTGROUP self
-- @return #number Holding time in seconds or -1 if flight is not holding.
function FLIGHTGROUP:GetHoldingTime()
  if self.Tholding then
    return timer.getAbsTime()-self.Tholding
  end

  return -1
end

--- Get parking time.
-- @param #FLIGHTGROUP self
-- @return #number Holding time in seconds or -1 if flight is not holding.
function FLIGHTGROUP:GetParkingTime()
  if self.Tparking then
    return timer.getAbsTime()-self.Tparking
  end

  return -1
end

--- Search unoccupied parking spots at the airbase for all flight elements.
-- @param #FLIGHTGROUP self
-- @return Wrapper.Airbase#AIRBASE Closest airbase
function FLIGHTGROUP:GetClosestAirbase()

  local group=self.group --Wrapper.Group#GROUP
  
  local coord=group:GetCoordinate()
  local coalition=self:GetCoalition()
  
  local airbase=coord:GetClosestAirbase() --(nil, coalition)
  
  return airbase
end

--- Search unoccupied parking spots at the airbase for all flight elements.
-- @param #FLIGHTGROUP self
-- @param Wrapper.Airbase#AIRBASE airbase The airbase where we search for parking spots.
-- @return #table Table of coordinates and terminal IDs of free parking spots.
function FLIGHTGROUP:GetParking(airbase)

  -- Init default
  local scanradius=50
  local scanunits=true
  local scanstatics=true
  local scanscenery=false
  local verysafe=true

  -- Function calculating the overlap of two (square) objects.
  local function _overlap(l1,l2,dist)
    local safedist=(l1/2+l2/2)*1.05  -- 5% safety margine added to safe distance!
    local safe = (dist > safedist)
    return safe
  end

  -- Get client coordinates.
  local function _clients()
    local clients=_DATABASE.CLIENTS
    local coords={}
    for clientname, client in pairs(clients) do
      local template=_DATABASE:GetGroupTemplateFromUnitName(clientname)
      local units=template.units
      for i,unit in pairs(units) do
        local coord=COORDINATE:New(unit.x, unit.alt, unit.y)
        coords[unit.name]=coord
      end
    end
    return coords
  end

  -- Get airbase category.
  local airbasecategory=airbase:GetAirbaseCategory()

  -- Get parking spot data table. This contains all free and "non-free" spots.
  local parkingdata=airbase:GetParkingSpotsTable()

  -- List of obstacles.
  local obstacles={}

  -- Loop over all parking spots and get the currently present obstacles.
  -- How long does this take on very large airbases, i.e. those with hundereds of parking spots? Seems to be okay!
  -- The alternative would be to perform the scan once but with a much larger radius and store all data.
  for _,_parkingspot in pairs(parkingdata) do
    local parkingspot=_parkingspot --Wrapper.Airbase#AIRBASE.ParkingSpot

    -- Scan a radius of 100 meters around the spot.
    local _,_,_,_units,_statics,_sceneries=parkingspot.Coordinate:ScanObjects(scanradius, scanunits, scanstatics, scanscenery)

    -- Check all units.
    for _,_unit in pairs(_units) do
      local unit=_unit --Wrapper.Unit#UNIT
      local _coord=unit:GetCoordinate()
      local _size=self:_GetObjectSize(unit:GetDCSObject())
      local _name=unit:GetName()
      table.insert(obstacles, {coord=_coord, size=_size, name=_name, type="unit"})
    end

    -- Check all clients.
    local clientcoords=_clients()
    for clientname,_coord in pairs(clientcoords) do
      table.insert(obstacles, {coord=_coord, size=15, name=clientname, type="client"})
    end

    -- Check all statics.
    for _,static in pairs(_statics) do
      local _vec3=static:getPoint()
      local _coord=COORDINATE:NewFromVec3(_vec3)
      local _name=static:getName()
      local _size=self:_GetObjectSize(static)
      table.insert(obstacles, {coord=_coord, size=_size, name=_name, type="static"})
    end

    -- Check all scenery.
    for _,scenery in pairs(_sceneries) do
      local _vec3=scenery:getPoint()
      local _coord=COORDINATE:NewFromVec3(_vec3)
      local _name=scenery:getTypeName()
      local _size=self:_GetObjectSize(scenery)
      table.insert(obstacles,{coord=_coord, size=_size, name=_name, type="scenery"})
    end

  end

  -- Parking data for all assets.
  local parking={}

  -- Get terminal type.
  local terminaltype=self:_GetTerminal(self.attribute, airbase:GetAirbaseCategory())

  -- Loop over all units - each one needs a spot.
  for i,_element in pairs(self.elements) do
    local element=_element --#FLIGHTGROUP.Element

    -- Loop over all parking spots.
    local gotit=false
    for _,_parkingspot in pairs(parkingdata) do
      local parkingspot=_parkingspot --Wrapper.Airbase#AIRBASE.ParkingSpot

      -- Check correct terminal type for asset. We don't want helos in shelters etc.
      if AIRBASE._CheckTerminalType(parkingspot.TerminalType, terminaltype) then

        -- Assume free and no problematic obstacle.
        local free=true
        local problem=nil

        -- Safe parking using TO_AC from DCS result.
        if verysafe and parkingspot.TOAC then
          free=false
          self:T2(self.lid..string.format("Parking spot %d is occupied by other aircraft taking off (TOAC).", parkingspot.TerminalID))
        end

        -- Loop over all obstacles.
        for _,obstacle in pairs(obstacles) do

          -- Check if aircraft overlaps with any obstacle.
          local dist=parkingspot.Coordinate:Get2DDistance(obstacle.coord)
          local safe=_overlap(element.size, obstacle.size, dist)

          -- Spot is blocked.
          if not safe then
            free=false
            problem=obstacle
            problem.dist=dist
            break
          end

        end

        -- Check flightcontrol data.
        if self.flightcontrol and self.flightcontrol.airbasename==airbase:GetName() then
          local problem=self.flightcontrol:IsParkingReserved(parkingspot) or self.flightcontrol:IsParkingOccupied(parkingspot)
          if problem then
            free=false
          end
        end

        -- Check if spot is free
        if free then

          -- Add parkingspot for this element.
          table.insert(parking, parkingspot)

          self:T2(self.lid..string.format("Parking spot %d is free for element %s!", parkingspot.TerminalID, element.name))

          -- Add the unit as obstacle so that this spot will not be available for the next unit.
          table.insert(obstacles, {coord=parkingspot.Coordinate, size=element.size, name=element.name, type="element"})

          gotit=true
          break

        else

          -- Debug output for occupied spots.
          self:T2(self.lid..string.format("Parking spot %d is occupied or not big enough!", parkingspot.TerminalID))
          --if self.Debug then
          --  local coord=problem.coord --Core.Point#COORDINATE
          --  local text=string.format("Obstacle blocking spot #%d is %s type %s with size=%.1f m and distance=%.1f m.", _termid, problem.name, problem.type, problem.size, problem.dist)
          --  coord:MarkToAll(string.format(text))
          --end

        end

      end -- check terminal type
    end -- loop over parking spots

    -- No parking spot for at least one asset :(
    if not gotit then
      self:E(self.lid..string.format("WARNING: No free parking spot for element %s", element.name))
      return nil
    end

  end -- loop over asset units

  return parking
end

--- Size of the bounding box of a DCS object derived from the DCS descriptor table. If boundinb box is nil, a size of zero is returned.
-- @param #FLIGHTGROUP self
-- @param DCS#Object DCSobject The DCS object for which the size is needed.
-- @return #number Max size of object in meters (length (x) or width (z) components not including height (y)).
-- @return #number Length (x component) of size.
-- @return #number Height (y component) of size.
-- @return #number Width (z component) of size.
function FLIGHTGROUP:_GetObjectSize(DCSobject)
  local DCSdesc=DCSobject:getDesc()
  if DCSdesc.box then
    local x=DCSdesc.box.max.x+math.abs(DCSdesc.box.min.x)  --length
    local y=DCSdesc.box.max.y+math.abs(DCSdesc.box.min.y)  --height
    local z=DCSdesc.box.max.z+math.abs(DCSdesc.box.min.z)  --width
    return math.max(x,z), x , y, z
  end
  return 0,0,0,0
end

--- Get the generalized attribute of a group.
-- @param #FLIGHTGROUP self
-- @return #string Generalized attribute of the group.
function FLIGHTGROUP:_GetAttribute()

  -- Default
  local attribute=FLIGHTGROUP.Attribute.OTHER

  local group=self.group  --Wrapper.Group#GROUP

  if group then

    --- Planes
    local transportplane=group:HasAttribute("Transports") and group:HasAttribute("Planes")
    local awacs=group:HasAttribute("AWACS")
    local fighter=group:HasAttribute("Fighters") or group:HasAttribute("Interceptors") or group:HasAttribute("Multirole fighters") or (group:HasAttribute("Bombers") and not group:HasAttribute("Strategic bombers"))
    local bomber=group:HasAttribute("Strategic bombers")
    local tanker=group:HasAttribute("Tankers")
    local uav=group:HasAttribute("UAVs")
    --- Helicopters
    local transporthelo=group:HasAttribute("Transport helicopters")
    local attackhelicopter=group:HasAttribute("Attack helicopters")

    -- Define attribute. Order is important.
    if transportplane then
      attribute=FLIGHTGROUP.Attribute.AIR_TRANSPORTPLANE
    elseif awacs then
      attribute=FLIGHTGROUP.Attribute.AIR_AWACS
    elseif fighter then
      attribute=FLIGHTGROUP.Attribute.AIR_FIGHTER
    elseif bomber then
      attribute=FLIGHTGROUP.Attribute.AIR_BOMBER
    elseif tanker then
      attribute=FLIGHTGROUP.Attribute.AIR_TANKER
    elseif transporthelo then
      attribute=FLIGHTGROUP.Attribute.AIR_TRANSPORTHELO
    elseif attackhelicopter then
      attribute=FLIGHTGROUP.Attribute.AIR_ATTACKHELO
    elseif uav then
      attribute=FLIGHTGROUP.Attribute.AIR_UAV
    end

  end

  return attribute
end

--- Get the proper terminal type based on generalized attribute of the group.
--@param #FLIGHTGROUP self
--@param #FLIGHTGROUP.Attribute _attribute Generlized attibute of unit.
--@param #number _category Airbase category.
--@return Wrapper.Airbase#AIRBASE.TerminalType Terminal type for this group.
function FLIGHTGROUP:_GetTerminal(_attribute, _category)

  -- Default terminal is "large".
  local _terminal=AIRBASE.TerminalType.OpenBig

  if _attribute==FLIGHTGROUP.Attribute.AIR_FIGHTER then
    -- Fighter ==> small.
    _terminal=AIRBASE.TerminalType.FighterAircraft
  elseif _attribute==FLIGHTGROUP.Attribute.AIR_BOMBER or _attribute==FLIGHTGROUP.Attribute.AIR_TRANSPORTPLANE or _attribute==FLIGHTGROUP.Attribute.AIR_TANKER or _attribute==FLIGHTGROUP.Attribute.AIR_AWACS then
    -- Bigger aircraft.
    _terminal=AIRBASE.TerminalType.OpenBig
  elseif _attribute==FLIGHTGROUP.Attribute.AIR_TRANSPORTHELO or _attribute==FLIGHTGROUP.Attribute.AIR_ATTACKHELO then
    -- Helicopter.
    _terminal=AIRBASE.TerminalType.HelicopterUsable
  else
    --_terminal=AIRBASE.TerminalType.OpenMedOrBig
  end

  -- For ships, we allow medium spots for all fixed wing aircraft. There are smaller tankers and AWACS aircraft that can use a carrier.
  if _category==Airbase.Category.SHIP then
    if not (_attribute==FLIGHTGROUP.Attribute.AIR_TRANSPORTHELO or _attribute==FLIGHTGROUP.Attribute.AIR_ATTACKHELO) then
      _terminal=AIRBASE.TerminalType.OpenMedOrBig
    end
  end

  return _terminal
end

-------------------------------------------------------------------------------------------------------------------------------------------------------------------------------------------------------
-- OPTION FUNCTIONS
-------------------------------------------------------------------------------------------------------------------------------------------------------------------------------------------------------




-------------------------------------------------------------------------------------------------------------------------------------------------------------------------------------------------------
-- MENU FUNCTIONS
-------------------------------------------------------------------------------------------------------------------------------------------------------------------------------------------------------

--- Get the proper terminal type based on generalized attribute of the group.
--@param #FLIGHTGROUP self
--@param #number delay Delay in seconds.
function FLIGHTGROUP:_UpdateMenu(delay)

  if delay and delay>0 then
    self:I(self.lid..string.format("FF updating menu in %.1f sec", delay))
    self:ScheduleOnce(delay, FLIGHTGROUP._UpdateMenu, self)
  else

    self:I(self.lid.."FF updating menu NOW")

    -- Get current position of group.
    local position=self.group:GetCoordinate()

    -- Get all FLIGHTCONTROLS
    local fc={}
    for airbasename,_flightcontrol in pairs(_DATABASE.FLIGHTCONTROLS) do

      local airbase=AIRBASE:FindByName(airbasename)

      local coord=airbase:GetCoordinate()

      local dist=coord:Get2DDistance(position)

      local fcitem={airbasename=airbasename, dist=dist}

      table.insert(fc, fcitem)
    end

    -- Sort table wrt distance to airbases.
    local function _sort(a,b)
      return a.dist<b.dist
    end
    table.sort(fc, _sort)

    -- If there is a designated FC, we put it first.
    local N=8
    if self.flightcontrol then
      self.flightcontrol:_CreatePlayerMenu(self, self.menu.atc)
      N=7
    end

    -- Max 8 entries in F10 menu.
    for i=1,math.min(#fc,N) do
      local airbasename=fc[i].airbasename
      local flightcontrol=_DATABASE:GetFlightControl(airbasename)
      flightcontrol:_CreatePlayerMenu(self, self.menu.atc)
    end
  end

end

-------------------------------------------------------------------------------------------------------------------------------------------------------------------------------------------------------
-------------------------------------------------------------------------------------------------------------------------------------------------------------------------------------------------------
-------------------------------------------------------------------------------------------------------------------------------------------------------------------------------------------------------<|MERGE_RESOLUTION|>--- conflicted
+++ resolved
@@ -17,13 +17,13 @@
 -- ===
 --
 -- ## Example Missions:
--- 
+--
 -- Demo missions can be found on [github](https://github.com/FlightControl-Master/MOOSE_MISSIONS/tree/develop/OPS%20-%20Flightgroup).
---    
+--
 -- ===
 --
 -- ### Author: **funkyfranky**
--- 
+--
 -- ===
 -- @module Ops.FlightGroup
 -- @image OPS_FlightGroup.png
@@ -234,7 +234,7 @@
   self.lid=string.format("FLIGHTGROUP %s | ", self.groupname)
 
   -- Defaults
-  self.isFlightgroup=true  
+  self.isFlightgroup=true
   self:SetFuelLowThreshold()
   self:SetFuelLowRTB()
   self:SetFuelCriticalThreshold()
@@ -325,10 +325,10 @@
 
   -- Start the status monitoring.
   self:__Status(-1)
-  
+
   -- Start queue update timer.
   self.timerQueueUpdate=TIMER:New(self._QueueUpdate, self):Start(2, 5)
-  
+
   -- Start check zone timer.
   self.timerCheckZone=TIMER:New(self._CheckInZones, self):Start(3, 10)
 
@@ -491,7 +491,7 @@
   return self
 end
 
---- Enable to automatically engage detected targets. 
+--- Enable to automatically engage detected targets.
 -- @param #FLIGHTGROUP self
 -- @param #number RangeMax Max range in NM. Only detected targets within this radius from the group will be engaged. Default is 25 NM.
 -- @param #table TargetTypes Types of target attributes that will be engaged. See [DCS enum attributes](https://wiki.hoggitworld.com/view/DCS_enum_attributes). Default "All".
@@ -508,7 +508,7 @@
   else
     TargetTypes={"All"}
   end
-  
+
   -- Ensure SET_ZONE if ZONE is provided.
   if EngageZoneSet and EngageZoneSet:IsInstanceOf("ZONE_BASE") then
     local zoneset=SET_ZONE:New():AddZone(EngageZoneSet)
@@ -532,7 +532,7 @@
   return self
 end
 
---- Disable to automatically engage detected targets. 
+--- Disable to automatically engage detected targets.
 -- @param #FLIGHTGROUP self
 -- @return #FLIGHTGROUP self
 function FLIGHTGROUP:SetEngageDetectedOff()
@@ -762,45 +762,45 @@
   -- First we check if elements are still alive. Could be that they were despawned without notice, e.g. when landing on a too small airbase.
   for i,_element in pairs(self.elements) do
     local element=_element --#FLIGHTGROUP.Element
-    
+
     -- Check that element is not already dead or not yet alive.
     if element.status~=OPSGROUP.ElementStatus.DEAD and element.status~=OPSGROUP.ElementStatus.INUTERO then
-    
+
       -- Unit shortcut.
       local unit=element.unit
-      
-      local isdead=false      
+
+      local isdead=false
       if unit and unit:IsAlive() then
-      
+
         -- Get life points.
         local life=unit:GetLife() or 0
-    
+
         -- Units with life <=1 are dead.
         if life<=1 then
           --env.info(string.format("FF unit %s: live<=1 in status at T=%.3f", unit:GetName(), timer.getTime()))
           isdead=true
         end
-        
+
       else
         -- Not alive any more.
         --env.info(string.format("FF unit %s: NOT alive in status at T=%.3f", unit:GetName(), timer.getTime()))
         isdead=true
       end
-      
+
       -- This one is dead.
       if isdead then
-        local text=string.format("Element %s is dead at t=%.3f! Maybe despawned without notice or landed at a too small airbase. Calling ElementDead in 60 sec to give other events a chance", 
+        local text=string.format("Element %s is dead at t=%.3f! Maybe despawned without notice or landed at a too small airbase. Calling ElementDead in 60 sec to give other events a chance",
         tostring(element.name), timer.getTime())
         self:E(self.lid..text)
         self:__ElementDead(60, element)
       end
-      
-    end    
-  end
-
-  if self:IsDead() then  
+
+    end
+  end
+
+  if self:IsDead() then
     self:T(self.lid..string.format("Onbefore Status DEAD ==> false"))
-    return false   
+    return false
   elseif self:IsStopped() then
     self:T(self.lid..string.format("Onbefore Status STOPPED ==> false"))
     return false
@@ -818,7 +818,7 @@
 
   -- FSM state.
   local fsmstate=self:GetState()
-  
+
   -- Update position.
   self:_UpdatePosition()
 
@@ -865,22 +865,22 @@
 
   -- Short info.
   if self.verbose>=1 then
-  
+
     local nTaskTot, nTaskSched, nTaskWP=self:CountRemainingTasks()
     local nMissions=self:CountRemainingMissison()
-  
-  
+
+
     local text=string.format("Status %s [%d/%d]: Tasks=%d (%d,%d) Curr=%d, Missions=%s, Waypoint=%d/%d, Detected=%d, Home=%s, Destination=%s",
     fsmstate, #self.elements, #self.elements, nTaskTot, nTaskSched, nTaskWP, self.taskcurrent, nMissions, self.currentwp or 0, self.waypoints and #self.waypoints or 0,
     self.detectedunits:Count(), self.homebase and self.homebase:GetName() or "unknown", self.destbase and self.destbase:GetName() or "unknown")
     self:I(self.lid..text)
-    
+
   end
 
   ---
   -- Elements
   ---
-  
+
   if self.verbose>=2 then
     local text="Elements:"
     for i,_element in pairs(self.elements) do
@@ -958,7 +958,7 @@
 
     -- Log outut.
     self:I(self.lid..string.format("Travelled ds=%.1f km dt=%.1f s ==> v=%.1f knots. Fuel left for %.1f min", self.traveldist/1000, dt, UTILS.MpsToKnots(v), TmaxFuel/60))
-    
+
   end
 
   ---
@@ -1008,34 +1008,34 @@
 
   ---
   -- Engage Detected Targets
-  ---  
+  ---
   if self:IsAirborne() and self.detectionOn and self.engagedetectedOn and not (self.fuellow or self.fuelcritical) then
     env.info("FF 100")
-  
+
     -- Target.
     local targetgroup=nil --Wrapper.Group#GROUP
     local targetdist=math.huge
-    
+
     -- Loop over detected groups.
     for _,_group in pairs(self.detectedgroups:GetSet()) do
       local group=_group --Wrapper.Group#GROUP
-      
+
       env.info("FF 200")
-      
+
       if group and group:IsAlive() then
-      
+
         env.info("FF 300")
-      
+
         -- Get 3D vector of target.
         local targetVec3=group:GetVec3()
 
-        -- Distance to target.        
+        -- Distance to target.
         local distance=UTILS.VecDist3D(self.position, targetVec3)
-        
+
         if distance<=self.engagedetectedRmax and distance<targetdist then
-        
+
           env.info("FF 400")
-        
+
           -- Check type attribute.
           local righttype=false
           for _,attribute in pairs(self.engagedetectedTypes) do
@@ -1046,13 +1046,13 @@
               break
             end
           end
-          
+
           -- We got the right type.
           if righttype then
-        
+
             local insideEngage=true
             local insideNoEngage=false
-            
+
             -- Check engage zones.
             if self.engagedetectedEngageZones then
               insideEngage=false
@@ -1062,10 +1062,10 @@
                 if inzone then
                   insideEngage=true
                   break
-                end             
+                end
               end
             end
-          
+
             -- Check no engage zones.
             if self.engagedetectedNoEngageZones then
               for _,_zone in pairs(self.engagedetectedNoEngageZones.Set) do
@@ -1077,25 +1077,25 @@
                 end
               end
             end
-            
+
             -- If inside engage but not inside no engage zones.
             if insideEngage and not insideNoEngage then
               targetdist=distance
               targetgroup=group
             end
-            
+
           end
-          
-        end        
+
+        end
       end
     end
-    
+
     -- If we found a group, we engage it.
     if targetgroup then
       self:I(self.lid..string.format("Engaging target group %s at distance %d meters", targetgroup:GetName(), targetdist))
       self:EngageTarget(targetgroup)
     end
-  
+
   end
 
 
@@ -1109,65 +1109,6 @@
 -- DCS Events ==> See also OPSGROUP
 -------------------------------------------------------------------------------------------------------------------------------------------------------------------------------------------------------
 
-<<<<<<< HEAD
-=======
---- Flightgroup event function, handling the birth of a unit.
--- @param #FLIGHTGROUP self
--- @param Core.Event#EVENTDATA EventData Event data.
-function FLIGHTGROUP:OnEventBirth(EventData)
-
-  --env.info(string.format("EVENT: Birth for unit %s", tostring(EventData.IniUnitName)))
-
-  -- Check that this is the right group.
-  if EventData and EventData.IniGroup and EventData.IniUnit and EventData.IniGroupName and EventData.IniGroupName==self.groupname then
-    local unit=EventData.IniUnit
-    local group=EventData.IniGroup
-    local unitname=EventData.IniUnitName
-
-    -- Set group.
-    self.group=self.group or EventData.IniGroup
-
-    if self.respawning then
-
-      local function reset()
-        self.respawning=nil
-      end
-
-      -- Reset switch in 1 sec. This should allow all birth events of n>1 groups to have passed.
-      -- TODO: Can I do this more rigorously?
-      self:ScheduleOnce(1, reset)
-
-    else
-
-      -- Set homebase if not already set.
-      if EventData.Place then
-        self.homebase=self.homebase or EventData.Place
-      end
-      
-      if self.homebase and not self.destbase then
-        self.destbase=self.homebase
-      end
-
-      -- Get element.
-      local element=self:GetElementByName(unitname)
-
-      -- Create element spawned event if not already present.
-      if not self:_IsElement(unitname) then
-        element=self:AddElementByName(unitname)
-      end
-
-      -- Set element to spawned state.
-      self:T(self.lid..string.format("EVENT: Element %s born at airbase %s==> spawned", element.name, self.homebase and self.homebase:GetName() or "unknown"))
-      -- This is delayed by a millisec because inAir check for units spawned in air failed (returned false even though the unit was spawned in air).
-      self:__ElementSpawned(0.0, element)
-
-    end
-
-  end
-
-end
-
->>>>>>> fe55555c
 --- Flightgroup event function handling the crash of a unit.
 -- @param #FLIGHTGROUP self
 -- @param Core.Event#EVENTDATA EventData Event data.
@@ -1314,7 +1255,7 @@
     local element=self:GetElementByName(unitname)
 
     if element and element.status~=OPSGROUP.ElementStatus.DEAD then
-      self:T(self.lid..string.format("EVENT: Element %s crashed ==> destroyed", element.name))      
+      self:T(self.lid..string.format("EVENT: Element %s crashed ==> destroyed", element.name))
       self:ElementDestroyed(element)
     end
 
@@ -1330,7 +1271,7 @@
   -- Check that this is the right group.
   if EventData and EventData.IniGroup and EventData.IniUnit and EventData.IniGroupName and EventData.IniGroupName==self.groupname then
     self:T2(self.lid..string.format("EVENT: Unit %s lost at t=%.3f", EventData.IniUnitName, timer.getTime()))
-    
+
     local unit=EventData.IniUnit
     local group=EventData.IniGroup
     local unitname=EventData.IniUnitName
@@ -1342,7 +1283,7 @@
       self:T(self.lid..string.format("EVENT: Element %s unit lost ==> destroyed t=%.3f", element.name, timer.getTime()))
       self:ElementDestroyed(element)
     end
-    
+
   end
 
 end
@@ -1492,26 +1433,26 @@
 -- @param Wrapper.Airbase#AIRBASE airbase The airbase if applicable or nil.
 function FLIGHTGROUP:onafterElementLanded(From, Event, To, Element, airbase)
   self:T2(self.lid..string.format("Element landed %s at %s airbase", Element.name, airbase and airbase:GetName() or "unknown"))
-  
+
   if self.despawnAfterLanding then
-  
+
     -- Despawn the element.
     self:DespawnElement(Element)
-  
+
   else
 
     -- Helos with skids land directly on parking spots.
     if self.ishelo then
-  
+
       local Spot=self:GetParkingSpot(Element, 10, airbase)
-  
+
       self:_SetElementParkingAt(Element, Spot)
-  
-    end
-  
+
+    end
+
     -- Set element status.
     self:_UpdateStatus(Element, OPSGROUP.ElementStatus.LANDED, airbase)
-    
+
   end
 end
 
@@ -1542,7 +1483,7 @@
 
   -- Call OPSGROUP function.
   self:GetParent(self).onafterElementDestroyed(self, From, Event, To, Element)
-  
+
 end
 
 --- On after "ElementDead" event.
@@ -1562,7 +1503,7 @@
 
   -- Not parking any more.
   Element.parking=nil
-  
+
 end
 
 
@@ -1574,7 +1515,7 @@
 function FLIGHTGROUP:onafterSpawned(From, Event, To)
   self:T(self.lid..string.format("Flight spawned"))
 
-  -- Update position.  
+  -- Update position.
   self:_UpdatePosition()
 
   if self.isAI then
@@ -1584,32 +1525,32 @@
 
     -- Set ROT.
     self:SwitchROT(self.option.ROT)
-    
+
     -- Set Formation
     self:SwitchFormation(self.option.Formation)
-        
+
     -- Set TACAN beacon.
     self:_SwitchTACAN()
-    
+
     -- Set radio freq and modu.
     if self.radioDefault then
       self:SwitchRadio()
     else
       self:SetDefaultRadio(self.radio.Freq, self.radio.Modu, self.radio.On)
     end
-    
+
     -- Set callsign.
     if self.callsignDefault then
       self:SwitchCallsign(self.callsignDefault.NumberSquad, self.callsignDefault.NumberGroup)
     else
       self:SetDefaultCallsign(self.callsign.NumberSquad, self.callsign.NumberGroup)
     end
-    
+
     -- TODO: make this input.
     self:GetGroup():SetOption(AI.Option.Air.id.PROHIBIT_JETT, true)
     self:GetGroup():SetOption(AI.Option.Air.id.PROHIBIT_AB,   true)   -- Does not seem to work. AI still used the after burner.
     self:GetGroup():SetOption(AI.Option.Air.id.RTB_ON_BINGO, false)
-    --self.group:SetOption(AI.Option.Air.id.RADAR_USING, AI.Option.Air.val.RADAR_USING.FOR_CONTINUOUS_SEARCH)    
+    --self.group:SetOption(AI.Option.Air.id.RADAR_USING, AI.Option.Air.val.RADAR_USING.FOR_CONTINUOUS_SEARCH)
 
     -- Update route.
     self:__UpdateRoute(-0.5)
@@ -1749,7 +1690,7 @@
     -- Add flight to taxiinb queue.
     self.flightcontrol:SetFlightStatus(self, FLIGHTCONTROL.FlightStatus.TAXIINB)
   end
-    
+
 end
 
 --- On after "LandedAt" event.
@@ -1758,7 +1699,7 @@
 -- @param #string Event Event.
 -- @param #string To To state.
 function FLIGHTGROUP:onafterLandedAt(From, Event, To)
-  self:T(self.lid..string.format("Flight landed at"))    
+  self:T(self.lid..string.format("Flight landed at"))
 end
 
 
@@ -1794,22 +1735,22 @@
     self.flightcontrol:_RemoveFlight(self)
     self.flightcontrol=nil
   end
-  
+
   if self.Ndestroyed==#self.elements then
     if self.squadron then
       -- All elements were destroyed ==> Asset group is gone.
       self.squadron:DelGroup(self.groupname)
-    end    
+    end
   else
     if self.airwing then
       -- Not all assets were destroyed (despawn) ==> Add asset back to airwing.
-      self.airwing:AddAsset(self.group, 1)    
-    end
-  end  
+      self.airwing:AddAsset(self.group, 1)
+    end
+  end
 
   -- Call OPSGROUP function.
   self:GetParent(self).onafterDead(self, From, Event, To)
-  
+
 end
 
 
@@ -1858,10 +1799,10 @@
   end
 
   if self.taskcurrent>0 then
-  
+
     --local task=self:GetTaskCurrent()
     local task=self:GetTaskByID(self.taskcurrent)
-    
+
     if task then
       if task.dcstask.id=="PatrolZone" then
         -- For patrol zone, we need to allow the update.
@@ -1920,7 +1861,7 @@
   -- Set current waypoint or we get problem that the _PassingWaypoint function is triggered too early, i.e. right now and not when passing the next WP.
   local current=self.group:GetCoordinate():WaypointAir(COORDINATE.WaypointAltType.BARO, COORDINATE.WaypointType.TurningPoint, COORDINATE.WaypointAction.TurningPoint, speed, true, nil, {}, "Current")
   table.insert(wp, current)
-  
+
   local Nwp=self.waypoints and #self.waypoints or 0
 
   -- Add remaining waypoints to route.
@@ -1944,7 +1885,7 @@
     ---
     -- No waypoints left
     ---
-    
+
     if self:IsAirborne() then
       self:T(self.lid.."No waypoints left ==> CheckGroupDone")
       self:_CheckGroupDone()
@@ -1978,7 +1919,7 @@
         self:UnpauseMission()
         return
       end
-      
+
       -- Group is currently engaging.
       if self:IsEngaging() then
         return
@@ -1998,7 +1939,7 @@
 
           -- Number of remaining tasks/missions?
           if nTasks==0 and nMissions==0 then
-          
+
             local destbase=self.destbase or self.homebase
             local destzone=self.destzone or self.homezone
 
@@ -2121,19 +2062,19 @@
 
   -- Clear holding time in any case.
   self.Tholding=nil
-  
+
   -- Cancel all missions.
   for _,_mission in pairs(self.missionqueue) do
     local mission=_mission --Ops.Auftrag#AUFTRAG
     local mystatus=mission:GetGroupStatus(self)
-    
+
     -- Check if mission is already over!
     if not (mystatus==AUFTRAG.GroupStatus.DONE or mystatus==AUFTRAG.GroupStatus.CANCELLED) then
       local text=string.format("Canceling mission %s in state=%s", mission.name, mission.status)
       self:T(self.lid..text)
       self:MissionCancel(mission)
     end
-    
+
   end
 
   -- Defaults:
@@ -2235,7 +2176,7 @@
     -- Clear all tasks.
     -- Warning, looks like this can make DCS CRASH! Had this after calling RTB once passed the final waypoint.
     --self:ClearTasks()
-    
+
      -- Just route the group. Respawn might happen when going from holding to final.
     self:Route(wp, 1)
 
@@ -2433,39 +2374,39 @@
 
   -- Check target object.
   if Target:IsInstanceOf("UNIT") or Target:IsInstanceOf("STATIC") then
-  
+
     DCStask=self:GetGroup():TaskAttackUnit(Target, true)
-  
+
   elseif Target:IsInstanceOf("GROUP") then
 
     DCStask=self:GetGroup():TaskAttackGroup(Target, nil, nil, nil, nil, nil, nil, true)
-  
+
   elseif Target:IsInstanceOf("SET_UNIT") then
 
     local DCSTasks={}
-  
+
     for _,_unit in pairs(Target:GetSet()) do --detected by =HRP= Zero
       local unit=_unit  --Wrapper.Unit#UNIT
       local task=self:GetGroup():TaskAttackUnit(unit, true)
       table.insert(DCSTasks)
     end
-  
+
     -- Task combo.
     DCStask=self:GetGroup():TaskCombo(DCSTasks)
 
   elseif Target:IsInstanceOf("SET_GROUP") then
 
     local DCSTasks={}
-  
+
     for _,_unit in pairs(Target:GetSet()) do --detected by =HRP= Zero
       local unit=_unit  --Wrapper.Unit#UNIT
       local task=self:GetGroup():TaskAttackGroup(Target, nil, nil, nil, nil, nil, nil, true)
       table.insert(DCSTasks)
     end
-  
+
     -- Task combo.
     DCStask=self:GetGroup():TaskCombo(DCSTasks)
-  
+
   else
     self:E("ERROR: unknown Target in EngageTarget! Needs to be a UNIT, STATIC, GROUP, SET_UNIT or SET_GROUP")
     return
@@ -2473,10 +2414,10 @@
 
   -- Create new task.The description "Engage_Target" is checked so do not change that lightly.
   local Task=self:NewTaskScheduled(DCStask, 1, "Engage_Target", 0)
-  
+
   -- Backup ROE setting.
   Task.backupROE=self:GetROE()
-  
+
   -- Switch ROE to open fire
   self:SwitchROE(ENUMS.ROE.OpenFire)
 
@@ -2487,7 +2428,7 @@
   end
 
   -- Execute task.
-  self:TaskExecute(Task)  
+  self:TaskExecute(Task)
 
 end
 
@@ -2560,9 +2501,9 @@
     local tanker=self.airwing:GetTankerForFlight(self)
 
     if tanker then
-    
+
       self:I(self.lid..string.format("Send to refuel at tanker %s", tanker.flightgroup:GetName()))
-      
+
       -- Get a coordinate towards the tanker.
       local coordinate=self:GetCoordinate():GetIntermediateCoordinate(tanker.flightgroup:GetCoordinate(), 0.75)
 
@@ -2659,12 +2600,12 @@
   self:UnHandleEvent(EVENTS.Ejection)
   self:UnHandleEvent(EVENTS.Crash)
   self:UnHandleEvent(EVENTS.RemoveUnit)
-    
+
   -- Call OPSGROUP function.
   self:GetParent(self).onafterStop(self, From, Event, To)
-  
+
   -- Remove flight from data base.
-  _DATABASE.FLIGHTGROUPS[self.groupname]=nil  
+  _DATABASE.FLIGHTGROUPS[self.groupname]=nil
 end
 
 -------------------------------------------------------------------------------------------------------------------------------------------------------------------------------------------------------
@@ -2727,7 +2668,7 @@
     self:E(self.lid.."WARNING: Group was already initialized!")
     return
   end
-  
+
   -- Group object.
   local group=self.group --Wrapper.Group#GROUP
 
@@ -2764,7 +2705,7 @@
   self.radio.Freq=tonumber(self.template.frequency)
   self.radio.Modu=tonumber(self.template.modulation)
   self.radio.On=self.template.communication
-  
+
   -- Set callsign. Default is set on spawn if not modified by user.
   local callsign=self.template.units[1].callsign
   if type(callsign)=="number" then  -- Sometimes callsign is just "101".
@@ -2785,7 +2726,7 @@
   else
     self.optionDefault.Formation=ENUMS.Formation.FixedWing.EchelonLeft.Group
   end
-  
+
   -- Default TACAN off.
   self:SetDefaultTACAN(nil, nil, nil, nil, true)
   self.tacan=UTILS.DeepCopy(self.tacanDefault)
@@ -2929,7 +2870,7 @@
 
       -- Get airbase ID depending on airbase category.
       local airbaseID=nil
-      
+
       if wp.airdromeId then
         airbaseID=wp.airdromeId
       else
@@ -2937,7 +2878,7 @@
       end
 
       local airbase=AIRBASE:FindByID(airbaseID)
-      
+
       return airbase
     end
 
@@ -3185,14 +3126,14 @@
   -- Template waypoints.
   self.waypoints0=self.group:GetTemplateRoutePoints()
 
-  -- Waypoints  
+  -- Waypoints
   self.waypoints={}
-  
+
   for index,wp in pairs(self.waypoints0) do
- 
-    local waypoint=self:_CreateWaypoint(wp)    
+
+    local waypoint=self:_CreateWaypoint(wp)
     self:_AddWaypoint(waypoint)
-     
+
   end
 
   -- Get home and destination airbases from waypoints.
@@ -3247,7 +3188,7 @@
 
   -- Create waypoint data table.
   local waypoint=self:_CreateWaypoint(wp)
-  
+
   -- Set altitude.
   if Altitude then
     waypoint.alt=UTILS.FeetToMeters(Altitude)
@@ -3485,12 +3426,12 @@
 function FLIGHTGROUP:GetClosestAirbase()
 
   local group=self.group --Wrapper.Group#GROUP
-  
+
   local coord=group:GetCoordinate()
   local coalition=self:GetCoalition()
-  
+
   local airbase=coord:GetClosestAirbase() --(nil, coalition)
-  
+
   return airbase
 end
 
