--- **Ops** - Enhanced Airborne Group.
--
-- ## Main Features:
--
--    * Monitor flight status of elements and/or the entire group
--    * Monitor fuel and ammo status
--    * Conveniently set radio freqencies, TACAN, ROE etc
--    * Order helos to land at specifc coordinates
--    * Dynamically add and remove waypoints
--    * Sophisticated task queueing system (know when DCS tasks start and end)
--    * Convenient checks when the group enters or leaves a zone
--    * Detection events for new, known and lost units
--    * Simple LASER and IR-pointer setup
--    * Compatible with AUFTRAG class
--    * Many additional events that the mission designer can hook into
--
-- ===
--
-- ## Example Missions:
--
-- Demo missions can be found on [GitHub](https://github.com/FlightControl-Master/MOOSE_MISSIONS/tree/develop/Ops/Flightgroup).
--
-- ===
--
-- ### Author: **funkyfranky**
--
-- ===
-- @module Ops.FlightGroup
-- @image OPS_FlightGroup.png


--- FLIGHTGROUP class.
-- @type FLIGHTGROUP
-- @field #string actype Type name of the aircraft.
-- @field #number rangemax Max range in meters.
-- @field #number ceiling Max altitude the aircraft can fly at in meters.
-- @field #number tankertype The refueling system type (0=boom, 1=probe), if the group is a tanker.
-- @field #number refueltype The refueling system type (0=boom, 1=probe), if the group can refuel from a tanker.
-- @field Ops.OpsGroup#OPSGROUP.Ammo ammo Ammunition data. Number of Guns, Rockets, Bombs, Missiles.
-- @field #boolean ai If true, flight is purely AI. If false, flight contains at least one human player.
-- @field #boolean fuellow Fuel low switch.
-- @field #number fuellowthresh Low fuel threshold in percent.
-- @field #boolean fuellowrtb RTB on low fuel switch.
-- @field #boolean fuelcritical Fuel critical switch.
-- @field #number fuelcriticalthresh Critical fuel threshold in percent.
-- @field #boolean fuelcriticalrtb RTB on critical fuel switch.
-- @field OPS.FlightControl#FLIGHTCONTROL flightcontrol The flightcontrol handling this group.
-- @field Ops.Airboss#AIRBOSS airboss The airboss handling this group.
-- @field Core.UserFlag#USERFLAG flaghold Flag for holding.
-- @field #number Tholding Abs. mission time stamp when the group reached the holding point.
-- @field #number Tparking Abs. mission time stamp when the group was spawned uncontrolled and is parking.
-- @field #table menu F10 radio menu.
-- @field #string controlstatus Flight control status.
-- @field #boolean despawnAfterLanding If `true`, group is despawned after landed at an airbase.
-- @field #boolean despawnAfterHolding If `true`, group is despawned after reaching the holding point.
-- @field #number RTBRecallCount Number that counts RTB calls.
-- @field OPS.FlightControl#FLIGHTCONTROL.HoldingStack stack Holding stack.
-- @field #boolean isReadyTO Flight is ready for takeoff. This is for FLIGHTCONTROL.
-- @field #boolean prohibitAB Disallow (true) or allow (false) AI to use the afterburner.
-- @field #boolean jettisonEmptyTanks Allow (true) or disallow (false) AI to jettison empty fuel tanks.
-- @field #boolean jettisonWeapons Allow (true) or disallow (false) AI to jettison weapons if in danger.
-- @field #table flightplans Flight plans for this group.
-- @field Navigation.FlightPlan#FLIGHTPLAN flightplan Currently active flight plan.
-- @field Core.Pathline#PATHLINE taxipath Assigned taxi pathline.
--
-- @extends Ops.OpsGroup#OPSGROUP

--- *To invent an airplane is nothing; to build one is something; to fly is everything.* -- Otto Lilienthal
--
-- ===
--
-- # The FLIGHTGROUP Concept
--
-- # Events
--
-- This class introduces a lot of additional events that will be handy in many situations.
-- Certain events like landing, takeoff etc. are triggered for each element and also have a corresponding event when the whole group reaches this state.
--
-- ## Spawning
--
-- ## Parking
--
-- ## Taxiing
--
-- ## Takeoff
--
-- ## Airborne
--
-- ## Landed
--
-- ## Arrived
--
-- ## Dead
--
-- ## Fuel
--
-- ## Ammo
--
-- ## Detected Units
--
-- ## Check In Zone
--
-- ## Passing Waypoint
--
--
-- # Tasking
--
-- The FLIGHTGROUP class significantly simplifies the monitoring of DCS tasks. Two types of tasks can be set
--
--     * **Scheduled Tasks**
--     * **Waypoint Tasks**
--
-- ## Scheduled Tasks
--
-- ## Waypoint Tasks
--
-- # Examples
--
-- Here are some examples to show how things are done.
--
-- ## 1. Spawn
--
--
--
-- @field #FLIGHTGROUP
FLIGHTGROUP = {
  ClassName          = "FLIGHTGROUP",
  homebase           =   nil,
  destbase           =   nil,
  homezone           =   nil,
  destzone           =   nil,
  actype             =   nil,
  speedMax           =   nil,
  rangemax           =   nil,
  ceiling            =   nil,
  fuellow            = false,
  fuellowthresh      =   nil,
  fuellowrtb         =   nil,
  fuelcritical       =   nil,
  fuelcriticalthresh =   nil,
  fuelcriticalrtb    = false,
  outofAAMrtb        = false,
  outofAGMrtb        = false,
  flightcontrol      =   nil,
  flaghold           =   nil,
  Tholding           =   nil,
  Tparking           =   nil,
  Twaiting           =   nil,
  menu               =   nil,
  isHelo             =   nil,
  RTBRecallCount     =     0,
  playerSettings     =    {},
  playerWarnings     =    {},
  prohibitAB         =   false,
  jettisonEmptyTanks =   true,
  jettisonWeapons    =   true, -- that's actually a negative option like prohibitAB
  flightplans        =     {},
}


--- Generalized attribute. See [DCS attributes](https://wiki.hoggitworld.com/view/DCS_enum_attributes) on hoggit.
-- @type FLIGHTGROUP.Attribute
-- @field #string TRANSPORTPLANE Airplane with transport capability. This can be used to transport other assets.
-- @field #string AWACS Airborne Early Warning and Control System.
-- @field #string FIGHTER Fighter, interceptor, ... airplane.
-- @field #string BOMBER Aircraft which can be used for strategic bombing.
-- @field #string TANKER Airplane which can refuel other aircraft.
-- @field #string TRANSPORTHELO Helicopter with transport capability. This can be used to transport other assets.
-- @field #string ATTACKHELO Attack helicopter.
-- @field #string UAV Unpiloted Aerial Vehicle, e.g. drones.
-- @field #string OTHER Other aircraft type.
FLIGHTGROUP.Attribute = {
  TRANSPORTPLANE="TransportPlane",
  AWACS="AWACS",
  FIGHTER="Fighter",
  BOMBER="Bomber",
  TANKER="Tanker",
  TRANSPORTHELO="TransportHelo",
  ATTACKHELO="AttackHelo",
  UAV="UAV",
  OTHER="Other",
}

--- Radio Text.
-- @type FLIGHTGROUP.RadioText
-- @field #string normal
-- @field #string enhanced

--- Radio messages.
-- @type FLIGHTGROUP.RadioMessage
-- @field #FLIGHTGROUP.RadioText AIRBORNE
-- @field #FLIGHTGROUP.RadioText TAXIING
FLIGHTGROUP.RadioMessage = {
  AIRBORNE={normal="Airborn", enhanced="Airborn"},
  TAXIING={normal="Taxiing", enhanced="Taxiing"},
}

--- Skill level.
-- @type FLIGHTGROUP.PlayerSkill
-- @field #string STUDENT Flight Student. Shows tips and hints in important phases of the approach.
-- @field #string AVIATOR Naval aviator. Moderate number of hints but not really zip lip.
-- @field #string GRADUATE TOPGUN graduate. For people who know what they are doing. Nearly *ziplip*.
-- @field #string INSTRUCTOR TOPGUN instructor. For people who know what they are doing. Nearly *ziplip*.
FLIGHTGROUP.PlayerSkill = {
  STUDENT    = "Student",
  AVIATOR    = "Aviator",
  GRADUATE   = "Graduate",
  INSTRUCTOR = "Instructor",
}

--- Player data.
-- @type FLIGHTGROUP.PlayerData
-- @field #string name Player name.
-- @field #boolean subtitles Display subtitles.
-- @field #string skill Skill level.

--- FLIGHTGROUP players.
-- @field #table Players Player data.
FLIGHTGROUP.Players={}

--- FLIGHTGROUP class version.
-- @field #string version
FLIGHTGROUP.version="1.0.2"

-------------------------------------------------------------------------------------------------------------------------------------------------------------------------------------------------------
-- TODO list
-------------------------------------------------------------------------------------------------------------------------------------------------------------------------------------------------------

-- TODO: VTOL aircraft.
-- TODO: Mark assigned parking spot on F10 map.
-- TODO: Let user request a parking spot via F10 marker :)
-- DONE: Use new UnitLost event instead of crash/dead.
-- DONE: Monitor traveled distance in air ==> calculate fuel consumption ==> calculate range remaining. Will this give half way accurate results?
-- DONE: Out of AG/AA missiles. Safe state of out-of-ammo.
-- DONE: Add TACAN beacon.
-- DONE: Add tasks.
-- DONE: Waypoints, read, add, insert, detour.
-- DONE: Get ammo.
-- DONE: Get pylons.
-- DONE: Fuel threshhold ==> RTB.
-- DONE: ROE
-- NOGO: Respawn? With correct loadout, fuelstate. Solved in DCS 2.5.6!

-------------------------------------------------------------------------------------------------------------------------------------------------------------------------------------------------------
-- Constructor
-------------------------------------------------------------------------------------------------------------------------------------------------------------------------------------------------------

--- Create a new FLIGHTGROUP object and start the FSM.
-- @param #FLIGHTGROUP self
-- @param Wrapper.Group#GROUP group The group object. Can also be given by its group name as `#string`.
-- @return #FLIGHTGROUP self
function FLIGHTGROUP:New(group)

  -- First check if we already have a flight group for this group.
  local og=_DATABASE:GetOpsGroup(group)
  if og then
    og:I(og.lid..string.format("WARNING: OPS group already exists in data base!"))
    return og
  end

  -- Inherit everything from FSM class.
  local self=BASE:Inherit(self, OPSGROUP:New(group)) -- #FLIGHTGROUP

  -- Set some string id for output to DCS.log file.
  self.lid=string.format("FLIGHTGROUP %s | ", self.groupname)

  -- Defaults
  self:SetDefaultROE()
  self:SetDefaultROT()
  self:SetDefaultEPLRS(self.isEPLRS)
  self:SetDetection()
  self:SetFuelLowThreshold()
  self:SetFuelLowRTB()
  self:SetFuelCriticalThreshold()
  self:SetFuelCriticalRTB()

  -- Holding flag.
  self.flaghold=USERFLAG:New(string.format("%s_FlagHold", self.groupname))
  self.flaghold:Set(0)

  -- Add FSM transitions.
  --                 From State  -->   Event      -->      To State
  self:AddTransition("*",             "LandAtAirbase",     "Inbound")     -- Group is ordered to land at an airbase.
  self:AddTransition("*",             "RTB",               "Inbound")     -- Group is returning to (home/destination) airbase.
  self:AddTransition("*",             "RTZ",               "Inbound")     -- Group is returning to destination zone. Not implemented yet!
  self:AddTransition("Inbound",       "Holding",           "Holding")     -- Group is in holding pattern.

  self:AddTransition("*",             "Refuel",            "Going4Fuel")  -- Group is send to refuel at a tanker.
  self:AddTransition("Going4Fuel",    "Refueled",          "Cruising")    -- Group finished refueling.

  self:AddTransition("*",             "LandAt",            "LandingAt")   -- Helo group is ordered to land at a specific point.
  self:AddTransition("LandingAt",     "LandedAt",          "LandedAt")    -- Helo group landed landed at a specific point.

  self:AddTransition("*",             "FuelLow",           "*")          -- Fuel state of group is low. Default ~25%.
  self:AddTransition("*",             "FuelCritical",      "*")          -- Fuel state of group is critical. Default ~10%.

  self:AddTransition("Cruising",      "EngageTarget",     "Engaging")    -- Engage targets.
  self:AddTransition("Engaging",      "Disengage",        "Cruising")    -- Engagement over.

  self:AddTransition("*",             "ElementParking",   "*")           -- An element is parking.
  self:AddTransition("*",             "ElementEngineOn",  "*")           -- An element spooled up the engines.
  self:AddTransition("*",             "ElementTaxiing",   "*")           -- An element is taxiing to the runway.
  self:AddTransition("*",             "ElementTakeoff",   "*")           -- An element took off.
  self:AddTransition("*",             "ElementAirborne",  "*")           -- An element is airborne.
  self:AddTransition("*",             "ElementLanded",    "*")           -- An element landed.
  self:AddTransition("*",             "ElementArrived",   "*")           -- An element arrived.

  self:AddTransition("*",             "ElementOutOfAmmo", "*")           -- An element is completely out of ammo.

  self:AddTransition("*",             "Parking",          "Parking")     -- The whole flight group is parking.
  self:AddTransition("*",             "Taxiing",          "Taxiing")     -- The whole flight group is taxiing.
  self:AddTransition("*",             "Takeoff",          "Airborne")    -- The whole flight group is airborne.
  self:AddTransition("*",             "Airborne",         "Airborne")    -- The whole flight group is airborne.
  self:AddTransition("*",             "Cruise",           "Cruising")    -- The whole flight group is cruising.
  self:AddTransition("*",             "Landing",          "Landing")     -- The whole flight group is landing.
  self:AddTransition("*",             "Landed",           "Landed")      -- The whole flight group has landed.
  self:AddTransition("*",             "Arrived",          "Arrived")     -- The whole flight group has arrived.


  ------------------------
  --- Pseudo Functions ---
  ------------------------

  --- Triggers the FSM event "Stop". Stops the FLIGHTGROUP and all its event handlers.
  -- @param #FLIGHTGROUP self

  --- Triggers the FSM event "Stop" after a delay. Stops the FLIGHTGROUP and all its event handlers.
  -- @function [parent=#FLIGHTGROUP] __Stop
  -- @param #FLIGHTGROUP self
  -- @param #number delay Delay in seconds.

  --- FSM Function OnAfterElementSpawned.
  -- @function [parent=#FLIGHTGROUP] OnAfterElementSpawned
  -- @param #FLIGHTGROUP self
  -- @param #string From From state.
  -- @param #string Event Event.
  -- @param #string To To state.
  -- @param Ops.OpsGroup#OPSGROUP.Element Element The flight group element.

  --- FSM Function OnAfterElementParking.
  -- @function [parent=#FLIGHTGROUP] OnAfterElementParking
  -- @param #FLIGHTGROUP self
  -- @param #string From From state.
  -- @param #string Event Event.
  -- @param #string To To state.
  -- @param Ops.OpsGroup#OPSGROUP.Element Element The flight group element.
  -- @param Wrapper.Airbase#AIRBASE.ParkingSpot Spot Parking Spot.

  --- FSM Function OnAfterElementEngineOn.
  -- @function [parent=#FLIGHTGROUP] OnAfterElementEngineOn
  -- @param #FLIGHTGROUP self
  -- @param #string From From state.
  -- @param #string Event Event.
  -- @param #string To To state.
  -- @param Ops.OpsGroup#OPSGROUP.Element Element The flight group element.

  --- FSM Function OnAfterElementTaxiing.
  -- @function [parent=#FLIGHTGROUP] OnAfterElementTaxiing
  -- @param #FLIGHTGROUP self
  -- @param #string From From state.
  -- @param #string Event Event.
  -- @param #string To To state.
  -- @param Ops.OpsGroup#OPSGROUP.Element Element The flight group element.

  --- FSM Function OnAfterElementTakeoff.
  -- @function [parent=#FLIGHTGROUP] OnAfterElementTakeoff
  -- @param #FLIGHTGROUP self
  -- @param #string From From state.
  -- @param #string Event Event.
  -- @param #string To To state.
  -- @param Ops.OpsGroup#OPSGROUP.Element Element The flight group element.
  -- @param Wrapper.Airbase#AIRBASE airbase The airbase if applicable or nil.

  --- FSM Function OnAfterElementAirborne.
  -- @function [parent=#FLIGHTGROUP] OnAfterElementAirborne
  -- @param #FLIGHTGROUP self
  -- @param #string From From state.
  -- @param #string Event Event.
  -- @param #string To To state.
  -- @param Ops.OpsGroup#OPSGROUP.Element Element The flight group element.

  --- FSM Function OnAfterElementLanded.
  -- @function [parent=#FLIGHTGROUP] OnAfterElementLanded
  -- @param #FLIGHTGROUP self
  -- @param #string From From state.
  -- @param #string Event Event.
  -- @param #string To To state.
  -- @param Ops.OpsGroup#OPSGROUP.Element Element The flight group element.
  -- @param Wrapper.Airbase#AIRBASE airbase The airbase if applicable or nil.

  --- FSM Function OnAfterElementArrived.
  -- @function [parent=#FLIGHTGROUP] OnAfterElementArrived
  -- @param #FLIGHTGROUP self
  -- @param #string From From state.
  -- @param #string Event Event.
  -- @param #string To To state.
  -- @param Ops.OpsGroup#OPSGROUP.Element Element The flight group element.
  -- @param Wrapper.Airbase#AIRBASE airbase The airbase, where the element arrived.
  -- @param Wrapper.Airbase#AIRBASE.ParkingSpot Parking The Parking spot the element has.

  --- FSM Function OnAfterElementDestroyed.
  -- @function [parent=#FLIGHTGROUP] OnAfterElementDestroyed
  -- @param #FLIGHTGROUP self
  -- @param #string From From state.
  -- @param #string Event Event.
  -- @param #string To To state.
  -- @param Ops.OpsGroup#OPSGROUP.Element Element The flight group element.

  --- FSM Function OnAfterElementDead.
  -- @function [parent=#FLIGHTGROUP] OnAfterElementDead
  -- @param #FLIGHTGROUP self
  -- @param #string From From state.
  -- @param #string Event Event.
  -- @param #string To To state.
  -- @param Ops.OpsGroup#OPSGROUP.Element Element The flight group element.

  --- FSM Function OnAfterSpawned.
  -- @function [parent=#FLIGHTGROUP] OnAfterSpawned
  -- @param #FLIGHTGROUP self
  -- @param #string From From state.
  -- @param #string Event Event.
  -- @param #string To To state.

  --- FSM Function OnAfterParking.
  -- @function [parent=#FLIGHTGROUP] OnAfterParking
  -- @param #FLIGHTGROUP self
  -- @param #string From From state.
  -- @param #string Event Event.
  -- @param #string To To state.

  --- FSM Function OnAfterTaxiing.
  -- @function [parent=#FLIGHTGROUP] OnAfterTaxiing
  -- @param #FLIGHTGROUP self
  -- @param #string From From state.
  -- @param #string Event Event.
  -- @param #string To To state.

  --- FSM Function OnAfterTakeoff.
  -- @function [parent=#FLIGHTGROUP] OnAfterTakeoff
  -- @param #FLIGHTGROUP self
  -- @param #string From From state.
  -- @param #string Event Event.
  -- @param #string To To state.

  --- FSM Function OnAfterAirborne.
  -- @function [parent=#FLIGHTGROUP] OnAfterAirborne
  -- @param #FLIGHTGROUP self
  -- @param #string From From state.
  -- @param #string Event Event.
  -- @param #string To To state.

  --- FSM Function OnAfterCruise.
  -- @function [parent=#FLIGHTGROUP] OnAfterCruise
  -- @param #FLIGHTGROUP self
  -- @param #string From From state.
  -- @param #string Event Event.
  -- @param #string To To state.

  --- FSM Function OnAfterLanding.
  -- @function [parent=#FLIGHTGROUP] OnAfterLanding
  -- @param #FLIGHTGROUP self
  -- @param #string From From state.
  -- @param #string Event Event.
  -- @param #string To To state.

  --- FSM Function OnAfterLanded.
  -- @function [parent=#FLIGHTGROUP] OnAfterLanded
  -- @param #FLIGHTGROUP self
  -- @param #string From From state.
  -- @param #string Event Event.
  -- @param #string To To state.
  -- @param Wrapper.Airbase#AIRBASE airbase The airbase the flight landed.

  --- FSM Function OnAfterLandedAt.
  -- @function [parent=#FLIGHTGROUP] OnAfterLandedAt
  -- @param #FLIGHTGROUP self
  -- @param #string From From state.
  -- @param #string Event Event.
  -- @param #string To To state.

  --- FSM Function OnAfterArrived.
  -- @function [parent=#FLIGHTGROUP] OnAfterArrived
  -- @param #FLIGHTGROUP self
  -- @param #string From From state.
  -- @param #string Event Event.
  -- @param #string To To state.

  --- FSM Function OnAfterDead.
  -- @function [parent=#FLIGHTGROUP] OnAfterDead
  -- @param #FLIGHTGROUP self
  -- @param #string From From state.
  -- @param #string Event Event.
  -- @param #string To To state.

  --- FSM Function OnAfterUpdateRoute.
  -- @function [parent=#FLIGHTGROUP] OnAfterUpdateRoute
  -- @param #FLIGHTGROUP self
  -- @param #string From From state.
  -- @param #string Event Event.
  -- @param #string To To state.
  -- @param #number n Next waypoint index. Default is the one coming after that one that has been passed last.
  -- @param #number N Waypoint  Max waypoint index to be included in the route. Default is the final waypoint.

  --- FSM Function OnAfterOutOfMissilesAA.
  -- @function [parent=#FLIGHTGROUP] OnAfterOutOfMissilesAA
  -- @param #FLIGHTGROUP self
  -- @param #string From From state.
  -- @param #string Event Event.
  -- @param #string To To state.

  --- FSM Function OnAfterOutOfMissilesAG.
  -- @function [parent=#FLIGHTGROUP] OnAfterOutOfMissilesAG
  -- @param #FLIGHTGROUP self
  -- @param #string From From state.
  -- @param #string Event Event.
  -- @param #string To To state.

  --- FSM Function OnAfterRTB.
  -- @function [parent=#FLIGHTGROUP] OnAfterRTB
  -- @param #FLIGHTGROUP self
  -- @param #string From From state.
  -- @param #string Event Event.
  -- @param #string To To state.
  -- @param Wrapper.Airbase#AIRBASE airbase The airbase to hold at.
  -- @param #number SpeedTo Speed used for traveling from current position to holding point in knots. Default 75% of max speed.
  -- @param #number SpeedHold Holding speed in knots. Default 250 kts.
  -- @param #number SpeedLand Landing speed in knots. Default 170 kts.

  --- FSM Function OnAfterLandAtAirbase.
  -- @function [parent=#FLIGHTGROUP] OnAfterLandAtAirbase
  -- @param #FLIGHTGROUP self
  -- @param #string From From state.
  -- @param #string Event Event.
  -- @param #string To To state.
  -- @param Wrapper.Airbase#AIRBASE airbase The airbase to hold at.

  --- FSM Function OnAfterWait.
  -- @function [parent=#FLIGHTGROUP] OnAfterWait
  -- @param #FLIGHTGROUP self
  -- @param #string From From state.
  -- @param #string Event Event.
  -- @param #string To To state.
  -- @param #number Duration Duration how long the group will be waiting in seconds. Default `nil` (=forever).
  -- @param #number Altitude Altitude in feet. Default 10,000 ft for airplanes and 1,000 feet for helos.
  -- @param #number Speed Speed in knots. Default 250 kts for airplanes and 20 kts for helos.

  --- FSM Function OnAfterRefuel.
  -- @function [parent=#FLIGHTGROUP] OnAfterRefuel
  -- @param #FLIGHTGROUP self
  -- @param #string From From state.
  -- @param #string Event Event.
  -- @param #string To To state.
  -- @param Core.Point#COORDINATE Coordinate The coordinate.

  --- FSM Function OnAfterRefueled.
  -- @function [parent=#FLIGHTGROUP] OnAfterRefueled
  -- @param #FLIGHTGROUP self
  -- @param #string From From state.
  -- @param #string Event Event.
  -- @param #string To To state.

  --- FSM Function OnAfterDisengage.
  -- @function [parent=#FLIGHTGROUP] OnAfterDisengage
  -- @param #FLIGHTGROUP self
  -- @param #string From From state.
  -- @param #string Event Event.
  -- @param #string To To state.
  -- @param Core.Set#SET_UNIT TargetUnitSet

  --- FSM Function OnAfterEngageTarget.
  -- @function [parent=#FLIGHTGROUP] OnAfterEngageTarget
  -- @param #FLIGHTGROUP self
  -- @param #string From From state.
  -- @param #string Event Event.
  -- @param #string To To state.
  -- @param #table Target Target object. Can be a UNIT, STATIC, GROUP, SET_UNIT or SET_GROUP object.

  --- FSM Function OnAfterLandAt.
  -- @function [parent=#FLIGHTGROUP] OnAfterLandAt
  -- @param #FLIGHTGROUP self
  -- @param #string From From state.
  -- @param #string Event Event.
  -- @param #string To To state.
  -- @param Core.Set#SET_UNIT TargetUnitSet

  --- FSM Function OnAfterFuelLow.
  -- @function [parent=#FLIGHTGROUP] OnAfterFuelLow
  -- @param #FLIGHTGROUP self
  -- @param #string From From state.
  -- @param #string Event Event.
  -- @param #string To To state.

  --- FSM Function OnAfterFuelCritical.
  -- @function [parent=#FLIGHTGROUP] OnAfterFuelCritical
  -- @param #FLIGHTGROUP self
  -- @param #string From From state.
  -- @param #string Event Event.
  -- @param #string To To state.

  --- FSM Function OnBeforeUpdateRoute.
  -- @function [parent=#FLIGHTGROUP] OnBeforeUpdateRoute
  -- @param #FLIGHTGROUP self
  -- @param #string From From state.
  -- @param #string Event Event.
  -- @param #string To To state.
  -- @param #number n Next waypoint index. Default is the one coming after that one that has been passed last.
  -- @param #number N Waypoint  Max waypoint index to be included in the route. Default is the final waypoint.
  -- @return #boolean Transision allowed?

  --- FSM Function OnBeforeRTB.
  -- @function [parent=#FLIGHTGROUP] OnBeforeRTB
  -- @param #FLIGHTGROUP self
  -- @param #string From From state.
  -- @param #string Event Event.
  -- @param #string To To state.
  -- @param Wrapper.Airbase#AIRBASE airbase The airbase to hold at.
  -- @param #number SpeedTo Speed used for travelling from current position to holding point in knots.
  -- @param #number SpeedHold Holding speed in knots.

  --- FSM Function OnBeforeLandAtAirbase.
  -- @function [parent=#FLIGHTGROUP] OnBeforeLandAtAirbase
  -- @param #FLIGHTGROUP self
  -- @param #string From From state.
  -- @param #string Event Event.
  -- @param #string To To state.
  -- @param Wrapper.Airbase#AIRBASE airbase The airbase to hold at.

  --- FSM Function OnBeforeWait.
  -- @function [parent=#FLIGHTGROUP] OnBeforeWait
  -- @param #FLIGHTGROUP self
  -- @param #string From From state.
  -- @param #string Event Event.
  -- @param #string To To state.
  -- @param #number Duration Duration how long the group will be waiting in seconds. Default `nil` (=forever).
  -- @param #number Altitude Altitude in feet. Default 10,000 ft for airplanes and 1,000 feet for helos.
  -- @param #number Speed Speed in knots. Default 250 kts for airplanes and 20 kts for helos.

  --- FSM Function OnBeforeLandAt.
  -- @function [parent=#FLIGHTGROUP] OnBeforeLandAt
  -- @param #FLIGHTGROUP self
  -- @param #string From From state.
  -- @param #string Event Event.
  -- @param #string To To state.
  -- @param Core.Point#COORDINATE Coordinate The coordinate where to land. Default is current position.
  -- @param #number Duration The duration in seconds to remain on ground. Default 600 sec (10 min).

  -- TODO: Add pseudo functions ? Normally done, but should be double check

  -- Handle events:
  self:HandleEvent(EVENTS.Birth,           self.OnEventBirth)
  self:HandleEvent(EVENTS.EngineStartup,   self.OnEventEngineStartup)
  self:HandleEvent(EVENTS.Takeoff,         self.OnEventTakeOff)
  self:HandleEvent(EVENTS.Land,            self.OnEventLanding)
  self:HandleEvent(EVENTS.EngineShutdown,  self.OnEventEngineShutdown)
  self:HandleEvent(EVENTS.PilotDead,       self.OnEventPilotDead)
  self:HandleEvent(EVENTS.Ejection,        self.OnEventEjection)
  self:HandleEvent(EVENTS.Crash,           self.OnEventCrash)
  self:HandleEvent(EVENTS.RemoveUnit,      self.OnEventRemoveUnit)
  self:HandleEvent(EVENTS.UnitLost,        self.OnEventUnitLost)
  self:HandleEvent(EVENTS.Kill,            self.OnEventKill)
  self:HandleEvent(EVENTS.PlayerLeaveUnit, self.OnEventPlayerLeaveUnit)

  -- Initialize group.
  self:_InitGroup()

  -- Init waypoints.
  self:_InitWaypoints()



  -- Start the status monitoring.
  self.timerStatus=TIMER:New(self.Status, self):Start(1, 30)

  -- Start queue update timer.
  self.timerQueueUpdate=TIMER:New(self._QueueUpdate, self):Start(2, 5)

  -- Start check zone timer.
  self.timerCheckZone=TIMER:New(self._CheckInZones, self):Start(3, 10)

  -- Add OPSGROUP to _DATABASE.
  _DATABASE:AddOpsGroup(self)

  return self
end

-------------------------------------------------------------------------------------------------------------------------------------------------------------------------------------------------------
-- User functions
-------------------------------------------------------------------------------------------------------------------------------------------------------------------------------------------------------

--- Add an *enroute* task to attack targets in a certain **circular** zone.
-- @param #FLIGHTGROUP self
-- @param Core.Zone#ZONE_RADIUS ZoneRadius The circular zone, where to engage targets.
-- @param #table TargetTypes (Optional) The target types, passed as a table, i.e. mind the curly brackets {}. Default {"Air"}.
-- @param #number Priority (Optional) Priority. Default 0.
function FLIGHTGROUP:AddTaskEnrouteEngageTargetsInZone(ZoneRadius, TargetTypes, Priority)
  local Task=self.group:EnRouteTaskEngageTargetsInZone(ZoneRadius:GetVec2(), ZoneRadius:GetRadius(), TargetTypes, Priority)
  self:AddTaskEnroute(Task)
end

--- Get airwing the flight group belongs to.
-- @param #FLIGHTGROUP self
-- @return Ops.Airwing#AIRWING The AIRWING object (if any).
function FLIGHTGROUP:GetAirwing()
  return self.legion
end

--- Get name of airwing the flight group belongs to.
-- @param #FLIGHTGROUP self
-- @return #string Name of the airwing or "None" if the flightgroup does not belong to any airwing.
function FLIGHTGROUP:GetAirwingName()
  local name=self.legion and self.legion.alias or "None"
  return name
end

--- Get squadron the flight group belongs to.
-- @param #FLIGHTGROUP self
-- @return Ops.Squadron#SQUADRON The SQUADRON of this flightgroup or #nil if the flightgroup does not belong to any squadron.
function FLIGHTGROUP:GetSquadron()
  return self.cohort
end

--- Get squadron name the flight group belongs to.
-- @param #FLIGHTGROUP self
-- @return #string The squadron name or "None" if the flightgroup does not belon to any squadron.
function FLIGHTGROUP:GetSquadronName()
  local name=self.cohort and self.cohort:GetName() or "None"
  return name
end

--- Set if aircraft is VTOL capable. Unfortunately, there is no DCS way to determine this via scripting.
-- @param #FLIGHTGROUP self
-- @return #FLIGHTGROUP self
function FLIGHTGROUP:SetVTOL()
  self.isVTOL=true
  return self
end

--- Set if aircraft is **not** allowed to use afterburner.
-- @param #FLIGHTGROUP self
-- @return #FLIGHTGROUP self
function FLIGHTGROUP:SetProhibitAfterburner()
  self.prohibitAB = true
  if self:GetGroup():IsAlive() then
    self:GetGroup():SetOption(AI.Option.Air.id.PROHIBIT_AB, true)
  end
  return self
end

--- Set if aircraft is allowed to use afterburner.
-- @param #FLIGHTGROUP self
-- @return #FLIGHTGROUP self
function FLIGHTGROUP:SetAllowAfterburner()
  self.prohibitAB = false
  if self:GetGroup():IsAlive() then
    self:GetGroup():SetOption(AI.Option.Air.id.PROHIBIT_AB, false)
  end
  return self
end

--- Set if aircraft is allowed to drop empty fuel tanks - set to true to allow, and false to forbid it.
-- @param #FLIGHTGROUP self
-- @param #boolean Switch true or false
-- @return #FLIGHTGROUP self
function FLIGHTGROUP:SetJettisonEmptyTanks(Switch)
  self.jettisonEmptyTanks = Switch
  if self:GetGroup():IsAlive() then
    self:GetGroup():SetOption(AI.Option.Air.id.JETT_TANKS_IF_EMPTY, Switch)
  end
  return self
end

--- Set if aircraft is allowed to drop weapons to escape danger - set to true to allow, and false to forbid it.
-- @param #FLIGHTGROUP self
-- @param #boolean Switch true or false
-- @return #FLIGHTGROUP self
function FLIGHTGROUP:SetJettisonWeapons(Switch)
  self.jettisonWeapons = not Switch
  if self:GetGroup():IsAlive() then
    self:GetGroup():SetOption(AI.Option.Air.id.PROHIBIT_JETT, not Switch)
  end
  return self
end

--- Set if group is ready for taxi/takeoff if controlled by a `FLIGHTCONTROL`.
-- @param #FLIGHTGROUP self
-- @param #boolean ReadyTO If `true`, flight is ready for takeoff.
-- @param #number Delay Delay in seconds before value is set. Default 0 sec.
-- @return #FLIGHTGROUP self
function FLIGHTGROUP:SetReadyForTakeoff(ReadyTO, Delay)
  if Delay and Delay>0 then
    self:ScheduleOnce(Delay, FLIGHTGROUP.SetReadyForTakeoff, self, ReadyTO, 0)
  else
    self.isReadyTO=ReadyTO
  end
  return self
end

--- Set the FLIGHTCONTROL controlling this flight group.
-- @param #FLIGHTGROUP self
-- @param OPS.FlightControl#FLIGHTCONTROL flightcontrol The FLIGHTCONTROL object.
-- @return #FLIGHTGROUP self
function FLIGHTGROUP:SetFlightControl(flightcontrol)

  -- Check if there is already a FC.
  if self.flightcontrol then
    if self.flightcontrol:IsControlling(self) then
      -- Flight control is already controlling this flight!
      return
    else
      -- Remove flight from previous FC.
      self.flightcontrol:_RemoveFlight(self)
    end
  end

  -- Set FC.
  self:T(self.lid..string.format("Setting FLIGHTCONTROL to airbase %s", flightcontrol.airbasename))
  self.flightcontrol=flightcontrol

  -- Add flight to all flights.
  if not flightcontrol:IsFlight(self) then
    table.insert(flightcontrol.flights, self)
  end

  return self
end

--- Get the FLIGHTCONTROL controlling this flight group.
-- @param #FLIGHTGROUP self
-- @return OPS.FlightControl#FLIGHTCONTROL The FLIGHTCONTROL object.
function FLIGHTGROUP:GetFlightControl()
  return self.flightcontrol
end


--- Set the homebase.
-- @param #FLIGHTGROUP self
-- @param Wrapper.Airbase#AIRBASE HomeAirbase The home airbase.
-- @return #FLIGHTGROUP self
function FLIGHTGROUP:SetHomebase(HomeAirbase)
  if type(HomeAirbase)=="string" then
    HomeAirbase=AIRBASE:FindByName(HomeAirbase)
  end
  self.homebase=HomeAirbase
  return self
end

--- Set the destination airbase. This is where the flight will go, when the final waypoint is reached.
-- @param #FLIGHTGROUP self
-- @param Wrapper.Airbase#AIRBASE DestinationAirbase The destination airbase.
-- @return #FLIGHTGROUP self
function FLIGHTGROUP:SetDestinationbase(DestinationAirbase)
  if type(DestinationAirbase)=="string" then
    DestinationAirbase=AIRBASE:FindByName(DestinationAirbase)
  end
  self.destbase=DestinationAirbase
  return self
end


--- Set the AIRBOSS controlling this flight group.
-- @param #FLIGHTGROUP self
-- @param Ops.Airboss#AIRBOSS airboss The AIRBOSS object.
-- @return #FLIGHTGROUP self
function FLIGHTGROUP:SetAirboss(airboss)
  self.airboss=airboss
  return self
end

--- Set low fuel threshold. Triggers event "FuelLow" and calls event function "OnAfterFuelLow".
-- @param #FLIGHTGROUP self
-- @param #number threshold Fuel threshold in percent. Default 25 %.
-- @return #FLIGHTGROUP self
function FLIGHTGROUP:SetFuelLowThreshold(threshold)
  self.fuellowthresh=threshold or 25
  return self
end

--- Set if low fuel threshold is reached, flight goes RTB.
-- @param #FLIGHTGROUP self
-- @param #boolean switch If true or nil, flight goes RTB. If false, turn this off.
-- @return #FLIGHTGROUP self
function FLIGHTGROUP:SetFuelLowRTB(switch)
  if switch==false then
    self.fuellowrtb=false
  else
    self.fuellowrtb=true
  end
  return self
end

--- Set if flight is out of Air-Air-Missiles, flight goes RTB.
-- @param #FLIGHTGROUP self
-- @param #boolean switch If true or nil, flight goes RTB. If false, turn this off.
-- @return #FLIGHTGROUP self
function FLIGHTGROUP:SetOutOfAAMRTB(switch)
  if switch==false then
    self.outofAAMrtb=false
  else
    self.outofAAMrtb=true
  end
  return self
end

--- Set if flight is out of Air-Ground-Missiles, flight goes RTB.
-- @param #FLIGHTGROUP self
-- @param #boolean switch If true or nil, flight goes RTB. If false, turn this off.
-- @return #FLIGHTGROUP self
function FLIGHTGROUP:SetOutOfAGMRTB(switch)
  if switch==false then
    self.outofAGMrtb=false
  else
    self.outofAGMrtb=true
  end
  return self
end

--- Set if low fuel threshold is reached, flight tries to refuel at the neares tanker.
-- @param #FLIGHTGROUP self
-- @param #boolean switch If true or nil, flight goes for refuelling. If false, turn this off.
-- @return #FLIGHTGROUP self
function FLIGHTGROUP:SetFuelLowRefuel(switch)
  if switch==false then
    self.fuellowrefuel=false
  else
    self.fuellowrefuel=true
  end
  return self
end

--- Set fuel critical threshold. Triggers event "FuelCritical" and event function "OnAfterFuelCritical".
-- @param #FLIGHTGROUP self
-- @param #number threshold Fuel threshold in percent. Default 10 %.
-- @return #FLIGHTGROUP self
function FLIGHTGROUP:SetFuelCriticalThreshold(threshold)
  self.fuelcriticalthresh=threshold or 10
  return self
end

--- Set if critical fuel threshold is reached, flight goes RTB.
-- @param #FLIGHTGROUP self
-- @param #boolean switch If true or nil, flight goes RTB. If false, turn this off.
-- @return #FLIGHTGROUP self
function FLIGHTGROUP:SetFuelCriticalRTB(switch)
  if switch==false then
    self.fuelcriticalrtb=false
  else
    self.fuelcriticalrtb=true
  end
  return self
end


--- Enable that the group is despawned after landing. This can be useful to avoid DCS taxi issues with other AI or players or jamming taxiways.
-- @param #FLIGHTGROUP self
-- @return #FLIGHTGROUP self
function FLIGHTGROUP:SetDespawnAfterLanding()
  self.despawnAfterLanding=true
  return self
end

--- Enable that the group is despawned after holding. This can be useful to avoid DCS taxi issues with other AI or players or jamming taxiways.
-- @param #FLIGHTGROUP self
-- @return #FLIGHTGROUP self
function FLIGHTGROUP:SetDespawnAfterHolding()
  self.despawnAfterHolding=true
  return self
end

--- Add flightplan.
-- @param #FLIGHTGROUP self
-- @param Navigation.FlightPlan#FLIGHTPLAN FlightPlan The flight plan.
-- @return #FLIGHTGROUP self
function FLIGHTGROUP:AddFlightPlan(FlightPlan)

  self:T(self.lid..string.format("Adding flight plan %s", FlightPlan:GetName() ))
  table.insert(self.flightplans, FlightPlan)

  return self
end


--- Check if flight is parking.
-- @param #FLIGHTGROUP self
-- @param Ops.OpsGroup#OPSGROUP.Element Element (Optional) Only check status for given element.
-- @return #boolean If true, flight is parking after spawned.
function FLIGHTGROUP:IsParking(Element)
  local is=self:Is("Parking")
  if Element then
    is=Element.status==OPSGROUP.ElementStatus.PARKING
  end
  return is
end

--- Check if is taxiing to the runway.
-- @param #FLIGHTGROUP self
-- @param Ops.OpsGroup#OPSGROUP.Element Element (Optional) Only check status for given element.
-- @return #boolean If true, flight is taxiing after engine start up.
function FLIGHTGROUP:IsTaxiing(Element)
  local is=self:Is("Taxiing")
  if Element then
    is=Element.status==OPSGROUP.ElementStatus.TAXIING
  end
  return is
end

--- Check if flight is airborne or cruising.
-- @param #FLIGHTGROUP self
-- @param Ops.OpsGroup#OPSGROUP.Element Element (Optional) Only check status for given element.
-- @return #boolean If true, flight is airborne.
function FLIGHTGROUP:IsAirborne(Element)
  local is=self:Is("Airborne") or self:Is("Cruising")
  if Element then
    is=Element.status==OPSGROUP.ElementStatus.AIRBORNE
  end
  return is
end

--- Check if flight is airborne or cruising.
-- @param #FLIGHTGROUP self
-- @return #boolean If true, flight is airborne.
function FLIGHTGROUP:IsCruising()
  local is=self:Is("Cruising")
  return is
end

--- Check if flight is landing.
-- @param #FLIGHTGROUP self
-- @param Ops.OpsGroup#OPSGROUP.Element Element (Optional) Only check status for given element.
-- @return #boolean If true, flight is landing, i.e. on final approach.
function FLIGHTGROUP:IsLanding(Element)
  local is=self:Is("Landing")
  if Element then
    is=Element.status==OPSGROUP.ElementStatus.LANDING
  end
  return is
end

--- Check if flight has landed and is now taxiing to its parking spot.
-- @param #FLIGHTGROUP self
-- @param Ops.OpsGroup#OPSGROUP.Element Element (Optional) Only check status for given element.
-- @return #boolean If true, flight has landed
function FLIGHTGROUP:IsLanded(Element)
  local is=self:Is("Landed")
  if Element then
    is=Element.status==OPSGROUP.ElementStatus.LANDED
  end
  return is
end

--- Check if flight has arrived at its destination parking spot.
-- @param #FLIGHTGROUP self
-- @param Ops.OpsGroup#OPSGROUP.Element Element (Optional) Only check status for given element.
-- @return #boolean If true, flight has arrived at its destination and is parking.
function FLIGHTGROUP:IsArrived(Element)
  local is=self:Is("Arrived")
  if Element then
    is=Element.status==OPSGROUP.ElementStatus.ARRIVED
  end
  return is
end

--- Check if flight is inbound and traveling to holding pattern.
-- @param #FLIGHTGROUP self
-- @return #boolean If true, flight is holding.
function FLIGHTGROUP:IsInbound()
  local is=self:Is("Inbound")
  return is
end

--- Check if flight is holding and waiting for landing clearance.
-- @param #FLIGHTGROUP self
-- @return #boolean If true, flight is holding.
function FLIGHTGROUP:IsHolding()
  local is=self:Is("Holding")
  return is
end

--- Check if flight is going for fuel.
-- @param #FLIGHTGROUP self
-- @return #boolean If true, flight is refueling.
function FLIGHTGROUP:IsGoing4Fuel()
  local is=self:Is("Going4Fuel")
  return is
end

--- Check if helo(!) flight is ordered to land at a specific point.
-- @param #FLIGHTGROUP self
-- @return #boolean If true, group has task to land somewhere.
function FLIGHTGROUP:IsLandingAt()
  local is=self:Is("LandingAt")
  return is
end

--- Check if helo(!) flight has landed at a specific point.
-- @param #FLIGHTGROUP self
-- @return #boolean If true, has landed somewhere.
function FLIGHTGROUP:IsLandedAt()
  local is=self:Is("LandedAt")
  return is
end

--- Check if flight is low on fuel.
-- @param #FLIGHTGROUP self
-- @return #boolean If true, flight is low on fuel.
function FLIGHTGROUP:IsFuelLow()
  return self.fuellow
end

--- Check if flight is critical on fuel.
-- @param #FLIGHTGROUP self
-- @return #boolean If true, flight is critical on fuel.
function FLIGHTGROUP:IsFuelCritical()
  return self.fuelcritical
end

--- Check if flight is good on fuel (not below low or even critical state).
-- @param #FLIGHTGROUP self
-- @return #boolean If true, flight is good on fuel.
function FLIGHTGROUP:IsFuelGood()
  local isgood=not (self.fuellow or self.fuelcritical)
  return isgood
end


--- Check if flight can do air-to-ground tasks.
-- @param #FLIGHTGROUP self
-- @param #boolean ExcludeGuns If true, exclude gun
-- @return #boolean *true* if has air-to-ground weapons.
function FLIGHTGROUP:CanAirToGround(ExcludeGuns)
  local ammo=self:GetAmmoTot()
  if ExcludeGuns then
    return ammo.MissilesAG+ammo.Rockets+ammo.Bombs>0
  else
    return ammo.MissilesAG+ammo.Rockets+ammo.Bombs+ammo.Guns>0
  end
end

--- Check if flight can do air-to-air attacks.
-- @param #FLIGHTGROUP self
-- @param #boolean ExcludeGuns If true, exclude available gun shells.
-- @return #boolean *true* if has air-to-ground weapons.
function FLIGHTGROUP:CanAirToAir(ExcludeGuns)
  local ammo=self:GetAmmoTot()
  if ExcludeGuns then
    return ammo.MissilesAA>0
  else
    return ammo.MissilesAA+ammo.Guns>0
  end
end



--- Start an *uncontrolled* group.
-- @param #FLIGHTGROUP self
-- @param #number delay (Optional) Delay in seconds before the group is started. Default is immediately.
-- @return #FLIGHTGROUP self
function FLIGHTGROUP:StartUncontrolled(delay)

  if delay and delay>0 then
    self:T2(self.lid..string.format("Starting uncontrolled group in %d seconds", delay))
    self:ScheduleOnce(delay, FLIGHTGROUP.StartUncontrolled, self)
  else

    local alive=self:IsAlive()

    if alive~=nil then
      -- Check if group is already active.
      local _delay=0
      if alive==false then
        self:Activate()
        _delay=1
      end
      self:T(self.lid.."Starting uncontrolled group")
      self.group:StartUncontrolled(_delay)
      self.isUncontrolled=false
    else
      self:T(self.lid.."ERROR: Could not start uncontrolled group as it is NOT alive!")
    end

  end

  return self
end

--- Clear the group for landing when it is holding.
-- @param #FLIGHTGROUP self
-- @param #number Delay Delay in seconds before landing clearance is given.
-- @return #FLIGHTGROUP self
function FLIGHTGROUP:ClearToLand(Delay)

  if Delay and Delay>0 then
    self:ScheduleOnce(Delay, FLIGHTGROUP.ClearToLand, self)
  else

    if self:IsHolding() then

      -- Set flag.
      self:T(self.lid..string.format("Clear to land ==> setting holding flag to 1 (true)"))
      self.flaghold:Set(1)

      -- Not holding any more.
      self.Tholding=nil

      -- Clear holding stack.
      if self.stack then
        self.stack.flightgroup=nil
        self.stack=nil
      end

    end

  end
  return self
end

--- Get min fuel of group. This returns the relative fuel amount of the element lowest fuel in the group.
-- @param #FLIGHTGROUP self
-- @return #number Relative fuel in percent.
function FLIGHTGROUP:GetFuelMin()

  local fuelmin=math.huge
  for i,_element in pairs(self.elements) do
    local element=_element --Ops.OpsGroup#OPSGROUP.Element

    local unit=element.unit

    local life=unit:GetLife()

    if unit and unit:IsAlive() and life>1 then
      local fuel=unit:GetFuel()
      if fuel<fuelmin then
        fuelmin=fuel
      end
    end

  end

  return fuelmin*100
end

--- Get number of kills of this group.
-- @param #FLIGHTGROUP self
-- @return #number Number of units killed.
function FLIGHTGROUP:GetKills()
  return self.Nkills
end

-------------------------------------------------------------------------------------------------------------------------------------------------------------------------------------------------------
-- Status
-------------------------------------------------------------------------------------------------------------------------------------------------------------------------------------------------------

--- Status update.
-- @param #FLIGHTGROUP self
function FLIGHTGROUP:Status()

  -- FSM state.
  local fsmstate=self:GetState()

  -- Is group alive?
  local alive=self:IsAlive()

  if alive then

    -- Update position.
    self:_UpdatePosition()

    -- Check if group has detected any units.
    self:_CheckDetectedUnits()

    -- Check ammo status.
    self:_CheckAmmoStatus()

      -- Check damage.
    self:_CheckDamage()

    -- Get current mission (if any).
    local mission=self:GetMissionCurrent()

     -- TODO: Check if group is waiting?
    if self:IsWaiting() then
      if self.Twaiting and self.dTwait then
        if timer.getAbsTime()>self.Twaiting+self.dTwait then
          --self.Twaiting=nil
          --self.dTwait=nil
          --self:_CheckGroupDone()
        end
      end
    end

    -- If mission, check if DCS task needs to be updated.
    if mission and mission.updateDCSTask then

      -- Orbit missions might need updates.
      if (mission:GetType()==AUFTRAG.Type.ORBIT or mission:GetType()==AUFTRAG.Type.RECOVERYTANKER or mission:GetType()==AUFTRAG.Type.CAP) and mission.orbitVec2 then

        -- Get 2D vector of orbit target.
        local vec2=mission:GetTargetVec2()

        -- Heading.
        local hdg=mission:GetTargetHeading()

        -- Heading change?
        local hdgchange=false
        if mission.orbitLeg then
          if UTILS.HdgDiff(hdg, mission.targetHeading)>0 then
            hdgchange=true
          end
        end

        -- Distance to previous position.
        local dist=UTILS.VecDist2D(vec2, mission.orbitVec2)

        -- Distance change?
        local distchange=dist>mission.orbitDeltaR

        -- Debug info.
        self:T3(self.lid..string.format("Checking orbit mission dist=%d meters", dist))

        -- Check if distance is larger than threshold.
        if distchange or hdgchange then

          -- Debug info.
          self:T3(self.lid..string.format("Updating orbit!"))

          -- Update DCS task. This also sets the new mission.orbitVec2.
          local DCSTask=mission:GetDCSMissionTask() --DCS#Task

          -- Get task.
          local Task=mission:GetGroupWaypointTask(self)

          -- Reset current orbit task.
          self.controller:resetTask()

          -- Push task after one second. We need to give resetTask some time or it will not work!
          self:_SandwitchDCSTask(DCSTask, Task, false, 1)

        end

      elseif mission.type==AUFTRAG.Type.CAPTUREZONE then

        -- Get task.
        local Task=mission:GetGroupWaypointTask(self)

        -- Update task: Engage or get new zone.
        if mission:GetGroupStatus(self)==AUFTRAG.GroupStatus.EXECUTING or  mission:GetGroupStatus(self)==AUFTRAG.GroupStatus.STARTED then
          self:_UpdateTask(Task, mission)
        end

      end
    end


    -- TODO: _CheckParking() function

    -- Check if flight began to taxi (if it was parking).
    if self:IsParking() then
      for _,_element in pairs(self.elements) do
        local element=_element --Ops.OpsGroup#OPSGROUP.Element

        -- Check for parking spot.
        if element.parking then

          -- Get distance to assigned parking spot.
          local dist=self:_GetDistToParking(element.parking, element.unit:GetCoord())

          -- Debug info.
          self:T(self.lid..string.format("Distance to parking spot %d = %.1f meters", element.parking.TerminalID, dist))

          -- If distance >10 meters, we consider the unit as taxiing. At least for fighters, the initial distance seems to be around 1.8 meters.
          if dist>12 and element.engineOn then
            self:ElementTaxiing(element)
          end

        else
          --self:T(self.lid..string.format("Element %s is in PARKING queue but has no parking spot assigned!", element.name))
        end
      end
    end

  else
    -- Check damage.
    self:_CheckDamage()
  end

  ---
  -- Group
  ---

  -- Short info.
  if self.verbose>=1 then

    -- Number of elements.
    local nelem=self:CountElements()
    local Nelem=#self.elements

    -- Get number of tasks and missions.
    local nTaskTot, nTaskSched, nTaskWP=self:CountRemainingTasks()
    local nMissions=self:CountRemainingMissison()

    -- ROE and Alarm State.
    local roe=self:GetROE() or -1
    local rot=self:GetROT() or -1

    -- Waypoint stuff.
    local wpidxCurr=self.currentwp
    local wpuidCurr=self:GetWaypointUIDFromIndex(wpidxCurr) or 0
    local wpidxNext=self:GetWaypointIndexNext() or 0
    local wpuidNext=self:GetWaypointUIDFromIndex(wpidxNext) or 0
    local wpN=#self.waypoints or 0
    local wpF=tostring(self.passedfinalwp)

    -- Speed.
    local speed=UTILS.MpsToKnots(self.velocity or 0)
    local speedEx=UTILS.MpsToKnots(self:GetExpectedSpeed())

    -- Altitude.
    local alt=self.position and self.position.y or 0

    -- Heading in degrees.
    local hdg=self.heading or 0

    -- TODO: GetFormation function.
    local formation=self.option.Formation or "unknown"

    -- Life points.
    local life=self.life or 0

    -- Total ammo.
    local ammo=self:GetAmmoTot().Total

    -- Detected units.
    local ndetected=self.detectionOn and tostring(self.detectedunits:Count()) or "Off"

    -- Get cargo weight.
    local cargo=0
    for _,_element in pairs(self.elements) do
      local element=_element --Ops.OpsGroup#OPSGROUP.Element
        cargo=cargo+element.weightCargo
      end

       -- Home and destination base.
    local home=self.homebase and self.homebase:GetName() or "unknown"
    local dest=self.destbase and self.destbase:GetName() or "unknown"
    local curr=self.currbase and self.currbase:GetName() or "N/A"

    -- Info text.
    local text=string.format("%s [%d/%d]: ROE/ROT=%d/%d | T/M=%d/%d | Wp=%d[%d]-->%d[%d]/%d [%s] | Life=%.1f | v=%.1f (%d) | Hdg=%03d | Ammo=%d | Detect=%s | Cargo=%.1f | Base=%s [%s-->%s]",
    fsmstate, nelem, Nelem, roe, rot, nTaskTot, nMissions, wpidxCurr, wpuidCurr, wpidxNext, wpuidNext, wpN, wpF, life, speed, speedEx, hdg, ammo, ndetected, cargo, curr, home, dest)
    self:I(self.lid..text)

  end

  ---
  -- Elements
  ---

  if self.verbose>=2 then
    local text="Elements:"
    for i,_element in pairs(self.elements) do
      local element=_element --Ops.OpsGroup#OPSGROUP.Element

      local name=element.name
      local status=element.status
      local unit=element.unit
      local fuel=unit:GetFuel() or 0
      local life=unit:GetLifeRelative() or 0
      local lp=unit:GetLife()
      local lp0=unit:GetLife0()
      local parking=element.parking and tostring(element.parking.TerminalID) or "X"

      -- Get ammo.
      local ammo=self:GetAmmoElement(element)

      -- Output text for element.
      text=text..string.format("\n[%d] %s: status=%s, fuel=%.1f, life=%.1f [%.1f/%.1f], guns=%d, rockets=%d, bombs=%d, missiles=%d (AA=%d, AG=%d, AS=%s), parking=%s",
      i, name, status, fuel*100, life*100, lp, lp0, ammo.Guns, ammo.Rockets, ammo.Bombs, ammo.Missiles, ammo.MissilesAA, ammo.MissilesAG, ammo.MissilesAS, parking)
    end
    if #self.elements==0 then
      text=text.." none!"
    end
    self:I(self.lid..text)
  end

  ---
  -- Distance travelled
  ---

  if self.verbose>=4 and alive then

    -- TODO: _Check distance travelled.

    -- Travelled distance since last check.
    local ds=self.travelds

    -- Time interval.
    local dt=self.dTpositionUpdate

    -- Speed.
    local v=ds/dt


    -- Max fuel time remaining.
    local TmaxFuel=math.huge

    for _,_element in pairs(self.elements) do
      local element=_element --Ops.OpsGroup#OPSGROUP.Element

      -- Get relative fuel of element.
      local fuel=element.unit:GetFuel() or 0

      -- Relative fuel used since last check.
      local dFrel=element.fuelrel-fuel

      -- Relative fuel used per second.
      local dFreldt=dFrel/dt

      -- Fuel remaining in seconds.
      local Tfuel=fuel/dFreldt

      if Tfuel<TmaxFuel then
        TmaxFuel=Tfuel
      end

      -- Element consumption.
      self:T3(self.lid..string.format("Fuel consumption %s F=%.1f: dF=%.3f  dF/min=%.3f ==> Tfuel=%.1f min", element.name, fuel*100, dFrel*100, dFreldt*100*60, Tfuel/60))

      -- Store rel fuel.
      element.fuelrel=fuel
    end

    -- Log outut.
    self:T(self.lid..string.format("Travelled ds=%.1f km dt=%.1f s ==> v=%.1f knots. Fuel left for %.1f min", self.traveldist/1000, dt, UTILS.MpsToKnots(v), TmaxFuel/60))

  end

  ---
  -- Track flight
  ---
  if false then

    for _,_element in pairs(self.elements) do
      local element=_element --Ops.OpsGroup#OPSGROUP.Element

      local unit=element.unit

      if unit and unit:IsAlive() then

        local vec3=unit:GetVec3()

        if vec3 and element.pos then

          local id=UTILS.GetMarkID()

          trigger.action.lineToAll(-1, id, vec3, element.pos, {1,1,1,0.5}, 1)

        end

        element.pos=vec3

      end

    end

  end

  ---
  -- Fuel State
  ---

  -- TODO: _CheckFuelState() function.

  -- Only if group is in air.
  if alive and self.group:IsAirborne(true) then

    local fuelmin=self:GetFuelMin()

    -- Debug info.
    self:T2(self.lid..string.format("Fuel state=%d", fuelmin))

    if fuelmin>=self.fuellowthresh then
      self.fuellow=false
    end

    if fuelmin>=self.fuelcriticalthresh then
      self.fuelcritical=false
    end


    -- Low fuel?
    if fuelmin<self.fuellowthresh and not self.fuellow then
      self:FuelLow()
    end

    -- Critical fuel?
    if fuelmin<self.fuelcriticalthresh and not self.fuelcritical then
      self:FuelCritical()
    end

  end

  ---
  -- Airboss Helo
  ---
  if self.isHelo and self.airboss and self:IsHolding() then
    if self.airboss:IsRecovering() or self:IsFuelCritical() then
      self:ClearToLand()
    end
  end

  ---
  -- Engage Detected Targets
  ---
  if self:IsAirborne() and self:IsFuelGood() and self.detectionOn and self.engagedetectedOn then

    local targetgroup, targetdist=self:_GetDetectedTarget()

    -- If we found a group, we engage it.
    if targetgroup then
      self:T(self.lid..string.format("Engaging target group %s at distance %d meters", targetgroup:GetName(), targetdist))
      self:EngageTarget(targetgroup)
    end

  end

  ---
  -- Cargo
  ---

  self:_CheckCargoTransport()

  ---
  -- Tasks & Missions
  ---

  self:_PrintTaskAndMissionStatus()

  -- All done?
  -- Get current mission (if any).
  local mission=self:GetMissionCurrent()
  if not mission then
    self.Twaiting=nil
    self.dTwait=nil
    self:_CheckGroupDone()
  end

  if not (self.cargoTransport or mission) then
    self:_CheckFlightPlans()
  end

end

-------------------------------------------------------------------------------------------------------------------------------------------------------------------------------------------------------
-- DCS Events ==> See also OPSGROUP
-------------------------------------------------------------------------------------------------------------------------------------------------------------------------------------------------------

--- Flightgroup event function handling the crash of a unit.
-- @param #FLIGHTGROUP self
-- @param Core.Event#EVENTDATA EventData Event data.
function FLIGHTGROUP:OnEventEngineStartup(EventData)

  -- Check that this is the right group.
  if EventData and EventData.IniGroup and EventData.IniUnit and EventData.IniGroupName and EventData.IniGroupName==self.groupname then
    local unit=EventData.IniUnit
    local group=EventData.IniGroup
    local unitname=EventData.IniUnitName

    -- Get element.
    local element=self:GetElementByName(unitname)

    if element then

      if self:IsAirborne() or self:IsInbound() or self:IsHolding() then
        -- TODO: what?
      else
        self:T3(self.lid..string.format("EVENT: Element %s started engines ==> taxiing (if AI)", element.name))

        -- Element started engies.
        self:ElementEngineOn(element)

        -- Engines are on.
        element.engineOn=true

        --[[
        -- TODO: could be that this element is part of a human flight group.
        -- Problem: when player starts hot, the AI does too and starts to taxi immidiately :(
        --          when player starts cold, ?
        if self.isAI then
          self:ElementEngineOn(element)
        else
          if element.ai then
            -- AI wingmen will start taxiing even if the player/client is still starting up his engines :(
            self:ElementEngineOn(element)
          end
        end
        ]]
      end

    end

  end

end

--- Flightgroup event function handling the crash of a unit.
-- @param #FLIGHTGROUP self
-- @param Core.Event#EVENTDATA EventData Event data.
function FLIGHTGROUP:OnEventTakeOff(EventData)
  self:T3(self.lid.."EVENT: TakeOff")

  -- Check that this is the right group.
  if EventData and EventData.IniGroup and EventData.IniUnit and EventData.IniGroupName and EventData.IniGroupName==self.groupname then
    local unit=EventData.IniUnit
    local group=EventData.IniGroup
    local unitname=EventData.IniUnitName

    -- Get element.
    local element=self:GetElementByName(unitname)

    if element then
      self:T2(self.lid..string.format("EVENT: Element %s took off ==> airborne", element.name))
      self:ElementTakeoff(element, EventData.Place)
    end

  end

end

--- Flightgroup event function handling the crash of a unit.
-- @param #FLIGHTGROUP self
-- @param Core.Event#EVENTDATA EventData Event data.
function FLIGHTGROUP:OnEventLanding(EventData)

  -- Check that this is the right group.
  if EventData and EventData.IniGroup and EventData.IniUnit and EventData.IniGroupName and EventData.IniGroupName==self.groupname then
    local unit=EventData.IniUnit
    local group=EventData.IniGroup
    local unitname=EventData.IniUnitName

    -- Get element.
    local element=self:GetElementByName(unitname)

    local airbase=EventData.Place

    local airbasename="unknown"
    if airbase then
      airbasename=tostring(airbase:GetName())
    end

    if element then
      self:T3(self.lid..string.format("EVENT: Element %s landed at %s ==> landed", element.name, airbasename))
      self:ElementLanded(element, airbase)
    else
      self:T3(self.lid.."EVENT: Could not get element in landing event")
    end

  end

end

--- Flightgroup event function handling the crash of a unit.
-- @param #FLIGHTGROUP self
-- @param Core.Event#EVENTDATA EventData Event data.
function FLIGHTGROUP:OnEventEngineShutdown(EventData)

  -- Check that this is the right group.
  if EventData and EventData.IniGroup and EventData.IniUnit and EventData.IniGroupName and EventData.IniGroupName==self.groupname then
    local unit=EventData.IniUnit
    local group=EventData.IniGroup
    local unitname=EventData.IniUnitName

    -- Get element.
    local element=self:GetElementByName(unitname)

    if element then

      -- Engines are off.
      element.engineOn=false

      if element.unit and element.unit:IsAlive() then

        local airbase=self:GetClosestAirbase()
        local parking=self:GetParkingSpot(element, 100, airbase)

        if airbase and parking then
          self:ElementArrived(element, airbase, parking)
          self:T3(self.lid..string.format("EVENT: Element %s shut down engines ==> arrived", element.name))
        else
          self:T3(self.lid..string.format("EVENT: Element %s shut down engines but is not parking. Is it dead?", element.name))
        end

      else
        --self:T(self.lid..string.format("EVENT: Element %s shut down engines but is NOT alive ==> waiting for crash event (==> dead)", element.name))
      end

    end -- element nil?

  end

end


--- Flightgroup event function handling the crash of a unit.
-- @param #FLIGHTGROUP self
-- @param Core.Event#EVENTDATA EventData Event data.
function FLIGHTGROUP:OnEventCrash(EventData)

  -- Check that this is the right group.
  if EventData and EventData.IniGroup and EventData.IniUnit and EventData.IniGroupName and EventData.IniGroupName==self.groupname then
    local unit=EventData.IniUnit
    local group=EventData.IniGroup
    local unitname=EventData.IniUnitName

    -- Get element.
    local element=self:GetElementByName(unitname)

    if element and element.status~=OPSGROUP.ElementStatus.DEAD then
      self:T(self.lid..string.format("EVENT: Element %s crashed ==> destroyed", element.name))
      self:ElementDestroyed(element)
    end

  end

end

--- Flightgroup event function handling the crash of a unit.
-- @param #FLIGHTGROUP self
-- @param Core.Event#EVENTDATA EventData Event data.
function FLIGHTGROUP:OnEventUnitLost(EventData)

  -- Check that this is the right group.
  if EventData and EventData.IniGroup and EventData.IniUnit and EventData.IniGroupName and EventData.IniGroupName==self.groupname then
    self:T2(self.lid..string.format("EVENT: Unit %s lost at t=%.3f", EventData.IniUnitName, timer.getTime()))

    local unit=EventData.IniUnit
    local group=EventData.IniGroup
    local unitname=EventData.IniUnitName

    -- Get element.
    local element=self:GetElementByName(unitname)

    if element and element.status~=OPSGROUP.ElementStatus.DEAD then
      self:T(self.lid..string.format("EVENT: Element %s unit lost ==> destroyed t=%.3f", element.name, timer.getTime()))
      self:ElementDestroyed(element)
    end

  end

end



-------------------------------------------------------------------------------------------------------------------------------------------------------------------------------------------------------
-- FSM functions
-------------------------------------------------------------------------------------------------------------------------------------------------------------------------------------------------------

--- On after "ElementSpawned" event.
-- @param #FLIGHTGROUP self
-- @param #string From From state.
-- @param #string Event Event.
-- @param #string To To state.
-- @param Ops.OpsGroup#OPSGROUP.Element Element The flight group element.
function FLIGHTGROUP:onafterElementSpawned(From, Event, To, Element)

  -- Debug info.
  self:T(self.lid..string.format("Element spawned %s", Element.name))

  if Element.playerName then
    self:_InitPlayerData(Element.playerName)
  end

  -- Set element status.
  self:_UpdateStatus(Element, OPSGROUP.ElementStatus.SPAWNED)

  if Element.unit:InAir(not self.isHelo) then  -- Setting check because of problems with helos dynamically spawned where inAir WRONGLY returned true if spawned at an airbase or farp!
    -- Trigger ElementAirborne event. Add a little delay because spawn is also delayed!
    self:__ElementAirborne(0.11, Element)
  else

    -- Get parking spot.
    local spot=self:GetParkingSpot(Element, 10)

    if spot then

      -- Trigger ElementParking event. Add a little delay because spawn is also delayed!
      self:__ElementParking(0.11, Element, spot)

    else
      -- TODO: This can happen if spawned on deck of a carrier!
      self:T(self.lid..string.format("Element spawned not in air but not on any parking spot."))
      self:__ElementParking(0.11, Element)
    end
  end

end

--- On after "ElementParking" event.
-- @param #FLIGHTGROUP self
-- @param #string From From state.
-- @param #string Event Event.
-- @param #string To To state.
-- @param Ops.OpsGroup#OPSGROUP.Element Element The flight group element.
-- @param Wrapper.Airbase#AIRBASE.ParkingSpot Spot Parking Spot.
function FLIGHTGROUP:onafterElementParking(From, Event, To, Element, Spot)

  -- Set parking spot.
  if Spot then
    self:_SetElementParkingAt(Element, Spot)
  end

  -- Debug info.
  self:T(self.lid..string.format("Element parking %s at spot %s", Element.name, Element.parking and tostring(Element.parking.TerminalID) or "N/A"))

  -- Set element status.
  self:_UpdateStatus(Element, OPSGROUP.ElementStatus.PARKING)

  if self:IsTakeoffCold() then
    -- Wait for engine startup event.
  elseif self:IsTakeoffHot() then
    self:__ElementEngineOn(0.5, Element)  -- delay a bit to allow all elements
    Element.engineOn=true
  elseif self:IsTakeoffRunway() then
    self:__ElementEngineOn(0.5, Element)
    Element.engineOn=true
  end

end

--- On after "ElementEngineOn" event.
-- @param #FLIGHTGROUP self
-- @param #string From From state.
-- @param #string Event Event.
-- @param #string To To state.
-- @param Ops.OpsGroup#OPSGROUP.Element Element The flight group element.
function FLIGHTGROUP:onafterElementEngineOn(From, Event, To, Element)

  -- Debug info.
  self:T(self.lid..string.format("Element %s started engines", Element.name))

  -- Set element status.
  self:_UpdateStatus(Element, OPSGROUP.ElementStatus.ENGINEON)

end

--- On after "ElementTaxiing" event.
-- @param #FLIGHTGROUP self
-- @param #string From From state.
-- @param #string Event Event.
-- @param #string To To state.
-- @param Ops.OpsGroup#OPSGROUP.Element Element The flight group element.
function FLIGHTGROUP:onafterElementTaxiing(From, Event, To, Element)

  -- Get terminal ID.
  local TerminalID=Element.parking and tostring(Element.parking.TerminalID) or "N/A"

  -- Debug info.
  self:T(self.lid..string.format("Element taxiing %s. Parking spot %s is now free", Element.name, TerminalID))

  -- Set parking spot to free. Also for FC.
  self:_SetElementParkingFree(Element)

  -- Set element status.
  self:_UpdateStatus(Element, OPSGROUP.ElementStatus.TAXIING)

end

--- On after "ElementTakeoff" event.
-- @param #FLIGHTGROUP self
-- @param #string From From state.
-- @param #string Event Event.
-- @param #string To To state.
-- @param Ops.OpsGroup#OPSGROUP.Element Element The flight group element.
-- @param Wrapper.Airbase#AIRBASE airbase The airbase if applicable or nil.
function FLIGHTGROUP:onafterElementTakeoff(From, Event, To, Element, airbase)
  self:T(self.lid..string.format("Element takeoff %s at %s airbase.", Element.name, airbase and airbase:GetName() or "unknown"))

  -- Helos with skids just take off without taxiing!
  if Element.parking then
    self:_SetElementParkingFree(Element)
  end

  -- Set element status.
  self:_UpdateStatus(Element, OPSGROUP.ElementStatus.TAKEOFF, airbase)

  -- Trigger element airborne event.
  self:__ElementAirborne(0.01, Element)

end

--- On after "ElementAirborne" event.
-- @param #FLIGHTGROUP self
-- @param #string From From state.
-- @param #string Event Event.
-- @param #string To To state.
-- @param Ops.OpsGroup#OPSGROUP.Element Element The flight group element.
function FLIGHTGROUP:onafterElementAirborne(From, Event, To, Element)

  -- Debug info.
  self:T2(self.lid..string.format("Element airborne %s", Element.name))

  -- Set element status.
  self:_UpdateStatus(Element, OPSGROUP.ElementStatus.AIRBORNE)

end

--- On after "ElementLanded" event.
-- @param #FLIGHTGROUP self
-- @param #string From From state.
-- @param #string Event Event.
-- @param #string To To state.
-- @param Ops.OpsGroup#OPSGROUP.Element Element The flight group element.
-- @param Wrapper.Airbase#AIRBASE airbase The airbase if applicable or nil.
function FLIGHTGROUP:onafterElementLanded(From, Event, To, Element, airbase)

  -- Debug info.
  self:T2(self.lid..string.format("Element landed %s at %s airbase", Element.name, airbase and airbase:GetName() or "unknown"))

  -- Set element status.
  self:_UpdateStatus(Element, OPSGROUP.ElementStatus.LANDED, airbase)

  -- Helos with skids land directly on parking spots.
  if self.isHelo then

    local Spot=self:GetParkingSpot(Element, 10, airbase)

    if Spot then
      self:_SetElementParkingAt(Element, Spot)
      self:_UpdateStatus(Element, OPSGROUP.ElementStatus.ARRIVED)
    end

  end

  -- Despawn after landing.
  if self.despawnAfterLanding then

    if self.legion then

      if airbase and self.legion.airbase and airbase.AirbaseName==self.legion.airbase.AirbaseName then

        if self:IsLanded() then
          -- Everybody landed ==> Return to legion. Will despawn the last one.
          self:ReturnToLegion()
        else
          -- Despawn the element.
          self:DespawnElement(Element)
        end

      end

    else

      -- Despawn the element.
      self:DespawnElement(Element)

    end
  end
end

--- On after "ElementArrived" event.
-- @param #FLIGHTGROUP self
-- @param #string From From state.
-- @param #string Event Event.
-- @param #string To To state.
-- @param Ops.OpsGroup#OPSGROUP.Element Element The flight group element.
-- @param Wrapper.Airbase#AIRBASE airbase The airbase, where the element arrived.
-- @param Wrapper.Airbase#AIRBASE.ParkingSpot Parking The Parking spot the element has.
function FLIGHTGROUP:onafterElementArrived(From, Event, To, Element, airbase, Parking)
  self:T(self.lid..string.format("Element arrived %s at %s airbase using parking spot %d", Element.name, airbase and airbase:GetName() or "unknown", Parking and Parking.TerminalID or -99))

  -- Set element parking.
  self:_SetElementParkingAt(Element, Parking)

  -- Set element status.
  self:_UpdateStatus(Element, OPSGROUP.ElementStatus.ARRIVED)
end

--- On after "ElementDestroyed" event.
-- @param #FLIGHTGROUP self
-- @param #string From From state.
-- @param #string Event Event.
-- @param #string To To state.
-- @param Ops.OpsGroup#OPSGROUP.Element Element The flight group element.
function FLIGHTGROUP:onafterElementDestroyed(From, Event, To, Element)

  -- Call OPSGROUP function.
  self:GetParent(self).onafterElementDestroyed(self, From, Event, To, Element)

end

--- On after "ElementDead" event.
-- @param #FLIGHTGROUP self
-- @param #string From From state.
-- @param #string Event Event.
-- @param #string To To state.
-- @param Ops.OpsGroup#OPSGROUP.Element Element The flight group element.
function FLIGHTGROUP:onafterElementDead(From, Event, To, Element)

  -- Check for flight control.
  if self.flightcontrol and Element.parking then
    self.flightcontrol:SetParkingFree(Element.parking)
  end

  -- Call OPSGROUP function. This will remove the flightcontrol. Therefore, has to be after setting parking free.
  self:GetParent(self).onafterElementDead(self, From, Event, To, Element)

  -- Not parking any more.
  Element.parking=nil

end


--- On after "Spawned" event.
-- @param #FLIGHTGROUP self
-- @param #string From From state.
-- @param #string Event Event.
-- @param #string To To state.
function FLIGHTGROUP:onafterSpawned(From, Event, To)
  self:T(self.lid..string.format("Flight spawned"))

  -- Debug info.
  if self.verbose>=1 then
    local text=string.format("Initialized Flight Group %s:\n", self.groupname)
    text=text..string.format("Unit type     = %s\n", self.actype)
    text=text..string.format("Speed max    = %.1f Knots\n", UTILS.KmphToKnots(self.speedMax))
    text=text..string.format("Range max    = %.1f km\n", self.rangemax/1000)
    text=text..string.format("Ceiling      = %.1f feet\n", UTILS.MetersToFeet(self.ceiling))
    text=text..string.format("Weight       = %.1f kg\n", self:GetWeightTotal())
    text=text..string.format("Cargo bay    = %.1f kg\n", self:GetFreeCargobay())
    text=text..string.format("Tanker type  = %s\n", tostring(self.tankertype))
    text=text..string.format("Refuel type  = %s\n", tostring(self.refueltype))
    text=text..string.format("AI           = %s\n", tostring(self.isAI))
    text=text..string.format("Has EPLRS    = %s\n", tostring(self.isEPLRS))
    text=text..string.format("Helicopter   = %s\n", tostring(self.isHelo))
    text=text..string.format("Elements     = %d\n", #self.elements)
    text=text..string.format("Waypoints    = %d\n", #self.waypoints)
    text=text..string.format("Radio        = %.1f MHz %s %s\n", self.radio.Freq, UTILS.GetModulationName(self.radio.Modu), tostring(self.radio.On))
    text=text..string.format("Ammo         = %d (G=%d/R=%d/B=%d/M=%d)\n", self.ammo.Total, self.ammo.Guns, self.ammo.Rockets, self.ammo.Bombs, self.ammo.Missiles)
    text=text..string.format("FSM state    = %s\n", self:GetState())
    text=text..string.format("Is alive     = %s\n", tostring(self.group:IsAlive()))
    text=text..string.format("LateActivate = %s\n", tostring(self:IsLateActivated()))
    text=text..string.format("Uncontrolled = %s\n", tostring(self:IsUncontrolled()))
    text=text..string.format("Start Air    = %s\n", tostring(self:IsTakeoffAir()))
    text=text..string.format("Start Cold   = %s\n", tostring(self:IsTakeoffCold()))
    text=text..string.format("Start Hot    = %s\n", tostring(self:IsTakeoffHot()))
    text=text..string.format("Start Rwy    = %s\n", tostring(self:IsTakeoffRunway()))
    text=text..string.format("Elements:")
    for i,_element in pairs(self.elements) do
      local element=_element --Ops.OpsGroup#OPSGROUP.Element
      text=text..string.format("\n[%d] %s: callsign=%s, modex=%s, player=%s", i, element.name, tostring(element.callsign), tostring(element.modex), tostring(element.playerName))
    end
    self:I(self.lid..text)
  end

  -- Update position.
  self:_UpdatePosition()

  -- Not dead or destroyed yet.
  self.isDead=false
  self.isDestroyed=false

  if self.isAI then

    -- Set ROE.
    self:SwitchROE(self.option.ROE)

    -- Set ROT.
    self:SwitchROT(self.option.ROT)

    -- Set default EPLRS.
    self:SwitchEPLRS(self.option.EPLRS)

    -- Set default Invisible.
    self:SwitchInvisible(self.option.Invisible)

    -- Set default Immortal.
    self:SwitchImmortal(self.option.Immortal)

    -- Set Formation
    self:SwitchFormation(self.option.Formation)

    -- Set TACAN beacon.
    self:_SwitchTACAN()

    -- Set radio freq and modu.
    if self.radioDefault then
      self:SwitchRadio()
    else
      self:SetDefaultRadio(self.radio.Freq, self.radio.Modu, self.radio.On)
    end

    -- Set callsign.
    if self.callsignDefault then
      self:SwitchCallsign(self.callsignDefault.NumberSquad, self.callsignDefault.NumberGroup)
    else
      self:SetDefaultCallsign(self.callsign.NumberSquad, self.callsign.NumberGroup)
    end

    -- TODO: make this input.
    self:GetGroup():SetOption(AI.Option.Air.id.PROHIBIT_JETT, self.jettisonWeapons)
    self:GetGroup():SetOption(AI.Option.Air.id.PROHIBIT_AB,   self.prohibitAB)   -- Does not seem to work. AI still used the after burner.
    self:GetGroup():SetOption(AI.Option.Air.id.RTB_ON_BINGO, false)
    self:GetGroup():SetOption(AI.Option.Air.id.JETT_TANKS_IF_EMPTY, self.jettisonEmptyTanks)
    --self.group:SetOption(AI.Option.Air.id.RADAR_USING, AI.Option.Air.val.RADAR_USING.FOR_CONTINUOUS_SEARCH)

    -- Update route.
    self:__UpdateRoute(-0.5)

  else

    -- Set flightcontrol.
    if self.currbase then
      local flightcontrol=_DATABASE:GetFlightControl(self.currbase:GetName())
      if flightcontrol then
        self:SetFlightControl(flightcontrol)
      else
        -- F10 other menu.
        self:_UpdateMenu(0.5)
      end
    else
      self:_UpdateMenu(0.5)
    end

  end

end

--- On after "Parking" event. Add flight to flightcontrol of airbase.
-- @param #FLIGHTGROUP self
-- @param #string From From state.
-- @param #string Event Event.
-- @param #string To To state.
function FLIGHTGROUP:onafterParking(From, Event, To)

  -- Get closest airbase
  local airbase=self:GetClosestAirbase()
  local airbasename=airbase:GetName() or "unknown"

  -- Debug info
  self:T(self.lid..string.format("Flight is parking at airbase %s", airbasename))

  -- Set current airbase.
  self.currbase=airbase

  -- Set homebase to current airbase if not defined yet.
  -- This is necessary, e.g, when flights are spawned at an airbase because they do not have a takeoff waypoint.
  if not self.homebase then
    self.homebase=airbase
  end

  -- Parking time stamp.
  self.Tparking=timer.getAbsTime()

  -- Get FC of this airbase.
  local flightcontrol=_DATABASE:GetFlightControl(airbasename)

  if flightcontrol then

    -- Set FC for this flight. This also updates the menu.
    self:SetFlightControl(flightcontrol)

    if self.flightcontrol then

      -- Set flight status.
      self.flightcontrol:SetFlightStatus(self, FLIGHTCONTROL.FlightStatus.PARKING)

    end

  else
    self:T3(self.lid.."INFO: No flight control in onAfterParking!")
  end
end

--- On after "Taxiing" event.
-- @param #FLIGHTGROUP self
-- @param #string From From state.
-- @param #string Event Event.
-- @param #string To To state.
function FLIGHTGROUP:onafterTaxiing(From, Event, To)
  self:T(self.lid..string.format("Flight is taxiing"))

  -- Parking over.
  self.Tparking=nil

  if self.flightcontrol and self.flightcontrol:IsControlling(self) then

    -- Add AI flight to takeoff queue.
    if self.isAI then
      -- AI flights go directly to TAKEOFF as we don't know when they finished taxiing.
      self.flightcontrol:SetFlightStatus(self, FLIGHTCONTROL.FlightStatus.TAKEOFF)
    else
      -- Human flights go to TAXI OUT queue. They will go to the ready for takeoff queue when they request it.
      if self.controlstatus~=FLIGHTCONTROL.FlightStatus.TAXIOUT then
        self.flightcontrol:SetFlightStatus(self, FLIGHTCONTROL.FlightStatus.TAXIOUT)
      else
        -- Update menu. This happens now if we confirmed taxiing and later began to taxi. (in the FLIGHTCONTROL:SetFlightStatus function the menu is only updated, when the controlstatus changed)
        self:_UpdateMenu(0.2)
      end
    end

  end

end

--- On after "Takeoff" event.
-- @param #FLIGHTGROUP self
-- @param #string From From state.
-- @param #string Event Event.
-- @param #string To To state.
-- @param Wrapper.Airbase#AIRBASE airbase The airbase the flight landed.
function FLIGHTGROUP:onafterTakeoff(From, Event, To, airbase)
  self:T(self.lid..string.format("Flight takeoff from %s", airbase and airbase:GetName() or "unknown airbase"))

  -- Remove flight from all FC queues.
  if self.flightcontrol and airbase and self.flightcontrol.airbasename==airbase:GetName() then
    self.flightcontrol:_RemoveFlight(self)
    self.flightcontrol=nil
  end

end

--- On after "Airborne" event.
-- @param #FLIGHTGROUP self
-- @param #string From From state.
-- @param #string Event Event.
-- @param #string To To state.
function FLIGHTGROUP:onafterAirborne(From, Event, To)
  self:T(self.lid..string.format("Flight airborne"))

  -- No current airbase any more.
  self.currbase=nil

  -- Cruising.
  self:__Cruise(-0.01)

end

--- On after "Cruising" event.
-- @param #FLIGHTGROUP self
-- @param #string From From state.
-- @param #string Event Event.
-- @param #string To To state.
function FLIGHTGROUP:onafterCruise(From, Event, To)
  self:T(self.lid..string.format("Flight cruising"))

  -- Not waiting anymore.
  self.Twaiting=nil
  self.dTwait=nil

  if self.isAI then

    ---
    -- AI
    ---

    -- Check group Done.
    self:_CheckGroupDone(nil, 120)

  else

    ---
    -- CLIENT
    ---
  
    -- Had this commented out (forgot why, probably because it was not necessary) but re-enabling it because of carrier launch.
    self:_UpdateMenu(0.1)
    
  end

end

--- On after "Landing" event.
-- @param #FLIGHTGROUP self
-- @param #string From From state.
-- @param #string Event Event.
-- @param #string To To state.
function FLIGHTGROUP:onafterLanding(From, Event, To)
  self:T(self.lid..string.format("Flight is landing"))

  -- Everyone is landing now.
  self:_SetElementStatusAll(OPSGROUP.ElementStatus.LANDING)

  if self.flightcontrol and self.flightcontrol:IsControlling(self) then
    -- Add flight to landing queue.
    self.flightcontrol:SetFlightStatus(self, FLIGHTCONTROL.FlightStatus.LANDING)
  end

  -- Not holding any more.
  self.Tholding=nil

  -- Clear holding stack.
  if self.stack then
    self.stack.flightgroup=nil
    self.stack=nil
  end

end


--- On after "Landed" event.
-- @param #FLIGHTGROUP self
-- @param #string From From state.
-- @param #string Event Event.
-- @param #string To To state.
-- @param Wrapper.Airbase#AIRBASE airbase The airbase the flight landed.
function FLIGHTGROUP:onafterLanded(From, Event, To, airbase)
  self:T(self.lid..string.format("Flight landed at %s", airbase and airbase:GetName() or "unknown place"))

  if self.flightcontrol and self.flightcontrol:IsControlling(self) then
    -- Add flight to taxiinb queue.
    self.flightcontrol:SetFlightStatus(self, FLIGHTCONTROL.FlightStatus.TAXIINB)
  end

end

--- On after "LandedAt" event.
-- @param #FLIGHTGROUP self
-- @param #string From From state.
-- @param #string Event Event.
-- @param #string To To state.
function FLIGHTGROUP:onafterLandedAt(From, Event, To)
  self:T(self.lid..string.format("Flight landed at"))

  -- Trigger (un-)loading process.
  if self:IsPickingup() then
    self:__Loading(-1)
  elseif self:IsTransporting() then
    self:__Unloading(-1)
  end

end

--- On after "Arrived" event.
-- @param #FLIGHTGROUP self
-- @param #string From From state.
-- @param #string Event Event.
-- @param #string To To state.
function FLIGHTGROUP:onafterArrived(From, Event, To)
  self:T(self.lid..string.format("Flight arrived"))

  -- Flight Control
  if self.flightcontrol then
    -- Add flight to arrived queue.
    self.flightcontrol:SetFlightStatus(self, FLIGHTCONTROL.FlightStatus.ARRIVED)
  end

  if not self.isAI then
    -- Player landed. No despawn.
    return
  end

  --TODO: Check that current base is airwing base.
  local airwing=self:GetAirwing()  --airwing:GetAirbaseName()==self.currbase:GetName()

  -- Check what to do.
  if airwing and not (self:IsPickingup() or self:IsTransporting()) then

    -- Debug info.
    self:T(self.lid..string.format("Airwing asset group %s arrived ==> Adding asset back to stock of airwing %s", self.groupname, airwing.alias))

    -- Add the asset back to the airwing.
    --airwing:AddAsset(self.group, 1)
    self:ReturnToLegion(1)

  elseif self.isLandingAtAirbase then

    local Template=UTILS.DeepCopy(self.template)  --DCS#Template

    -- No late activation.
    self.isLateActivated=false
    Template.lateActivation=self.isLateActivated

    -- Spawn in uncontrolled state.
    self.isUncontrolled=true
    Template.uncontrolled=self.isUncontrolled

    -- First waypoint of the group.
    local SpawnPoint=Template.route.points[1]

    -- These are only for ships and FARPS.
    SpawnPoint.linkUnit = nil
    SpawnPoint.helipadId = nil
    SpawnPoint.airdromeId = nil

    -- Airbase.
    local airbase=self.isLandingAtAirbase --Wrapper.Airbase#AIRBASE

    -- Get airbase ID and category.
    local AirbaseID = airbase:GetID()

    -- Set airdromeId.
    if airbase:IsShip() then
      SpawnPoint.linkUnit = AirbaseID
      SpawnPoint.helipadId = AirbaseID
    elseif airbase:IsHelipad() then
      SpawnPoint.linkUnit = AirbaseID
      SpawnPoint.helipadId = AirbaseID
    elseif airbase:IsAirdrome() then
      SpawnPoint.airdromeId = AirbaseID
    end

    -- Set waypoint type/action.
    SpawnPoint.alt    = 0
    SpawnPoint.type   = COORDINATE.WaypointType.TakeOffParking
    SpawnPoint.action = COORDINATE.WaypointAction.FromParkingArea

    local units=Template.units

    for i=#units,1,-1 do
      local unit=units[i]
      local element=self:GetElementByName(unit.name)
      if element and element.status~=OPSGROUP.ElementStatus.DEAD then
        unit.parking=element.parking and element.parking.TerminalID or nil
        unit.parking_id=nil
        local vec3=element.unit:GetVec3()
        local heading=element.unit:GetHeading()
        unit.x=vec3.x
        unit.y=vec3.z
        unit.alt=vec3.y
        unit.heading=math.rad(heading)
        unit.psi=-unit.heading
      else
        table.remove(units, i)
      end
    end

    -- Respawn with this template.
    self:_Respawn(0, Template)

    -- Reset.
    self.isLandingAtAirbase=nil

    -- Init (un-)loading process.
    if self:IsPickingup() then
      self:__Loading(-1)
    elseif self:IsTransporting() then
      self:__Unloading(-1)
    end

  else
    -- Depawn after 5 min. Important to trigger dead events before DCS despawns on its own without any notification.
    self:T(self.lid..string.format("Despawning group in 5 minutes after arrival!"))
    self:Despawn(5*60)
  end
end

--- On after "Dead" event.
-- @param #FLIGHTGROUP self
-- @param #string From From state.
-- @param #string Event Event.
-- @param #string To To state.
function FLIGHTGROUP:onafterDead(From, Event, To)

  -- Remove flight from all FC queues.
  if self.flightcontrol then
    self.flightcontrol:_RemoveFlight(self)
    self.flightcontrol=nil
  end

  -- Call OPSGROUP function.
  self:GetParent(self).onafterDead(self, From, Event, To)

end


--- On before "UpdateRoute" event. Update route of group, e.g after new waypoints and/or waypoint tasks have been added.
-- @param #FLIGHTGROUP self
-- @param #string From From state.
-- @param #string Event Event.
-- @param #string To To state.
-- @param #number n Next waypoint index. Default is the one coming after that one that has been passed last.
-- @param #number N Waypoint  Max waypoint index to be included in the route. Default is the final waypoint.
-- @return #boolean Transision allowed?
function FLIGHTGROUP:onbeforeUpdateRoute(From, Event, To, n, N)

  -- Is transition allowed? We assume yes until proven otherwise.
  local allowed=true
  local trepeat=nil

  if self:IsAlive() then
    -- Alive & Airborne ==> Update route possible.
    self:T3(self.lid.."Update route possible. Group is ALIVE")
  elseif self:IsDead()  then
    -- Group is dead! No more updates.
    self:T(self.lid.."Update route denied. Group is DEAD!")
    allowed=false
  elseif self:IsInUtero() then
    self:T(self.lid.."Update route denied. Group is INUTERO!")
    allowed=false
  else
    -- Not airborne yet. Try again in 5 sec.
    self:T(self.lid.."Update route denied ==> checking back in 5 sec")
    trepeat=-5
    allowed=false
  end

  -- Check if group is uncontrolled. If so, the mission task cannot be set yet!
  if allowed and self:IsUncontrolled() then
    self:T(self.lid.."Update route denied. Group is UNCONTROLLED!")
    local mission=self:GetMissionCurrent()
    if mission and mission.type==AUFTRAG.Type.ALERT5 then
      trepeat=nil --Alert 5 is just waiting for the real mission. No need to try to update the route.
    else
      trepeat=-5
    end
    allowed=false
  end

  -- Requested waypoint index <1. Something is seriously wrong here!
  if n and n<1 then
    self:T(self.lid.."Update route denied because waypoint n<1!")
    allowed=false
  end

  -- No current waypoint. Something is serously wrong!
  if not self.currentwp then
    self:T(self.lid.."Update route denied because self.currentwp=nil!")
    allowed=false
  end

  local Nn=n or self.currentwp+1
  if not Nn or Nn<1 then
    self:T(self.lid.."Update route denied because N=nil or N<1")
    trepeat=-5
    allowed=false
  end

  -- Check for a current task.
  if self.taskcurrent>0 then

    -- Get the current task. Must not be executing already.
    local task=self:GetTaskByID(self.taskcurrent)

    if task then
      if task.dcstask.id==AUFTRAG.SpecialTask.PATROLZONE then
        -- For patrol zone, we need to allow the update as we insert new waypoints.
        self:T2(self.lid.."Allowing update route for Task: PatrolZone")
      elseif task.dcstask.id==AUFTRAG.SpecialTask.CAPTUREZONE then
        -- For patrol zone, we need to allow the update as we insert new waypoints.
        self:T2(self.lid.."Allowing update route for Task: CaptureZone")
      elseif task.dcstask.id==AUFTRAG.SpecialTask.RECON then
        -- For recon missions, we need to allow the update as we insert new waypoints.
        self:T2(self.lid.."Allowing update route for Task: ReconMission")
      elseif task.dcstask.id==AUFTRAG.SpecialTask.PATROLRACETRACK then
        -- For recon missions, we need to allow the update as we insert new waypoints.
        self:T2(self.lid.."Allowing update route for Task: Patrol Race Track")
      elseif task.dcstask.id==AUFTRAG.SpecialTask.HOVER then
        -- For recon missions, we need to allow the update as we insert new waypoints.
        self:T2(self.lid.."Allowing update route for Task: Hover")
      elseif task.dcstask.id==AUFTRAG.SpecialTask.RELOCATECOHORT then
        -- For relocate
        self:T2(self.lid.."Allowing update route for Task: Relocate Cohort")
      elseif task.description and task.description=="Task_Land_At" then
        -- We allow this
        self:T2(self.lid.."Allowing update route for Task: Task_Land_At")
      else
        local taskname=task and task.description or "No description"
        self:T(self.lid..string.format("WARNING: Update route denied because taskcurrent=%d>0! Task description = %s", self.taskcurrent, tostring(taskname)))
        allowed=false
      end
    else
      -- Now this can happen, if we directly use TaskExecute as the task is not in the task queue and cannot be removed. Therefore, also directly executed tasks should be added to the queue!
      self:T(self.lid..string.format("WARNING: before update route taskcurrent=%d (>0!) but no task?!", self.taskcurrent))
      -- Anyhow, a task is running so we do not allow to update the route!
      allowed=false
    end
  end

  -- Not good, because mission will never start. Better only check if there is a current task!
  --if self.currentmission then
  --end

  -- Only AI flights.
  if not self.isAI then
    allowed=false
  end

  -- Debug info.
  self:T2(self.lid..string.format("Onbefore Updateroute in state %s: allowed=%s (repeat in %s)", self:GetState(), tostring(allowed), tostring(trepeat)))

  -- Try again?
  if trepeat then
    self:__UpdateRoute(trepeat, n)
  end

  return allowed
end

--- On after "UpdateRoute" event.
-- @param #FLIGHTGROUP self
-- @param #string From From state.
-- @param #string Event Event.
-- @param #string To To state.
-- @param #number n Next waypoint index. Default is the one coming after that one that has been passed last.
-- @param #number N Waypoint  Max waypoint index to be included in the route. Default is the final waypoint.
function FLIGHTGROUP:onafterUpdateRoute(From, Event, To, n, N)

  -- Update route from this waypoint number onwards.
  n=n or self.currentwp+1

  -- Max index.
  N=N or #self.waypoints
  N=math.min(N, #self.waypoints)

  -- Waypoints.
  local wp={}

  -- Current velocity.
  local speed=self.group and self.group:GetVelocityKMH() or 100

  -- Waypoint type.
  local waypointType=COORDINATE.WaypointType.TurningPoint
  local waypointAction=COORDINATE.WaypointAction.TurningPoint
  if self:IsLanded() or self:IsLandedAt() or self:IsAirborne()==false then
    -- Had some issues with passing waypoint function of the next WP called too ealy when the type is TurningPoint. Setting it to TakeOff solved it!
    waypointType=COORDINATE.WaypointType.TakeOff
    --waypointType=COORDINATE.WaypointType.TakeOffGroundHot
    --waypointAction=COORDINATE.WaypointAction.FromGroundAreaHot
  end

  -- Set current waypoint or we get problem that the _PassingWaypoint function is triggered too early, i.e. right now and not when passing the next WP.
  local current=self:GetCoordinate():WaypointAir(COORDINATE.WaypointAltType.BARO, waypointType, waypointAction, speed, true, nil, {}, "Current")
  table.insert(wp, current)

  -- Add remaining waypoints to route.
  for i=n, N do
    table.insert(wp, self.waypoints[i])
  end

  if wp[2] then
    self.speedWp=wp[2].speed
  end

  -- Debug info.
  local hb=self.homebase and self.homebase:GetName() or "unknown"
  local db=self.destbase and self.destbase:GetName() or "unknown"
  self:T(self.lid..string.format("Updating route for WP #%d-%d [%s], homebase=%s destination=%s", n, #wp, self:GetState(), hb, db))

  if #wp>1 then

    -- Route group to all defined waypoints remaining.
    self:Route(wp)

  else

    ---
    -- No waypoints left
    ---

    if self:IsAirborne() then
      self:T(self.lid.."No waypoints left ==> CheckGroupDone")
      self:_CheckGroupDone()
    end

  end

end

--- On after "OutOfMissilesAA" event.
-- @param #FLIGHTGROUP self
-- @param #string From From state.
-- @param #string Event Event.
-- @param #string To To state.
function FLIGHTGROUP:onafterOutOfMissilesAA(From, Event, To)
  self:T(self.lid.."Group is out of AA Missiles!")
  if self.outofAAMrtb then
    -- Back to destination or home.
    local airbase=self.destbase or self.homebase
    self:__RTB(-5, airbase)
  end
end

--- On after "OutOfMissilesAG" event.
-- @param #FLIGHTGROUP self
-- @param #string From From state.
-- @param #string Event Event.
-- @param #string To To state.
function FLIGHTGROUP:onafterOutOfMissilesAG(From, Event, To)
  self:T(self.lid.."Group is out of AG Missiles!")
  if self.outofAGMrtb then
    -- Back to destination or home.
    local airbase=self.destbase or self.homebase
    self:__RTB(-5, airbase)
  end
end

--- Check if flight is done, i.e.
--
--  * passed the final waypoint,
--  * no current task
--  * no current mission
--  * number of remaining tasks is zero
--  * number of remaining missions is zero
--
-- @param #FLIGHTGROUP self
-- @param #number delay Delay in seconds.
-- @param #number waittime Time to wait if group is done.
function FLIGHTGROUP:_CheckGroupDone(delay, waittime)

  -- FSM state.
  local fsmstate=self:GetState()

  if self:IsAlive() and self.isAI then

    if delay and delay>0 then
      -- Debug info.
      self:T(self.lid..string.format("Check FLIGHTGROUP [state=%s] done in %.3f seconds... (t=%.4f)", fsmstate, delay, timer.getTime()))

      -- Delayed call.
      self:ScheduleOnce(delay, FLIGHTGROUP._CheckGroupDone, self)
    else

      -- Debug info.
      self:T(self.lid..string.format("Check FLIGHTGROUP [state=%s] done? (t=%.4f)", fsmstate, timer.getTime()))

      -- Group is currently engaging.
      if self:IsEngaging() then
        self:T(self.lid.."Engaging! Group NOT done...")
        return
      end

      -- Number of tasks remaining.
      local nTasks=self:CountRemainingTasks()

      -- Number of mission remaining.
      local nMissions=self:CountRemainingMissison()

      -- Number of cargo transports remaining.
      local nTransports=self:CountRemainingTransports()

      -- Number of paused missions.
      local nPaused=self:_CountPausedMissions()

      -- First check if there is a paused mission and that all remaining missions are paused. If there are other missions in the queue, we will run those.
      if nPaused>0 and nPaused==nMissions then
        local missionpaused=self:_GetPausedMission()
        self:T(self.lid..string.format("Found paused mission %s [%s]. Unpausing mission...", missionpaused.name, missionpaused.type))
        self:UnpauseMission()
        return
      end

      -- Group is ordered to land at an airbase.
      if self.isLandingAtAirbase then
        self:T(self.lid..string.format("Landing at airbase %s! Group NOT done...", self.isLandingAtAirbase:GetName()))
        return
      end

      -- Group is waiting.
      if self:IsWaiting() then
        self:T(self.lid.."Waiting! Group NOT done...")
        return
      end

      -- Debug info.
      self:T(self.lid..string.format("Remaining (final=%s): missions=%d, tasks=%d, transports=%d", tostring(self.passedfinalwp), nMissions, nTasks, nTransports))

      -- Final waypoint passed?
      -- Or next waypoint index is the first waypoint. Could be that the group was on a mission and the mission waypoints were deleted. then the final waypoint is FALSE but no real waypoint left.
      -- Since we do not do ad infinitum, this leads to a rapid oscillation between UpdateRoute and CheckGroupDone!
      if self:HasPassedFinalWaypoint() or self:GetWaypointIndexNext()==1 then

        ---
        -- Final Waypoint PASSED
        ---

        -- Got current mission or task?
        if self.currentmission==nil and self.taskcurrent==0 and (self.cargoTransport==nil or self.cargoTransport:GetCarrierTransportStatus(self)==OPSTRANSPORT.Status.DELIVERED) then

          -- Number of remaining tasks/missions?
          if nTasks==0 and nMissions==0 and nTransports==0 then

            local destbase=self.destbase or self.homebase
            local destzone=self.destzone or self.homezone

            -- Send flight to destination.
            if waittime then
              self:T(self.lid..string.format("Passed Final WP and No current and/or future missions/tasks/transports. Waittime given ==> Waiting for %d sec!", waittime))
              self:Wait(waittime)
            elseif destbase then
              if self.currbase and self.currbase.AirbaseName==destbase.AirbaseName and self:IsParking() then
                self:T(self.lid.."Passed Final WP and No current and/or future missions/tasks/transports AND parking at destination airbase ==> Arrived!")
                self:Arrived()
              else
                self:T(self.lid.."Passed Final WP and No current and/or future missions/tasks/transports ==> RTB!")
                self:__RTB(-0.1, destbase)
              end
            elseif destzone then
              self:T(self.lid.."Passed Final WP and No current and/or future missions/tasks/transports ==> RTZ!")
              self:__RTZ(-0.1, destzone)
            else
              self:T(self.lid.."Passed Final WP and NO Tasks/Missions left. No DestBase or DestZone ==> Wait!")
              self:__Wait(-1)
            end

          else
            -- Check if not parking (could be on ALERT5 and just spawned (current mission=nil)
            if not self:IsParking() then            
              self:T(self.lid..string.format("Passed Final WP but Tasks=%d or Missions=%d left in the queue. Wait!", nTasks, nMissions))
              self:__Wait(-1)
            end
          end
        else
          self:T(self.lid..string.format("Passed Final WP but still have current Task (#%s) or Mission (#%s) left to do", tostring(self.taskcurrent), tostring(self.currentmission)))
        end
      else

        ---
        -- Final Waypoint NOT PASSED
        ---

        -- Debug info.
        self:T(self.lid..string.format("Flight (status=%s) did NOT pass the final waypoint yet ==> update route in -0.01 sec", self:GetState()))

        -- Update route.
        self:__UpdateRoute(-0.01)

      end
    end

  end

end

--- On before "RTB" event.
-- @param #FLIGHTGROUP self
-- @param #string From From state.
-- @param #string Event Event.
-- @param #string To To state.
-- @param Wrapper.Airbase#AIRBASE airbase The airbase to hold at.
-- @param #number SpeedTo Speed used for travelling from current position to holding point in knots.
-- @param #number SpeedHold Holding speed in knots.
function FLIGHTGROUP:onbeforeRTB(From, Event, To, airbase, SpeedTo, SpeedHold)

  -- Debug info.
  self:T(self.lid..string.format("RTB: before event=%s: %s --> %s to %s", Event, From, To, airbase and airbase:GetName() or "None"))

  if self:IsAlive() then

    local allowed=true
    local Tsuspend=nil

    if airbase==nil then
      self:T(self.lid.."ERROR: Airbase is nil in RTB() call!")
      allowed=false
    end

    -- Check that coaliton is okay. We allow same (blue=blue, red=red) or landing on neutral bases.
    if airbase and airbase:GetCoalition()~=self.group:GetCoalition() and airbase:GetCoalition()>0 then
      self:T(self.lid..string.format("ERROR: Wrong airbase coalition %d in RTB() call! We allow only same as group %d or neutral airbases 0", airbase:GetCoalition(), self.group:GetCoalition()))
      return false
    end

    if self.currbase and self.currbase:GetName()==airbase:GetName() then
      self:T(self.lid.."WARNING: Currbase is already same as RTB airbase. RTB canceled!")
      return false
    end

    -- Check if the group has landed at an airbase. If so, we lost control and RTBing is not possible (only after a respawn).
    if self:IsLanded() then
      self:T(self.lid.."WARNING: Flight has already landed. RTB canceled!")
      return false
    end

    if not self.group:IsAirborne(true) then
      -- this should really not happen, either the AUFTRAG is cancelled before the group was airborne or it is stuck at the ground for some reason
      self:T(self.lid..string.format("WARNING: Group [%s] is not AIRBORNE  ==> RTB event is suspended for 20 sec", self:GetState()))
      allowed=false
      Tsuspend=-20
      local groupspeed = self.group:GetVelocityMPS()
      if groupspeed<=1 and not self:IsParking() then
        self.RTBRecallCount = self.RTBRecallCount+1
      end
      if self.RTBRecallCount>6 then
        self:T(self.lid..string.format("WARNING: Group [%s] is not moving and was called RTB %d times. Assuming a problem and despawning!", self:GetState(), self.RTBRecallCount))
        self.RTBRecallCount=0
        self:Despawn(5)
        return
      end
    end

    -- Only if fuel is not low or critical.
    if self:IsFuelGood() then

      -- Check if there are remaining tasks.
      local Ntot,Nsched, Nwp=self:CountRemainingTasks()

      if self.taskcurrent>0 then
        self:T(self.lid..string.format("WARNING: Got current task ==> RTB event is suspended for 10 sec"))
        Tsuspend=-10
        allowed=false
      end

      if Nsched>0 then
        self:T(self.lid..string.format("WARNING: Still got %d SCHEDULED tasks in the queue ==> RTB event is suspended for 10 sec", Nsched))
        Tsuspend=-10
        allowed=false
      end

      if Nwp>0 then
        self:T(self.lid..string.format("WARNING: Still got %d WAYPOINT tasks in the queue ==> RTB event is suspended for 10 sec", Nwp))
        Tsuspend=-10
        allowed=false
      end

      if self.Twaiting and self.dTwait then
        self:T(self.lid..string.format("WARNING: Group is Waiting for a specific duration ==> RTB event is canceled", Nwp))
        allowed=false
      end

    end

    if Tsuspend and not allowed then
      self:__RTB(Tsuspend, airbase, SpeedTo, SpeedHold)
    end

    return allowed

  else
    self:T(self.lid.."WARNING: Group is not alive! RTB call not allowed.")
    return false
  end

end

--- On after "RTB" event. Order flight to hold at an airbase and wait for signal to land.
-- @param #FLIGHTGROUP self
-- @param #string From From state.
-- @param #string Event Event.
-- @param #string To To state.
-- @param Wrapper.Airbase#AIRBASE airbase The airbase to hold at.
-- @param #number SpeedTo Speed used for traveling from current position to holding point in knots. Default 75% of max speed.
-- @param #number SpeedHold Holding speed in knots. Default 250 kts.
-- @param #number SpeedLand Landing speed in knots. Default 170 kts.
function FLIGHTGROUP:onafterRTB(From, Event, To, airbase, SpeedTo, SpeedHold, SpeedLand)

  -- Debug info.
  self:T(self.lid..string.format("RTB: event=%s: %s --> %s to %s", Event, From, To, airbase:GetName()))

  -- Set the destination base.
  self.destbase=airbase

  -- Cancel all missions.
  self:CancelAllMissions()

  -- Land at airbase.
  self:_LandAtAirbase(airbase, SpeedTo, SpeedHold, SpeedLand)

end


--- On before "LandAtAirbase" event.
-- @param #FLIGHTGROUP self
-- @param #string From From state.
-- @param #string Event Event.
-- @param #string To To state.
-- @param Wrapper.Airbase#AIRBASE airbase The airbase to hold at.
function FLIGHTGROUP:onbeforeLandAtAirbase(From, Event, To, airbase)

  if self:IsAlive() then

    local allowed=true
    local Tsuspend=nil

    if airbase==nil then
      self:T(self.lid.."ERROR: Airbase is nil in LandAtAirase() call!")
      allowed=false
    end

    -- Check that coaliton is okay. We allow same (blue=blue, red=red) or landing on neutral bases.
    if airbase and airbase:GetCoalition()~=self.group:GetCoalition() and airbase:GetCoalition()>0 then
      self:T(self.lid..string.format("ERROR: Wrong airbase coalition %d in LandAtAirbase() call! We allow only same as group %d or neutral airbases 0", airbase:GetCoalition(), self.group:GetCoalition()))
      return false
    end

    if self.currbase and self.currbase:GetName()==airbase:GetName() then
      self:T(self.lid.."WARNING: Currbase is already same as LandAtAirbase airbase. LandAtAirbase canceled!")
      return false
    end

    -- Check if the group has landed at an airbase. If so, we lost control and RTBing is not possible (only after a respawn).
    if self:IsLanded() then
      self:T(self.lid.."WARNING: Flight has already landed. LandAtAirbase canceled!")
      return false
    end

    if self:IsParking() then
      allowed=false
      Tsuspend=-30
      self:T(self.lid.."WARNING: Flight is parking. LandAtAirbase call delayed by 30 sec")
    elseif self:IsTaxiing() then
      allowed=false
      Tsuspend=-1
      self:T(self.lid.."WARNING: Flight is parking. LandAtAirbase call delayed by 1 sec")
    end

    if Tsuspend and not allowed then
      self:__LandAtAirbase(Tsuspend, airbase)
    end

    return allowed
  else
    self:T(self.lid.."WARNING: Group is not alive! LandAtAirbase call not allowed")
    return false
  end

end


--- On after "LandAtAirbase" event.
-- @param #FLIGHTGROUP self
-- @param #string From From state.
-- @param #string Event Event.
-- @param #string To To state.
-- @param Wrapper.Airbase#AIRBASE airbase The airbase to hold at.
function FLIGHTGROUP:onafterLandAtAirbase(From, Event, To, airbase)

  self.isLandingAtAirbase=airbase

  self:_LandAtAirbase(airbase)

end

--- Land at an airbase.
-- @param #FLIGHTGROUP self
-- @param Wrapper.Airbase#AIRBASE airbase Airbase where the group shall land.
-- @param #number SpeedTo Speed used for travelling from current position to holding point in knots.
-- @param #number SpeedHold Holding speed in knots.
-- @param #number SpeedLand Landing speed in knots. Default 170 kts.
function FLIGHTGROUP:_LandAtAirbase(airbase, SpeedTo, SpeedHold, SpeedLand)

  -- Set current airbase.
  self.currbase=airbase

  -- Passed final waypoint!
  self:_PassedFinalWaypoint(true, "_LandAtAirbase")

  -- Not waiting any more.
  self.Twaiting=nil
  self.dTwait=nil

  -- Defaults:
  SpeedTo=SpeedTo or UTILS.KmphToKnots(self.speedCruise)
  SpeedHold=SpeedHold or (self.isHelo and 80 or 250)
  SpeedLand=SpeedLand or (self.isHelo and 40 or 170)

  -- Clear holding time in any case.
  self.Tholding=nil

  -- Debug message.
  local text=string.format("Flight group set to hold at airbase %s. SpeedTo=%d, SpeedHold=%d, SpeedLand=%d", airbase:GetName(), SpeedTo, SpeedHold, SpeedLand)
  self:T(self.lid..text)

  -- Holding altitude.
  local althold=self.isHelo and 1000+math.random(10)*100 or math.random(4,10)*1000

  -- Holding points.
  local c0=self:GetCoordinate()
  local p0=airbase:GetZone():GetRandomCoordinate():SetAltitude(UTILS.FeetToMeters(althold))
  local p1=nil
  local wpap=nil

  -- Do we have a flight control?
  local fc=_DATABASE:GetFlightControl(airbase:GetName())

  if fc and self.isAI then

    -- Get holding stack from flight control.
    local stack=fc:_GetHoldingStack(self)

    if stack then

      stack.flightgroup=self
      self.stack=stack

      -- Race track points.
      p0=stack.pos0
      p1=stack.pos1

      -- Debug marks.
      if false then
        p0:MarkToAll(string.format("%s: Holding stack P0, alt=%d meters", self:GetName(), p0.y))
        p1:MarkToAll(string.format("%s: Holding stack P1, alt=%d meters", self:GetName(), p0.y))
      end

    else

    end

    -- Set flightcontrol for this flight.
    self:SetFlightControl(fc)

    -- Add flight to inbound queue.
    self.flightcontrol:SetFlightStatus(self, FLIGHTCONTROL.FlightStatus.INBOUND)

    -- Callsign.
    local callsign=self:GetCallsignName()

    -- Pilot calls inbound for landing.
    local text=string.format("%s, %s, inbound for landing", fc.alias, callsign)

    -- Radio message.
    fc:TransmissionPilot(text, self)

    -- Message text.
    local text=string.format("%s, %s, roger, hold at angels %d. Report entering the pattern.", callsign, fc.alias, stack.angels)

    -- Send message.
    fc:TransmissionTower(text, self, 10)

  end

  -- Some intermediate coordinate to climb to the default cruise alitude.
  local c1=c0:GetIntermediateCoordinate(p0, 0.25):SetAltitude(self.altitudeCruise, true)
  local c2=c0:GetIntermediateCoordinate(p0, 0.75):SetAltitude(self.altitudeCruise, true)

   -- Altitude above ground for a glide slope of 3 degrees.
  local x1=self.isHelo and UTILS.NMToMeters(2.0) or UTILS.NMToMeters(10)
  local x2=self.isHelo and UTILS.NMToMeters(1.0) or UTILS.NMToMeters(5)
  local alpha=math.rad(3)
  local h1=x1*math.tan(alpha)
  local h2=x2*math.tan(alpha)

  -- Get active runway.
  local runway=airbase:GetActiveRunwayLanding()

  -- Set holding flag to 0=false.
  self.flaghold:Set(0)

  -- Set holding time.
  local holdtime=2*60
  if fc or self.airboss then
    holdtime=nil
  end

  -- Task fuction when reached holding point.
  local TaskArrived=self.group:TaskFunction("FLIGHTGROUP._ReachedHolding", self)

  -- Orbit until flaghold=1 (true) but max 5 min if no FC is giving the landing clearance.
  local TaskOrbit = self.group:TaskOrbit(p0, nil, UTILS.KnotsToMps(SpeedHold), p1)
  local TaskLand  = self.group:TaskCondition(nil, self.flaghold.UserFlagName, 1, nil, holdtime)
  local TaskHold  = self.group:TaskControlled(TaskOrbit, TaskLand)
  local TaskKlar  = self.group:TaskFunction("FLIGHTGROUP._ClearedToLand", self)  -- Once the holding flag becomes true, set trigger FLIGHTLANDING, i.e. set flight STATUS to LANDING.

  -- Waypoints from current position to holding point.
  local wp={}
  -- NOTE: Currently, this first waypoint confuses the AI. It makes them go in circles. Looks like they cannot find the waypoint and are flying around it.
  --wp[#wp+1]=c0:WaypointAir("BARO", COORDINATE.WaypointType.TurningPoint, COORDINATE.WaypointAction.TurningPoint, UTILS.KnotsToKmph(SpeedTo), true , nil, {}, "Current Pos")
  wp[#wp+1]=c1:WaypointAir("BARO", COORDINATE.WaypointType.TurningPoint, COORDINATE.WaypointAction.TurningPoint, UTILS.KnotsToKmph(SpeedTo), true , nil, {}, "Climb")
  wp[#wp+1]=c2:WaypointAir("BARO", COORDINATE.WaypointType.TurningPoint, COORDINATE.WaypointAction.TurningPoint, UTILS.KnotsToKmph(SpeedTo), true , nil, {}, "Descent")
  wp[#wp+1]=p0:WaypointAir("BARO", COORDINATE.WaypointType.TurningPoint, COORDINATE.WaypointAction.TurningPoint, UTILS.KnotsToKmph(SpeedTo), true , nil, {TaskArrived, TaskHold, TaskKlar}, "Holding Point")

  -- Approach point: 10 NN in direction of runway.
  if airbase:IsAirdrome() then

    ---
    -- Airdrome
    ---

    -- Call a function to tell everyone we are on final.
    local TaskFinal = self.group:TaskFunction("FLIGHTGROUP._OnFinal", self)

    -- Final approach waypoint.
    local rheading
    if runway then
      rheading = runway.heading-180
    else
      -- AB HeloBase w/o runway eg Naqoura
      local wind = airbase:GetCoordinate():GetWind()
      rheading = -wind
    end
    
    local papp=airbase:GetCoordinate():Translate(x1, rheading):SetAltitude(h1)
    wp[#wp+1]=papp:WaypointAirTurningPoint("BARO", UTILS.KnotsToKmph(SpeedLand), {TaskFinal}, "Final Approach")

    -- Okay, it looks like it's best to specify the coordinates not at the airbase but a bit away. This causes a more direct landing approach.
    local pland=airbase:GetCoordinate():Translate(x2, rheading):SetAltitude(h2)
    wp[#wp+1]=pland:WaypointAirLanding(UTILS.KnotsToKmph(SpeedLand), airbase, {}, "Landing")
      
  elseif airbase:IsShip() or airbase:IsHelipad() then

    ---
    -- Ship or Helipad
    ---

    local pland=airbase:GetCoordinate()
    wp[#wp+1]=pland:WaypointAirLanding(UTILS.KnotsToKmph(SpeedLand), airbase, {}, "Landing")

  end

  if self.isAI then

    -- Clear all tasks.
    -- Warning, looks like this can make DCS CRASH! Had this after calling RTB once passed the final waypoint.
    --self:ClearTasks()

    -- Just route the group. Respawn might happen when going from holding to final.
    -- NOTE: I have delayed that here because of RTB calling _LandAtAirbase which resets current task immediately.
    -- So the stop flag change to 1 will not trigger TaskDone() and a current mission is not done either!
    -- Looks like a delay of 0.1 sec was not enough for the stopflag to take effect. Increasing this to 1.0 sec.
    -- This delay is looking better. Hopefully not any unwanted side effects in other situations.
    self:Route(wp, 1.0)

  end

end

--- On before "Wait" event.
-- @param #FLIGHTGROUP self
-- @param #string From From state.
-- @param #string Event Event.
-- @param #string To To state.
-- @param #number Duration Duration how long the group will be waiting in seconds. Default `nil` (=forever).
-- @param #number Altitude Altitude in feet. Default 10,000 ft for airplanes and 1,000 feet for helos.
-- @param #number Speed Speed in knots. Default 250 kts for airplanes and 20 kts for helos.
function FLIGHTGROUP:onbeforeWait(From, Event, To, Duration, Altitude, Speed)

  local allowed=true
  local Tsuspend=nil

  -- Check for a current task.
  if self.taskcurrent>0 and not self:IsLandedAt() then
    self:T(self.lid..string.format("WARNING: Got current task ==> WAIT event is suspended for 30 sec!"))
    Tsuspend=-30
    allowed=false
  end

  -- Check for a current transport assignment.
  if self.cargoTransport and not self:IsLandedAt() then
    --self:T(self.lid..string.format("WARNING: Got current TRANSPORT assignment ==> WAIT event is suspended for 30 sec!"))
    --Tsuspend=-30
    --allowed=false
  end

  -- Call wait again.
  if Tsuspend and not allowed then
    self:__Wait(Tsuspend, Duration, Altitude, Speed)
  end

  return allowed
end


--- On after "Wait" event.
-- @param #FLIGHTGROUP self
-- @param #string From From state.
-- @param #string Event Event.
-- @param #string To To state.
-- @param #number Duration Duration how long the group will be waiting in seconds. Default `nil` (=forever).
-- @param #number Altitude Altitude in feet. Default 10,000 ft for airplanes and 1,000 feet for helos.
-- @param #number Speed Speed in knots. Default 250 kts for airplanes and 20 kts for helos.
function FLIGHTGROUP:onafterWait(From, Event, To, Duration, Altitude, Speed)

  -- Group will orbit at its current position.
  local Coord=self:GetCoordinate()

  -- Set altitude: 1000 ft for helos and 10,000 ft for panes.
  if Altitude then
    Altitude=UTILS.FeetToMeters(Altitude)
  else
    Altitude=self.altitudeCruise
  end

  -- Set speed.
  Speed=Speed or (self.isHelo and 20 or 250)

  -- Debug message.
  local text=string.format("Group set to wait/orbit at altitude %d m and speed %.1f km/h for %s seconds", Altitude, Speed, tostring(Duration))
  self:T(self.lid..text)

  --TODO: set ROE passive. introduce roe event/state/variable.

  -- Orbit until flaghold=1 (true) but max 5 min if no FC is giving the landing clearance.
  self.flaghold:Set(0)
  local TaskOrbit = self.group:TaskOrbit(Coord, Altitude, UTILS.KnotsToMps(Speed))
  local TaskStop  = self.group:TaskCondition(nil, self.flaghold.UserFlagName, 1, nil, Duration)
  local TaskCntr  = self.group:TaskControlled(TaskOrbit, TaskStop)
  local TaskOver  = self.group:TaskFunction("FLIGHTGROUP._FinishedWaiting", self)

  local DCSTasks
  if Duration or true then
    DCSTasks=self.group:TaskCombo({TaskCntr, TaskOver})
  else
    DCSTasks=self.group:TaskCombo({TaskOrbit, TaskOver})
  end


  -- Set task.
  self:PushTask(DCSTasks)

  -- Set time stamp.
  self.Twaiting=timer.getAbsTime()

  -- Max waiting
  self.dTwait=Duration

end


--- On after "Refuel" event.
-- @param #FLIGHTGROUP self
-- @param #string From From state.
-- @param #string Event Event.
-- @param #string To To state.
-- @param Core.Point#COORDINATE Coordinate The coordinate.
function FLIGHTGROUP:onafterRefuel(From, Event, To, Coordinate)

  -- Debug message.
  local text=string.format("Flight group set to refuel at the nearest tanker")
  self:T(self.lid..text)

  --TODO: set ROE passive. introduce roe event/state/variable.
  --TODO: cancel current task

  -- Pause current mission if there is any.
  self:PauseMission()

  -- Refueling task.
  local TaskRefuel=self.group:TaskRefueling()
  local TaskFunction=self.group:TaskFunction("FLIGHTGROUP._FinishedRefuelling", self)
  local DCSTasks={TaskRefuel, TaskFunction}

  local Speed=self.speedCruise

  local coordinate=self:GetCoordinate()

  Coordinate=Coordinate or coordinate:Translate(UTILS.NMToMeters(5), self.group:GetHeading(), true)

  local wp0=coordinate:WaypointAir("BARO", COORDINATE.WaypointType.TurningPoint, COORDINATE.WaypointAction.TurningPoint, Speed, true)
  local wp9=Coordinate:WaypointAir("BARO", COORDINATE.WaypointType.TurningPoint, COORDINATE.WaypointAction.TurningPoint, Speed, true, nil, DCSTasks, "Refuel")

  self:Route({wp0, wp9}, 1)

end

--- On after "Refueled" event.
-- @param #FLIGHTGROUP self
-- @param #string From From state.
-- @param #string Event Event.
-- @param #string To To state.
function FLIGHTGROUP:onafterRefueled(From, Event, To)

  -- Debug message.
  local text=string.format("Flight group finished refuelling")
  self:T(self.lid..text)

  -- Check if flight is done.
  self:_CheckGroupDone(1)

end


--- On after "Holding" event. Flight arrived at the holding point.
-- @param #FLIGHTGROUP self
-- @param #string From From state.
-- @param #string Event Event.
-- @param #string To To state.
function FLIGHTGROUP:onafterHolding(From, Event, To)

  -- Set holding flag to 0 (just in case).
  self.flaghold:Set(0)

  -- Despawn after holding.
  if self.despawnAfterHolding then
    if self.legion then
      self:ReturnToLegion(1)
    else
      self:Despawn(1)
    end
    return
  end

  -- Holding time stamp.
  self.Tholding=timer.getAbsTime()

  -- Debug message.
  local text=string.format("Flight group %s is HOLDING now", self.groupname)
  self:T(self.lid..text)

  -- Add flight to waiting/holding queue.
  if self.flightcontrol then

    -- Set flight status to holding.
    self.flightcontrol:SetFlightStatus(self, FLIGHTCONTROL.FlightStatus.HOLDING)

    if self.isAI then

      -- Callsign.
      local callsign=self:GetCallsignName()

      -- Pilot arrived at holding pattern.
      local text=string.format("%s, %s, arrived at holding pattern", self.flightcontrol.alias, callsign)

      if self.stack then
        text=text..string.format(", angels %d.", self.stack.angels)
      end

      -- Radio message.
      self.flightcontrol:TransmissionPilot(text, self)

      -- Message to flight
      local text=string.format("%s, roger, fly heading %d and wait for landing clearance", callsign, self.stack.heading)

      -- Radio message from tower.
      self.flightcontrol:TransmissionTower(text, self, 10)

    end

  elseif self.airboss then

    if self.isHelo then

      local carrierpos=self.airboss:GetCoordinate()
      local carrierheading=self.airboss:GetHeading()

      local Distance=UTILS.NMToMeters(5)
      local Angle=carrierheading+90
      local altitude=math.random(12, 25)*100
      local oc=carrierpos:Translate(Distance,Angle):SetAltitude(altitude, true)

      -- Orbit until flaghold=1 (true) but max 5 min if no FC is giving the landing clearance.
      local TaskOrbit=self.group:TaskOrbit(oc, nil, UTILS.KnotsToMps(50))
      local TaskLand=self.group:TaskCondition(nil, self.flaghold.UserFlagName, 1)
      local TaskHold=self.group:TaskControlled(TaskOrbit, TaskLand)
      local TaskKlar=self.group:TaskFunction("FLIGHTGROUP._ClearedToLand", self)  -- Once the holding flag becomes true, set trigger FLIGHTLANDING, i.e. set flight STATUS to LANDING.

      local DCSTask=self.group:TaskCombo({TaskOrbit, TaskHold, TaskKlar})

      self:SetTask(DCSTask)
    end

  end

end

--- On after "EngageTarget" event.
-- @param #FLIGHTGROUP self
-- @param #string From From state.
-- @param #string Event Event.
-- @param #string To To state.
-- @param #table Target Target object. Can be a UNIT, STATIC, GROUP, SET_UNIT or SET_GROUP object.
function FLIGHTGROUP:onafterEngageTarget(From, Event, To, Target)

  -- DCS task.
  local DCStask=nil

  -- Check target object.
  if Target:IsInstanceOf("UNIT") or Target:IsInstanceOf("STATIC") then

    DCStask=self:GetGroup():TaskAttackUnit(Target, true)

  elseif Target:IsInstanceOf("GROUP") then

    DCStask=self:GetGroup():TaskAttackGroup(Target, nil, nil, nil, nil, nil, nil, true)

  elseif Target:IsInstanceOf("SET_UNIT") then

    local DCSTasks={}

    for _,_unit in pairs(Target:GetSet()) do --detected by =HRP= Zero
      local unit=_unit  --Wrapper.Unit#UNIT
      local task=self:GetGroup():TaskAttackUnit(unit, true)
      table.insert(DCSTasks)
    end

    -- Task combo.
    DCStask=self:GetGroup():TaskCombo(DCSTasks)

  elseif Target:IsInstanceOf("SET_GROUP") then

    local DCSTasks={}

    for _,_unit in pairs(Target:GetSet()) do --detected by =HRP= Zero
      local unit=_unit  --Wrapper.Unit#UNIT
      local task=self:GetGroup():TaskAttackGroup(Target, nil, nil, nil, nil, nil, nil, true)
      table.insert(DCSTasks)
    end

    -- Task combo.
    DCStask=self:GetGroup():TaskCombo(DCSTasks)

  else
    self:T("ERROR: unknown Target in EngageTarget! Needs to be a UNIT, STATIC, GROUP, SET_UNIT or SET_GROUP")
    return
  end

  -- Create new task.The description "Engage_Target" is checked so do not change that lightly.
  local Task=self:NewTaskScheduled(DCStask, 1, "Engage_Target", 0)

  -- Backup ROE setting.
  Task.backupROE=self:GetROE()

  -- Switch ROE to open fire
  self:SwitchROE(ENUMS.ROE.OpenFire)

  -- Pause current mission.
  local mission=self:GetMissionCurrent()
  if mission then
    self:PauseMission()
  end

  -- Execute task.
  self:TaskExecute(Task)

end

--- On after "Disengage" event.
-- @param #FLIGHTGROUP self
-- @param #string From From state.
-- @param #string Event Event.
-- @param #string To To state.
-- @param Core.Set#SET_UNIT TargetUnitSet
function FLIGHTGROUP:onafterDisengage(From, Event, To)
  self:T(self.lid.."Disengage target")
end

--- On before "LandAt" event. Check we have a helo group.
-- @param #FLIGHTGROUP self
-- @param #string From From state.
-- @param #string Event Event.
-- @param #string To To state.
-- @param Core.Point#COORDINATE Coordinate The coordinate where to land. Default is current position.
-- @param #number Duration The duration in seconds to remain on ground. Default 600 sec (10 min).
function FLIGHTGROUP:onbeforeLandAt(From, Event, To, Coordinate, Duration)
  return self.isHelo
end

--- On after "LandAt" event. Order helicopter to land at a specific point.
-- @param #FLIGHTGROUP self
-- @param #string From From state.
-- @param #string Event Event.
-- @param #string To To state.
-- @param Core.Point#COORDINATE Coordinate The coordinate where to land. Default is current position.
-- @param #number Duration The duration in seconds to remain on ground. Default `nil` = forever.
function FLIGHTGROUP:onafterLandAt(From, Event, To, Coordinate, Duration)

  -- Duration.
  --Duration=Duration or 600

  self:T(self.lid..string.format("Landing at Coordinate for %s seconds", tostring(Duration)))

  Coordinate=Coordinate or self:GetCoordinate()

  local DCStask=self.group:TaskLandAtVec2(Coordinate:GetVec2(), Duration)

  local Task=self:NewTaskScheduled(DCStask, 1, "Task_Land_At", 0)

  self:TaskExecute(Task)

end

--- On after "FuelLow" event.
-- @param #FLIGHTGROUP self
-- @param #string From From state.
-- @param #string Event Event.
-- @param #string To To state.
function FLIGHTGROUP:onafterFuelLow(From, Event, To)

  -- Current min fuel.
  local fuel=self:GetFuelMin() or 0

  -- Debug message.
  local text=string.format("Low fuel %d for flight group %s", fuel, self.groupname)
  self:T(self.lid..text)

  -- Set switch to true.
  self.fuellow=true

  -- Back to destination or home.
  local airbase=self.destbase or self.homebase

  if self.fuellowrefuel and self.refueltype then

    -- Find nearest tanker within 50 NM.
    local tanker=self:FindNearestTanker(50)

    if tanker then

      -- Debug message.
      self:T(self.lid..string.format("Send to refuel at tanker %s", tanker:GetName()))

      -- Get a coordinate towards the tanker.
      local coordinate=self:GetCoordinate():GetIntermediateCoordinate(tanker:GetCoordinate(), 0.75)

      -- Trigger refuel even.
      self:Refuel(coordinate)

      return
    end
  end

  -- Send back to airbase.
  if airbase and self.fuellowrtb then
    self:RTB(airbase)
    --TODO: RTZ
  end

end

--- On after "FuelCritical" event.
-- @param #FLIGHTGROUP self
-- @param #string From From state.
-- @param #string Event Event.
-- @param #string To To state.
function FLIGHTGROUP:onafterFuelCritical(From, Event, To)

  -- Debug message.
  local text=string.format("Critical fuel for flight group %s", self.groupname)
  self:T(self.lid..text)

  -- Set switch to true.
  self.fuelcritical=true

  -- Airbase.
  local airbase=self.destbase or self.homebase

  if airbase and self.fuelcriticalrtb and not self:IsGoing4Fuel() then
    self:RTB(airbase)
    --TODO: RTZ
  end
end

-------------------------------------------------------------------------------------------------------------------------------------------------------------------------------------------------------
-- Flightplan Functions
-------------------------------------------------------------------------------------------------------------------------------------------------------------------------------------------------------

--- Set flightplan and add waypoints.
-- @param #FLIGHTGROUP self
-- @param Navigation.FlightPlan#FLIGHTPLAN FlightPlan Flight plan.
-- @return #FLIGHTGROUP self
function FLIGHTGROUP:_SetFlightPlan(FlightPlan)

  self:I(self.lid..string.format("Setting flightplan %s", FlightPlan.alias))

  self.flightplan=FlightPlan

  self:SetDestinationbase(self.flightplan.destinationAirbase)

  for i,_fix in pairs(FlightPlan.fixes) do
    local fix=_fix --Navigation.Point#NAVFIX

    --fix.coordinate
    local speed=fix:GetSpeed() or FlightPlan:GetCruiseSpeed()

    local altitude=fix:GetAltitude() or FlightPlan:GetCruiseAltitude()

    local wp=self:AddWaypoint(fix.vector, speed, nil, altitude or 10000, false)
    wp.flightplan=FlightPlan

    wp.name=fix.name

  end

end

--- Check flightplans.
-- @param #FLIGHTGROUP self
-- @return #FLIGHTGROUP self
function FLIGHTGROUP:_CheckFlightPlans()

  if self.flightplan then
    return
  end


  for i,_flightplan in pairs(self.flightplans) do
    local flightplan=_flightplan --Navigation.FlightPlan#FLIGHTPLAN

    if flightplan then

      self:_SetFlightPlan(flightplan)

      break
    end
  end

end

-------------------------------------------------------------------------------------------------------------------------------------------------------------------------------------------------------
-- Task functions
-------------------------------------------------------------------------------------------------------------------------------------------------------------------------------------------------------



-------------------------------------------------------------------------------------------------------------------------------------------------------------------------------------------------------
-- Mission functions
-------------------------------------------------------------------------------------------------------------------------------------------------------------------------------------------------------



-------------------------------------------------------------------------------------------------------------------------------------------------------------------------------------------------------
-- Special Task Functions
-------------------------------------------------------------------------------------------------------------------------------------------------------------------------------------------------------

--- Function called when flight has reached the holding point.
-- @param Wrapper.Group#GROUP group Group object.
-- @param #FLIGHTGROUP flightgroup Flight group object.
function FLIGHTGROUP._ReachedHolding(group, flightgroup)
  flightgroup:T2(flightgroup.lid..string.format("Group reached holding point"))

  -- Trigger Holding event.
  flightgroup:__Holding(-1)
end

--- Function called when flight has reached the holding point.
-- @param Wrapper.Group#GROUP group Group object.
-- @param #FLIGHTGROUP flightgroup Flight group object.
function FLIGHTGROUP._ClearedToLand(group, flightgroup)
  flightgroup:T2(flightgroup.lid..string.format("Group was cleared to land"))

  -- Trigger Landing event.
  flightgroup:__Landing(-1)
end

--- Function called when flight is on final.
-- @param Wrapper.Group#GROUP group Group object.
-- @param #FLIGHTGROUP flightgroup Flight group object.
function FLIGHTGROUP._OnFinal(group, flightgroup)
  flightgroup:T2(flightgroup.lid..string.format("Group on final approach"))

  local fc=flightgroup.flightcontrol

  if fc and fc:IsControlling(flightgroup) then
    fc:_FlightOnFinal(flightgroup)
  end

end

--- Function called when flight finished refuelling.
-- @param Wrapper.Group#GROUP group Group object.
-- @param #FLIGHTGROUP flightgroup Flight group object.
function FLIGHTGROUP._FinishedRefuelling(group, flightgroup)
  flightgroup:T2(flightgroup.lid..string.format("Group finished refueling"))

  -- Trigger Holding event.
  flightgroup:__Refueled(-1)
end

--- Function called when flight finished waiting.
-- @param Wrapper.Group#GROUP group Group object.
-- @param #FLIGHTGROUP flightgroup Flight group object.
function FLIGHTGROUP._FinishedWaiting(group, flightgroup)
  flightgroup:T(flightgroup.lid..string.format("Group finished waiting"))

  -- Not waiting any more.
  flightgroup.Twaiting=nil
  flightgroup.dTwait=nil

  -- Check group done.
  flightgroup:_CheckGroupDone(0.1)
end

-------------------------------------------------------------------------------------------------------------------------------------------------------------------------------------------------------
-- Misc functions
-------------------------------------------------------------------------------------------------------------------------------------------------------------------------------------------------------

--- Initialize group parameters. Also initializes waypoints if self.waypoints is nil.
-- @param #FLIGHTGROUP self
-- @param #table Template Template used to init the group. Default is `self.template`.
-- @return #FLIGHTGROUP self
function FLIGHTGROUP:_InitGroup(Template)

  -- First check if group was already initialized.
  if self.groupinitialized then
    self:T(self.lid.."WARNING: Group was already initialized! Will NOT do it again!")
    return
  end

  -- Group object.
  local group=self.group --Wrapper.Group#GROUP

  -- Get template of group.
  local template=Template or self:_GetTemplate()

  -- Helo group.
  self.isHelo=group:IsHelicopter()

  -- Is (template) group uncontrolled.
  self.isUncontrolled=template.uncontrolled

  -- Is (template) group late activated.
  self.isLateActivated=template.lateActivation

  -- Max speed in km/h.
  self.speedMax=group:GetSpeedMax()

  -- Is group mobile?
  if self.speedMax and self.speedMax>3.6 then
    self.isMobile=true
  else
    self.isMobile=false
<<<<<<< HEAD
  end
=======
    self.speedMax = 0
  end  
>>>>>>> d5ceabad

  -- Cruise speed limit 380 kts for fixed and 110 knots for rotary wings.
  local speedCruiseLimit=self.isHelo and UTILS.KnotsToKmph(110) or UTILS.KnotsToKmph(380)

  -- Cruise speed: 70% of max speed but within limit.
  self.speedCruise=math.min(self.speedMax*0.7, speedCruiseLimit)

  -- Group ammo.
  self.ammo=self:GetAmmoTot()

  -- Radio parameters from template. Default is set on spawn if not modified by user.
  self.radio.Freq=tonumber(template.frequency)
  self.radio.Modu=tonumber(template.modulation)
  self.radio.On=template.communication

  -- Set callsign. Default is set on spawn if not modified by user.
  local callsign=template.units[1].callsign
  --self:I({callsign=callsign})
  if type(callsign)=="number" then  -- Sometimes callsign is just "101".
    local cs=tostring(callsign)
    callsign={}
    callsign[1]=cs:sub(1,1)
    callsign[2]=cs:sub(2,2)
    callsign[3]=cs:sub(3,3)
  end
  self.callsign.NumberSquad=tonumber(callsign[1])
  self.callsign.NumberGroup=tonumber(callsign[2])
  self.callsign.NameSquad=UTILS.GetCallsignName(self.callsign.NumberSquad)

  -- Set default formation.
  if self.isHelo then
    self.optionDefault.Formation=ENUMS.Formation.RotaryWing.EchelonLeft.D300
  else
    self.optionDefault.Formation=ENUMS.Formation.FixedWing.EchelonLeft.Group
  end

  -- Default TACAN off.
  self:SetDefaultTACAN(nil, nil, nil, nil, true)
  self.tacan=UTILS.DeepCopy(self.tacanDefault)

  -- Is this purely AI?
  self.isAI=not self:_IsHuman(group)

  -- Create Menu.
  if not self.isAI then
    self.menu=self.menu or {}
    self.menu.atc=self.menu.atc or {} --#table
    self.menu.nav=self.menu.nav or {} --#table
    self.menu.atc.root=self.menu.atc.root or MENU_GROUP:New(self.group, "ATC") --Core.Menu#MENU_GROUP
    self.menu.atc.help=self.menu.atc.help or MENU_GROUP:New(self.group, "Help", self.menu.atc.root) --Core.Menu#MENU_GROUP
    self.menu.nav.root=self.menu.nav.root or MENU_GROUP:New(self.group, "Navigation") --Core.Menu#MENU_GROUP
  end

  -- Units of the group.
  local units=self.group:GetUnits()

  -- DCS group.
  local dcsgroup=Group.getByName(self.groupname)
  local size0=dcsgroup:getInitialSize()

  -- Quick check.
  if #units~=size0 then
    self:T(self.lid..string.format("ERROR: Got #units=%d but group consists of %d units!", #units, size0))
  end

  -- Add elemets.
  for _,unit in pairs(units) do
    self:_AddElementByName(unit:GetName())
  end

  -- Init done.
  self.groupinitialized=true

  return self
end


--- Check if a unit is and element of the flightgroup.
-- @param #FLIGHTGROUP self
-- @return Wrapper.Airbase#AIRBASE Final destination airbase or #nil.
function FLIGHTGROUP:GetHomebaseFromWaypoints()

  local wp=self.waypoints0 and self.waypoints0[1] or nil --self:GetWaypoint(1)

  if wp then

    if wp and wp.action and wp.action==COORDINATE.WaypointAction.FromParkingArea
                         or wp.action==COORDINATE.WaypointAction.FromParkingAreaHot
                         or wp.action==COORDINATE.WaypointAction.FromRunway  then

      -- Get airbase ID depending on airbase category.
      local airbaseID=nil

      if wp.airdromeId then
        airbaseID=wp.airdromeId
      else
        airbaseID=-wp.helipadId
      end

      local airbase=AIRBASE:FindByID(airbaseID)

      return airbase
    end

    --TODO: Handle case where e.g. only one WP but that is not landing.
    --TODO: Probably other cases need to be taken care of.

  end

  return nil
end

--- Find the nearest friendly airbase (same or neutral coalition).
-- @param #FLIGHTGROUP self
-- @param #number Radius Search radius in NM. Default 50 NM.
-- @return Wrapper.Airbase#AIRBASE Closest tanker group #nil.
function FLIGHTGROUP:FindNearestAirbase(Radius)

  local coord=self:GetCoordinate()

  local dmin=math.huge
  local airbase=nil --Wrapper.Airbase#AIRBASE
  for _,_airbase in pairs(AIRBASE.GetAllAirbases()) do
    local ab=_airbase --Wrapper.Airbase#AIRBASE

    local coalitionAB=ab:GetCoalition()

    if coalitionAB==self:GetCoalition() or coalitionAB==coalition.side.NEUTRAL then

      if airbase then
        local d=ab:GetCoordinate():Get2DDistance(coord)

        if d<dmin then
          d=dmin
          airbase=ab
        end

      end

    end


  end

  return airbase
end

--- Find the nearest tanker.
-- @param #FLIGHTGROUP self
-- @param #number Radius Search radius in NM. Default 50 NM.
-- @return Wrapper.Group#GROUP Closest tanker group or `nil` if no tanker is in the given radius.
function FLIGHTGROUP:FindNearestTanker(Radius)

  Radius=UTILS.NMToMeters(Radius or 50)

  if self.refueltype then

    local coord=self:GetCoordinate()

    local units=coord:ScanUnits(Radius)

    local dmin=math.huge
    local tanker=nil --Wrapper.Unit#UNIT
    for _,_unit in pairs(units.Set) do
      local unit=_unit --Wrapper.Unit#UNIT

      local istanker, refuelsystem=unit:IsTanker()

      if istanker and self.refueltype==refuelsystem and unit:IsAlive() and unit:GetCoalition()==self:GetCoalition() then

        -- Distance.
        local d=unit:GetCoordinate():Get2DDistance(coord)

        if d<dmin then
          dmin=d
          tanker=unit
        end

      end

    end

    if tanker then
      return tanker:GetGroup()
    end

  end

  return nil
end

--- Check if a unit is and element of the flightgroup.
-- @param #FLIGHTGROUP self
-- @return Wrapper.Airbase#AIRBASE Final destination airbase or #nil.
function FLIGHTGROUP:GetDestinationFromWaypoints()

  local wp=self.waypoints0 and self.waypoints0[#self.waypoints0] or nil --self:GetWaypointFinal()

  if wp then

    if wp and wp.action and wp.action==COORDINATE.WaypointAction.Landing then

      -- Get airbase ID depending on airbase category.
      local airbaseID=wp.airdromeId or wp.helipadId

      local airbase=AIRBASE:FindByID(airbaseID)

      return airbase
    end

    --TODO: Handle case where e.g. only one WP but that is not landing.
    --TODO: Probably other cases need to be taken care of.

  end

  return nil
end

--- Check if this is a hot start.
-- @param #FLIGHTGROUP self
-- @return #boolean Hot start?
function FLIGHTGROUP:IsTakeoffHot()

  local wp=self.waypoints0 and self.waypoints0[1] or nil --self:GetWaypoint(1)

  if wp then

    if wp.action and wp.action==COORDINATE.WaypointAction.FromParkingAreaHot then
      return true
    else
      return false
    end

  end

  return nil
end

--- Check if this is a cold start.
-- @param #FLIGHTGROUP self
-- @return #boolean Cold start, i.e. engines off when spawned?
function FLIGHTGROUP:IsTakeoffCold()

  local wp=self.waypoints0 and self.waypoints0[1] or nil --self:GetWaypoint(1)

  if wp then

    if wp.action and wp.action==COORDINATE.WaypointAction.FromParkingArea then
      return true
    else
      return false
    end

  end

  return nil
end

--- Check if this is a runway start.
-- @param #FLIGHTGROUP self
-- @return #boolean Runway start?
function FLIGHTGROUP:IsTakeoffRunway()

  local wp=self.waypoints0 and self.waypoints0[1] or nil --self:GetWaypoint(1)

  if wp then

    if wp.action and wp.action==COORDINATE.WaypointAction.FromRunway then
      return true
    else
      return false
    end

  end

  return nil
end

--- Check if this is an air start.
-- @param #FLIGHTGROUP self
-- @return #boolean Air start?
function FLIGHTGROUP:IsTakeoffAir()

  local wp=self.waypoints0 and self.waypoints0[1] or nil --self:GetWaypoint(1)

  if wp then

    if wp.action and wp.action==COORDINATE.WaypointAction.TurningPoint or wp.action==COORDINATE.WaypointAction.FlyoverPoint then
      return true
    else
      return false
    end

  end

  return nil
end

--- Check if the final waypoint is in the air.
-- @param #FLIGHTGROUP self
-- @param #table wp Waypoint. Default final waypoint.
-- @return #boolean If `true` final waypoint is a turning or flyover but not a landing type waypoint.
function FLIGHTGROUP:IsLandingAir(wp)

  wp=wp or self:GetWaypointFinal()

  if wp then

    if wp.action and wp.action==COORDINATE.WaypointAction.TurningPoint or wp.action==COORDINATE.WaypointAction.FlyoverPoint then
      return true
    else
      return false
    end

  end

  return nil
end

--- Check if the final waypoint is at an airbase.
-- @param #FLIGHTGROUP self
-- @param #table wp Waypoint. Default final waypoint.
-- @return #boolean If `true`, final waypoint is a landing waypoint at an airbase.
function FLIGHTGROUP:IsLandingAirbase(wp)

  wp=wp or self:GetWaypointFinal()

  if wp then

    if wp.action and wp.action==COORDINATE.WaypointAction.Landing then
      return true
    else
      return false
    end

  end

  return nil
end

--- Initialize Mission Editor waypoints.
-- @param #FLIGHTGROUP self
-- @return #FLIGHTGROUP self
function FLIGHTGROUP:InitWaypoints()

  -- Template waypoints.
  self.waypoints0=self.group:GetTemplateRoutePoints()

  -- Waypoints
  self.waypoints={}

  for index,wp in pairs(self.waypoints0) do

    local waypoint=self:_CreateWaypoint(wp)
    self:_AddWaypoint(waypoint)

  end

  -- Get home and destination airbases from waypoints.
  self.homebase=self.homebase or self:GetHomebaseFromWaypoints()
  self.destbase=self.destbase or self:GetDestinationFromWaypoints()
  self.currbase=self:GetHomebaseFromWaypoints()

  -- Remove the landing waypoint. We use RTB for that. It makes adding new waypoints easier as we do not have to check if the last waypoint is the landing waypoint.
  if self.destbase and #self.waypoints>1 then
    table.remove(self.waypoints, #self.waypoints)
  else
    self.destbase=self.homebase
  end

  -- Debug info.
  self:T(self.lid..string.format("Initializing %d waypoints. Homebase %s ==> %s Destination", #self.waypoints, self.homebase and self.homebase:GetName() or "unknown", self.destbase and self.destbase:GetName() or "uknown"))

  -- Update route.
  if #self.waypoints>0 then

    -- Check if only 1 wp?
    if #self.waypoints==1 then
      self:_PassedFinalWaypoint(true, "FLIGHTGROUP:InitWaypoints #self.waypoints==1")
    end

  end

  return self
end

--- Add an AIR waypoint to the flight plan.
-- @param #FLIGHTGROUP self
-- @param Core.Point#COORDINATE Coordinate The coordinate of the waypoint. Use COORDINATE:SetAltitude(altitude) to define the altitude.
-- @param #number Speed Speed in knots. Default is cruise speed.
-- @param #number AfterWaypointWithID Insert waypoint after waypoint given ID. Default is to insert as last waypoint.
-- @param #number Altitude Altitude in feet. Default is y-component of Coordinate. Note that these altitudes are wrt to sea level (barometric altitude).
-- @param #boolean Updateroute If true or nil, call UpdateRoute. If false, no call.
-- @return Ops.OpsGroup#OPSGROUP.Waypoint Waypoint table.
function FLIGHTGROUP:AddWaypoint(Coordinate, Speed, AfterWaypointWithID, Altitude, Updateroute)

  -- Create coordinate.
  local coordinate=self:_CoordinateFromObject(Coordinate)

  -- Set waypoint index.
  local wpnumber=self:GetWaypointIndexAfterID(AfterWaypointWithID)

  -- Speed in knots.
  Speed=Speed or self:GetSpeedCruise()

  -- Debug info.
  self:T3(self.lid..string.format("Waypoint Speed=%.1f knots", Speed))

  -- Alt type default is barometric (ASL). For helos we use radar (AGL).
  local alttype=COORDINATE.WaypointAltType.BARO
  if self.isHelo then
    alttype=COORDINATE.WaypointAltType.RADIO
  end

  -- Create air waypoint.
  local wp=coordinate:WaypointAir(alttype, COORDINATE.WaypointType.TurningPoint, COORDINATE.WaypointAction.TurningPoint, UTILS.KnotsToKmph(Speed), true, nil, {})

  -- Create waypoint data table.
  local waypoint=self:_CreateWaypoint(wp)

  -- Set altitude.
  if Altitude then
    waypoint.alt=UTILS.FeetToMeters(Altitude)
  end

  -- Add waypoint to table.
  self:_AddWaypoint(waypoint, wpnumber)

  -- Debug info.
  self:T(self.lid..string.format("Adding AIR waypoint #%d, speed=%.1f knots. Last waypoint passed was #%s. Total waypoints #%d", wpnumber, Speed, self.currentwp, #self.waypoints))

  -- Update route.
  if Updateroute==nil or Updateroute==true then
    self:__UpdateRoute(-0.01)
  end

  return waypoint
end

--- Add an LANDING waypoint to the flight plan.
-- @param #FLIGHTGROUP self
-- @param Wrapper.Airbase#AIRBASE Airbase The airbase where the group should land.
-- @param #number Speed Speed in knots. Default 350 kts.
-- @param #number AfterWaypointWithID Insert waypoint after waypoint given ID. Default is to insert as last waypoint.
-- @param #number Altitude Altitude in feet. Default is y-component of Coordinate. Note that these altitudes are wrt to sea level (barometric altitude).
-- @param #boolean Updateroute If true or nil, call UpdateRoute. If false, no call.
-- @return Ops.OpsGroup#OPSGROUP.Waypoint Waypoint table.
function FLIGHTGROUP:AddWaypointLanding(Airbase, Speed, AfterWaypointWithID, Altitude, Updateroute)

  -- Set waypoint index.
  local wpnumber=self:GetWaypointIndexAfterID(AfterWaypointWithID)

  if wpnumber>self.currentwp then
    self:_PassedFinalWaypoint(false, "AddWaypointLanding")
  end

  -- Speed in knots.
  Speed=Speed or self.speedCruise

  -- Get coordinate of airbase.
  local Coordinate=Airbase:GetCoordinate()

  -- Create air waypoint.
  local wp=Coordinate:WaypointAir(COORDINATE.WaypointAltType.BARO, COORDINATE.WaypointType.Land, COORDINATE.WaypointAction.Landing, Speed, nil, Airbase, {}, "Landing Temp", nil)

  -- Create waypoint data table.
  local waypoint=self:_CreateWaypoint(wp)

  -- Set altitude.
  if Altitude then
    waypoint.alt=UTILS.FeetToMeters(Altitude)
  end

  -- Add waypoint to table.
  self:_AddWaypoint(waypoint, wpnumber)

  -- Debug info.
  self:T(self.lid..string.format("Adding AIR waypoint #%d, speed=%.1f knots. Last waypoint passed was #%s. Total waypoints #%d", wpnumber, Speed, self.currentwp, #self.waypoints))

  -- Update route.
  if Updateroute==nil or Updateroute==true then
    self:__UpdateRoute(-1)
  end

  return waypoint
end

--- Get player element.
-- @param #FLIGHTGROUP self
-- @return Ops.OpsGroup#OPSGROUP.Element The element.
function FLIGHTGROUP:GetPlayerElement()

  for _,_element in pairs(self.elements) do
    local element=_element --Ops.OpsGroup#OPSGROUP.Element
    if not element.ai then
      return element
    end
  end

  return nil
end

--- Get player element.
-- @param #FLIGHTGROUP self
-- @return #string Player name or `nil`.
function FLIGHTGROUP:GetPlayerName()

  local playerElement=self:GetPlayerElement()

  if playerElement then
    return playerElement.playerName
  end

  return nil
end

--- Set parking spot of element.
-- @param #FLIGHTGROUP self
-- @param Ops.OpsGroup#OPSGROUP.Element Element The element.
-- @param Wrapper.Airbase#AIRBASE.ParkingSpot Spot Parking Spot.
function FLIGHTGROUP:_SetElementParkingAt(Element, Spot)

  -- Element is parking here.
  Element.parking=Spot

  if Spot then

    -- Debug info.
    self:T(self.lid..string.format("Element %s is parking on spot %d", Element.name, Spot.TerminalID))

    -- Get flightcontrol.
    local fc=_DATABASE:GetFlightControl(Spot.AirbaseName)

    if fc and not self.flightcontrol then
      self:SetFlightControl(fc)
    end

    if self.flightcontrol then

      -- Set parking spot to OCCUPIED.
      self.flightcontrol:SetParkingOccupied(Element.parking, Element.name)
    end

  end

end

--- Set parking spot of element to free
-- @param #FLIGHTGROUP self
-- @param Ops.OpsGroup#OPSGROUP.Element Element The element.
function FLIGHTGROUP:_SetElementParkingFree(Element)

  if Element.parking then

    -- Set parking to FREE.
    if self.flightcontrol then
      self.flightcontrol:SetParkingFree(Element.parking)
    end

    -- Not parking any more.
    Element.parking=nil

  end

end

--- Get onboard number.
-- @param #FLIGHTGROUP self
-- @param #string unitname Name of the unit.
-- @return #string Modex.
function FLIGHTGROUP:_GetOnboardNumber(unitname)

  local group=UNIT:FindByName(unitname):GetGroup()

  -- Units of template group.
  local units=group:GetTemplate().units

  -- Get numbers.
  local numbers={}
  for _,unit in pairs(units) do

    if unitname==unit.name then
      return tostring(unit.onboard_num)
    end

  end

  return nil
end

--- Checks if a human player sits in the unit.
-- @param #FLIGHTGROUP self
-- @param Wrapper.Unit#UNIT unit Aircraft unit.
-- @return #boolean If true, human player inside the unit.
function FLIGHTGROUP:_IsHumanUnit(unit)

  -- Get player unit or nil if no player unit.
  local playerunit=self:_GetPlayerUnitAndName(unit:GetName())

  if playerunit then
    return true
  else
    return false
  end
end

--- Checks if a group has a human player.
-- @param #FLIGHTGROUP self
-- @param Wrapper.Group#GROUP group Aircraft group.
-- @return #boolean If true, human player inside group.
function FLIGHTGROUP:_IsHuman(group)

  -- Get all units of the group.
  local units=group:GetUnits()

  -- Loop over all units.
  for _,_unit in pairs(units) do
    -- Check if unit is human.
    local human=self:_IsHumanUnit(_unit)
    if human then
      return true
    end
  end

  return false
end

--- Returns the unit of a player and the player name. If the unit does not belong to a player, nil is returned.
-- @param #FLIGHTGROUP self
-- @param #string _unitName Name of the player unit.
-- @return Wrapper.Unit#UNIT Unit of player or nil.
-- @return #string Name of the player or nil.
function FLIGHTGROUP:_GetPlayerUnitAndName(_unitName)
  self:F2(_unitName)

  if _unitName ~= nil then

    -- Get DCS unit from its name.
    local DCSunit=Unit.getByName(_unitName)

    if DCSunit then

      local playername=DCSunit:getPlayerName()
      local unit=UNIT:Find(DCSunit)

      if DCSunit and unit and playername then
        return unit, playername
      end

    end

  end

  -- Return nil if we could not find a player.
  return nil,nil
end

--- Returns the parking spot of the element.
-- @param #FLIGHTGROUP self
-- @param Ops.OpsGroup#OPSGROUP.Element element Element of the flight group.
-- @param #number maxdist Distance threshold in meters. Default 5 m.
-- @param Wrapper.Airbase#AIRBASE airbase (Optional) The airbase to check for parking. Default is closest airbase to the element.
-- @return Wrapper.Airbase#AIRBASE.ParkingSpot Parking spot or nil if no spot is within distance threshold.
function FLIGHTGROUP:GetParkingSpot(element, maxdist, airbase)

  -- Coordinate of unit landed
  local coord=element.unit:GetCoordinate()

  -- Airbase.
  airbase=airbase or self:GetClosestAirbase()

  -- Parking table of airbase.
  local parking=airbase.parking --:GetParkingSpotsTable()

  -- If airbase is ship, translate parking coords. Alternatively, we just move the coordinate of the unit to the origin of the map, which is way more efficient.
  if airbase and airbase:IsShip() then
    -- No need to compute the relative position if there is only one parking spot.
    if #parking > 1 then
      coord = airbase:GetRelativeCoordinate( coord.x, coord.y, coord.z )
    else
      coord.x=0
      coord.z=0
      maxdist=500 -- 100 meters was not enough, e.g. on the Seawise Giant, where the spot is 139 meters from the "center".
    end
  end

  local spot=nil --Wrapper.Airbase#AIRBASE.ParkingSpot
  local dist=nil
  local distmin=math.huge
  for _,_parking in pairs(parking) do
    local parking=_parking --Wrapper.Airbase#AIRBASE.ParkingSpot

    -- Distance to spot.
    dist=coord:Get2DDistance(parking.Coordinate)

    if dist<distmin then
      distmin=dist
      spot=_parking
    end
  end

  if distmin<=maxdist and not element.unit:InAir() then
    return spot
  else
    return nil
  end
end

--- Get holding time.
-- @param #FLIGHTGROUP self
-- @return #number Holding time in seconds or -1 if flight is not holding.
function FLIGHTGROUP:GetHoldingTime()
  if self.Tholding then
    return timer.getAbsTime()-self.Tholding
  end

  return -1
end

--- Get parking time.
-- @param #FLIGHTGROUP self
-- @return #number Holding time in seconds or -1 if flight is not holding.
function FLIGHTGROUP:GetParkingTime()
  if self.Tparking then
    return timer.getAbsTime()-self.Tparking
  end

  return -1
end

--- Search unoccupied parking spots at the airbase for all flight elements.
-- @param #FLIGHTGROUP self
-- @return Wrapper.Airbase#AIRBASE Closest airbase
function FLIGHTGROUP:GetClosestAirbase()

  local group=self.group --Wrapper.Group#GROUP

  if group and group:IsAlive() then

    local coord=group:GetCoordinate()
    local coalition=self:GetCoalition()

    if coord then
        local airbase=coord:GetClosestAirbase() --(nil, coalition)
        return airbase
    else
        return nil
    end
  else

    return nil

  end
end

--- Search unoccupied parking spots at the airbase for all flight elements.
-- @param #FLIGHTGROUP self
-- @param Wrapper.Airbase#AIRBASE airbase The airbase where we search for parking spots.
-- @return #table Table of coordinates and terminal IDs of free parking spots.
function FLIGHTGROUP:GetParking(airbase)

  -- Init default
  local scanradius=50
  local scanunits=true
  local scanstatics=true
  local scanscenery=false
  local verysafe=true

  -- Function calculating the overlap of two (square) objects.
  local function _overlap(l1,l2,dist)
    local safedist=(l1/2+l2/2)*1.05  -- 5% safety margine added to safe distance!
    local safe = (dist > safedist)
    return safe
  end

  -- Get client coordinates.
  local function _clients()
    local clients=_DATABASE.CLIENTS
    local coords={}
    for clientname, client in pairs(clients) do
      local template=_DATABASE:GetGroupTemplateFromUnitName(clientname)
      local units=template.units
      for i,unit in pairs(units) do
        local coord=COORDINATE:New(unit.x, unit.alt, unit.y)
        coords[unit.name]=coord
      end
    end
    return coords
  end

  -- Get airbase category.
  local airbasecategory=airbase:GetAirbaseCategory()

  -- Get parking spot data table. This contains all free and "non-free" spots.
  local parkingdata=airbase:GetParkingSpotsTable()

  -- List of obstacles.
  local obstacles={}

  -- Loop over all parking spots and get the currently present obstacles.
  -- How long does this take on very large airbases, i.e. those with hundereds of parking spots? Seems to be okay!
  -- The alternative would be to perform the scan once but with a much larger radius and store all data.
  for _,_parkingspot in pairs(parkingdata) do
    local parkingspot=_parkingspot --Wrapper.Airbase#AIRBASE.ParkingSpot

    -- Scan a radius of 100 meters around the spot.
    local _,_,_,_units,_statics,_sceneries=parkingspot.Coordinate:ScanObjects(scanradius, scanunits, scanstatics, scanscenery)

    -- Check all units.
    for _,_unit in pairs(_units) do
      local unit=_unit --Wrapper.Unit#UNIT
      local _coord=unit:GetCoordinate()
      local _size=self:_GetObjectSize(unit:GetDCSObject())
      local _name=unit:GetName()
      table.insert(obstacles, {coord=_coord, size=_size, name=_name, type="unit"})
    end

    -- Check all clients.
    local clientcoords=_clients()
    for clientname,_coord in pairs(clientcoords) do
      table.insert(obstacles, {coord=_coord, size=15, name=clientname, type="client"})
    end

    -- Check all statics.
    for _,static in pairs(_statics) do
      local _vec3=static:getPoint()
      local _coord=COORDINATE:NewFromVec3(_vec3)
      local _name=static:getName()
      local _size=self:_GetObjectSize(static)
      table.insert(obstacles, {coord=_coord, size=_size, name=_name, type="static"})
    end

    -- Check all scenery.
    for _,scenery in pairs(_sceneries) do
      local _vec3=scenery:getPoint()
      local _coord=COORDINATE:NewFromVec3(_vec3)
      local _name=scenery:getTypeName()
      local _size=self:_GetObjectSize(scenery)
      table.insert(obstacles,{coord=_coord, size=_size, name=_name, type="scenery"})
    end

  end

  -- Parking data for all assets.
  local parking={}

  -- Get terminal type.
  local terminaltype=self:_GetTerminal(self.attribute, airbase:GetAirbaseCategory())

  -- Loop over all units - each one needs a spot.
  for i,_element in pairs(self.elements) do
    local element=_element --Ops.OpsGroup#OPSGROUP.Element

    -- Loop over all parking spots.
    local gotit=false
    for _,_parkingspot in pairs(parkingdata) do
      local parkingspot=_parkingspot --Wrapper.Airbase#AIRBASE.ParkingSpot

      -- Check correct terminal type for asset. We don't want helos in shelters etc.
      if AIRBASE._CheckTerminalType(parkingspot.TerminalType, terminaltype) then

        -- Assume free and no problematic obstacle.
        local free=true
        local problem=nil

        -- Safe parking using TO_AC from DCS result.
        if verysafe and parkingspot.TOAC then
          free=false
          self:T2(self.lid..string.format("Parking spot %d is occupied by other aircraft taking off (TOAC).", parkingspot.TerminalID))
        end

        -- Loop over all obstacles.
        for _,obstacle in pairs(obstacles) do

          -- Check if aircraft overlaps with any obstacle.
          local dist=parkingspot.Coordinate:Get2DDistance(obstacle.coord)
          local safe=_overlap(element.size, obstacle.size, dist)

          -- Spot is blocked.
          if not safe then
            free=false
            problem=obstacle
            problem.dist=dist
            break
          end

        end

        -- Check flightcontrol data.
        if self.flightcontrol and self.flightcontrol.airbasename==airbase:GetName() then
          local problem=self.flightcontrol:IsParkingReserved(parkingspot) or self.flightcontrol:IsParkingOccupied(parkingspot)
          if problem then
            free=false
          end
        end

        -- Check if spot is free
        if free then

          -- Add parkingspot for this element.
          table.insert(parking, parkingspot)

          self:T2(self.lid..string.format("Parking spot %d is free for element %s!", parkingspot.TerminalID, element.name))

          -- Add the unit as obstacle so that this spot will not be available for the next unit.
          table.insert(obstacles, {coord=parkingspot.Coordinate, size=element.size, name=element.name, type="element"})

          gotit=true
          break

        else

          -- Debug output for occupied spots.
          self:T2(self.lid..string.format("Parking spot %d is occupied or not big enough!", parkingspot.TerminalID))

        end

      end -- check terminal type
    end -- loop over parking spots

    -- No parking spot for at least one asset :(
    if not gotit then
      self:T(self.lid..string.format("WARNING: No free parking spot for element %s", element.name))
      return nil
    end

  end -- loop over asset units

  return parking
end

--- Size of the bounding box of a DCS object derived from the DCS descriptor table. If boundinb box is nil, a size of zero is returned.
-- @param #FLIGHTGROUP self
-- @param DCS#Object DCSobject The DCS object for which the size is needed.
-- @return #number Max size of object in meters (length (x) or width (z) components not including height (y)).
-- @return #number Length (x component) of size.
-- @return #number Height (y component) of size.
-- @return #number Width (z component) of size.
function FLIGHTGROUP:_GetObjectSize(DCSobject)
  local DCSdesc=DCSobject:getDesc()
  if DCSdesc.box then
    local x=DCSdesc.box.max.x+math.abs(DCSdesc.box.min.x)  --length
    local y=DCSdesc.box.max.y+math.abs(DCSdesc.box.min.y)  --height
    local z=DCSdesc.box.max.z+math.abs(DCSdesc.box.min.z)  --width
    return math.max(x,z), x , y, z
  end
  return 0,0,0,0
end

--- Get the generalized attribute of a group.
-- @param #FLIGHTGROUP self
-- @return #string Generalized attribute of the group.
function FLIGHTGROUP:_GetAttribute()

  -- Default
  local attribute=FLIGHTGROUP.Attribute.OTHER

  local group=self.group  --Wrapper.Group#GROUP

  if group then

    --- Planes
    local transportplane=group:HasAttribute("Transports") and group:HasAttribute("Planes")
    local awacs=group:HasAttribute("AWACS")
    local fighter=group:HasAttribute("Fighters") or group:HasAttribute("Interceptors") or group:HasAttribute("Multirole fighters") or (group:HasAttribute("Bombers") and not group:HasAttribute("Strategic bombers"))
    local bomber=group:HasAttribute("Strategic bombers")
    local tanker=group:HasAttribute("Tankers")
    local uav=group:HasAttribute("UAVs")
    --- Helicopters
    local transporthelo=group:HasAttribute("Transport helicopters")
    local attackhelicopter=group:HasAttribute("Attack helicopters")

    -- Define attribute. Order is important.
    if transportplane then
      attribute=FLIGHTGROUP.Attribute.AIR_TRANSPORTPLANE
    elseif awacs then
      attribute=FLIGHTGROUP.Attribute.AIR_AWACS
    elseif fighter then
      attribute=FLIGHTGROUP.Attribute.AIR_FIGHTER
    elseif bomber then
      attribute=FLIGHTGROUP.Attribute.AIR_BOMBER
    elseif tanker then
      attribute=FLIGHTGROUP.Attribute.AIR_TANKER
    elseif transporthelo then
      attribute=FLIGHTGROUP.Attribute.AIR_TRANSPORTHELO
    elseif attackhelicopter then
      attribute=FLIGHTGROUP.Attribute.AIR_ATTACKHELO
    elseif uav then
      attribute=FLIGHTGROUP.Attribute.AIR_UAV
    end

  end

  return attribute
end

--- Get the proper terminal type based on generalized attribute of the group.
--@param #FLIGHTGROUP self
--@param #FLIGHTGROUP.Attribute _attribute Generlized attibute of unit.
--@param #number _category Airbase category.
--@return Wrapper.Airbase#AIRBASE.TerminalType Terminal type for this group.
function FLIGHTGROUP:_GetTerminal(_attribute, _category)

  -- Default terminal is "large".
  local _terminal=AIRBASE.TerminalType.OpenBig

  if _attribute==FLIGHTGROUP.Attribute.AIR_FIGHTER or _attribute==FLIGHTGROUP.Attribute.AIR_UAV then
    -- Fighter ==> small.
    _terminal=AIRBASE.TerminalType.FighterAircraft
  elseif _attribute==FLIGHTGROUP.Attribute.AIR_BOMBER or _attribute==FLIGHTGROUP.Attribute.AIR_TRANSPORTPLANE or _attribute==FLIGHTGROUP.Attribute.AIR_TANKER or _attribute==FLIGHTGROUP.Attribute.AIR_AWACS then
    -- Bigger aircraft.
    _terminal=AIRBASE.TerminalType.OpenBig
  elseif _attribute==FLIGHTGROUP.Attribute.AIR_TRANSPORTHELO or _attribute==FLIGHTGROUP.Attribute.AIR_ATTACKHELO then
    -- Helicopter.
    _terminal=AIRBASE.TerminalType.HelicopterUsable
  else
    --_terminal=AIRBASE.TerminalType.OpenMedOrBig
  end

  -- For ships, we allow medium spots for all fixed wing aircraft. There are smaller tankers and AWACS aircraft that can use a carrier.
  if _category==Airbase.Category.SHIP then
    if not (_attribute==FLIGHTGROUP.Attribute.AIR_TRANSPORTHELO or _attribute==FLIGHTGROUP.Attribute.AIR_ATTACKHELO) then
      _terminal=AIRBASE.TerminalType.OpenMedOrBig
    end
  end

  return _terminal
end

-------------------------------------------------------------------------------------------------------------------------------------------------------------------------------------------------------
-- OPTION FUNCTIONS
-------------------------------------------------------------------------------------------------------------------------------------------------------------------------------------------------------


-------------------------------------------------------------------------------------------------------------------------------------------------------------------------------------------------------
-- MENU FUNCTIONS
-------------------------------------------------------------------------------------------------------------------------------------------------------------------------------------------------------

--- Update menu.
--@param #FLIGHTGROUP self
--@param #number delay Delay in seconds.
function FLIGHTGROUP:_UpdateMenu(delay)

  if delay and delay>0 then
    -- Delayed call.
    self:ScheduleOnce(delay, FLIGHTGROUP._UpdateMenu, self)
  else

    -- Player element.
    local player=self:GetPlayerElement()

    if player and player.status~=OPSGROUP.ElementStatus.DEAD then

      -- Debug text.
      if self.verbose>=2 then
        local text=string.format("Updating MENU: State=%s, ATC=%s [%s]", self:GetState(),
        self.flightcontrol and self.flightcontrol.airbasename or "None", self.flightcontrol and self.flightcontrol:GetFlightStatus(self) or "Unknown")

        -- Message to group.
        MESSAGE:New(text, 5):ToGroup(self.group)
        self:I(self.lid..text)
      end

      -- Get current position of player.
      local position=self:GetCoordinate(nil, player.name)

      -- Get all FLIGHTCONTROLS
      local fc={}
      for airbasename,_flightcontrol in pairs(_DATABASE.FLIGHTCONTROLS) do
<<<<<<< HEAD
        local flightcontrol=_flightcontrol --Ops.FlightControl#FLIGHTCONTROL

=======
        local flightcontrol=_flightcontrol --OPS.FlightControl#FLIGHTCONTROL
  
>>>>>>> d5ceabad
        -- Get coord of airbase.
        local coord=flightcontrol:GetCoordinate()

        -- Distance to flight.
        local dist=coord:Get2DDistance(position)

        -- Add to table.
        table.insert(fc, {airbasename=airbasename, dist=dist})
      end

      -- Sort table wrt distance to airbases.
      local function _sort(a,b)
        return a.dist<b.dist
      end
      table.sort(fc, _sort)

      -- Remove all submenus.
      self.menu.atc.root:RemoveSubMenus()

      -- Create help menu.
      self:_CreateMenuAtcHelp(self.menu.atc.root)

      -- Max menu entries.
      local N=7

      -- If there is a designated FC, we put it first.
      local gotairbase=nil
      if self.flightcontrol then
        self.flightcontrol:_CreatePlayerMenu(self, self.menu.atc.root)
        gotairbase=self.flightcontrol.airbasename
        N=N-1
      end

      -- Max 8 entries in F10 menu.
      for i=1,math.min(#fc,N) do
        local airbasename=fc[i].airbasename
        if gotairbase==nil or airbasename~=gotairbase then
          local flightcontrol=_DATABASE:GetFlightControl(airbasename)
          flightcontrol:_CreatePlayerMenu(self, self.menu.atc.root)
        end
      end

    else
      self:E(self.lid.."ERROR: Player dead in update menu!")
    end

  end
end

--- Create player menu.
-- @param #FLIGHTGROUP self
-- @param #table rootmenu ATC root menu table.
function FLIGHTGROUP:_CreateMenuAtcHelp(rootmenu)

  -- Help menu.
  local helpmenu=MENU_GROUP:New(self.group, "Help",  rootmenu)

  -- Group name.
  local groupname=self.groupname

  ---
  -- Skill level menu
  ---
  local skillmenu=MENU_GROUP:New(self.group, "Skill Level", helpmenu)
  MENU_GROUP_COMMAND:New(self.group, "Student",     skillmenu, self._PlayerSkill,  self, FLIGHTGROUP.PlayerSkill.STUDENT)
  MENU_GROUP_COMMAND:New(self.group, "Aviator",     skillmenu, self._PlayerSkill,  self, FLIGHTGROUP.PlayerSkill.AVIATOR)
  MENU_GROUP_COMMAND:New(self.group, "Graduate",    skillmenu, self._PlayerSkill,  self, FLIGHTGROUP.PlayerSkill.GRADUATE)
  MENU_GROUP_COMMAND:New(self.group, "Instructor",  skillmenu, self._PlayerSkill,  self, FLIGHTGROUP.PlayerSkill.INSTRUCTOR)

  ---
  -- Commands
  ---
  MENU_GROUP_COMMAND:New(self.group, "Subtitles On/Off", helpmenu, self._PlayerSubtitles,     self)
  MENU_GROUP_COMMAND:New(self.group, "My Voice On/Off",  helpmenu, self._MenuNotImplemented,  self, groupname)
  MENU_GROUP_COMMAND:New(self.group, "Mark Parking",     helpmenu, self._MarkParking,         self)
  MENU_GROUP_COMMAND:New(self.group, "Update Menu",      helpmenu, self._UpdateMenu,          self, 0)
  MENU_GROUP_COMMAND:New(self.group, "My Status",        helpmenu, self._PlayerMyStatus,      self, groupname)

end

--- Player menu not implemented.
-- @param #FLIGHTGROUP self
-- @param #string groupname Name of the flight group.
function FLIGHTGROUP:_MenuNotImplemented(groupname)

  -- Get flight group.
  local flight=_DATABASE:GetOpsGroup(groupname) --Ops.FlightGroup#FLIGHTGROUP

  if flight then

    local text=string.format("Sorry, this feature is not implemented yet!")

    MESSAGE:New(text, 10, nil, true):ToGroup(flight.group)

  end

end

--- Player status.
-- @param #FLIGHTGROUP self
function FLIGHTGROUP:_PlayerMyStatus()

  -- Flight control.
  local fc=self.flightcontrol

  -- Player data.
  local playerdata=self:_GetPlayerData()

  -- Player element.
  local playerElement=self:GetPlayerElement()

  -- Status text.
  local text=string.format("My Status:")
  text=text..string.format("\nPlayer Name: %s", tostring(playerdata.name))
  text=text..string.format("\nCallsign: %s", tostring(self:GetCallsignName()))
  text=text..string.format("\nFlight status: %s", tostring(self:GetState()))
  text=text..string.format("\nFlight control: %s [%s]", tostring(fc and fc.airbasename or "N/A"), tostring(fc and fc:GetFlightStatus(self) or "N/A"))
  text=text..string.format("\nSubtitles: %s", tostring(playerdata.subtitles))
  text=text..string.format("\nMy Voice: %s", tostring(playerdata.myvoice))

  if fc then
    if playerElement.parking then
      local spot=fc:GetParkingSpotByID(playerElement.parking.TerminalID)
      if spot then
        text=text..string.format("\nParking spot: %d [%s]", spot.TerminalID, spot.Status or "Unknown")
      end
    end
  end

  -- Send message.
  MESSAGE:New(text, 10, nil, true):ToGroup(self.group)

end

--- Player set subtitles.
-- @param #FLIGHTGROUP self
function FLIGHTGROUP:_PlayerSubtitles()

  -- Get Player data.
  local playerData=self:_GetPlayerData()

  if playerData then

    -- Switch setting.
    playerData.subtitles=not playerData.subtitles

    local onoff = playerData.subtitles == true and "ON" or "OFF"

    -- Display message.
    MESSAGE:New(string.format("%s, subtitles are now %s", playerData.name, onoff), 10, nil, true):ToGroup(self.group)

  else
    --TODO: Error
  end

end

--- Player mark parking.
-- @param #FLIGHTGROUP self
function FLIGHTGROUP:_MarkParking()

  local playerElement=self:GetPlayerElement()

  if playerElement then

    -- Player name.
    local playerName=tostring(playerElement.playerName)

    -- Message text.
    local message=string.format("No assigned parking spot for you could be found, %s", playerName)

    if playerElement.parking then

      local terminalID=playerElement.parking.TerminalID
      local spotStatus=tostring(playerElement.parking.Status)

      -- Marker text.
      local text=string.format("Your parking spot, %s\nTerminal ID=%d [%s]", playerName, terminalID, spotStatus)

      -- Text message.
      message=string.format("%s, your parking spot is Terminal ID=%d [%s]. Check the marker on the F10 map.", playerName, terminalID, spotStatus)

      -- New marker.
      playerElement.parking.Coordinate:MarkToGroup(text, self.group)

    end

    -- Text message to group.
    MESSAGE:New(string.format(message, playerName), 10):ToGroup(self.group)

  end

end

--- Player set skill.
-- @param #FLIGHTGROUP self
-- @param #string Skill Skill.
function FLIGHTGROUP:_PlayerSkill(Skill)

  -- Get Player data.
  local playerData=self:_GetPlayerData()

  if playerData then

    -- Switch setting.
    playerData.skill=Skill

    -- Display message.
    MESSAGE:New(string.format("%s, your skill is %s", playerData.name, tostring(playerData.skill)), 10, nil, true):ToGroup(self.group)

  else
    --TODO: Error
  end

end


--- Init player data.
-- @param #FLIGHTGROUP self
-- @param #string PlayerName Player name.
-- @return #FLIGHTGROUP.PlayerData Player data.
function FLIGHTGROUP:_InitPlayerData(PlayerName)

  if PlayerName then

    -- Check if data is already there.
    local playerData=FLIGHTGROUP.Players[PlayerName] --#FLIGHTGROUP.PlayerData

    if not playerData then

      local playerData={} --#FLIGHTGROUP.PlayerData
      playerData.name=PlayerName
      playerData.skill=FLIGHTGROUP.PlayerSkill.STUDENT
      playerData.subtitles=true
      playerData.myvoice=true

      -- Debug message.
      self:T(self.lid..string.format("Init player data for %s", PlayerName))

      -- Set data globally.
      FLIGHTGROUP.Players[PlayerName]=playerData
    end

    return playerData

  else
    self:E(self.lid..string.format("ERROR: Player name is nil!"))
  end

  return nil
end

--- Get player data.
-- @param #FLIGHTGROUP self
-- @return #FLIGHTGROUP.PlayerData Player data.
function FLIGHTGROUP:_GetPlayerData()

  -- Get player element.
  local playerElement=self:GetPlayerElement()

  if playerElement and playerElement.playerName then
    return FLIGHTGROUP.Players[playerElement.playerName]
  end

  return nil
end

--- Get distance to parking spot. Takes extra care of ships.
-- @param #FLIGHTGROUP self
-- @param Wrapper.Airbase#AIRBASE.ParkingSpot Spot Parking Spot.
-- @param Core.Point#COORDINATE Coordinate Reference coordinate.
-- @return #number Distance to parking spot in meters.
function FLIGHTGROUP:_GetDistToParking(Spot, Coordinate)

  local dist=99999

  if Spot then

    -- Get the airbase this spot belongs to.
    local airbase=AIRBASE:FindByName(Spot.AirbaseName)


    if airbase:IsShip() then --or airbase:IsHelipad() then

      -- Vec2 of airbase.
      local a=airbase:GetVec2()

      -- Vec2 of parking spot.
      local b=Spot.Coordinate:GetVec2()

      -- Vec2 of ref coordinate.
      local c=Coordinate:GetVec2()

      -- Vector from ref coord to airbase. This still needs to be rotated.
      local t=UTILS.Vec2Substract(c,a)

      -- Get the heading of the unit.
      local unit=UNIT:FindByName(Spot.AirbaseName)
      local hdg=unit:GetHeading()

      -- Rotate the vector so that it corresponds to facing "North".
      t=UTILS.Vec2Rotate2D(t, -hdg)

      -- Distance from spot to ref coordinate.
      dist=UTILS.VecDist2D(b,t)
    else
      -- Normal case.
      dist=Coordinate:Get2DDistance(Spot.Coordinate)
    end

  end

  return dist
end


--- Create player menu for Navigation.
-- @param #FLIGHTGROUP self
-- @param Core.Menu#MENU_GROUP mainmenu Nav root menu table.
function FLIGHTGROUP:_CreatePlayerMenuNav(mainmenu)

  -- Group info.
  local group=self.group
  local groupname=self.groupname
  local gid=group:GetID()

  -- Get player element.
  local player=self:GetPlayerElement()

  -- Debug info.
  local text=string.format("Creating NAV player menu for flight %s: in state=%s, player=%s", tostring(self.groupname), self:GetState(), player.status)
  self:T(self.lid..text)


  -- Airbase root menu.
  local flightplans=MENU_GROUP:New(group, "Flight Plans", mainmenu)

  for i,_flightplan in pairs(self.flightplans or {}) do
    local flightplan=_flightplan --#FLIGHTPLAN
    MENU_GROUP_COMMAND:New(group, flightplan.alias, flightplans, self._PlayerSelectFlightplan,  self, flightplan)
  end

  if self.flightplan then

    local flightplan=MENU_GROUP:New(group, "Current Flight Plan", mainmenu)


    MENU_GROUP_COMMAND:New(group, "List NavFixes", flightplan, self._PlayerListNavfixes,  self, self.flightplan)
  end



end

--- Player selected flightplan from Menu.
-- @param #FLIGHTGROUP self
-- @param Navigation.FlightPlan#FLIGHTPLAN flightplan The flightplan chosen.
function FLIGHTGROUP:_PlayerSelectFlightplan(flightplan)

  self:_SetFlightPlan(flightplan)

  self:_CreatePlayerMenuNav(self.menu.nav)
end

--- Player selected flightplan from Menu.
-- @param #FLIGHTGROUP self
-- @param Navigation.FlightPlan#FLIGHTPLAN flightplan The flightplan chosen.
function FLIGHTGROUP:_PlayerListNavfixes(flightplan)

  if flightplan then

    local text="Nav Fixes:"
    for i,_fix in pairs(flightplan.fixes) do
      local fix=_fix --Navigation.NavFix#NAVFIX

      --TODO: parameters of fix to output.

      text=text..string.format("\n%s",fix.name)
    end
    MESSAGE:New(text, 60):ToGroup(self.group)

  end

end

-------------------------------------------------------------------------------------------------------------------------------------------------------------------------------------------------------
-------------------------------------------------------------------------------------------------------------------------------------------------------------------------------------------------------
-------------------------------------------------------------------------------------------------------------------------------------------------------------------------------------------------------<|MERGE_RESOLUTION|>--- conflicted
+++ resolved
@@ -2359,10 +2359,10 @@
     ---
     -- CLIENT
     ---
-  
+
     -- Had this commented out (forgot why, probably because it was not necessary) but re-enabling it because of carrier launch.
     self:_UpdateMenu(0.1)
-    
+
   end
 
 end
@@ -2892,7 +2892,7 @@
 
           else
             -- Check if not parking (could be on ALERT5 and just spawned (current mission=nil)
-            if not self:IsParking() then            
+            if not self:IsParking() then
               self:T(self.lid..string.format("Passed Final WP but Tasks=%d or Missions=%d left in the queue. Wait!", nTasks, nMissions))
               self:__Wait(-1)
             end
@@ -3266,14 +3266,14 @@
       local wind = airbase:GetCoordinate():GetWind()
       rheading = -wind
     end
-    
+
     local papp=airbase:GetCoordinate():Translate(x1, rheading):SetAltitude(h1)
     wp[#wp+1]=papp:WaypointAirTurningPoint("BARO", UTILS.KnotsToKmph(SpeedLand), {TaskFinal}, "Final Approach")
 
     -- Okay, it looks like it's best to specify the coordinates not at the airbase but a bit away. This causes a more direct landing approach.
     local pland=airbase:GetCoordinate():Translate(x2, rheading):SetAltitude(h2)
     wp[#wp+1]=pland:WaypointAirLanding(UTILS.KnotsToKmph(SpeedLand), airbase, {}, "Landing")
-      
+
   elseif airbase:IsShip() or airbase:IsHelipad() then
 
     ---
@@ -3886,12 +3886,8 @@
     self.isMobile=true
   else
     self.isMobile=false
-<<<<<<< HEAD
-  end
-=======
     self.speedMax = 0
-  end  
->>>>>>> d5ceabad
+  end
 
   -- Cruise speed limit 380 kts for fixed and 110 knots for rotary wings.
   local speedCruiseLimit=self.isHelo and UTILS.KnotsToKmph(110) or UTILS.KnotsToKmph(380)
@@ -4961,13 +4957,8 @@
       -- Get all FLIGHTCONTROLS
       local fc={}
       for airbasename,_flightcontrol in pairs(_DATABASE.FLIGHTCONTROLS) do
-<<<<<<< HEAD
-        local flightcontrol=_flightcontrol --Ops.FlightControl#FLIGHTCONTROL
-
-=======
         local flightcontrol=_flightcontrol --OPS.FlightControl#FLIGHTCONTROL
-  
->>>>>>> d5ceabad
+
         -- Get coord of airbase.
         local coord=flightcontrol:GetCoordinate()
 
