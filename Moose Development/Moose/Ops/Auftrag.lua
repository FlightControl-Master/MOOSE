--- conflicted
+++ resolved
@@ -150,16 +150,6 @@
 --- @field #table escortLegions Legions explicitly requested for providing escorting assets.
 --- @field #table escortCohorts Cohorts explicitly requested for providing escorting assets.
 --
-<<<<<<< HEAD
---- @field #string missionTask Mission task. See `ENUMS.MissionTask`.
---- @field #number missionAltitude Mission altitude in meters.
---- @field #number missionSpeed Mission speed in km/h.
---- @field #number missionFraction Mission coordiante fraction. Default is 0.5.
---- @field #number missionRange Mission range in meters. Used by LEGION classes (AIRWING, BRIGADE, ...).
---- @field Core.Point#COORDINATE missionWaypointCoord Mission waypoint coordinate.
---- @field Core.Point#COORDINATE missionEgressCoord Mission egress waypoint coordinate.
---- @field #number missionWaypointRadius Random radius in meters.
-=======
 -- @field #string missionTask Mission task. See `ENUMS.MissionTask`.
 -- @field #number missionAltitude Mission altitude in meters.
 -- @field #number missionSpeed Mission speed in km/h.
@@ -169,7 +159,6 @@
 -- @field Core.Point#COORDINATE missionEgressCoord Mission egress waypoint coordinate.
 -- @field #number missionWaypointRadius Random radius in meters.
 -- @field #boolean legionReturn If `true`, assets return to their legion (default). If `false`, they will stay alive. 
->>>>>>> 949e2f9f
 --
 --- @field #table enrouteTasks Mission enroute tasks.
 --
@@ -1049,15 +1038,6 @@
 end
 
 --- **[AIR]** Create an ORBIT mission, which can be either a circular orbit or a race-track pattern.
-<<<<<<< HEAD
---- @param #AUFTRAG self
---- @param Core.Point#COORDINATE Coordinate Where to orbit.
---- @param #number Altitude Orbit altitude in feet above sea level. Default is y component of `Coordinate`.
---- @param #number Speed Orbit speed in knots. Default 350 KIAS.
---- @param #number Heading Heading of race-track pattern in degrees. If not specified, a circular orbit is performed.
---- @param #number Leg Length of race-track in NM. If not specified, a circular orbit is performed.
---- @return #AUFTRAG self
-=======
 -- @param #AUFTRAG self
 -- @param Core.Point#COORDINATE Coordinate Where to orbit.
 -- @param #number Altitude Orbit altitude in feet above sea level. Default is y component of `Coordinate`.
@@ -1065,7 +1045,6 @@
 -- @param #number Heading Heading of race-track pattern in degrees. If not specified, a circular orbit is performed.
 -- @param #number Leg Length of race-track in NM. If not specified, a circular orbit is performed.
 -- @return #AUFTRAG self
->>>>>>> 949e2f9f
 function AUFTRAG:NewORBIT(Coordinate, Altitude, Speed, Heading, Leg)
 
   local mission=AUFTRAG:New(AUFTRAG.Type.ORBIT)
@@ -1113,19 +1092,11 @@
 end
 
 --- **[AIR]** Create an ORBIT mission, where the aircraft will go in a circle around the specified coordinate.
-<<<<<<< HEAD
---- @param #AUFTRAG self
---- @param Core.Point#COORDINATE Coordinate Position where to orbit around.
---- @param #number Altitude Orbit altitude in feet. Default is y component of `Coordinate`.
---- @param #number Speed Orbit speed in knots. Default 350 KIAS.
---- @return #AUFTRAG self
-=======
 -- @param #AUFTRAG self
 -- @param Core.Point#COORDINATE Coordinate Position where to orbit around.
 -- @param #number Altitude Orbit altitude in feet. Default is y component of `Coordinate`.
 -- @param #number Speed Orbit indicated airspeed in knots at the set altitude ASL. Default 350 KIAS.
 -- @return #AUFTRAG self
->>>>>>> 949e2f9f
 function AUFTRAG:NewORBIT_CIRCLE(Coordinate, Altitude, Speed)
 
   local mission=AUFTRAG:NewORBIT(Coordinate, Altitude, Speed)
@@ -1134,15 +1105,6 @@
 end
 
 --- **[AIR]** Create an ORBIT mission, where the aircraft will fly a race-track pattern.
-<<<<<<< HEAD
---- @param #AUFTRAG self
---- @param Core.Point#COORDINATE Coordinate Where to orbit.
---- @param #number Altitude Orbit altitude in feet. Default is y component of `Coordinate`.
---- @param #number Speed Orbit speed in knots. Default 350 KIAS.
---- @param #number Heading Heading of race-track pattern in degrees. Default random in [0, 360) degrees.
---- @param #number Leg Length of race-track in NM. Default 10 NM.
---- @return #AUFTRAG self
-=======
 -- @param #AUFTRAG self
 -- @param Core.Point#COORDINATE Coordinate Where to orbit.
 -- @param #number Altitude Orbit altitude in feet. Default is y component of `Coordinate`.
@@ -1150,7 +1112,6 @@
 -- @param #number Heading Heading of race-track pattern in degrees. Default random in [0, 360) degrees.
 -- @param #number Leg Length of race-track in NM. Default 10 NM.
 -- @return #AUFTRAG self
->>>>>>> 949e2f9f
 function AUFTRAG:NewORBIT_RACETRACK(Coordinate, Altitude, Speed, Heading, Leg)
 
   Heading = Heading or math.random(360)
@@ -1162,17 +1123,6 @@
 end
 
 --- **[AIR]** Create an ORBIT mission, where the aircraft will fly a circular or race-track pattern over a given group or unit.
-<<<<<<< HEAD
---- @param #AUFTRAG self
---- @param Wrapper.Group#GROUP Group Group where to orbit around. Can also be a UNIT object.
---- @param #number Altitude Orbit altitude in feet. Default is 6,000 ft.
---- @param #number Speed Orbit speed in knots. Default 350 KIAS.
---- @param #number Leg Length of race-track in NM. Default nil.
---- @param #number Heading Heading of race-track pattern in degrees. Default is heading of the group.
---- @param DCS#Vec2 OffsetVec2 Offset 2D-vector {x=0, y=0} in NM with respect to the group. Default directly overhead. Can also be given in polar coordinates `{r=5, phi=45}`.
---- @param #number Distance Threshold distance in NM before orbit pattern is updated. Default 5 NM.
---- @return #AUFTRAG self
-=======
 -- @param #AUFTRAG self
 -- @param Wrapper.Group#GROUP Group Group where to orbit around. Can also be a UNIT object.
 -- @param #number Altitude Orbit altitude in feet. Default is 6,000 ft.
@@ -1182,7 +1132,6 @@
 -- @param DCS#Vec2 OffsetVec2 Offset 2D-vector {x=0, y=0} in NM with respect to the group. Default directly overhead. Can also be given in polar coordinates `{r=5, phi=45}`.
 -- @param #number Distance Threshold distance in NM before orbit pattern is updated. Default 5 NM.
 -- @return #AUFTRAG self
->>>>>>> 949e2f9f
 function AUFTRAG:NewORBIT_GROUP(Group, Altitude, Speed, Leg, Heading, OffsetVec2, Distance)
 
   -- Set default altitude.
@@ -1222,15 +1171,6 @@
 
 --- **[AIR]** Create a Ground Controlled CAP (GCICAP) mission. Flights with this task are considered for A2A INTERCEPT missions by the CHIEF class. They will perform a compat air patrol but not engage by
 -- themselfs. They wait for the CHIEF to tell them whom to engage.
-<<<<<<< HEAD
---- @param #AUFTRAG self
---- @param Core.Point#COORDINATE Coordinate Where to orbit.
---- @param #number Altitude Orbit altitude in feet. Default is y component of `Coordinate`.
---- @param #number Speed Orbit speed in knots. Default 350 kts.
---- @param #number Heading Heading of race-track pattern in degrees. Default random in [0, 360) degrees.
---- @param #number Leg Length of race-track in NM. Default 10 NM.
---- @return #AUFTRAG self
-=======
 -- @param #AUFTRAG self
 -- @param Core.Point#COORDINATE Coordinate Where to orbit.
 -- @param #number Altitude Orbit altitude in feet. Default is y component of `Coordinate`.
@@ -1238,7 +1178,6 @@
 -- @param #number Heading Heading of race-track pattern in degrees. Default random in [0, 360) degrees.
 -- @param #number Leg Length of race-track in NM. Default 10 NM.
 -- @return #AUFTRAG self
->>>>>>> 949e2f9f
 function AUFTRAG:NewGCICAP(Coordinate, Altitude, Speed, Heading, Leg)
 
   -- Create ORBIT first.
@@ -1259,16 +1198,6 @@
 end
 
 --- **[AIR]** Create a TANKER mission.
-<<<<<<< HEAD
---- @param #AUFTRAG self
---- @param Core.Point#COORDINATE Coordinate Where to orbit.
---- @param #number Altitude Orbit altitude in feet. Default is y component of `Coordinate`.
---- @param #number Speed Orbit speed in knots. Default 350 kts.
---- @param #number Heading Heading of race-track pattern in degrees. Default 270 (East to West).
---- @param #number Leg Length of race-track in NM. Default 10 NM.
---- @param #number RefuelSystem Refueling system (0=boom, 1=probe). This info is *only* for AIRWINGs so they launch the right tanker type.
---- @return #AUFTRAG self
-=======
 -- @param #AUFTRAG self
 -- @param Core.Point#COORDINATE Coordinate Where to orbit.
 -- @param #number Altitude Orbit altitude in feet. Default is y component of `Coordinate`.
@@ -1277,7 +1206,6 @@
 -- @param #number Leg Length of race-track in NM. Default 10 NM.
 -- @param #number RefuelSystem Refueling system (0=boom, 1=probe). This info is *only* for AIRWINGs so they launch the right tanker type.
 -- @return #AUFTRAG self
->>>>>>> 949e2f9f
 function AUFTRAG:NewTANKER(Coordinate, Altitude, Speed, Heading, Leg, RefuelSystem)
 
   -- Create ORBIT first.
@@ -3449,15 +3377,9 @@
   return self.prio
 end
 
-<<<<<<< HEAD
---- Get casualties, i.e. number of units that died during this mission.
---- @param #AUFTRAG self
---- @return #number Number of dead units.
-=======
 --- Get casualties, *i.e.* number of own units that died during this mission.
 -- @param #AUFTRAG self
 -- @return #number Number of dead units.
->>>>>>> 949e2f9f
 function AUFTRAG:GetCasualties()
   return self.Ncasualties or 0
 end
