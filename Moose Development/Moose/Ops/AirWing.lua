--- **Ops** - Airwing Warehouse.
--
-- **Main Features:**
--
--    * Manage squadrons.
--    * Launch A2A and A2G missions (AUFTRAG)
-- 
-- 
-- ===
--
-- ## Example Missions:
--
-- Demo missions can be found on [github](https://github.com/FlightControl-Master/MOOSE_MISSIONS/tree/develop/Ops/Airwing).
--
-- ===
--
-- ### Author: **funkyfranky**
-- 
-- ===
-- @module Ops.Airwing
-- @image OPS_AirWing.png


--- AIRWING class.
-- @type AIRWING
-- @field #string ClassName Name of the class.
-- @field #number verbose Verbosity of output.
-- @field #string lid Class id string for output to DCS log file.
-- @field #table menu Table of menu items.
-- @field #table squadrons Table of squadrons.
-- @field #table missionqueue Mission queue table.
-- @field #table payloads Playloads for specific aircraft and mission types.
-- @field #number payloadcounter Running index of payloads.
-- @field Core.Set#SET_ZONE zonesetCAP Set of CAP zones.
-- @field Core.Set#SET_ZONE zonesetTANKER Set of TANKER zones.
-- @field Core.Set#SET_ZONE zonesetAWACS Set of AWACS zones.
-- @field Core.Set#SET_ZONE zonesetRECON Set of RECON zones. 
-- @field #number nflightsCAP Number of CAP flights constantly in the air.
-- @field #number nflightsAWACS Number of AWACS flights constantly in the air.
-- @field #number nflightsTANKERboom Number of TANKER flights with BOOM constantly in the air.
-- @field #number nflightsTANKERprobe Number of TANKER flights with PROBE constantly in the air.
-- @field #number nflightsRescueHelo Number of Rescue helo flights constantly in the air.
-- @field #number nflightsRecon Number of Recon flights constantly in the air.
-- @field #table pointsCAP Table of CAP points.
-- @field #table pointsTANKER Table of Tanker points.
-- @field #table pointsAWACS Table of AWACS points.
-- @field #table pointsRecon Table of RECON points.
-- @field #boolean markpoints Display markers on the F10 map.
-- @field Ops.Airboss#AIRBOSS airboss Airboss attached to this wing.
--
-- @field Ops.RescueHelo#RESCUEHELO rescuehelo The rescue helo.
-- @field Ops.RecoveryTanker#RECOVERYTANKER recoverytanker The recoverytanker.
-- 
-- @field #string takeoffType Take of type.
-- @field #boolean despawnAfterLanding Aircraft are despawned after landing.
-- @field #boolean despawnAfterHolding Aircraft are despawned after holding.
-- @field #boolean capOptionPatrolRaceTrack Use closer patrol race track or standard orbit auftrag.
-- @field #number capFormation If capOptionPatrolRaceTrack is true, set the formation, also.
-- @field #number capOptionVaryStartTime If set, vary mission start time for CAP missions generated random between capOptionVaryStartTime and capOptionVaryEndTime
-- @field #number capOptionVaryEndTime If set, vary mission start time for CAP missions generated random between capOptionVaryStartTime and capOptionVaryEndTime
-- 
-- @extends Ops.Legion#LEGION

--- *I fly because it releases my mind from the tyranny of petty things.* -- Antoine de Saint-Exupery
--
-- ===
--
-- # The AIRWING Concept
--
-- An AIRWING consists of multiple SQUADRONS. These squadrons "live" in a WAREHOUSE, i.e. a physical structure that is connected to an airbase (airdrome, FRAP or ship).
-- For an airwing to be operational, it needs airframes, weapons/fuel and an airbase.
--
-- # Create an Airwing
--
-- ## Constructing the Airwing
--
--     airwing=AIRWING:New("Warehouse Batumi", "8th Fighter Wing")
--     airwing:Start()
--
-- The first parameter specified the warehouse, i.e. the static building housing the airwing (or the name of the aircraft carrier). The second parameter is optional
-- and sets an alias.
--
-- ## Adding Squadrons
--
-- At this point the airwing does not have any assets (aircraft). In order to add these, one needs to first define SQUADRONS.
--
--     VFA151=SQUADRON:New("F-14 Group", 8, "VFA-151 (Vigilantes)")
--     VFA151:AddMissionCapability({AUFTRAG.Type.GCICAP, AUFTRAG.Type.INTERCEPT})
--
--     airwing:AddSquadron(VFA151)
--
-- This adds eight Tomcat groups beloning to VFA-151 to the airwing. This squadron has the ability to perform combat air patrols and intercepts.
--
-- ## Adding Payloads
--
-- Adding pure airframes is not enough. The aircraft also need weapons (and fuel) for certain missions. These must be given to the airwing from template groups
-- defined in the Mission Editor.
--
--     -- F-14 payloads for CAP and INTERCEPT. Phoenix are first, sparrows are second choice.
--     airwing:NewPayload(GROUP:FindByName("F-14 Payload AIM-54C"), 2, {AUFTRAG.Type.INTERCEPT, AUFTRAG.Type.GCICAP}, 80)
--     airwing:NewPayload(GROUP:FindByName("F-14 Payload AIM-7M"), 20, {AUFTRAG.Type.INTERCEPT, AUFTRAG.Type.GCICAP})
--
-- This will add two AIM-54C and 20 AIM-7M payloads.
--
-- If the airwing gets an intercept or patrol mission assigned, it will first use the AIM-54s. Once these are consumed, the AIM-7s are attached to the aircraft.
--
-- When an airwing does not have a payload for a certain mission type, the mission cannot be carried out.
--
-- You can set the number of payloads to "unlimited" by setting its quantity to -1.
--
-- # Adding Missions
--
-- Various mission types can be added easily via the AUFTRAG class.
--
-- Once you created an AUFTRAG you can add it to the AIRWING with the :AddMission(mission) function.
--
-- This mission will be put into the AIRWING queue. Once the mission start time is reached and all resources (airframes and payloads) are available, the mission is started.
-- If the mission stop time is over (and the mission is not finished), it will be cancelled and removed from the queue. This applies also to mission that were not even
-- started.
--
--
-- @field #AIRWING
AIRWING = {
  ClassName      = "AIRWING",
  verbose        =     0,
  lid            =   nil,
  menu           =   nil,
  payloads       =    {},
  payloadcounter =     0,
  pointsCAP      =    {},
  pointsTANKER   =    {},
  pointsAWACS    =    {},
  pointsRecon    =    {},
  markpoints     =   false,
  capOptionPatrolRaceTrack = false,
  capFormation   =    nil,
  capOptionVaryStartTime =    nil,
  capOptionVaryEndTime =    nil,
}

--- Payload data.
-- @type AIRWING.Payload
-- @field #number uid Unique payload ID.
-- @field #string unitname Name of the unit this pylon was extracted from.
-- @field #string aircrafttype Type of aircraft, which can use this payload.
-- @field #table capabilities Mission types and performances for which this payload can be used.
-- @field #table pylons Pylon data extracted for the unit template.
-- @field #number navail Number of available payloads of this type.
-- @field #boolean unlimited If true, this payload is unlimited and does not get consumed.

--- Patrol data.
-- @type AIRWING.PatrolData
-- @field #string type Type name.
-- @field Core.Point#COORDINATE coord Patrol coordinate.
-- @field #number altitude Altitude in feet.
-- @field #number heading Heading in degrees.
-- @field #number leg Leg length in NM.
-- @field #number speed Speed in knots.
-- @field #number refuelsystem Refueling system type: `0=Unit.RefuelingSystem.BOOM_AND_RECEPTACLE`, `1=Unit.RefuelingSystem.PROBE_AND_DROGUE`.
-- @field #number noccupied Number of flights on this patrol point.
-- @field Wrapper.Marker#MARKER marker F10 marker.
-- @field #boolean IsZonePoint flag for using a (moving) zone as point for patrol etc.
-- @field Core.Zone#ZONE_BASE patrolzone in case Patrol coordinate was handed as zone, store here.

--- Patrol zone.
-- @type AIRWING.PatrolZone
-- @field Core.Zone#ZONE zone Zone.
-- @field #number altitude Altitude in feet.
-- @field #number heading Heading in degrees.
-- @field #number leg Leg length in NM.
-- @field #number speed Speed in knots.
-- @field Ops.Auftrag#AUFTRAG mission Mission assigned.
-- @field Wrapper.Marker#MARKER marker F10 marker.

--- AWACS zone.
-- @type AIRWING.AwacsZone
-- @field Core.Zone#ZONE zone Zone.
-- @field #number altitude Altitude in feet.
-- @field #number heading Heading in degrees.
-- @field #number leg Leg length in NM.
-- @field #number speed Speed in knots.
-- @field Ops.Auftrag#AUFTRAG mission Mission assigned.
-- @field Wrapper.Marker#MARKER marker F10 marker.

--- Tanker zone.
-- @type AIRWING.TankerZone
-- @field #number refuelsystem Refueling system type: `0=Unit.RefuelingSystem.BOOM_AND_RECEPTACLE`, `1=Unit.RefuelingSystem.PROBE_AND_DROGUE`.
-- @extends #AIRWING.PatrolZone

--- AIRWING class version.
-- @field #string version
AIRWING.version="0.9.7"

-------------------------------------------------------------------------------------------------------------------------------------------------------------------------------------------------------
-- ToDo list
-------------------------------------------------------------------------------------------------------------------------------------------------------------------------------------------------------

-- TODO: Check that airbase has enough parking spots if a request is BIG.
-- DONE: Allow (moving) zones as base for patrol points.
-- DONE: Spawn in air ==> Needs WAREHOUSE update.
-- DONE: Spawn hot.
-- DONE: Make special request to transfer squadrons to anther airwing (or warehouse).
-- DONE: Add squadrons to warehouse.
-- DONE: Build mission queue.
-- DONE: Find way to start missions.
-- DONE: Check if missions are done/cancelled.
-- DONE: Payloads as resources.
-- DONE: Define CAP zones.
-- DONE: Define TANKER zones for refuelling.

-------------------------------------------------------------------------------------------------------------------------------------------------------------------------------------------------------
-- Constructor
-------------------------------------------------------------------------------------------------------------------------------------------------------------------------------------------------------

--- Create a new AIRWING class object for a specific aircraft carrier unit.
-- @param #AIRWING self
-- @param #string warehousename Name of the warehouse static or unit object representing the warehouse.
-- @param #string airwingname Name of the air wing, e.g. "AIRWING-8".
-- @return #AIRWING self
function AIRWING:New(warehousename, airwingname)

  -- Inherit everything from LEGION class.
  local self=BASE:Inherit(self, LEGION:New(warehousename, airwingname)) -- #AIRWING

  -- Nil check.
  if not self then
    BASE:E(string.format("ERROR: Could not find warehouse %s!", warehousename))
    return nil
  end

  -- Set some string id for output to DCS.log file.
  self.lid=string.format("AIRWING %s | ", self.alias)
  
  -- Defaults:
  self.nflightsCAP=0
  self.nflightsAWACS=0
  self.nflightsRecon=0
  self.nflightsTANKERboom=0
  self.nflightsTANKERprobe=0
  self.nflightsRecoveryTanker=0
  self.nflightsRescueHelo=0
  self.markpoints=false  

  -- Add FSM transitions.
  --                 From State  -->   Event         -->      To State
  self:AddTransition("*",             "FlightOnMission",       "*")           -- A FLIGHTGROUP was send on a Mission (AUFTRAG).

  ------------------------
  --- Pseudo Functions ---
  ------------------------

  --- Triggers the FSM event "Start". Starts the AIRWING. Initializes parameters and starts event handlers.
  -- @function [parent=#AIRWING] Start
  -- @param #AIRWING self

  --- Triggers the FSM event "Start" after a delay. Starts the AIRWING. Initializes parameters and starts event handlers.
  -- @function [parent=#AIRWING] __Start
  -- @param #AIRWING self
  -- @param #number delay Delay in seconds.


  --- Triggers the FSM event "Stop". Stops the AIRWING and all its event handlers.
  -- @param #AIRWING self

  --- Triggers the FSM event "Stop" after a delay. Stops the AIRWING and all its event handlers.
  -- @function [parent=#AIRWING] __Stop
  -- @param #AIRWING self
  -- @param #number delay Delay in seconds.


  --- Triggers the FSM event "FlightOnMission".
  -- @function [parent=#AIRWING] FlightOnMission
  -- @param #AIRWING self
  -- @param Ops.FlightGroup#FLIGHTGROUP FlightGroup The FLIGHTGROUP on mission.
  -- @param Ops.Auftrag#AUFTRAG Mission The mission.

  --- Triggers the FSM event "FlightOnMission" after a delay.
  -- @function [parent=#AIRWING] __FlightOnMission
  -- @param #AIRWING self
  -- @param #number delay Delay in seconds.
  -- @param Ops.FlightGroup#FLIGHTGROUP FlightGroup The FLIGHTGROUP on mission.
  -- @param Ops.Auftrag#AUFTRAG Mission The mission.

  --- On after "FlightOnMission" event.
  -- @function [parent=#AIRWING] OnAfterFlightOnMission
  -- @param #AIRWING self
  -- @param #string From From state.
  -- @param #string Event Event.
  -- @param #string To To state.
  -- @param Ops.FlightGroup#FLIGHTGROUP FlightGroup  The FLIGHTGROUP on mission.
  -- @param Ops.Auftrag#AUFTRAG Mission The mission.

  return self
end

-------------------------------------------------------------------------------------------------------------------------------------------------------------------------------------------------------
-- User Functions
-------------------------------------------------------------------------------------------------------------------------------------------------------------------------------------------------------

--- Add a squadron to the air wing.
-- @param #AIRWING self
-- @param Ops.Squadron#SQUADRON Squadron The squadron object.
-- @return #AIRWING self
function AIRWING:AddSquadron(Squadron)

  -- Add squadron to airwing.
  table.insert(self.cohorts, Squadron)

  -- Add assets to squadron.
  self:AddAssetToSquadron(Squadron, Squadron.Ngroups)

  -- Tanker and AWACS get unlimited payloads.
  if Squadron.attribute==GROUP.Attribute.AIR_AWACS then
    self:NewPayload(Squadron.templategroup, -1, AUFTRAG.Type.AWACS)
  elseif Squadron.attribute==GROUP.Attribute.AIR_TANKER then
    self:NewPayload(Squadron.templategroup, -1, AUFTRAG.Type.TANKER)
  end
  
  -- Relocate mission.
  self:NewPayload(Squadron.templategroup, -1, AUFTRAG.Type.RELOCATECOHORT, 0)

  -- Set airwing to squadron.
  Squadron:SetAirwing(self)

  -- Start squadron.
  if Squadron:IsStopped() then
    Squadron:Start()
  end
  
  -- if storage is limited, add the amount of aircraft needed
  local airbasename = self:GetAirbaseName()
  
  if airbasename then
    local group = GROUP:FindByName(Squadron.templategroup)
    local Nunits = 1
    local units
    if group then units = group:GetUnits() end
    if units then Nunits = #units end
    local typename = Squadron.aircrafttype or "none"
    local NAssets = Squadron.Ngroups * Nunits
    local storage = STORAGE:New(airbasename)
    --self:T(self.lid.."Adding "..typename.." #"..NAssets)
<<<<<<< HEAD
    if storage and storage:IsLimitedAircraft() and typename ~= "none" then
=======
    if storage and storage.warehouse and storage:IsLimitedAircraft() and typename ~= "none" then
>>>>>>> a3d7b4eb
      local NInStore = storage:GetItemAmount(typename) or 0
      if NAssets > NInStore then
        storage:AddItem(typename,NAssets)
      end
    end
  end

  return self
end

--- Add a **new** payload to the airwing resources.
-- @param #AIRWING self
-- @param Wrapper.Unit#UNIT Unit The unit, the payload is extracted from. Can also be given as *#string* name of the unit.
-- @param #number Npayloads Number of payloads to add to the airwing resources. Default 99 (which should be enough for most scenarios). Set to -1 for unlimited.
-- @param #table MissionTypes Mission types this payload can be used for.
-- @param #number Performance A number between 0 (worst) and 100 (best) to describe the performance of the loadout for the given mission types. Default is 50.
-- @return #AIRWING.Payload The payload table or nil if the unit does not exist.
function AIRWING:NewPayload(Unit, Npayloads, MissionTypes,  Performance)

  -- Default performance.
  Performance=Performance or 50

  if type(Unit)=="string" then
    local name=Unit
    Unit=UNIT:FindByName(name)
    if not Unit then
      Unit=GROUP:FindByName(name)
    end
  end

  if Unit then

    -- If a GROUP object was given, get the first unit.
    if Unit:IsInstanceOf("GROUP") then
      Unit=Unit:GetUnit(1)
    end

    -- Ensure Missiontypes is a table.
    if MissionTypes and type(MissionTypes)~="table" then
      MissionTypes={MissionTypes}
    end

    -- Create payload.
    local payload={} --#AIRWING.Payload
    payload.uid=self.payloadcounter
    payload.unitname=Unit:GetName()
    payload.aircrafttype=Unit:GetTypeName()
    payload.pylons=Unit:GetTemplatePayload()
    
    -- Set the number of available payloads.
    self:SetPayloadAmount(payload, Npayloads)

    -- Payload capabilities.
    payload.capabilities={}
    for _,missiontype in pairs(MissionTypes) do
      local capability={} --Ops.Auftrag#AUFTRAG.Capability
      capability.MissionType=missiontype
      capability.Performance=Performance
      table.insert(payload.capabilities, capability)
    end

    -- Add ORBIT for all.
    if not AUFTRAG.CheckMissionType(AUFTRAG.Type.ORBIT, MissionTypes) then
      local capability={}  --Ops.Auftrag#AUFTRAG.Capability
      capability.MissionType=AUFTRAG.Type.ORBIT
      capability.Performance=50
      table.insert(payload.capabilities, capability)
    end
    
    -- Add RELOCATION for all.
    if not AUFTRAG.CheckMissionType(AUFTRAG.Type.RELOCATECOHORT, MissionTypes) then
      local capability={}  --Ops.Auftrag#AUFTRAG.Capability
      capability.MissionType=AUFTRAG.Type.RELOCATECOHORT
      capability.Performance=50
      table.insert(payload.capabilities, capability)
    end    

    -- Info
    self:T(self.lid..string.format("Adding new payload from unit %s for aircraft type %s: ID=%d, N=%d (unlimited=%s), performance=%d, missions: %s",
    payload.unitname, payload.aircrafttype, payload.uid, payload.navail, tostring(payload.unlimited), Performance, table.concat(MissionTypes, ", ")))

    -- Add payload
    table.insert(self.payloads, payload)

    -- Increase counter
    self.payloadcounter=self.payloadcounter+1

    return payload

  end

  self:E(self.lid.."ERROR: No UNIT found to create PAYLOAD!")
  return nil
end

--- Set the number of payload available.
-- @param #AIRWING self
-- @param #AIRWING.Payload Payload The payload table created by the `:NewPayload` function.
-- @param #number Navailable Number of payloads available to the airwing resources. Default 99 (which should be enough for most scenarios). Set to -1 for unlimited.
-- @return #AIRWING self
function AIRWING:SetPayloadAmount(Payload, Navailable)

  Navailable=Navailable or 99

  if Payload then

    Payload.unlimited=Navailable<0
    if Payload.unlimited then
      Payload.navail=1
    else
      Payload.navail=Navailable
    end
    
  end

  return self
end

--- Increase or decrease the amount of available payloads. Unlimited playloads first need to be set to a limited number with the `SetPayloadAmount` function.
-- @param #AIRWING self
-- @param #AIRWING.Payload Payload The payload table created by the `:NewPayload` function.
-- @param #number N Number of payloads to be added. Use negative number to decrease amount. Default 1.
-- @return #AIRWING self
function AIRWING:IncreasePayloadAmount(Payload, N)

  N=N or 1
  
  if Payload and Payload.navail>=0 then
  
    -- Increase/decrease amount.
    Payload.navail=Payload.navail+N
  
    -- Ensure playload does not drop below 0.
    Payload.navail=math.max(Payload.navail, 0) 
  
  end
  
  return self
end

--- Get amount of payloads available for a given playload.
-- @param #AIRWING self
-- @param #AIRWING.Payload Payload The payload table created by the `:NewPayload` function.
-- @return #number Number of payloads available. Unlimited payloads will return -1.
function AIRWING:GetPayloadAmount(Payload)
  return Payload.navail
end

--- Get capabilities of a given playload.
-- @param #AIRWING self
-- @param #AIRWING.Payload Payload The payload data table.
-- @return #table Capabilities.
function AIRWING:GetPayloadCapabilities(Payload)
  return Payload.capabilities
end

--- Add a mission capability to an existing payload.
-- @param #AIRWING self
-- @param #AIRWING.Payload Payload The payload table to which the capability should be added.
-- @param #table MissionTypes Mission types to be added.
-- @param #number Performance A number between 0 (worst) and 100 (best) to describe the performance of the loadout for the given mission types. Default is 50.
-- @return #AIRWING self
function AIRWING:AddPayloadCapability(Payload, MissionTypes, Performance)

  -- Ensure Missiontypes is a table.
  if MissionTypes and type(MissionTypes)~="table" then
    MissionTypes={MissionTypes}
  end

  Payload.capabilities=Payload.capabilities or {}

  for _,missiontype in pairs(MissionTypes) do

    local capability={} --Ops.Auftrag#AUFTRAG.Capability
    capability.MissionType=missiontype
    capability.Performance=Performance

    --TODO: check that capability does not already exist!

    table.insert(Payload.capabilities, capability)
  end

  return self
end

--- Fetch a payload from the airwing resources for a given unit and mission type.
-- The payload with the highest priority is preferred.
-- @param #AIRWING self
-- @param #string UnitType The type of the unit.
-- @param #string MissionType The mission type.
-- @param #table Payloads Specific payloads only to be considered.
-- @return #AIRWING.Payload Payload table or *nil*.
function AIRWING:FetchPayloadFromStock(UnitType, MissionType, Payloads)

  -- Quick check if we have any payloads.
  if not self.payloads or #self.payloads==0 then
    self:T(self.lid.."WARNING: No payloads in stock!")
    return nil
  end

  -- Debug.
  if self.verbose>=4 then
    self:I(self.lid..string.format("Looking for payload for unit type=%s and mission type=%s", UnitType, MissionType))
    for i,_payload in pairs(self.payloads) do
      local payload=_payload --#AIRWING.Payload
      local performance=self:GetPayloadPeformance(payload, MissionType)
      self:I(self.lid..string.format("[%d] Payload type=%s navail=%d unlimited=%s", i, payload.aircrafttype, payload.navail, tostring(payload.unlimited)))
    end
  end

  --- Sort payload wrt the following criteria:
  -- 1) Highest performance is the main selection criterion.
  -- 2) If payloads have the same performance, unlimited payloads are preferred over limited ones.
  -- 3) If payloads have the same performance _and_ are limited, the more abundant one is preferred.
  local function sortpayloads(a,b)
    local pA=a --#AIRWING.Payload
    local pB=b --#AIRWING.Payload
    if a and b then  -- I had the case that a or b were nil even though the self.payloads table was looking okay. Very strange! Seems to be solved by pre-selecting valid payloads.
      local performanceA=self:GetPayloadPeformance(a, MissionType)
      local performanceB=self:GetPayloadPeformance(b, MissionType)
      return (performanceA>performanceB) or (performanceA==performanceB and a.unlimited==true and b.unlimited~=true) or (performanceA==performanceB and a.unlimited==true and b.unlimited==true and a.navail>b.navail)
    elseif not a then
      self:I(self.lid..string.format("FF ERROR in sortpayloads: a is nil"))
      return false
    elseif not b then
      self:I(self.lid..string.format("FF ERROR in sortpayloads: b is nil"))
      return true
    else
      self:I(self.lid..string.format("FF ERROR in sortpayloads: a and b are nil"))
      return false
    end
  end

  local function _checkPayloads(payload)
    if Payloads then
      for _,Payload in pairs(Payloads) do
        if Payload.uid==payload.uid then
          return true
        end
      end
    else
      -- Payload was not specified.
      return nil
    end
    return false
  end

  -- Pre-selection: filter out only those payloads that are valid for the airframe and mission type and are available.
  local payloads={}
  for _,_payload in pairs(self.payloads) do
    local payload=_payload --#AIRWING.Payload

    local specialpayload=_checkPayloads(payload)
    local compatible=AUFTRAG.CheckMissionCapability(MissionType, payload.capabilities)

    local goforit = specialpayload or (specialpayload==nil and compatible)

    if payload.aircrafttype==UnitType and payload.navail>0 and goforit then
      table.insert(payloads, payload)
    end
  end

  -- Debug.
  if self.verbose>=4 then
    self:I(self.lid..string.format("Sorted payloads for mission type %s and aircraft type=%s:", MissionType, UnitType))
    for _,_payload in ipairs(self.payloads) do
      local payload=_payload --#AIRWING.Payload
      if payload.aircrafttype==UnitType and AUFTRAG.CheckMissionCapability(MissionType, payload.capabilities) then
        local performace=self:GetPayloadPeformance(payload, MissionType)
        self:I(self.lid..string.format("- %s payload for %s: avail=%d performace=%d", MissionType, payload.aircrafttype, payload.navail, performace))
      end
    end
  end

  -- Cases:
  if #payloads==0 then
    -- No payload available.
    self:T(self.lid..string.format("WARNING: Could not find a payload for airframe %s mission type %s!", UnitType, MissionType))
    return nil
  elseif #payloads==1 then
    -- Only one payload anyway.
    local payload=payloads[1] --#AIRWING.Payload
    if not payload.unlimited then
      payload.navail=payload.navail-1
    end
    return payload
  else
    -- Sort payloads.
    table.sort(payloads, sortpayloads)
    local payload=payloads[1] --#AIRWING.Payload
    if not payload.unlimited then
      payload.navail=payload.navail-1
    end
    return payload
  end

end

--- Return payload from asset back to stock.
-- @param #AIRWING self
-- @param Functional.Warehouse#WAREHOUSE.Assetitem asset The squadron asset.
function AIRWING:ReturnPayloadFromAsset(asset)

  local payload=asset.payload

  if payload then

    -- Increase count if not unlimited.
    if not payload.unlimited then
      payload.navail=payload.navail+1
    end

    -- Remove asset payload.
    asset.payload=nil

  else
    self:E(self.lid.."ERROR: asset had no payload attached!")
  end

end


--- Add asset group(s) to squadron.
-- @param #AIRWING self
-- @param Ops.Squadron#SQUADRON Squadron The squadron object.
-- @param #number Nassets Number of asset groups to add.
-- @return #AIRWING self
function AIRWING:AddAssetToSquadron(Squadron, Nassets)

  if Squadron then

    -- Get the template group of the squadron.
    local Group=GROUP:FindByName(Squadron.templatename)

    if Group then

      -- Debug text.
      local text=string.format("Adding asset %s to squadron %s", Group:GetName(), Squadron.name)
      self:T(self.lid..text)

      -- Add assets to airwing warehouse.
      self:AddAsset(Group, Nassets, nil, nil, nil, nil, Squadron.skill, Squadron.livery, Squadron.name)

    else
      self:E(self.lid.."ERROR: Group does not exist!")
    end

  else
    self:E(self.lid.."ERROR: Squadron does not exit!")
  end

  return self
end

--- Get squadron by name.
-- @param #AIRWING self
-- @param #string SquadronName Name of the squadron, e.g. "VFA-37".
-- @return Ops.Squadron#SQUADRON The squadron object.
function AIRWING:GetSquadron(SquadronName)
  local squad=self:_GetCohort(SquadronName)
  return squad
end

--- Get squadron of an asset.
-- @param #AIRWING self
-- @param Functional.Warehouse#WAREHOUSE.Assetitem Asset The squadron asset.
-- @return Ops.Squadron#SQUADRON The squadron object.
function AIRWING:GetSquadronOfAsset(Asset)
  return self:GetSquadron(Asset.squadname)
end

--- Remove asset from squadron.
-- @param #AIRWING self
-- @param Functional.Warehouse#WAREHOUSE.Assetitem Asset The squad asset.
function AIRWING:RemoveAssetFromSquadron(Asset)
  local squad=self:GetSquadronOfAsset(Asset)
  if squad then
    squad:DelAsset(Asset)
  end
end

--- Set number of CAP flights constantly carried out.
-- @param #AIRWING self
-- @param #number n Number of flights. Default 1.
-- @return #AIRWING self
function AIRWING:SetNumberCAP(n)
  self.nflightsCAP=n or 1
  return self
end

--- Set CAP flight formation.
-- @param #AIRWING self
-- @param #number Formation Formation to take, e.g. ENUMS.Formation.FixedWing.Trail.Close, also see [Hoggit Wiki](https://wiki.hoggitworld.com/view/DCS_option_formation).
-- @return #AIRWING self
function AIRWING:SetCAPFormation(Formation)
  self.capFormation = Formation
  return self
end

--- Set CAP close race track.We'll utilize the AUFTRAG PatrolRaceTrack instead of a standard race track orbit task.
-- @param #AIRWING self
-- @param #boolean OnOff If true, switch this on, else switch off. Off by default.
-- @return #AIRWING self
function AIRWING:SetCapCloseRaceTrack(OnOff)
  self.capOptionPatrolRaceTrack = OnOff
  return self
end

--- Set CAP mission start to vary randomly between Start end End seconds.
-- @param #AIRWING self
-- @param #number Start
-- @param #number End 
-- @return #AIRWING self
function AIRWING:SetCapStartTimeVariation(Start, End)
  self.capOptionVaryStartTime = Start or 5
  self.capOptionVaryEndTime = End or 60
  return self
end

--- Set number of TANKER flights with Boom constantly in the air.
-- @param #AIRWING self
-- @param #number Nboom Number of flights. Default 1.
-- @return #AIRWING self
function AIRWING:SetNumberTankerBoom(Nboom)
  self.nflightsTANKERboom=Nboom or 1
  return self
end

--- Set markers on the map for Patrol Points.
-- @param #AIRWING self
-- @param #boolean onoff Set to true to switch markers on.
-- @return #AIRWING self
function AIRWING:ShowPatrolPointMarkers(onoff)
  if onoff then
    self.markpoints = true
  else
    self.markpoints = false
  end
  return self
end

--- Set number of TANKER flights with Probe constantly in the air.
-- @param #AIRWING self
-- @param #number Nprobe Number of flights. Default 1.
-- @return #AIRWING self
function AIRWING:SetNumberTankerProbe(Nprobe)
  self.nflightsTANKERprobe=Nprobe or 1
  return self
end

--- Set number of AWACS flights constantly in the air.
-- @param #AIRWING self
-- @param #number n Number of flights. Default 1.
-- @return #AIRWING self
function AIRWING:SetNumberAWACS(n)
  self.nflightsAWACS=n or 1
  return self
end

--- Set number of RECON flights constantly in the air.
-- @param #AIRWING self
-- @param #number n Number of flights. Default 1.
-- @return #AIRWING self
function AIRWING:SetNumberRecon(n)
  self.nflightsRecon=n or 1
  return self
end

--- Set number of Rescue helo flights constantly in the air.
-- @param #AIRWING self
-- @param #number n Number of flights. Default 1.
-- @return #AIRWING self
function AIRWING:SetNumberRescuehelo(n)
  self.nflightsRescueHelo=n or 1
  return self
end

---
-- @param #AIRWING self
-- @param #AIRWING.PatrolData point Patrol point table.
-- @return #string Marker text.
function AIRWING:_PatrolPointMarkerText(point)

  local text=string.format("%s Occupied=%d, \nheading=%03d, leg=%d NM, alt=%d ft, speed=%d kts",
  point.type, point.noccupied, point.heading, point.leg, point.altitude, point.speed)

  return text
end

--- Update marker of the patrol point.
-- @param #AIRWING self
-- @param #AIRWING.PatrolData point Patrol point table.
function AIRWING:UpdatePatrolPointMarker(point)

  if self and self.markpoints then -- sometimes there's a direct call from #OPSGROUP
    local text=string.format("%s Occupied=%d\nheading=%03d, leg=%d NM, alt=%d ft, speed=%d kts",
    point.type, point.noccupied, point.heading, point.leg, point.altitude, point.speed)
 
    if point.IsZonePoint and point.IsZonePoint == true and point.patrolzone then
      -- update position
      local Coordinate = point.patrolzone:GetCoordinate()
      point.marker:UpdateCoordinate(Coordinate)
      point.marker:UpdateText(text, 1.5)
    else
      point.marker:UpdateText(text, 1)
    end
  end
end


--- Create a new generic patrol point.
-- @param #AIRWING self
-- @param #string Type Patrol point type, e.g. "CAP" or "AWACS". Default "Unknown".
-- @param Core.Point#COORDINATE Coordinate Coordinate of the patrol point. Default 10-15 NM away from the location of the airwing. Can be handed as a Core.Zone#ZONE object (e.g. in case you want  the point to align with a moving zone).
-- @param #number Altitude Orbit altitude in feet. Default random between Angels 10 and 20.
-- @param #number Heading Heading in degrees. Default random (0, 360] degrees.
-- @param #number LegLength Length of race-track orbit in NM. Default 15 NM.
-- @param #number Speed Orbit speed in knots. Default 350 knots.
-- @param #number RefuelSystem Refueling system: 0=Boom, 1=Probe. Default nil=any.
-- @return #AIRWING.PatrolData Patrol point table.
function AIRWING:NewPatrolPoint(Type, Coordinate, Altitude, Speed, Heading, LegLength, RefuelSystem)

  local patrolpoint={}  --#AIRWING.PatrolData
  patrolpoint.type=Type or "Unknown"
  patrolpoint.coord=Coordinate or self:GetCoordinate():Translate(UTILS.NMToMeters(math.random(10, 15)), math.random(360))
  if Coordinate and Coordinate:IsInstanceOf("ZONE_BASE") then
    patrolpoint.IsZonePoint = true
    patrolpoint.patrolzone = Coordinate
    patrolpoint.coord = patrolpoint.patrolzone:GetCoordinate()
  else
    patrolpoint.IsZonePoint = false
  end
  patrolpoint.heading=Heading or math.random(360)
  patrolpoint.leg=LegLength or 15
  patrolpoint.altitude=Altitude or math.random(10,20)*1000
  patrolpoint.speed=Speed or 350
  patrolpoint.noccupied=0
  patrolpoint.refuelsystem=RefuelSystem

  if self.markpoints then
    patrolpoint.marker=MARKER:New(Coordinate, "New Patrol Point"):ToAll()
    self:UpdatePatrolPointMarker(patrolpoint)
  end

  return patrolpoint
end

--- Add a patrol Point for CAP missions.
-- @param #AIRWING self
-- @param Core.Point#COORDINATE Coordinate Coordinate of the patrol point. Can be handed as a Core.Zone#ZONE object (e.g. in case you want  the point to align with a moving zone).
-- @param #number Altitude Orbit altitude in feet.
-- @param #number Speed Orbit speed in knots.
-- @param #number Heading Heading in degrees.
-- @param #number LegLength Length of race-track orbit in NM.
-- @return #AIRWING self
function AIRWING:AddPatrolPointCAP(Coordinate, Altitude, Speed, Heading, LegLength)

  local patrolpoint=self:NewPatrolPoint("CAP", Coordinate, Altitude, Speed, Heading, LegLength)

  table.insert(self.pointsCAP, patrolpoint)

  return self
end

--- Add a patrol Point for RECON missions.
-- @param #AIRWING self
-- @param Core.Point#COORDINATE Coordinate Coordinate of the patrol point. Can be handed as a Core.Zone#ZONE object (e.g. in case you want  the point to align with a moving zone).
-- @param #number Altitude Orbit altitude in feet.
-- @param #number Speed Orbit speed in knots.
-- @param #number Heading Heading in degrees.
-- @param #number LegLength Length of race-track orbit in NM.
-- @return #AIRWING self
function AIRWING:AddPatrolPointRecon(Coordinate, Altitude, Speed, Heading, LegLength)

  local patrolpoint=self:NewPatrolPoint("RECON", Coordinate, Altitude, Speed, Heading, LegLength)

  table.insert(self.pointsRecon, patrolpoint)

  return self
end

--- Add a patrol Point for TANKER missions.
-- @param #AIRWING self
-- @param Core.Point#COORDINATE Coordinate Coordinate of the patrol point. Can be handed as a Core.Zone#ZONE object (e.g. in case you want  the point to align with a moving zone).
-- @param #number Altitude Orbit altitude in feet.
-- @param #number Speed Orbit speed in knots.
-- @param #number Heading Heading in degrees.
-- @param #number LegLength Length of race-track orbit in NM.
-- @param #number RefuelSystem Set refueling system of tanker: 0=boom, 1=probe. Default any (=nil).
-- @return #AIRWING self
function AIRWING:AddPatrolPointTANKER(Coordinate, Altitude, Speed, Heading, LegLength, RefuelSystem)

  local patrolpoint=self:NewPatrolPoint("Tanker", Coordinate, Altitude, Speed, Heading, LegLength, RefuelSystem)

  table.insert(self.pointsTANKER, patrolpoint)

  return self
end

--- Add a patrol Point for AWACS missions.
-- @param #AIRWING self
-- @param Core.Point#COORDINATE Coordinate Coordinate of the patrol point. Can be handed as a Core.Zone#ZONE object (e.g. in case you want  the point to align with a moving zone).
-- @param #number Altitude Orbit altitude in feet.
-- @param #number Speed Orbit speed in knots.
-- @param #number Heading Heading in degrees.
-- @param #number LegLength Length of race-track orbit in NM.
-- @return #AIRWING self
function AIRWING:AddPatrolPointAWACS(Coordinate, Altitude, Speed, Heading, LegLength)

  local patrolpoint=self:NewPatrolPoint("AWACS", Coordinate, Altitude, Speed, Heading, LegLength)

  table.insert(self.pointsAWACS, patrolpoint)

  return self
end

--- Set airboss of this wing. He/she will take care that no missions are launched if the carrier is recovering.
-- @param #AIRWING self
-- @param Ops.Airboss#AIRBOSS airboss The AIRBOSS object.
-- @return #AIRWING self
function AIRWING:SetAirboss(airboss)
  self.airboss=airboss
  return self
end

--- Set takeoff type. All assets of this airwing will be spawned with this takeoff type.
-- Spawning on runways is not supported.
-- @param #AIRWING self
-- @param #string TakeoffType Take off type: "Cold" (default) or "Hot" with engines on or "Air" for spawning in air.
-- @return #AIRWING self
function AIRWING:SetTakeoffType(TakeoffType)
  TakeoffType=TakeoffType or "Cold"
  if TakeoffType:lower()=="hot" then
    self.takeoffType=COORDINATE.WaypointType.TakeOffParkingHot
  elseif TakeoffType:lower()=="cold" then
    self.takeoffType=COORDINATE.WaypointType.TakeOffParking
  elseif TakeoffType:lower()=="air" then
    self.takeoffType=COORDINATE.WaypointType.TurningPoint    
  else
    self.takeoffType=COORDINATE.WaypointType.TakeOffParking
  end
  return self
end

--- Set takeoff type cold (default). All assets of this squadron will be spawned with engines off (cold).
-- @param #AIRWING self
-- @return #AIRWING self
function AIRWING:SetTakeoffCold()
  self:SetTakeoffType("Cold")
  return self
end

--- Set takeoff type hot. All assets of this squadron will be spawned with engines on (hot).
-- @param #AIRWING self
-- @return #AIRWING self
function AIRWING:SetTakeoffHot()
  self:SetTakeoffType("Hot")
  return self
end

--- Set takeoff type air. All assets of this squadron will be spawned in air above the airbase.
-- @param #AIRWING self
-- @return #AIRWING self
function AIRWING:SetTakeoffAir()
  self:SetTakeoffType("Air")
  return self
end

--- Set the aircraft of the AirWing to land straight in.
-- @param #AIRWING self
-- @return #FLIGHTGROUP self
function AIRWING:SetLandingStraightIn()
  self.OptionLandingStraightIn = true
  return self
end

--- Set the aircraft of the AirWing to land in pairs for groups > 1 aircraft.
-- @param #AIRWING self
-- @return #AIRWING self
function AIRWING:SetLandingForcePair()
  self.OptionLandingForcePair = true
  return self
end

--- Set the aircraft of the AirWing to NOT land in pairs.
-- @param #AIRWING self
-- @return #AIRWING self
function AIRWING:SetLandingRestrictPair()
  self.OptionLandingRestrictPair = true
  return self
end

--- Set the aircraft of the AirWing to land after overhead break.
-- @param #AIRWING self
-- @return #AIRWING self
function AIRWING:SetLandingOverheadBreak()
  self.OptionLandingOverheadBreak = true
  return self
end

--- [Helicopter] Set the aircraft of the AirWing to prefer vertical takeoff and landing.
-- @param #AIRWING self
-- @return #AIRWING self
function AIRWING:SetOptionPreferVerticalLanding()
  self.OptionPreferVerticalLanding = true
  return self
end

--- Set despawn after landing. Aircraft will be despawned after the landing event.
-- Can help to avoid DCS AI taxiing issues.
-- @param #AIRWING self
-- @param #boolean Switch If `true` (default), activate despawn after landing.
-- @return #AIRWING self
function AIRWING:SetDespawnAfterLanding(Switch)
  if Switch then
    self.despawnAfterLanding=Switch
  else
    self.despawnAfterLanding=true
  end
  return self
end

--- Set despawn after holding. Aircraft will be despawned when they arrive at their holding position at the airbase.
-- Can help to avoid DCS AI taxiing issues.
-- @param #AIRWING self
-- @param #boolean Switch If `true` (default), activate despawn after landing.
-- @return #AIRWING self
function AIRWING:SetDespawnAfterHolding(Switch)
  if Switch then
    self.despawnAfterHolding=Switch
  else
    self.despawnAfterHolding=true
  end
  return self
end

-------------------------------------------------------------------------------------------------------------------------------------------------------------------------------------------------------
-- Start & Status
-------------------------------------------------------------------------------------------------------------------------------------------------------------------------------------------------------

--- Start AIRWING FSM.
-- @param #AIRWING self
function AIRWING:onafterStart(From, Event, To)

  -- Start parent Warehouse.
  self:GetParent(self, AIRWING).onafterStart(self, From, Event, To)

  -- Info.
  self:I(self.lid..string.format("Starting AIRWING v%s", AIRWING.version))

end

--- Update status.
-- @param #AIRWING self
function AIRWING:onafterStatus(From, Event, To)

  -- Status of parent Warehouse.
  self:GetParent(self).onafterStatus(self, From, Event, To)

  local fsmstate=self:GetState()

  -- Check CAP missions.
  self:CheckCAP()

  -- Check TANKER missions.
  self:CheckTANKER()

  -- Check AWACS missions.
  self:CheckAWACS()

  -- Check Rescue Helo missions.
  self:CheckRescuhelo()

  -- Check Recon missions.
  self:CheckRECON()
  
  -- Display tactival overview.
  self:_TacticalOverview()  

  ----------------
  -- Transport ---
  ----------------

  -- Check transport queue.
  self:CheckTransportQueue()

  --------------
  -- Mission ---
  --------------

  -- Check mission queue.
  self:CheckMissionQueue()


  -- General info:
  if self.verbose>=1 then

    -- Count missions not over yet.
    local Nmissions=self:CountMissionsInQueue()

    -- Count ALL payloads in stock. If any payload is unlimited, this gives 999.
    local Npayloads=self:CountPayloadsInStock(AUFTRAG.Type)

    -- Assets tot
    local Npq, Np, Nq=self:CountAssetsOnMission()

    local assets=string.format("%d (OnMission: Total=%d, Active=%d, Queued=%d)", self:CountAssets(), Npq, Np, Nq)

    -- Output.
    local text=string.format("%s: Missions=%d, Payloads=%d (%d), Squads=%d, Assets=%s", fsmstate, Nmissions, Npayloads, #self.payloads, #self.cohorts, assets)
    self:I(self.lid..text)
  end

  ------------------
  -- Mission Info --
  ------------------
  if self.verbose>=2 then
    local text=string.format("Missions Total=%d:", #self.missionqueue)
    for i,_mission in pairs(self.missionqueue) do
      local mission=_mission --Ops.Auftrag#AUFTRAG

      local prio=string.format("%d/%s", mission.prio, tostring(mission.importance)) ; if mission.urgent then prio=prio.." (!)" end
      local assets=string.format("%d/%d", mission:CountOpsGroups(), mission:GetNumberOfRequiredAssets())
      local target=string.format("%d/%d Damage=%.1f", mission:CountMissionTargets(), mission:GetTargetInitialNumber(), mission:GetTargetDamage())
      local mystatus=mission:GetLegionStatus(self)

      text=text..string.format("\n[%d] %s %s: Status=%s [%s], Prio=%s, Assets=%s, Targets=%s", i, mission.name, mission.type, mystatus, mission.status, prio, assets, target)
    end
    self:I(self.lid..text)
  end

  -------------------
  -- Squadron Info --
  -------------------
  if self.verbose>=3 then
    local text="Squadrons:"
    for i,_squadron in pairs(self.cohorts) do
      local squadron=_squadron --Ops.Squadron#SQUADRON

      local callsign=squadron.callsignName and UTILS.GetCallsignName(squadron.callsignName) or "N/A"
      local modex=squadron.modex and squadron.modex or -1
      local skill=squadron.skill and tostring(squadron.skill) or "N/A"

      -- Squadron text
      text=text..string.format("\n* %s %s: %s*%d/%d, Callsign=%s, Modex=%d, Skill=%s", squadron.name, squadron:GetState(), squadron.aircrafttype, squadron:CountAssets(true), #squadron.assets, callsign, modex, skill)
    end
    self:I(self.lid..text)
  end

end

--- Get patrol data.
-- @param #AIRWING self
-- @param #table PatrolPoints Patrol data points.
-- @param #number RefuelSystem If provided, only return points with the specific refueling system.
-- @return #AIRWING.PatrolData Patrol point data table.
function AIRWING:_GetPatrolData(PatrolPoints, RefuelSystem)

  -- Sort wrt lowest number of flights on this point.
  local function sort(a,b)
    return a.noccupied<b.noccupied
  end

  if PatrolPoints and #PatrolPoints>0 then

    -- Sort data wrt number of flights at that point.
    table.sort(PatrolPoints, sort)

    for _,_patrolpoint in pairs(PatrolPoints) do
      local patrolpoint=_patrolpoint --#AIRWING.PatrolData
      if patrolpoint.IsZonePoint and patrolpoint.IsZonePoint == true and patrolpoint.patrolzone then
        -- update
        patrolpoint.coord = patrolpoint.patrolzone:GetCoordinate()
      end
      if (RefuelSystem and patrolpoint.refuelsystem and RefuelSystem==patrolpoint.refuelsystem) or RefuelSystem==nil or patrolpoint.refuelsystem==nil then
        return patrolpoint
      end
    end

  end

  -- Return a new point.
  return self:NewPatrolPoint()
end

--- Check how many CAP missions are assigned and add number of missing missions.
-- @param #AIRWING self
-- @return #AIRWING self
function AIRWING:CheckCAP()

  local Ncap=0 


  -- Count CAP missions.
  for _,_mission in pairs(self.missionqueue) do
    local mission=_mission --Ops.Auftrag#AUFTRAG

    if mission:IsNotOver() and (mission.type==AUFTRAG.Type.GCICAP or mission.type == AUFTRAG.Type.PATROLRACETRACK) and mission.patroldata then
      Ncap=Ncap+1
    end

  end

  for i=1,self.nflightsCAP-Ncap do

    local patrol=self:_GetPatrolData(self.pointsCAP)

    local altitude=patrol.altitude+1000*patrol.noccupied

    local missionCAP = nil -- Ops.Auftrag#AUFTRAG
    
    if self.capOptionPatrolRaceTrack then
      
      missionCAP=AUFTRAG:NewPATROL_RACETRACK(patrol.coord,altitude,patrol.speed,patrol.heading,patrol.leg, self.capFormation)
      
    else
        
      missionCAP=AUFTRAG:NewGCICAP(patrol.coord, altitude, patrol.speed, patrol.heading, patrol.leg)
    
    end
    
    if self.capOptionVaryStartTime then
    
      local ClockStart = math.random(self.capOptionVaryStartTime, self.capOptionVaryEndTime)
    
      missionCAP:SetTime(ClockStart)
    
    end
    
    missionCAP.patroldata=patrol

    patrol.noccupied=patrol.noccupied+1

    if self.markpoints then self:UpdatePatrolPointMarker(patrol) end

    self:AddMission(missionCAP)

  end

  return self
end

--- Check how many RECON missions are assigned and add number of missing missions.
-- @param #AIRWING self
-- @return #AIRWING self
function AIRWING:CheckRECON()

  local Ncap=0

  -- Count CAP missions.
  for _,_mission in pairs(self.missionqueue) do
    local mission=_mission --Ops.Auftrag#AUFTRAG

    if mission:IsNotOver() and mission.type==AUFTRAG.Type.RECON and mission.patroldata then
      Ncap=Ncap+1
    end

  end
  
  --self:I(self.lid.."Number of active RECON Missions: "..Ncap)
  
  for i=1,self.nflightsRecon-Ncap do
    
    --self:I(self.lid.."Creating RECON Missions: "..i)
    
    local patrol=self:_GetPatrolData(self.pointsRecon)

    local altitude=patrol.altitude  --+1000*patrol.noccupied
    
    local ZoneSet = SET_ZONE:New()
    local Zone = ZONE_RADIUS:New(self.alias.." Recon "..math.random(1,10000),patrol.coord:GetVec2(),UTILS.NMToMeters(patrol.leg/2))
    
    ZoneSet:AddZone(Zone)
    
    if self.Debug then
      Zone:DrawZone(self.coalition,{0,0,1},Alpha,FillColor,FillAlpha,2,true)
    end
    
    local missionRECON=AUFTRAG:NewRECON(ZoneSet,patrol.speed,patrol.altitude,true)
    
    missionRECON.patroldata=patrol
    missionRECON.categories={AUFTRAG.Category.AIRCRAFT}

    patrol.noccupied=patrol.noccupied+1

    if self.markpoints then self:UpdatePatrolPointMarker(patrol) end

    self:AddMission(missionRECON)

  end

  return self
end

--- Check how many TANKER missions are assigned and add number of missing missions.
-- @param #AIRWING self
-- @return #AIRWING self
function AIRWING:CheckTANKER()

  local Nboom=0
  local Nprob=0

  -- Count tanker missions.
  for _,_mission in pairs(self.missionqueue) do
    local mission=_mission --Ops.Auftrag#AUFTRAG

    if mission:IsNotOver() and mission.type==AUFTRAG.Type.TANKER and mission.patroldata then
      if mission.refuelSystem==Unit.RefuelingSystem.BOOM_AND_RECEPTACLE then
        Nboom=Nboom+1
      elseif mission.refuelSystem==Unit.RefuelingSystem.PROBE_AND_DROGUE then
        Nprob=Nprob+1
      end

    end

  end

  -- Check missing boom tankers.
  for i=1,self.nflightsTANKERboom-Nboom do

    local patrol=self:_GetPatrolData(self.pointsTANKER)

    local altitude=patrol.altitude+1000*patrol.noccupied

    local mission=AUFTRAG:NewTANKER(patrol.coord, altitude, patrol.speed, patrol.heading, patrol.leg, Unit.RefuelingSystem.BOOM_AND_RECEPTACLE)

    mission.patroldata=patrol

    patrol.noccupied=patrol.noccupied+1

    if self.markpoints then self:UpdatePatrolPointMarker(patrol) end

    self:AddMission(mission)

  end

  -- Check missing probe tankers.
  for i=1,self.nflightsTANKERprobe-Nprob do

    local patrol=self:_GetPatrolData(self.pointsTANKER)

    local altitude=patrol.altitude+1000*patrol.noccupied

    local mission=AUFTRAG:NewTANKER(patrol.coord, altitude, patrol.speed, patrol.heading, patrol.leg, Unit.RefuelingSystem.PROBE_AND_DROGUE)

    mission.patroldata=patrol

    patrol.noccupied=patrol.noccupied+1

    if self.markpoints then self:UpdatePatrolPointMarker(patrol) end

    self:AddMission(mission)

  end

  return self
end

--- Check how many AWACS missions are assigned and add number of missing missions.
-- @param #AIRWING self
-- @return #AIRWING self
function AIRWING:CheckAWACS()

  local N=0 --self:CountMissionsInQueue({AUFTRAG.Type.AWACS})

  -- Count AWACS missions.
  for _,_mission in pairs(self.missionqueue) do
    local mission=_mission --Ops.Auftrag#AUFTRAG

    if mission:IsNotOver() and mission.type==AUFTRAG.Type.AWACS and mission.patroldata then
      N=N+1
    end

  end

  for i=1,self.nflightsAWACS-N do

    local patrol=self:_GetPatrolData(self.pointsAWACS)

    local altitude=patrol.altitude+1000*patrol.noccupied

    local mission=AUFTRAG:NewAWACS(patrol.coord, altitude, patrol.speed, patrol.heading, patrol.leg)

    mission.patroldata=patrol

    patrol.noccupied=patrol.noccupied+1

    if self.markpoints then self:UpdatePatrolPointMarker(patrol) end

    self:AddMission(mission)

  end

  return self
end

--- Check how many Rescue helos are currently in the air.
-- @param #AIRWING self
-- @return #AIRWING self
function AIRWING:CheckRescuhelo()

  local N=self:CountMissionsInQueue({AUFTRAG.Type.RESCUEHELO})

  if self.airbase then
  
    local name=self.airbase:GetName()
  
    local carrier=UNIT:FindByName(name)
  
    for i=1,self.nflightsRescueHelo-N do
  
      local mission=AUFTRAG:NewRESCUEHELO(carrier)
  
      self:AddMission(mission)
  
    end
    
  end

  return self
end

--- Check how many AWACS missions are assigned and add number of missing missions.
-- @param #AIRWING self
-- @param Ops.FlightGroup#FLIGHTGROUP flightgroup The flightgroup.
-- @return Functional.Warehouse#WAREHOUSE.Assetitem The tanker asset.
function AIRWING:GetTankerForFlight(flightgroup)

  local tankers=self:GetAssetsOnMission(AUFTRAG.Type.TANKER)

  if #tankers>0 then

    local tankeropt={}
    for _,_tanker in pairs(tankers) do
      local tanker=_tanker --Functional.Warehouse#WAREHOUSE.Assetitem

      -- Check that donor and acceptor use the same refuelling system.
      if flightgroup.refueltype and flightgroup.refueltype==tanker.flightgroup.tankertype then

        local tankercoord=tanker.flightgroup.group:GetCoordinate()
        local assetcoord=flightgroup.group:GetCoordinate()

        local dist=assetcoord:Get2DDistance(tankercoord)

        -- Ensure that the flight does not find itself. Asset could be a tanker!
        if dist>5 then
          table.insert(tankeropt, {tanker=tanker, dist=dist})
        end

      end
    end

    -- Sort tankers wrt to distance.
    table.sort(tankeropt, function(a,b) return a.dist<b.dist end)

    -- Return tanker asset.
    if #tankeropt>0 then
      return tankeropt[1].tanker
    else
      return nil
    end
  end

  return nil
end

--- Add the ability to call back an Ops.AWACS#AWACS object with an FSM call "FlightOnMission(FlightGroup, Mission)".
-- @param #AIRWING self
-- @param Ops.AWACS#AWACS ConnectecdAwacs
-- @return #AIRWING self
function AIRWING:SetUsingOpsAwacs(ConnectecdAwacs)
  self:I(self.lid .. "Added AWACS Object: "..ConnectecdAwacs:GetName() or "unknown")
  self.UseConnectedOpsAwacs = true
  self.ConnectedOpsAwacs = ConnectecdAwacs
  return self
end

--- Remove the ability to call back an Ops.AWACS#AWACS object with an FSM call "FlightOnMission(FlightGroup, Mission)".
-- @param #AIRWING self
-- @return #AIRWING self
function AIRWING:RemoveUsingOpsAwacs()
  self:I(self.lid .. "Reomve AWACS Object: "..self.ConnectedOpsAwacs:GetName() or "unknown")
  self.UseConnectedOpsAwacs = false
  return self
end

-------------------------------------------------------------------------------------------------------------------------------------------------------------------------------------------------------
-- FSM Events
-------------------------------------------------------------------------------------------------------------------------------------------------------------------------------------------------------

--- On after "FlightOnMission".
-- @param #AIRWING self
-- @param #string From From state.
-- @param #string Event Event.
-- @param #string To To state.
-- @param Ops.FlightGroup#FLIGHTGROUP FlightGroup Ops flight group on mission.
-- @param Ops.Auftrag#AUFTRAG Mission The requested mission.
function AIRWING:onafterFlightOnMission(From, Event, To, FlightGroup, Mission)
  -- Debug info.
  self:T(self.lid..string.format("Group %s on %s mission %s", FlightGroup:GetName(), Mission:GetType(), Mission:GetName()))
  if self.UseConnectedOpsAwacs and self.ConnectedOpsAwacs then
    self.ConnectedOpsAwacs:__FlightOnMission(2,FlightGroup,Mission)
  end
  -- Landing Options  
  if self.OptionLandingForcePair then
    FlightGroup:SetOptionLandingForcePair()
  elseif self.OptionLandingOverheadBreak then
   FlightGroup:SetOptionLandingOverheadBreak()
  elseif self.OptionLandingRestrictPair then
   FlightGroup:SetOptionLandingRestrictPair()
  elseif self.OptionLandingStraightIn then
    FlightGroup:SetOptionLandingStraightIn()
  end
  -- Landing Options Helo
  if self.OptionPreferVerticalLanding then
    FlightGroup:SetOptionPreferVertical()
  end
end

-------------------------------------------------------------------------------------------------------------------------------------------------------------------------------------------------------
-- Misc Functions
-------------------------------------------------------------------------------------------------------------------------------------------------------------------------------------------------------

--- Count payloads in stock.
-- @param #AIRWING self
-- @param #table MissionTypes Types on mission to be checked. Default *all* possible types `AUFTRAG.Type`.
-- @param #table UnitTypes Types of units.
-- @param #table Payloads Specific payloads to be counted only.
-- @return #number Count of available payloads in stock.
function AIRWING:CountPayloadsInStock(MissionTypes, UnitTypes, Payloads)

  if MissionTypes then
    if type(MissionTypes)=="string" then
      MissionTypes={MissionTypes}
    end
  end

  if UnitTypes then
    if type(UnitTypes)=="string" then
      UnitTypes={UnitTypes}
    end
  end

  local function _checkUnitTypes(payload)
    if UnitTypes then
      for _,unittype in pairs(UnitTypes) do
        if unittype==payload.aircrafttype then
          return true
        end
      end
    else
      -- Unit type was not specified.
      return true
    end
    return false
  end

  local function _checkPayloads(payload)
    if Payloads then
      for _,Payload in pairs(Payloads) do
        if Payload.uid==payload.uid then
          return true
        end
      end
    else
      -- Payload was not specified.
      return nil
    end
    return false
  end

  local n=0
  for _,_payload in pairs(self.payloads) do
    local payload=_payload --#AIRWING.Payload

    for _,MissionType in pairs(MissionTypes) do

      local specialpayload=_checkPayloads(payload)
      local compatible=AUFTRAG.CheckMissionCapability(MissionType, payload.capabilities)

      local goforit = specialpayload or (specialpayload==nil and compatible)

      if goforit and _checkUnitTypes(payload) then

        if payload.unlimited then
          -- Payload is unlimited. Return a BIG number.
          return 999
        else
          n=n+payload.navail
        end

      end

    end
  end

  return n
end

--- Get payload performance for a given type of misson type.
-- @param #AIRWING self
-- @param #AIRWING.Payload Payload The payload table.
-- @param #string MissionType Type of mission.
-- @return #number Performance or -1.
function AIRWING:GetPayloadPeformance(Payload, MissionType)

  if Payload then

    for _,Capability in pairs(Payload.capabilities) do
      local capability=Capability --Ops.Auftrag#AUFTRAG.Capability
      if capability.MissionType==MissionType then
        return capability.Performance
      end
    end

  else
    self:E(self.lid.."ERROR: Payload is nil!")
  end

  return -1
end

--- Get mission types a payload can perform.
-- @param #AIRWING self
-- @param #AIRWING.Payload Payload The payload table.
-- @return #table Mission types.
function AIRWING:GetPayloadMissionTypes(Payload)

  local missiontypes={}

  for _,Capability in pairs(Payload.capabilities) do
    local capability=Capability --Ops.Auftrag#AUFTRAG.Capability
    table.insert(missiontypes, capability.MissionType)
  end

  return missiontypes
end

-------------------------------------------------------------------------------------------------------------------------------------------------------------------------------------------------------
-------------------------------------------------------------------------------------------------------------------------------------------------------------------------------------------------------
-------------------------------------------------------------------------------------------------------------------------------------------------------------------------------------------------------<|MERGE_RESOLUTION|>--- conflicted
+++ resolved
@@ -340,11 +340,7 @@
     local NAssets = Squadron.Ngroups * Nunits
     local storage = STORAGE:New(airbasename)
     --self:T(self.lid.."Adding "..typename.." #"..NAssets)
-<<<<<<< HEAD
-    if storage and storage:IsLimitedAircraft() and typename ~= "none" then
-=======
     if storage and storage.warehouse and storage:IsLimitedAircraft() and typename ~= "none" then
->>>>>>> a3d7b4eb
       local NInStore = storage:GetItemAmount(typename) or 0
       if NAssets > NInStore then
         storage:AddItem(typename,NAssets)
