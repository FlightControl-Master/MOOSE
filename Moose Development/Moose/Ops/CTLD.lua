--- conflicted
+++ resolved
@@ -5641,11 +5641,7 @@
       end
       
       if self.keeploadtable and TimeStamp ~= nil then
-<<<<<<< HEAD
-        self:I("Inserting: "..cargo.CargoType)
-=======
         self:T2("Inserting: "..cargo.CargoType)
->>>>>>> 66a1fa8a
         local cargotype = cargo.CargoType
         table.insert(self.LoadedGroupsTable,{Group=self.DroppedTroops[self.TroopCounter], TimeStamp=TimeStamp, CargoType=cargotype})
       end
@@ -5793,11 +5789,7 @@
         end
         
         if self.keeploadtable and TimeStamp ~= nil then
-<<<<<<< HEAD
-          self:I("Inserting: "..cargo.CargoType)
-=======
           self:T2("Inserting: "..cargo.CargoType)
->>>>>>> 66a1fa8a
           local cargotype = cargo.CargoType
           table.insert(self.LoadedGroupsTable,{Group=self.DroppedTroops[self.TroopCounter], TimeStamp=TimeStamp, CargoType=cargotype})
         end
@@ -6457,11 +6449,7 @@
       local StaticShape = dataset[13]
       n=n+1
       local timestamp = tonumber(dataset[14]) or (timer.getTime()+n)
-<<<<<<< HEAD
-      self:I("TimeStamp = "..timestamp)
-=======
       self:T2("TimeStamp = "..timestamp)
->>>>>>> 66a1fa8a
       if type(groupname) == "string" and groupname ~= "STATIC" then
         cargotemplates = string.gsub(cargotemplates,"{","")
         cargotemplates = string.gsub(cargotemplates,"}","")
