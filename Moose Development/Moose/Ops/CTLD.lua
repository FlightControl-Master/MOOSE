--- conflicted
+++ resolved
@@ -141,11 +141,7 @@
     self.ResourceMap = nil
     self.StaticType = "container_cargo" -- "container_cargo"
     if self:IsStatic() then
-<<<<<<< HEAD
-      self.StaticType = Templates or "container_cargo"
-=======
       self.StaticType = self.Templates
->>>>>>> 87b87fa2
     end
     self.StaticShape = nil
     self.TypeNames = nil
