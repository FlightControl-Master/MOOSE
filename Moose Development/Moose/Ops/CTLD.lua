--- conflicted
+++ resolved
@@ -4990,14 +4990,6 @@
 -- @return #CTLD self
 function CTLD:_RefreshDropCratesMenu(Group, Unit)
 
-<<<<<<< HEAD
-function CTLD:_UnloadSingleTroopByName(Group, Unit, CargoName)
-  self:T(self.lid .. " _UnloadSingleTroopByID for cargo ID " .. tostring(CargoName))
-
-  -- check if we are in LOAD zone
-  local droppingatbase = false
-  local canunload = true
-=======
     if not Group.CTLDTopmenu then return end
     local topCrates = Group.MyTopCratesMenu
     if not topCrates then return end
@@ -5086,7 +5078,6 @@
       if not ( self:IsUnitInAir(Unit) and self:IsFixedWing(Unit) ) then
         MENU_GROUP_COMMAND:New(Group,"Drop and build",mAll,self._DropAndBuild,self,Group,Unit)
       end
->>>>>>> 512c3c57
 
       self.CrateGroupList=self.CrateGroupList or{}
       self.CrateGroupList[Unit:GetName()]={}
@@ -5169,24 +5160,6 @@
         return self
       end
 
-<<<<<<< HEAD
-      ------------------------------------------------------------------------
-      -- (NEW CODE FOR SINGLE DROP) 
-      -- Instead of dropping ALL troop cargo, we only drop the one matching cargoID.
-      ------------------------------------------------------------------------
-      local loadedCargoData = self.Loaded_Cargo[unitname] or {} -- #CTLD.LoadedCargo
-      local cargoList       = loadedCargoData.Cargo or {}
-
-      local foundCargo = nil
-      for _, cargoObj in ipairs(cargoList) do
-        if (cargoObj:GetType() == CTLD_CARGO.Enum.TROOPS or cargoObj:GetType() == CTLD_CARGO.Enum.ENGINEERS)
-           and not cargoObj:WasDropped()
-           and (cargoObj:GetName() == CargoName)
-        then
-          foundCargo = cargoObj
-          break
-        end
-=======
       local chunk = self.TroopsIDToChunk[chunkID]
       if not chunk or #chunk == 0 then
         self:_SendMessage(string.format("Troop chunk is empty for ID %d!", chunkID), 10, false, Group)
@@ -5200,7 +5173,6 @@
         self:_SendMessage(string.format("No troop cargo at chunk %d!", chunkID), 10, false, Group)
         if not self.debug then return self end
         return self
->>>>>>> 512c3c57
       end
 
       local cType = foundCargo:GetType()
@@ -5274,27 +5246,11 @@
       self:_SendMessage("Troops have returned to base!", 10, false, Group)
       self:__TroopsRTB(1, Group, Unit, zonename, zone)
 
-<<<<<<< HEAD
-      --------------------------------------------------------------------
-      -- (NEW CODE FOR SINGLE DROP AT BASE)
-      -- If you want to return only the single cargo item with cargoID to stock
-      -- instead of returning all, you can do something similar here:
-      --------------------------------------------------------------------
-      local loadedCargoData = self.Loaded_Cargo[unitname] or {}
-      local cargoList       = loadedCargoData.Cargo or {}
-      for _, cObj in ipairs(cargoList) do
-        if (cObj:GetType() == CTLD_CARGO.Enum.TROOPS or cObj:GetType() == CTLD_CARGO.Enum.ENGINEERS)
-           and (cObj:GetName() == CargoName)
-        then
-          -- Return this one cargo to stock
-          local cName  = cObj:GetName()
-=======
       if self.TroopsIDToChunk and self.TroopsIDToChunk[chunkID] then
         local chunk = self.TroopsIDToChunk[chunkID]
         if #chunk > 0 then
           local firstObj = chunk[1]
           local cName = firstObj:GetName()
->>>>>>> 512c3c57
           local gentroops = self.Cargo_Troops
           for _id, _troop in pairs(gentroops) do
             if _troop.Name == cName then
@@ -5304,17 +5260,11 @@
               end
             end
           end
-<<<<<<< HEAD
-          -- Mark it as dropped so we remove it from the loaded cargo
-          cObj:SetWasDropped(true)
-          break
-=======
           firstObj:SetWasDropped(true)
           table.remove(chunk, 1)
           if #chunk == 0 then
             self.TroopsIDToChunk[chunkID] = nil
           end
->>>>>>> 512c3c57
         end
       end
     end
@@ -5360,39 +5310,6 @@
   if not theGroup.CTLDTopmenu then return end
   local topTroops = theGroup.MyTopTroopsMenu
   if not topTroops then return end
-<<<<<<< HEAD
-  if topTroops.DropTroopsMenu then topTroops.DropTroopsMenu:Remove() end
-  local dropTroopsMenu=MENU_GROUP:New(theGroup,"Drop Troops",topTroops)
-  topTroops.DropTroopsMenu=dropTroopsMenu
-  MENU_GROUP_COMMAND:New(theGroup,"Drop ALL troops",dropTroopsMenu,self._UnloadTroops,self,theGroup,theUnit)
-  local loadedData=self.Loaded_Cargo[theUnit:GetName()]
-  if loadedData and loadedData.Cargo then
-    local loaded = {}
-    for i,cargoObj in ipairs(loadedData.Cargo) do
-      if cargoObj and (cargoObj:GetType()==CTLD_CARGO.Enum.TROOPS or cargoObj:GetType()==CTLD_CARGO.Enum.ENGINEERS)
-         and not cargoObj:WasDropped()
-      then
-        local name=cargoObj:GetName()or"Unknown"
-        loaded[name]=loaded[name] or 0
-      end
-    end
-
-    for name,count in pairs(loaded) do
-      local line=string.format("Drop %s (%d)",name,count)
-      MENU_GROUP_COMMAND:New(theGroup,line,dropTroopsMenu,self._UnloadSingleTroopByID,self,theGroup,theUnit,name)
-    end
-    for i,cargoObj in ipairs(loadedData.Cargo) do
-      if cargoObj and (cargoObj:GetType()==CTLD_CARGO.Enum.TROOPS or cargoObj:GetType()==CTLD_CARGO.Enum.ENGINEERS)
-         and not cargoObj:WasDropped()
-      then
-        local name=cargoObj:GetName()or"Unknown"
-        local size=cargoObj:GetCratesNeeded()or 1
-        local cID=cargoObj:GetID()
-        local index = i
-        local line = string.format("Drop: %s (#%d)", name, index)
-        MENU_GROUP_COMMAND:New(theGroup,line,dropTroopsMenu,self._UnloadSingleTroopByID,self,theGroup,theUnit,cID)
-      end
-=======
   if topTroops.DropTroopsMenu then
     topTroops.DropTroopsMenu:Remove()
   end
@@ -5413,7 +5330,6 @@
       local name = cargoObj:GetName() or "Unknown"
       troopsByName[name] = troopsByName[name] or {}
       table.insert(troopsByName[name], cargoObj)
->>>>>>> 512c3c57
     end
   end
 
