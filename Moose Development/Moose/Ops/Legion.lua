--- conflicted
+++ resolved
@@ -3251,12 +3251,9 @@
   -- Calculate the mission score of all assets.
   for _,_asset in pairs(assets) do
     local asset=_asset --Functional.Warehouse#WAREHOUSE.Assetitem
-<<<<<<< HEAD
+    
+    -- Calculate the asset score.
     asset.score=LEGION.CalculateAssetMissionScore(asset, MissionType, TargetVec2, IncludePayload, TotalWeight)
-=======
-    
-    -- Calculate the asset score.
-    asset.score=LEGION.CalculateAssetMissionScore(asset, MissionType, TargetVec2, IncludePayload)
     
     if IncludePayload then
     
@@ -3273,7 +3270,6 @@
       asset.score=asset.score+RandomScore
       
     end
->>>>>>> a4fd55e8
   end
 
   --- Sort assets wrt to their mission score. Higher is better.
