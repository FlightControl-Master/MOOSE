--- **Ops** - Legion Warehouse.
--
-- Parent class of Airwings, Brigades and Fleets.
--
-- ===
--
-- ### Author: **funkyfranky**
-- 
-- ===
-- @module Ops.Legion
-- @image OPS_Legion.png


--- LEGION class.
--- @type LEGION
--- @field #string ClassName Name of the class.
--- @field #number verbose Verbosity of output.
--- @field #string lid Class id string for output to DCS log file.
--- @field #table missionqueue Mission queue table.
--- @field #table transportqueue Transport queue.
--- @field #table cohorts Cohorts of this legion.
--- @field Ops.Commander#COMMANDER commander Commander of this legion.
--- @field Ops.Chief#CHIEF chief Chief of this legion.
-- @extends Functional.Warehouse#WAREHOUSE

--- *Per aspera ad astra.*
--
-- ===
--
-- # The LEGION Concept
-- 
-- The LEGION class contains all functions that are common for the AIRWING, BRIGADE and FLEET classes, which inherit the LEGION class.
-- 
-- An LEGION consists of multiple COHORTs. These cohorts "live" in a WAREHOUSE, i.e. a physical structure that can be destroyed or captured.
-- 
-- ** The LEGION class is not meant to be used directly. Use AIRWING, BRIGADE or FLEET instead! **
--
--- @field #LEGION
LEGION = {
  ClassName      = "LEGION",
  verbose        =     0,
  lid            =   nil,
  missionqueue   =    {},
  transportqueue =    {},
  cohorts        =    {},
}

--- LEGION class version.
--- @field #string version
LEGION.version="0.4.0"

-------------------------------------------------------------------------------------------------------------------------------------------------------------------------------------------------------
-- ToDo list
-------------------------------------------------------------------------------------------------------------------------------------------------------------------------------------------------------

-- DONE: Create FLEED class.
-- DONE: Relocate cohorts.
-- DONE: Aircraft will not start hot on Alert5.
-- DONE: OPS transport.
-- DONE: Make general so it can be inherited by AIRWING and BRIGADE classes.

-------------------------------------------------------------------------------------------------------------------------------------------------------------------------------------------------------
-- Constructor
-------------------------------------------------------------------------------------------------------------------------------------------------------------------------------------------------------

--- Create a new LEGION class object.
--- @param #LEGION self
--- @param #string WarehouseName Name of the warehouse STATIC or UNIT object representing the warehouse.
--- @param #string LegionName Name of the legion. Must be **unique**!
--- @return #LEGION self
function LEGION:New(WarehouseName, LegionName)

  -- Inherit everything from WAREHOUSE class.
  local self=BASE:Inherit(self, WAREHOUSE:New(WarehouseName, LegionName)) -- #LEGION

  -- Nil check.
  if not self then
    BASE:E(string.format("ERROR: Could not find warehouse %s!", WarehouseName))
    return nil
  end

  -- Set some string id for output to DCS.log file.
  self.lid=string.format("LEGION %s | ", self.alias)
  
  -- Defaults:
  self:SetMarker(false)
  
  -- Dead and crash events are handled via opsgroups.
  self:UnHandleEvent(EVENTS.Crash)
  self:UnHandleEvent(EVENTS.Dead)

  -- Add FSM transitions.
  --                 From State  -->   Event        -->      To State
  self:AddTransition("*",             "MissionRequest",      "*")           -- Add a (mission) request to the warehouse.
  self:AddTransition("*",             "MissionCancel",       "*")           -- Cancel mission.
  self:AddTransition("*",             "MissionAssign",       "*")           -- Recruit assets, add to queue and request immediately.
  
  self:AddTransition("*",             "TransportRequest",    "*")           -- Add a (mission) request to the warehouse.
  self:AddTransition("*",             "TransportCancel",     "*")           -- Cancel transport.
  self:AddTransition("*",             "TransportAssign",     "*")           -- Recruit assets, add to queue and request immediately.  
  
  self:AddTransition("*",             "OpsOnMission",        "*")           -- An OPSGROUP was send on a Mission (AUFTRAG).
  
  self:AddTransition("*",             "LegionAssetReturned", "*")           -- An asset returned (from a mission) to the Legion warehouse.
  
  ------------------------
  --- Pseudo Functions ---
  ------------------------

  --- Triggers the FSM event "Start". Starts the LEGION. Initializes parameters and starts event handlers.
  -- @function [parent=#LEGION] Start
  --- @param #LEGION self

  --- Triggers the FSM event "Start" after a delay. Starts the LEGION. Initializes parameters and starts event handlers.
  -- @function [parent=#LEGION] __Start
  --- @param #LEGION self
  --- @param #number delay Delay in seconds.

  --- Triggers the FSM event "Stop". Stops the LEGION and all its event handlers.
  --- @param #LEGION self

  --- Triggers the FSM event "Stop" after a delay. Stops the LEGION and all its event handlers.
  -- @function [parent=#LEGION] __Stop
  --- @param #LEGION self
  --- @param #number delay Delay in seconds.


  --- Triggers the FSM event "MissionCancel".
  -- @function [parent=#LEGION] MissionCancel
  --- @param #LEGION self
  --- @param Ops.Auftrag#AUFTRAG Mission The mission.


  --- Triggers the FSM event "MissionAssign".
  -- @function [parent=#LEGION] MissionAssign
  --- @param #LEGION self
  --- @param Ops.Auftrag#AUFTRAG Mission The mission.
  --- @param #table Legions The legion(s) from which the mission assets are requested.

  --- Triggers the FSM event "MissionAssign" after a delay.
  -- @function [parent=#LEGION] __MissionAssign
  --- @param #LEGION self
  --- @param #number delay Delay in seconds.
  --- @param Ops.Auftrag#AUFTRAG Mission The mission.
  --- @param #table Legions The legion(s) from which the mission assets are requested.

  --- On after "MissionAssign" event.
  -- @function [parent=#LEGION] OnAfterMissionAssign
  --- @param #LEGION self
  --- @param #string From From state.
  --- @param #string Event Event.
  --- @param #string To To state.
  --- @param Ops.Auftrag#AUFTRAG Mission The mission.
  --- @param #table Legions The legion(s) from which the mission assets are requested.


  --- Triggers the FSM event "MissionRequest".
  -- @function [parent=#LEGION] MissionRequest
  --- @param #LEGION self
  --- @param Ops.Auftrag#AUFTRAG Mission The mission.
  --- @param #table Assets (Optional) Assets to add.

  --- Triggers the FSM event "MissionRequest" after a delay.
  -- @function [parent=#LEGION] __MissionRequest
  --- @param #LEGION self
  --- @param #number delay Delay in seconds.
  --- @param Ops.Auftrag#AUFTRAG Mission The mission.
  --- @param #table Assets (Optional) Assets to add.

  --- On after "MissionRequest" event.
  -- @function [parent=#LEGION] OnAfterMissionRequest
  --- @param #LEGION self
  --- @param #string From From state.
  --- @param #string Event Event.
  --- @param #string To To state.
  --- @param Ops.Auftrag#AUFTRAG Mission The mission.
  --- @param #table Assets (Optional) Assets to add.


  --- Triggers the FSM event "MissionCancel" after a delay.
  -- @function [parent=#LEGION] __MissionCancel
  --- @param #LEGION self
  --- @param #number delay Delay in seconds.
  --- @param Ops.Auftrag#AUFTRAG Mission The mission.

  --- On after "MissionCancel" event.
  -- @function [parent=#LEGION] OnAfterMissionCancel
  --- @param #LEGION self
  --- @param #string From From state.
  --- @param #string Event Event.
  --- @param #string To To state.
  --- @param Ops.Auftrag#AUFTRAG Mission The mission.


  --- Triggers the FSM event "TransportAssign".
  -- @function [parent=#LEGION] TransportAssign
  --- @param #LEGION self
  --- @param Ops.OpsTransport#OPSTRANSPORT Transport The transport.
  --- @param #table Legions The legion(s) to which this transport is assigned.

  --- Triggers the FSM event "TransportAssign" after a delay.
  -- @function [parent=#LEGION] __TransportAssign
  --- @param #LEGION self
  --- @param #number delay Delay in seconds.
  --- @param Ops.OpsTransport#OPSTRANSPORT Transport The transport.
  --- @param #table Legions The legion(s) to which this transport is assigned.

  --- On after "TransportAssign" event.
  -- @function [parent=#LEGION] OnAfterTransportAssign
  --- @param #LEGION self
  --- @param #string From From state.
  --- @param #string Event Event.
  --- @param #string To To state.
  --- @param Ops.OpsTransport#OPSTRANSPORT Transport The transport.
  --- @param #table Legions The legion(s) to which this transport is assigned.


  --- Triggers the FSM event "TransportRequest".
  -- @function [parent=#LEGION] TransportRequest
  --- @param #LEGION self
  --- @param Ops.OpsTransport#OPSTRANSPORT Transport The transport.

  --- Triggers the FSM event "TransportRequest" after a delay.
  -- @function [parent=#LEGION] __TransportRequest
  --- @param #LEGION self
  --- @param #number delay Delay in seconds.
  --- @param Ops.OpsTransport#OPSTRANSPORT Transport The transport.

  --- On after "TransportRequest" event.
  -- @function [parent=#LEGION] OnAfterTransportRequest
  --- @param #LEGION self
  --- @param #string From From state.
  --- @param #string Event Event.
  --- @param #string To To state.
  --- @param Ops.OpsTransport#OPSTRANSPORT Transport The transport.


  --- Triggers the FSM event "TransportCancel".
  -- @function [parent=#LEGION] TransportCancel
  --- @param #LEGION self
  --- @param Ops.OpsTransport#OPSTRANSPORT Transport The transport.

  --- Triggers the FSM event "TransportCancel" after a delay.
  -- @function [parent=#LEGION] __TransportCancel
  --- @param #LEGION self
  --- @param #number delay Delay in seconds.
  --- @param Ops.OpsTransport#OPSTRANSPORT Transport The transport.

  --- On after "TransportCancel" event.
  -- @function [parent=#LEGION] OnAfterTransportCancel
  --- @param #LEGION self
  --- @param #string From From state.
  --- @param #string Event Event.
  --- @param #string To To state.
  --- @param Ops.OpsTransport#OPSTRANSPORT Transport The transport.


  --- Triggers the FSM event "OpsOnMission".
  -- @function [parent=#LEGION] OpsOnMission
  --- @param #LEGION self
  --- @param Ops.OpsGroup#OPSGROUP OpsGroup The OPS group on mission.
  --- @param Ops.Auftrag#AUFTRAG Mission The mission.

  --- Triggers the FSM event "OpsOnMission" after a delay.
  -- @function [parent=#LEGION] __OpsOnMission
  --- @param #LEGION self
  --- @param #number delay Delay in seconds.
  --- @param Ops.OpsGroup#OPSGROUP OpsGroup The OPS group on mission.
  --- @param Ops.Auftrag#AUFTRAG Mission The mission.

  --- On after "OpsOnMission" event.
  -- @function [parent=#LEGION] OnAfterOpsOnMission
  --- @param #LEGION self
  --- @param #string From From state.
  --- @param #string Event Event.
  --- @param #string To To state.
  --- @param Ops.OpsGroup#OPSGROUP OpsGroup The OPS group on mission.
  --- @param Ops.Auftrag#AUFTRAG Mission The mission.


  --- Triggers the FSM event "LegionAssetReturned".
  -- @function [parent=#LEGION] LegionAssetReturned
  --- @param #LEGION self
  --- @param Ops.Cohort#COHORT Cohort The cohort the asset belongs to.
  --- @param Functional.Warehouse#WAREHOUSE.Assetitem Asset The asset that returned.

  --- Triggers the FSM event "LegionAssetReturned" after a delay.
  -- @function [parent=#LEGION] __LegionAssetReturned
  --- @param #LEGION self
  --- @param #number delay Delay in seconds. 
  --- @param Ops.Cohort#COHORT Cohort The cohort the asset belongs to.
  --- @param Functional.Warehouse#WAREHOUSE.Assetitem Asset The asset that returned.

  --- On after "LegionAssetReturned" event. Triggered when an asset group returned to its Legion.
  -- @function [parent=#LEGION] OnAfterLegionAssetReturned
  --- @param #LEGION self
  --- @param #string From From state.
  --- @param #string Event Event.
  --- @param #string To To state.
  --- @param Ops.Cohort#COHORT Cohort The cohort the asset belongs to.
  --- @param Functional.Warehouse#WAREHOUSE.Assetitem Asset The asset that returned.


  return self
end

-------------------------------------------------------------------------------------------------------------------------------------------------------------------------------------------------------
-- User Functions
-------------------------------------------------------------------------------------------------------------------------------------------------------------------------------------------------------

--- Set verbosity level.
--- @param #LEGION self
--- @param #number VerbosityLevel Level of output (higher=more). Default 0.
--- @return #LEGION self
function LEGION:SetVerbosity(VerbosityLevel)
  self.verbose=VerbosityLevel or 0
  return self
end

--- Add a mission for the legion. It will pick the best available assets for the mission and lauch it when ready. 
--- @param #LEGION self
--- @param Ops.Auftrag#AUFTRAG Mission Mission for this legion.
--- @return #LEGION self
function LEGION:AddMission(Mission)

  -- Set status to QUEUED. This event is only allowed for the first legion that calls it.
  Mission:Queued()
  
  -- Set legion status.
  Mission:SetLegionStatus(self, AUFTRAG.Status.QUEUED)
  
  -- Add legion to mission.
  Mission:AddLegion(self)
  
  -- Set target for ALERT 5.
  if Mission.type==AUFTRAG.Type.ALERT5 then
    Mission:_TargetFromObject(self:GetCoordinate())
  end

  -- Add mission to queue.
  table.insert(self.missionqueue, Mission)

  -- Info text.
  local text=string.format("Added mission %s (type=%s). Starting at %s. Stopping at %s",
  tostring(Mission.name), tostring(Mission.type), UTILS.SecondsToClock(Mission.Tstart, true), Mission.Tstop and UTILS.SecondsToClock(Mission.Tstop, true) or "INF")
  self:T(self.lid..text)

  return self
end

--- Remove mission from queue.
--- @param #LEGION self
--- @param Ops.Auftrag#AUFTRAG Mission Mission to be removed.
--- @return #LEGION self
function LEGION:RemoveMission(Mission)

  for i,_mission in pairs(self.missionqueue) do
    local mission=_mission --Ops.Auftrag#AUFTRAG

    if mission.auftragsnummer==Mission.auftragsnummer then
      mission:RemoveLegion(self)
      table.remove(self.missionqueue, i)
      break
    end

  end

  return self
end

--- Add transport assignment to queue. 
--- @param #LEGION self
--- @param Ops.OpsTransport#OPSTRANSPORT OpsTransport Transport assignment.
--- @return #LEGION self
function LEGION:AddOpsTransport(OpsTransport)

  -- Is not queued at a legion.
  OpsTransport:Queued()
  
  -- Set legion status.
  OpsTransport:SetLegionStatus(self, AUFTRAG.Status.QUEUED)  

  -- Add mission to queue.
  table.insert(self.transportqueue, OpsTransport)
  
  -- Add this legion to the transport.
  OpsTransport:AddLegion(self)

  -- Info text.
  local text=string.format("Added Transport %s. Starting at %s-%s",
  tostring(OpsTransport.uid), UTILS.SecondsToClock(OpsTransport.Tstart, true), OpsTransport.Tstop and UTILS.SecondsToClock(OpsTransport.Tstop, true) or "INF")
  self:T(self.lid..text)

  return self
end

--- Add cohort to cohort table of this legion.
--- @param #LEGION self
--- @param Ops.Cohort#COHORT Cohort The cohort to be added.
--- @return #LEGION self
function LEGION:AddCohort(Cohort)
  
  if self:IsCohort(Cohort.name) then
  
    self:E(self.lid..string.format("ERROR: A cohort with name %s already exists in this legion. Cohorts must have UNIQUE names!"))
  
  else
  
    -- Add cohort to legion.
    table.insert(self.cohorts, Cohort)
    
  end

  return self
end

--- Remove cohort from cohor table of this legion.
--- @param #LEGION self
--- @param Ops.Cohort#COHORT Cohort The cohort to be added.
--- @return #LEGION self
function LEGION:DelCohort(Cohort)

  for i=#self.cohorts,1,-1 do
    local cohort=self.cohorts[i] --Ops.Cohort#COHORT
    if cohort.name==Cohort.name then
      self:T(self.lid..string.format("Removing Cohort %s", tostring(cohort.name)))
      table.remove(self.cohorts, i)
    end
  end

  return self
end


--- Relocate a cohort to another legion.
-- Assets in stock are spawned and routed to the new legion.
-- If assets are spawned, running missions will be cancelled.
-- Cohort assets will not be available until relocation is finished.
--- @param #LEGION self
--- @param Ops.Cohort#COHORT Cohort The cohort to be relocated.
--- @param Ops.Legion#LEGION Legion The legion where the cohort is relocated to.
--- @param #number Delay Delay in seconds before relocation takes place. Default `nil`, *i.e.* ASAP.
--- @param #number NcarriersMin Min number of transport carriers in case the troops should be transported. Default `nil` for no transport.
--- @param #number NcarriersMax Max number of transport carriers.
--- @param #table TransportLegions Legion(s) assigned for transportation. Default is that transport assets can only be recruited from this legion.
--- @return #LEGION self
function LEGION:RelocateCohort(Cohort, Legion, Delay, NcarriersMin, NcarriersMax, TransportLegions)

  if Delay and Delay>0 then
    self:ScheduleOnce(Delay, LEGION.RelocateCohort, self, Cohort, Legion, 0, NcarriersMin, NcarriersMax, TransportLegions)
  else
  
    -- Add cohort to legion.
    if Legion:IsCohort(Cohort.name) then
      self:E(self.lid..string.format("ERROR: Cohort %s is already part of new legion %s ==> CANNOT Relocate!", Cohort.name, Legion.alias))
      return self
    else
      table.insert(Legion.cohorts, Cohort)      
    end
    
    -- Check that cohort is part of this legion
    if not self:IsCohort(Cohort.name) then
      self:E(self.lid..string.format("ERROR: Cohort %s is NOT part of this legion %s ==> CANNOT Relocate!", Cohort.name, self.alias))
      return self    
    end
    
    -- Check that legions are different.
    if self.alias==Legion.alias then
      self:E(self.lid..string.format("ERROR: old legion %s is same as new legion %s ==> CANNOT Relocate!", self.alias, Legion.alias))
      return self    
    end
    
    -- Trigger Relocate event.
    Cohort:Relocate()
    
    -- Create a relocation mission.
    local mission=AUFTRAG:_NewRELOCATECOHORT(Legion, Cohort)
    
    if false then
      --- Disabled for now.
    
      -- Add assets to mission.
      mission:_AddAssets(Cohort.assets)
  
      -- Debug info.
      self:I(self.lid..string.format("Relocating Cohort %s [nassets=%d] to legion %s", Cohort.name, #Cohort.assets, Legion.alias))
      
      -- Assign mission to this legion.
      self:MissionAssign(mission, {self})
    
    else
    
      -- Assign cohort to mission.
      mission:AssignCohort(Cohort)
      
      -- All assets required.
      mission:SetRequiredAssets(#Cohort.assets)
      
      -- Set transportation.
      if NcarriersMin and NcarriersMin>0 then
        mission:SetRequiredTransport(Legion.spawnzone, NcarriersMin, NcarriersMax)
      end
      
      -- Assign transport legions.
      if TransportLegions then
        for _,legion in pairs(TransportLegions) do
          mission:AssignTransportLegion(legion)
        end
      end
      
      -- Set mission range very large. Mission designer should know...
      mission:SetMissionRange(10000)
      
      -- Add mission.
      self:AddMission(mission)
    end
      
  end

  return self
end

--- Get cohort by name.
--- @param #LEGION self
--- @param #string CohortName Name of the platoon.
--- @return Ops.Cohort#COHORT The Cohort object.
function LEGION:_GetCohort(CohortName)

  for _,_cohort in pairs(self.cohorts) do
    local cohort=_cohort --Ops.Cohort#COHORT

    if cohort.name==CohortName then
      return cohort
    end

  end

  return nil
end

--- Check if cohort is part of this legion.
--- @param #LEGION self
--- @param #string CohortName Name of the platoon.
--- @return #boolean If `true`, cohort is part of this legion.
function LEGION:IsCohort(CohortName)

  for _,_cohort in pairs(self.cohorts) do
    local cohort=_cohort --Ops.Cohort#COHORT

    if cohort.name==CohortName then
      return true
    end

  end

  return false
end

--- Get name of legion. This is the alias of the warehouse.
--- @param #LEGION self
--- @return #string Name of legion.
function LEGION:GetName()
  return self.alias
end

--- Get cohort of an asset.
--- @param #LEGION self
--- @param Functional.Warehouse#WAREHOUSE.Assetitem Asset The asset.
--- @return Ops.Cohort#COHORT The Cohort object.
function LEGION:_GetCohortOfAsset(Asset)
  local cohort=self:_GetCohort(Asset.squadname)
  return cohort
end


--- Check if a BRIGADE class is calling.
--- @param #LEGION self
--- @return #boolean If true, this is a BRIGADE.
function LEGION:IsBrigade()
  local is=self.ClassName==BRIGADE.ClassName
  return is
end

--- Check if the AIRWING class is calling.
--- @param #LEGION self
--- @return #boolean If true, this is an AIRWING.
function LEGION:IsAirwing()
  local is=self.ClassName==AIRWING.ClassName
  return is
end

--- Check if the FLEET class is calling.
--- @param #LEGION self
--- @return #boolean If true, this is a FLEET.
function LEGION:IsFleet()
  local is=self.ClassName==FLEET.ClassName
  return is
end

-------------------------------------------------------------------------------------------------------------------------------------------------------------------------------------------------------
-- Start & Status
-------------------------------------------------------------------------------------------------------------------------------------------------------------------------------------------------------

--- Start LEGION FSM.
--- @param #LEGION self
function LEGION:onafterStart(From, Event, To)

  -- Start parent Warehouse.
  self:GetParent(self, LEGION).onafterStart(self, From, Event, To)

  -- Info.
  self:T3(self.lid..string.format("Starting LEGION v%s", LEGION.version))

end

--- Check mission queue and assign ONE mission.
--- @param #LEGION self
--- @return #boolean If `true`, a mission was found and requested.
function LEGION:CheckMissionQueue()

  -- Number of missions.
  local Nmissions=#self.missionqueue

  -- Treat special cases.
  if Nmissions==0 then
    return nil
  end

  -- Loop over missions in queue.
  for _,_mission in pairs(self.missionqueue) do
    local mission=_mission --Ops.Auftrag#AUFTRAG

    if mission:IsNotOver() and mission:IsReadyToCancel() then
      mission:Cancel()
    end
  end
  
  -- Check that runway is operational and that carrier is not recovering.
  if self:IsAirwing() then
    if self:IsRunwayOperational()==false then
      return nil
    end
    local airboss=self.airboss --Ops.Airboss#AIRBOSS
    if airboss then
      if not airboss:IsIdle() then
        return nil
      end
    end
  end

  -- Sort results table wrt prio and start time.
  local function _sort(a, b)
    local taskA=a --Ops.Auftrag#AUFTRAG
    local taskB=b --Ops.Auftrag#AUFTRAG
    return (taskA.prio<taskB.prio) or (taskA.prio==taskB.prio and taskA.Tstart<taskB.Tstart)
  end
  table.sort(self.missionqueue, _sort)

  -- Search min importance.
  local vip=math.huge
  for _,_mission in pairs(self.missionqueue) do
    local mission=_mission --Ops.Auftrag#AUFTRAG
    if mission.importance and mission.importance<vip then
      vip=mission.importance
    end
  end

  -- Look for first task that is not accomplished.
  for _,_mission in pairs(self.missionqueue) do
    local mission=_mission --Ops.Auftrag#AUFTRAG
    
    -- Check if reinforcement is necessary.
    local reinforce=false
    if mission:IsExecuting() and mission.reinforce and mission.reinforce>0 then
    
      -- Number of current opsgroups.
      local N=mission.Nassigned-mission.Ndead
      
      if N<mission.NassetsMin then
        reinforce=true
      end
      
      -- Debug info.
      self:T(self.lid..string.format("Checking Reinforcement Nreinf=%d, Nops=%d, Nassigned=%d, Ndead=%d, Nmin=%d ==> Reinforce=%s", 
      mission.reinforce, N, mission.Nassigned, mission.Ndead, mission.NassetsMin, tostring(reinforce)))      
    end

    -- Firstly, check if mission is due?
    if (mission:IsQueued(self) or reinforce) and mission:IsReadyToGo() and (mission.importance==nil or mission.importance<=vip) then

      -- Recruit best assets for the job.    
      local recruited, assets, legions=self:RecruitAssetsForMission(mission)

      -- Did we find enough assets?
      if recruited then
    
        -- Add to mission.
        --mission:_AddAssets(assets)
  
        -- Recruit asset for escorting recruited mission assets.
        local EscortAvail=self:RecruitAssetsForEscort(mission, assets)

        -- Transport available (or not required).
        local TransportAvail=true
        
        -- Is escort required and available?
        if EscortAvail then
        
          -- Recruit carrier assets for transport.
          local Transport=nil
          if mission.NcarriersMin then
          
            -- Transport legions.
            local Legions=mission.transportLegions or {self}
                        
            -- Assign carrier assets for transport.
            TransportAvail, Transport=self:AssignAssetsForTransport(Legions, assets, mission.NcarriersMin, mission.NcarriersMax, mission.transportDeployZone, mission.transportDisembarkZone)
          end
          
          -- Add opstransport to mission.
          if TransportAvail and Transport then
            mission.opstransport=Transport
          end
          
        end
        
        if EscortAvail and TransportAvail then
        
          -- Got a mission.
          self:MissionRequest(mission, assets)
          
          -- Reduce number of reinforcements.
          if reinforce then
            mission.reinforce=mission.reinforce-#assets
            self:I(self.lid..string.format("Reinforced with N=%d Nreinforce=%d", #assets, mission.reinforce))
          end
          
          return true
        else
          -- Recruited assets but no requested escort available. Unrecruit assets!
          LEGION.UnRecruitAssets(assets, mission)
        end
        
      end -- recruited mission assets

    end -- mission due?
  end -- mission loop

  return nil
end

--- Check transport queue and assign ONE transport.
--- @param #LEGION self
--- @return #boolean If `true`, a transport was found and requested.
function LEGION:CheckTransportQueue()

  -- Number of missions.
  local Ntransports=#self.transportqueue

  -- Treat special cases.
  if Ntransports==0 then
    return nil
  end
  
  -- TODO: Remove transports that are over!
  
  -- Sort results table wrt prio and start time.
  local function _sort(a, b)
    local taskA=a --Ops.Auftrag#AUFTRAG
    local taskB=b --Ops.Auftrag#AUFTRAG
    return (taskA.prio<taskB.prio) or (taskA.prio==taskB.prio and taskA.Tstart<taskB.Tstart)
  end
  table.sort(self.transportqueue, _sort)

  -- Get the lowest importance value (lower means more important).
  -- If a mission with importance 1 exists, mission with importance 2 will not be assigned. Missions with no importance (nil) can still be selected. 
  local vip=math.huge
  for _,_transport in pairs(self.transportqueue) do
    local transport=_transport --Ops.OpsTransport#OPSTRANSPORT
    if transport.importance and transport.importance<vip then
      vip=transport.importance
    end
  end
  
  -- Look for first task that is not accomplished.
  for _,_transport in pairs(self.transportqueue) do
    local transport=_transport --Ops.OpsTransport#OPSTRANSPORT

    -- Check if transport is still queued and ready.
    if transport:IsQueued(self) and transport:IsReadyToGo() and (transport.importance==nil or transport.importance<=vip) then
    
      -- Recruit assets for transport.
      local recruited, assets, _=self:RecruitAssetsForTransport(transport)
      
      -- Did we find enough assets?
      if recruited then
      
        -- Add asset to transport.
        for _,_asset in pairs(assets) do
          local asset=_asset --Functional.Warehouse#WAREHOUSE.Assetitem
          transport:AddAsset(asset)
        end
        
        -- Got transport ==> Request and return.
        self:TransportRequest(transport)
        return true
      end
      
    end
  end
  
  -- No transport found.
  return nil
end



-------------------------------------------------------------------------------------------------------------------------------------------------------------------------------------------------------
-- FSM Events
-------------------------------------------------------------------------------------------------------------------------------------------------------------------------------------------------------

--- On after "MissionAssign" event. Mission is added to a LEGION mission queue and already requested. Needs assets to be added to the mission already.
--- @param #LEGION self
--- @param #string From From state.
--- @param #string Event Event.
--- @param #string To To state.
--- @param Ops.Auftrag#AUFTRAG Mission The mission.
--- @param #table Legions The LEGIONs.
function LEGION:onafterMissionAssign(From, Event, To, Mission, Legions)
  
  for _,_Legion in pairs(Legions) do
    local Legion=_Legion --Ops.Legion#LEGION

    -- Debug info.
    self:T(self.lid..string.format("Assigning mission %s (%s) to legion %s", Mission.name, Mission.type, Legion.alias))
 
    -- Add mission to legion.
    Legion:AddMission(Mission)
    
    -- Directly request the mission as the assets have already been selected.
    Legion:MissionRequest(Mission)
    
  end

end

--- Create a request and add it to the warehouse queue.
--- @param #LEGION self
--- @param Functional.Warehouse#WAREHOUSE.Descriptor AssetDescriptor Descriptor describing the asset that is requested.
--- @param AssetDescriptorValue Value of the asset descriptor. Type depends on descriptor, i.e. could be a string, etc.
--- @param #number nAsset Number of groups requested that match the asset specification.
--- @param #number Prio Priority of the request. Number ranging from 1=high to 100=low.
--- @param #string Assignment A keyword or text that can later be used to identify this request and postprocess the assets.
--- @return Functional.Warehouse#WAREHOUSE.Queueitem The request.
function LEGION:_AddRequest(AssetDescriptor, AssetDescriptorValue, nAsset, Prio, Assignment)

  -- Defaults.
  nAsset=nAsset or 1
  Prio=Prio or 50

  -- Increase id.
  self.queueid=self.queueid+1

  -- Request queue table item.
  local request={
  uid=self.queueid,
  prio=Prio,
  warehouse=self,
  assetdesc=AssetDescriptor,
  assetdescval=AssetDescriptorValue,
  nasset=nAsset,
  transporttype=WAREHOUSE.TransportType.SELFPROPELLED,
  ntransport=0,
  assignment=tostring(Assignment),
  airbase=self:GetAirbase(),
  category=self:GetAirbaseCategory(),
  ndelivered=0,
  ntransporthome=0,
  assets={},
  toself=true,
  } --Functional.Warehouse#WAREHOUSE.Queueitem
  

  -- Add request to queue.
  table.insert(self.queue, request)
  
  local descval="assetlist"
  if request.assetdesc==WAREHOUSE.Descriptor.ASSETLIST then
  
  else
    descval=tostring(request.assetdescval)
  end

  local text=string.format("Warehouse %s: New request from warehouse %s.\nDescriptor %s=%s, #assets=%s; Transport=%s, #transports=%s.",
  self.alias, self.alias, request.assetdesc, descval, tostring(request.nasset), request.transporttype, tostring(request.ntransport))
  self:_DebugMessage(text, 5)

  return request
end


--- On after "MissionRequest" event. Performs a self request to the warehouse for the mission assets. Sets mission status to REQUESTED.
--- @param #LEGION self
--- @param #string From From state.
--- @param #string Event Event.
--- @param #string To To state.
--- @param Ops.Auftrag#AUFTRAG Mission The requested mission.
--- @param #table Assets (Optional) Assets to add.
function LEGION:onafterMissionRequest(From, Event, To, Mission, Assets)

  -- Debug info.
  self:T(self.lid..string.format("MissionRequest for mission %s [%s]", Mission:GetName(), Mission:GetType()))
  
  -- Take provided assets or that of the mission.
  Assets=Assets or Mission.assets

  -- Set mission status from QUEUED to REQUESTED.
  Mission:Requested()
  
  -- Set legion status. Ensures that it is not considered in the next selection.
  Mission:SetLegionStatus(self, AUFTRAG.Status.REQUESTED)

  ---
  -- Some assets might already be spawned and even on a different mission (orbit).
  -- Need to dived to set into spawned and instock assets and handle the other
  ---

  -- Assets to be requested.
  local Assetlist={}

  for _,_asset in pairs(Assets) do
    local asset=_asset --Functional.Warehouse#WAREHOUSE.Assetitem

    -- Check that this asset belongs to this Legion warehouse.
    if asset.wid==self.uid then

      if asset.spawned then
      
        ---
        -- Spawned Assets
        ---
  
        if asset.flightgroup and not asset.flightgroup:IsMissionInQueue(Mission) then
          
          -- Add new mission.
          asset.flightgroup:AddMission(Mission)
          
          ---
          -- Special Missions
          ---
          
          -- Get current mission.
          local currM=asset.flightgroup:GetMissionCurrent()
                              
          if currM then
          
            -- Cancel?
            local cancel=false
            -- Pause?
            local pause=false
          
            -- Check if mission is INTERCEPT and asset is currently on GCI mission. If so, GCI is paused.
            if currM.type==AUFTRAG.Type.GCICAP and Mission.type==AUFTRAG.Type.INTERCEPT then
              pause=true
            elseif (currM.type==AUFTRAG.Type.ONGUARD or currM.type==AUFTRAG.Type.PATROLZONE) and (Mission.type==AUFTRAG.Type.ARTY or Mission.type==AUFTRAG.Type.GROUNDATTACK) then
              pause=true
            elseif currM.type==AUFTRAG.Type.NOTHING then
              pause=true
            end
            
            -- Cancel current ALERT5 mission.
            if currM.type==AUFTRAG.Type.ALERT5 then
              cancel=true
            end
                        
            -- Cancel current mission for relcation.
            if Mission.type==AUFTRAG.Type.RELOCATECOHORT then
              cancel=true
              
              -- Get request.
              local request=currM:_GetRequest(self)
              
              if request then
                self:T2(self.lid.."Removing group from cargoset")
                request.cargogroupset:Remove(asset.spawngroupname, true)
              else
                self:E(self.lid.."ERROR: no request for spawned asset!")
              end              
              
            end
            
            -- Cancel mission.
            if cancel then
              self:T(self.lid..string.format("Cancel current mission %s [%s] to send group on mission %s [%s]", currM.name, currM.type, Mission.name, Mission.type))
              asset.flightgroup:MissionCancel(currM)
            elseif pause then
              self:T(self.lid..string.format("Pausing current mission %s [%s] to send group on mission %s [%s]", currM.name, currM.type, Mission.name, Mission.type))
              asset.flightgroup:PauseMission()
            end
            
            -- Not reserved any more.
            asset.isReserved=false
          
          end
          
          Mission:AddAsset(asset)
          
          -- Trigger event.
          self:__OpsOnMission(2, asset.flightgroup, Mission)
  
        else
          self:T(self.lid.."ERROR: OPSGROUP for asset does NOT exist but it seems to be SPAWNED (asset.spawned=true)!")
        end
  
      else

        ---
        -- Stock Assets
        ---      
      
        -- These assets need to be requested and spawned.
        table.insert(Assetlist, asset)
        
      end
      
    end
  end

  -- Add request to legion warehouse.
  if #Assetlist>0 then

    --local text=string.format("Requesting assets for mission %s:", Mission.name)
    for i,_asset in pairs(Assetlist) do
      local asset=_asset --Functional.Warehouse#WAREHOUSE.Assetitem

      -- Set asset to requested! Important so that new requests do not use this asset!
      asset.requested=true
      
      -- Spawned asset are not requested.
      if asset.spawned then
        asset.requested=false
      end
      
      -- Not reserved and more.
      asset.isReserved=false

      -- Set mission task so that the group is spawned with the right one.
      if Mission.missionTask then
        asset.missionTask=Mission.missionTask
      end
      
      -- Set takeoff type to parking for ALERT5 missions. We dont want them to take off without a proper mission if squadron start is hot.
      if Mission.type==AUFTRAG.Type.ALERT5 then
        asset.takeoffType=COORDINATE.WaypointType.TakeOffParking
      end
      
      Mission:AddAsset(asset)

    end
    
    -- Set assignment.
    -- TODO: Get/set functions for assignment string.
    local assignment=string.format("Mission-%d", Mission.auftragsnummer)
    
    --local request=Mission:_GetRequest(self)

    -- Add request to legion warehouse.
    --self:AddRequest(self, WAREHOUSE.Descriptor.ASSETLIST, Assetlist, #Assetlist, nil, nil, Mission.prio, assignment)
    local request=self:_AddRequest(WAREHOUSE.Descriptor.ASSETLIST, Assetlist, #Assetlist, Mission.prio, assignment)
    
    -- Debug Info.
    self:T(self.lid..string.format("Added request=%d for Nasssets=%d", request.uid, #Assetlist))

    -- The queueid has been increased in the onafterAddRequest function. So we can simply use it here.
    --Mission.requestID[self.alias]=self.queueid
    Mission:_SetRequestID(self, self.queueid)
    
    -- Get request.
    --local request=self:GetRequestByID(self.queueid)
    
    -- Debug info.
    self:T(self.lid..string.format("Mission %s [%s] got Request ID=%d", Mission:GetName(), Mission:GetType(), self.queueid))
    
    -- Request ship.
    if request then
      if self:IsShip() then
        self:T(self.lid.."Warehouse physical structure is SHIP. Requestes assets will be late activated!")
        request.lateActivation=true
      end
    end    
    
  end

end

--- On after "TransportAssign" event. Transport is added to a LEGION transport queue and assets are requested from the LEGION warehouse.
--- @param #LEGION self
--- @param #string From From state.
--- @param #string Event Event.
--- @param #string To To state.
--- @param Ops.OpsTransport#OPSTRANSPORT Transport The transport.
--- @param #table Legions The legion(s) to which the transport is assigned.
function LEGION:onafterTransportAssign(From, Event, To, Transport, Legions)

  for _,_Legion in pairs(Legions) do
    local Legion=_Legion --Ops.Legion#LEGION

    -- Debug info.
    self:T(self.lid..string.format("Assigning transport %d to legion %s", Transport.uid, Legion.alias))
      
    -- Add mission to legion.
    Legion:AddOpsTransport(Transport)
    
    -- Directly request the mission as the assets have already been selected.
    Legion:TransportRequest(Transport)

  end

end

--- On after "TransportRequest" event. Performs a self request to the warehouse for the transport assets. Sets transport status to REQUESTED.
--- @param #LEGION self
--- @param #string From From state.
--- @param #string Event Event.
--- @param #string To To state.
--- @param Ops.OpsTransport#OPSTRANSPORT Opstransport The requested mission.
function LEGION:onafterTransportRequest(From, Event, To, OpsTransport)
  
  -- List of assets that will be requested.
  local AssetList={}
  
  --TODO: Find spawned assets on ALERT 5 mission OPSTRANSPORT.

  --local text=string.format("Requesting assets for mission %s:", Mission.name)
  for i,_asset in pairs(OpsTransport.assets) do
    local asset=_asset --Functional.Warehouse#WAREHOUSE.Assetitem
    
    -- Check that this asset belongs to this Legion warehouse.
    if asset.wid==self.uid then      

      -- Set asset to requested! Important so that new requests do not use this asset!
      asset.requested=true
      asset.isReserved=false

      -- Set transport mission task.
      asset.missionTask=ENUMS.MissionTask.TRANSPORT
      
      -- Add asset to list.
      table.insert(AssetList, asset)      
    end
  end
  
  if #AssetList>0 then

    -- Set mission status from QUEUED to REQUESTED.
    OpsTransport:Requested()
    
    -- Set legion status. Ensures that it is not considered in the next selection.
    OpsTransport:SetLegionStatus(self, OPSTRANSPORT.Status.REQUESTED)
    
    -- TODO: Get/set functions for assignment string.
    local assignment=string.format("Transport-%d", OpsTransport.uid)

    -- Add request to legion warehouse.
    --self:AddRequest(self, WAREHOUSE.Descriptor.ASSETLIST, AssetList, #AssetList, nil, nil, OpsTransport.prio, assignment)
    self:_AddRequest(WAREHOUSE.Descriptor.ASSETLIST, AssetList, #AssetList, OpsTransport.prio, assignment)

    -- The queueid has been increased in the onafterAddRequest function. So we can simply use it here.
    OpsTransport.requestID[self.alias]=self.queueid
  end

end

--- On after "TransportCancel" event.
--- @param #LEGION self
--- @param #string From From state.
--- @param #string Event Event.
--- @param #string To To state.
--- @param Ops.OpsTransport#OPSTRANSPORT Transport The transport to be cancelled.
function LEGION:onafterTransportCancel(From, Event, To, Transport)

  -- Info message.
  self:T(self.lid..string.format("Cancel transport UID=%d", Transport.uid))

  -- Set status to cancelled.
  Transport:SetLegionStatus(self, OPSTRANSPORT.Status.CANCELLED)

  for i=#Transport.assets, 1, -1 do
    local asset=Transport.assets[i] --Functional.Warehouse#WAREHOUSE.Assetitem
    
    -- Asset should belong to this legion.
    if asset.wid==self.uid then

      local opsgroup=asset.flightgroup

      if opsgroup then
        opsgroup:TransportCancel(Transport)
      end
      
      -- Delete awaited transport.
      local cargos=Transport:GetCargoOpsGroups(false)
      for _,_cargo in pairs(cargos) do
        local cargo=_cargo --Ops.OpsGroup#OPSGROUP
        
        -- Remover my lift.
        cargo:_DelMyLift(Transport)
        
        -- Legion of cargo group
        local legion=cargo.legion
        
        -- Add asset back to legion.
        if legion then                  
          legion:T(self.lid..string.format("Adding cargo group %s back to legion", cargo:GetName()))
          legion:__AddAsset(0.1, cargo.group, 1)
        end
      end
      
      -- Remove asset from mission.
      Transport:DelAsset(asset)

      -- Not requested any more (if it was).
      asset.requested=nil
      asset.isReserved=nil
      
    end      
  end

  -- Remove queued request (if any).
  if Transport.requestID[self.alias] then
    self:_DeleteQueueItemByID(Transport.requestID[self.alias], self.queue)
  end

end


--- On after "MissionCancel" event. Cancels the missions of all flightgroups. Deletes request from warehouse queue.
--- @param #LEGION self
--- @param #string From From state.
--- @param #string Event Event.
--- @param #string To To state.
--- @param Ops.Auftrag#AUFTRAG Mission The mission to be cancelled.
function LEGION:onafterMissionCancel(From, Event, To, Mission)

  -- Info message.
  self:T(self.lid..string.format("Cancel mission %s", Mission.name))

  -- Set status to cancelled.
  Mission:SetLegionStatus(self, AUFTRAG.Status.CANCELLED)

  for i=#Mission.assets, 1, -1 do
    local asset=Mission.assets[i] --Functional.Warehouse#WAREHOUSE.Assetitem
    
    -- Asset should belong to this legion.
    if asset.wid==self.uid then

      local opsgroup=asset.flightgroup

      if opsgroup then
        opsgroup:MissionCancel(Mission)
      end
      
      -- Remove asset from mission.
      Mission:DelAsset(asset)

      -- Not requested any more (if it was).
      asset.requested=nil
      asset.isReserved=nil
      
    end      
  end

  -- Remove queued request (if any).
  local requestID=Mission:_GetRequestID(self)
  if requestID then
    self:_DeleteQueueItemByID(requestID, self.queue)
  end

end

--- On after "OpsOnMission".
--- @param #LEGION self
--- @param #string From From state.
--- @param #string Event Event.
--- @param #string To To state.
--- @param Ops.OpsGroup#OPSGROUP OpsGroup Ops group on mission
--- @param Ops.Auftrag#AUFTRAG Mission The requested mission.
function LEGION:onafterOpsOnMission(From, Event, To, OpsGroup, Mission)
  -- Debug info.
  self:T2(self.lid..string.format("Group %s on mission %s [%s]", OpsGroup:GetName(), Mission:GetName(), Mission:GetType()))

  if self:IsAirwing() then
    -- Trigger event for Airwings.
    self:FlightOnMission(OpsGroup, Mission)
  elseif self:IsBrigade() then
    -- Trigger event for Brigades.
    self:ArmyOnMission(OpsGroup, Mission)
  else
    -- Trigger event for Fleets.
    self:NavyOnMission(OpsGroup, Mission)
  end
  
  -- Load group as cargo because it cannot swim! We pause the mission.
  if self:IsBrigade() and self:IsShip() then
    OpsGroup:PauseMission()
    self.warehouseOpsGroup:Load(OpsGroup, self.warehouseOpsElement)
  end
  
  -- Trigger event for chief.
  if self.chief then
    self.chief:OpsOnMission(OpsGroup, Mission)
  end
  
  -- Trigger event for commander.
  if self.commander then
    self.commander:OpsOnMission(OpsGroup, Mission)
  end

end

--- On after "NewAsset" event. Asset is added to the given cohort (asset assignment).
--- @param #LEGION self
--- @param #string From From state.
--- @param #string Event Event.
--- @param #string To To state.
--- @param Functional.Warehouse#WAREHOUSE.Assetitem asset The asset that has just been added.
--- @param #string assignment The (optional) assignment for the asset.
function LEGION:onafterNewAsset(From, Event, To, asset, assignment)

  -- Call parent WAREHOUSE function first.
  self:GetParent(self, LEGION).onafterNewAsset(self, From, Event, To, asset, assignment)

  -- Debug text.
  local text=string.format("New asset %s with assignment %s and request assignment %s", asset.spawngroupname, tostring(asset.assignment), tostring(assignment))
  self:T(self.lid..text)

  -- Get cohort.
  local cohort=self:_GetCohort(asset.assignment)

  -- Check if asset is already part of the squadron. If an asset returns, it will be added again! We check that asset.assignment is also assignment.
  if cohort then

    if asset.assignment==assignment then
    
      ---
      -- Asset is added to the COHORT for the first time
      ---

      local nunits=#asset.template.units

      -- Debug text.
      local text=string.format("Adding asset to cohort %s: assignment=%s, type=%s, attribute=%s, nunits=%d ngroup=%s", cohort.name, assignment, asset.unittype, asset.attribute, nunits, tostring(cohort.ngrouping))
      self:T(self.lid..text)

      -- Adjust number of elements in the group.
      if cohort.ngrouping then
        local template=asset.template

        local N=math.max(#template.units, cohort.ngrouping)
        
        -- We need to recalc the total weight and cargo bay.
        asset.weight=0
        asset.cargobaytot=0

        -- Handle units.
        for i=1,N do

          -- Unit template.
          local unit = template.units[i]

          -- If grouping is larger than units present, copy first unit.
          if i>nunits then
            table.insert(template.units, UTILS.DeepCopy(template.units[1]))
            asset.cargobaytot=asset.cargobaytot+asset.cargobay[1]
            asset.weight=asset.weight+asset.weights[1]
            template.units[i].x=template.units[1].x+5*(i-nunits)
            template.units[i].y=template.units[1].y+5*(i-nunits)
          else
            if i<=cohort.ngrouping then
              asset.weight=asset.weight+asset.weights[i]
              asset.cargobaytot=asset.cargobaytot+asset.cargobay[i]
            end
          end

          -- Remove units if original template contains more than in grouping.
          if i>cohort.ngrouping then
            template.units[i]=nil
          end
        end

        -- Set number of units.
        asset.nunits=cohort.ngrouping
        
        -- Debug info.
        self:T(self.lid..string.format("After regrouping: Nunits=%d, weight=%.1f cargobaytot=%.1f kg", #asset.template.units, asset.weight, asset.cargobaytot))
      end

      -- Set takeoff type.
      asset.takeoffType=cohort.takeoffType~=nil and cohort.takeoffType or self.takeoffType
      
      -- Set parking IDs.
      asset.parkingIDs=cohort.parkingIDs

      -- Create callsign and modex (needs to be after grouping).
      cohort:GetCallsign(asset)
      cohort:GetModex(asset)

      -- Set spawn group name. This has to include "AID-" for warehouse.
      asset.spawngroupname=string.format("%s_AID-%d", cohort.name, asset.uid)

      -- Add asset to cohort.
      cohort:AddAsset(asset)

    else

      ---
      -- Asset is returned to the COHORT
      ---
      
      self:T(self.lid..string.format("Asset returned to legion ==> calling LegionAssetReturned event"))
      
      -- Set takeoff type in case it was overwritten for an ALERT5 mission.
      asset.takeoffType=cohort.takeoffType
      
      -- Trigger event.
      self:LegionAssetReturned(cohort, asset)

    end

  end
end

--- On after "LegionAssetReturned" event. Triggered when an asset group returned to its legion.
--- @param #LEGION self
--- @param #string From From state.
--- @param #string Event Event.
--- @param #string To To state.
--- @param Ops.Cohort#COHORT Cohort The cohort the asset belongs to.
--- @param Functional.Warehouse#WAREHOUSE.Assetitem Asset The asset that returned.
function LEGION:onafterLegionAssetReturned(From, Event, To, Cohort, Asset)
  -- Debug message.
  self:I(self.lid..string.format("Asset %s from Cohort %s returned! asset.assignment=\"%s\"", Asset.spawngroupname, Cohort.name, tostring(Asset.assignment)))

  -- Stop flightgroup.
  if Asset.flightgroup and not Asset.flightgroup:IsStopped() then
    Asset.flightgroup:Stop()
  end

  -- Return payload.
  if Asset.flightgroup:IsFlightgroup() then
    self:ReturnPayloadFromAsset(Asset)
  end

  -- Return tacan channel.
  if Asset.tacan then
    Cohort:ReturnTacan(Asset.tacan)
  end

  -- Set timestamp.
  Asset.Treturned=timer.getAbsTime()
  
end


--- On after "AssetSpawned" event triggered when an asset group is spawned into the cruel world.
-- Creates a new flightgroup element and adds the mission to the flightgroup queue.
--- @param #LEGION self
--- @param #string From From state.
--- @param #string Event Event.
--- @param #string To To state.
--- @param Wrapper.Group#GROUP group The group spawned.
--- @param Functional.Warehouse#WAREHOUSE.Assetitem asset The asset that was spawned.
--- @param Functional.Warehouse#WAREHOUSE.Pendingitem request The request of the dead asset.
function LEGION:onafterAssetSpawned(From, Event, To, group, asset, request)
  self:T({From, Event, To, group:GetName(), asset.assignment, request.assignment})
  
  -- Call parent warehouse function first.
  self:GetParent(self, LEGION).onafterAssetSpawned(self, From, Event, To, group, asset, request)

  -- Get the COHORT of the asset.
  local cohort=self:_GetCohortOfAsset(asset)

  -- Check if we have a cohort or if this was some other request.
  if cohort then
  
    -- Debug info.
    self:T(self.lid..string.format("Cohort asset spawned %s", asset.spawngroupname))

    -- Create a flight group.
    local flightgroup=self:_CreateFlightGroup(asset)

    ---
    -- Asset
    ---

    -- Set asset flightgroup.
    asset.flightgroup=flightgroup

    -- Not requested any more.
    asset.requested=nil

    -- Did not return yet.
    asset.Treturned=nil


    ---
    -- Cohort
    ---

    -- Get TACAN channel.
    local Tacan=cohort:FetchTacan()
    if Tacan then
      asset.tacan=Tacan
      flightgroup:SwitchTACAN(Tacan, Morse, UnitName, Band)
    end

    -- Set radio frequency and modulation
    local radioFreq, radioModu=cohort:GetRadio()
    if radioFreq then
      flightgroup:SwitchRadio(radioFreq, radioModu)
    end

    if cohort.fuellow then
      flightgroup:SetFuelLowThreshold(cohort.fuellow)
    end

    if cohort.fuellowRefuel then
      flightgroup:SetFuelLowRefuel(cohort.fuellowRefuel)
    end
    
    -- Assignment.
    local assignment=request.assignment
    
    -- Set pathfinding for naval groups.
    if self:IsFleet() then
      flightgroup:SetPathfinding(self.pathfinding)
    end
    
    if string.find(assignment, "Mission-") then

      ---
      -- Mission
      ---
      
      local uid=UTILS.Split(assignment, "-")[2]
  
      -- Get Mission (if any).
      local mission=self:GetMissionByID(uid)
      
      local despawnLanding=cohort.despawnAfterLanding~=nil and cohort.despawnAfterLanding or self.despawnAfterLanding
      if despawnLanding then
        flightgroup:SetDespawnAfterLanding()
      end
      
      local despawnHolding=cohort.despawnAfterHolding~=nil and cohort.despawnAfterHolding or self.despawnAfterHolding
      if despawnHolding then
        flightgroup:SetDespawnAfterHolding()
      end      
  
      -- Add mission to flightgroup queue.
      if mission then
  
        if Tacan then
          --mission:SetTACAN(Tacan, Morse, UnitName, Band)
        end
        
        -- Add mission to flightgroup queue. If mission has an OPSTRANSPORT attached, all added OPSGROUPS are added as CARGO for a transport.
        flightgroup:AddMission(mission)
        
        -- RTZ on out of ammo.
        if self:IsBrigade() or self:IsFleet() then
          flightgroup:SetReturnOnOutOfAmmo()
        end
                  
        -- Trigger event.
        self:__OpsOnMission(5, flightgroup, mission)
  
      else
  
        if Tacan then
          --flightgroup:SwitchTACAN(Tacan, Morse, UnitName, Band)
        end
  
      end
  
      -- Add group to the detection set of the CHIEF (INTEL).
      local chief=self.chief or (self.commander and self.commander.chief or nil) --Ops.Chief#CHIEF
      if chief then
        self:T(self.lid..string.format("Adding group %s to agents of CHIEF", group:GetName()))
        chief.detectionset:AddGroup(asset.flightgroup.group)
      end
      
    elseif string.find(assignment, "Transport-") then
    
      ---
      -- Transport
      ---
      
      local uid=UTILS.Split(assignment, "-")[2] 

            -- Get Mission (if any).
      local transport=self:GetTransportByID(uid)
  
      -- Add mission to flightgroup queue.
      if transport then
        flightgroup:AddOpsTransport(transport)
      end
  
    end
    
  end
  
end

--- On after "AssetDead" event triggered when an asset group died.
--- @param #LEGION self
--- @param #string From From state.
--- @param #string Event Event.
--- @param #string To To state.
--- @param Functional.Warehouse#WAREHOUSE.Assetitem asset The asset that is dead.
--- @param Functional.Warehouse#WAREHOUSE.Pendingitem request The request of the dead asset.
function LEGION:onafterAssetDead(From, Event, To, asset, request)

  -- Call parent warehouse function first.
  self:GetParent(self, LEGION).onafterAssetDead(self, From, Event, To, asset, request)
  
  -- Remove group from the detection set of the CHIEF (INTEL).
  if self.commander and self.commander.chief then
    self.commander.chief.detectionset:RemoveGroupsByName({asset.spawngroupname})
  end

  -- Remove asset from mission is done via Mission:AssetDead() call from flightgroup onafterFlightDead function
  -- Remove asset from squadron same
end

--- On after "Destroyed" event. Remove assets from cohorts. Stop cohorts.
--- @param #LEGION self
--- @param #string From From state.
--- @param #string Event Event.
--- @param #string To To state.
function LEGION:onafterDestroyed(From, Event, To)

  -- Debug message.
  self:T(self.lid.."Legion warehouse destroyed!")

  -- Cancel all missions.
  for _,_mission in pairs(self.missionqueue) do
    local mission=_mission --Ops.Auftrag#AUFTRAG
    mission:Cancel()
  end

  -- Remove all cohort assets.
  for _,_cohort in pairs(self.cohorts) do
    local cohort=_cohort --Ops.Cohort#COHORT
    -- Stop Cohort. This also removes all assets.
    cohort:Stop()
  end

  -- Call parent warehouse function first.
  self:GetParent(self, LEGION).onafterDestroyed(self, From, Event, To)

end


--- On after "Request" event.
--- @param #LEGION self
--- @param #string From From state.
--- @param #string Event Event.
--- @param #string To To state.
--- @param Functional.Warehouse#WAREHOUSE.Queueitem Request Information table of the request.
function LEGION:onafterRequest(From, Event, To, Request)

  if Request.toself then

    -- Assets
    local assets=Request.cargoassets
  
    -- Get Mission
    local Mission=self:GetMissionByID(Request.assignment)
  
    if Mission and assets then
  
      for _,_asset in pairs(assets) do
        local asset=_asset --Functional.Warehouse#WAREHOUSE.Assetitem
        -- This would be the place to modify the asset table before the asset is spawned.
      end
  
    end
    
  end

  -- Call parent warehouse function after assets have been adjusted.
  self:GetParent(self, LEGION).onafterRequest(self, From, Event, To, Request)

end

--- On after "SelfRequest" event.
--- @param #LEGION self
--- @param #string From From state.
--- @param #string Event Event.
--- @param #string To To state.
--- @param Core.Set#SET_GROUP groupset The set of asset groups that was delivered to the warehouse itself.
--- @param Functional.Warehouse#WAREHOUSE.Pendingitem request Pending self request.
function LEGION:onafterSelfRequest(From, Event, To, groupset, request)

  -- Call parent warehouse function first.
  self:GetParent(self, LEGION).onafterSelfRequest(self, From, Event, To, groupset, request)

  -- Get Mission
  local mission=self:GetMissionByID(request.assignment)

  for _,_asset in pairs(request.assets) do
    local asset=_asset --Functional.Warehouse#WAREHOUSE.Assetitem
  end

  for _,_group in pairs(groupset:GetSet()) do
    local group=_group --Wrapper.Group#GROUP
  end

end

--- On after "RequestSpawned" event.
--- @param #LEGION self
--- @param #string From From state.
--- @param #string Event Event.
--- @param #string To To state.
--- @param Functional.Warehouse#WAREHOUSE.Pendingitem Request Information table of the request.
--- @param Core.Set#SET_GROUP CargoGroupSet Set of cargo groups.
--- @param Core.Set#SET_GROUP TransportGroupSet Set of transport groups if any.
function LEGION:onafterRequestSpawned(From, Event, To, Request, CargoGroupSet, TransportGroupSet)

  -- Call parent warehouse function.
  self:GetParent(self, LEGION).onafterRequestSpawned(self, From, Event, To, Request, CargoGroupSet, TransportGroupSet)

end

--- On after "Captured" event.
--- @param #LEGION self
--- @param #string From From state.
--- @param #string Event Event.
--- @param #string To To state.
--- @param DCS#coalition.side Coalition which captured the warehouse.
--- @param DCS#country.id Country which has captured the warehouse.
function LEGION:onafterCaptured(From, Event, To, Coalition, Country)

  -- Call parent warehouse function.
  self:GetParent(self, LEGION).onafterCaptured(self, From, Event, To, Coalition, Country)
  
  
  if self.chief then
    -- Trigger event for chief and commander.
    self.chief.commander:LegionLost(self, Coalition, Country)
    self.chief:LegionLost(self, Coalition, Country)
    -- Remove legion from chief and commander.
    self.chief:RemoveLegion(self)    
  elseif self.commander then
    -- Trigger event.
    self.commander:LegionLost(self, Coalition,Country)
    -- Remove legion from commander.
    self.commander:RemoveLegion(self)
  end

end

-------------------------------------------------------------------------------------------------------------------------------------------------------------------------------------------------------
-- Mission Functions
-------------------------------------------------------------------------------------------------------------------------------------------------------------------------------------------------------

--- Create a new flight group after an asset was spawned.
--- @param #LEGION self
--- @param Functional.Warehouse#WAREHOUSE.Assetitem asset The asset.
--- @return Ops.FlightGroup#FLIGHTGROUP The created flightgroup object.
function LEGION:_CreateFlightGroup(asset)

  -- Create flightgroup.
  local opsgroup=nil --Ops.OpsGroup#OPSGROUP  
  
  if self:IsAirwing() then
  
    ---
    -- FLIGHTGROUP
    ---
  
    opsgroup=FLIGHTGROUP:New(asset.spawngroupname)
    
  elseif self:IsBrigade() then
  
    ---
    -- ARMYGROUP
    ---  
  
    opsgroup=ARMYGROUP:New(asset.spawngroupname)
    
  elseif self:IsFleet() then

    ---
    -- NAVYGROUP
    ---  
  
    opsgroup=NAVYGROUP:New(asset.spawngroupname)
    
  else
    self:E(self.lid.."ERROR: not airwing or brigade!")
  end

  -- Set legion.
  opsgroup:_SetLegion(self)

  -- Set cohort.
  opsgroup.cohort=self:_GetCohortOfAsset(asset)

  -- Set home base.
  opsgroup.homebase=self.airbase
  
  -- Set home zone.
  opsgroup.homezone=self.spawnzone  

  -- Set weapon data.
  if opsgroup.cohort.weaponData then
    local text="Weapon data for group:"
    opsgroup.weaponData=opsgroup.weaponData or {}
    for bittype,_weapondata in pairs(opsgroup.cohort.weaponData) do
      local weapondata=_weapondata --Ops.OpsGroup#OPSGROUP.WeaponData
      opsgroup.weaponData[bittype]=UTILS.DeepCopy(weapondata) -- Careful with the units.
      text=text..string.format("\n- Bit=%s: Rmin=%.1f km, Rmax=%.1f km", bittype, weapondata.RangeMin/1000, weapondata.RangeMax/1000)
    end
    self:T3(self.lid..text)
  end      

  return opsgroup
end


--- Check if an asset is currently on a mission (STARTED or EXECUTING).
--- @param #LEGION self
--- @param Functional.Warehouse#WAREHOUSE.Assetitem asset The asset.
--- @param #table MissionTypes Types on mission to be checked. Default all.
--- @return #boolean If true, asset has at least one mission of that type in the queue.
function LEGION:IsAssetOnMission(asset, MissionTypes)

  if MissionTypes then
    if type(MissionTypes)~="table" then
      MissionTypes={MissionTypes}
    end
  else
    -- Check all possible types.
    MissionTypes=AUFTRAG.Type
  end

  if asset.flightgroup and asset.flightgroup:IsAlive() then

    -- Loop over mission queue.
    for _,_mission in pairs(asset.flightgroup.missionqueue or {}) do
      local mission=_mission --Ops.Auftrag#AUFTRAG

      if mission:IsNotOver() then

        -- Get flight status.
        local status=mission:GetGroupStatus(asset.flightgroup)

        -- Only if mission is started or executing.
        if (status==AUFTRAG.GroupStatus.STARTED or status==AUFTRAG.GroupStatus.EXECUTING) and AUFTRAG.CheckMissionType(mission.type, MissionTypes) then
          return true
        end

      end

    end

  end
  
  return false
end

--- Get the current mission of the asset.
--- @param #LEGION self
--- @param Functional.Warehouse#WAREHOUSE.Assetitem asset The asset.
--- @return Ops.Auftrag#AUFTRAG Current mission or *nil*.
function LEGION:GetAssetCurrentMission(asset)

  if asset.flightgroup then
    return asset.flightgroup:GetMissionCurrent()
  end

  return nil
end

--- Count payloads in stock.
--- @param #LEGION self
--- @param #table MissionTypes Types on mission to be checked. Default *all* possible types `AUFTRAG.Type`.
--- @param #table UnitTypes Types of units.
--- @param #table Payloads Specific payloads to be counted only.
--- @return #number Count of available payloads in stock.
function LEGION:CountPayloadsInStock(MissionTypes, UnitTypes, Payloads)

  if MissionTypes then
    if type(MissionTypes)=="string" then
      MissionTypes={MissionTypes}
    end
  end

  if UnitTypes then
    if type(UnitTypes)=="string" then
      UnitTypes={UnitTypes}
    end
  end

  local function _checkUnitTypes(payload)
    if UnitTypes then
      for _,unittype in pairs(UnitTypes) do
        if unittype==payload.aircrafttype then
          return true
        end
      end
    else
      -- Unit type was not specified.
      return true
    end
    return false
  end

  local function _checkPayloads(payload)
    if Payloads then
      for _,Payload in pairs(Payloads) do
        if Payload.uid==payload.uid then
          return true
        end
      end
    else
      -- Payload was not specified.
      return nil
    end
    return false
  end

  local n=0
  for _,_payload in pairs(self.payloads or {}) do
    local payload=_payload --Ops.Airwing#AIRWING.Payload

    for _,MissionType in pairs(MissionTypes) do

      local specialpayload=_checkPayloads(payload)
      local compatible=AUFTRAG.CheckMissionCapability(MissionType, payload.capabilities)

      local goforit = specialpayload or (specialpayload==nil and compatible)

      if goforit and _checkUnitTypes(payload) then

        if payload.unlimited then
          -- Payload is unlimited. Return a BIG number.
          return 999
        else
          n=n+payload.navail
        end

      end

    end
  end

  return n
end

--- Count missions in mission queue.
--- @param #LEGION self
--- @param #table MissionTypes Types on mission to be checked. Default *all* possible types `AUFTRAG.Type`.
--- @return #number Number of missions that are not over yet.
function LEGION:CountMissionsInQueue(MissionTypes)

  MissionTypes=MissionTypes or AUFTRAG.Type

  local N=0
  for _,_mission in pairs(self.missionqueue) do
    local mission=_mission --Ops.Auftrag#AUFTRAG

    -- Check if this mission type is requested.
    if mission:IsNotOver() and AUFTRAG.CheckMissionType(mission.type, MissionTypes) then
      N=N+1
    end

  end

  return N
end

--- Count total number of assets of the legion.
<<<<<<< HEAD
--- @param #LEGION self
--- @param #boolean InStock If `true`, only assets that are in the warehouse stock/inventory are counted.
--- @param #table MissionTypes (Optional) Count only assest that can perform certain mission type(s). Default is all types.
--- @param #table Attributes (Optional) Count only assest that have a certain attribute(s), e.g. `WAREHOUSE.Attribute.AIR_BOMBER`.
--- @return #number Amount of asset groups in stock.
=======
-- @param #LEGION self
-- @param #boolean InStock If `true`, only assets that are in the warehouse stock/inventory are counted. If `false`, only assets that are NOT in stock (i.e. spawned) are counted. If `nil`, all assets are counted.
-- @param #table MissionTypes (Optional) Count only assest that can perform certain mission type(s). Default is all types.
-- @param #table Attributes (Optional) Count only assest that have a certain attribute(s), e.g. `GROUP.Attribute.AIR_BOMBER`.
-- @return #number Amount of asset groups in stock.
>>>>>>> 949e2f9f
function LEGION:CountAssets(InStock, MissionTypes, Attributes)

  local N=0

  for _,_cohort in pairs(self.cohorts) do
    local cohort=_cohort --Ops.Cohort#COHORT
    N=N+cohort:CountAssets(InStock, MissionTypes, Attributes)
  end

  return N
end

--- Get OPSGROUPs that are spawned and alive.
--- @param #LEGION self
--- @param #table MissionTypes (Optional) Get only assest that can perform certain mission type(s). Default is all types.
--- @param #table Attributes (Optional) Get only assest that have a certain attribute(s), e.g. `WAREHOUSE.Attribute.AIR_BOMBER`.
--- @return Core.Set#SET_OPSGROUP The set of OPSGROUPs. Can be empty if no groups are spawned or alive!
function LEGION:GetOpsGroups(MissionTypes, Attributes)

  local setLegion=SET_OPSGROUP:New()

  for _,_cohort in pairs(self.cohorts) do
    local cohort=_cohort --Ops.Cohort#COHORT
    
    -- Get cohort set.
    local setCohort=cohort:GetOpsGroups(MissionTypes, Attributes)
    
    -- Debug info.
    self:T2(self.lid..string.format("Found %d opsgroups of cohort %s", setCohort:Count(), cohort.name))
    
    -- Add to legion set.
    setLegion:AddSet(setCohort)
  end

  return setLegion
end

--- Count total number of assets in LEGION warehouse stock that also have a payload.
--- @param #LEGION self
--- @param #boolean Payloads (Optional) Specifc payloads to consider. Default all.
--- @param #table MissionTypes (Optional) Count only assest that can perform certain mission type(s). Default is all types.
--- @param #table Attributes (Optional) Count only assest that have a certain attribute(s), e.g. `WAREHOUSE.Attribute.AIR_BOMBER`.
--- @return #number Amount of asset groups in stock.
function LEGION:CountAssetsWithPayloadsInStock(Payloads, MissionTypes, Attributes)

  -- Total number counted.
  local N=0
  
  -- Number of payloads in stock per aircraft type.
  local Npayloads={}
  
  -- First get payloads for aircraft types of squadrons.
  for _,_cohort in pairs(self.cohorts) do
    local cohort=_cohort --Ops.Cohort#COHORT
    if Npayloads[cohort.aircrafttype]==nil then    
      Npayloads[cohort.aircrafttype]=self:CountPayloadsInStock(MissionTypes, cohort.aircrafttype, Payloads)
      self:T3(self.lid..string.format("Got Npayloads=%d for type=%s",Npayloads[cohort.aircrafttype], cohort.aircrafttype))
    end
  end

  for _,_cohort in pairs(self.cohorts) do
    local cohort=_cohort --Ops.Cohort#COHORT
    
    -- Number of assets in stock.
    local n=cohort:CountAssets(true, MissionTypes, Attributes)
    
    -- Number of payloads.
    local p=Npayloads[cohort.aircrafttype] or 0
    
    -- Only the smaller number of assets or paylods is really available.        
    local m=math.min(n, p)
    
    -- Add up what we have. Could also be zero.
    N=N+m
    
    -- Reduce number of available payloads.
    Npayloads[cohort.aircrafttype]=Npayloads[cohort.aircrafttype]-m
  end

  return N
end

--- Count assets on mission.
--- @param #LEGION self
--- @param #table MissionTypes Types on mission to be checked. Default all.
--- @param Ops.Cohort#COHORT Cohort Only count assets of this cohort. Default count assets of all cohorts.
--- @return #number Number of pending and queued assets.
--- @return #number Number of pending assets.
--- @return #number Number of queued assets.
function LEGION:CountAssetsOnMission(MissionTypes, Cohort)

  local Nq=0
  local Np=0

  for _,_mission in pairs(self.missionqueue) do
    local mission=_mission --Ops.Auftrag#AUFTRAG

    -- Check if this mission type is requested.
    if AUFTRAG.CheckMissionType(mission.type, MissionTypes or AUFTRAG.Type) then

      for _,_asset in pairs(mission.assets or {}) do
        local asset=_asset --Functional.Warehouse#WAREHOUSE.Assetitem
        
        -- Ensure asset belongs to this letion.
        if asset.wid==self.uid then

          if Cohort==nil or Cohort.name==asset.squadname then
  
            local request, isqueued=self:GetRequestByID(mission.requestID[self.alias])
  
            if isqueued then
              Nq=Nq+1
            else
              Np=Np+1
            end
  
          end
          
        end
      end
    end
  end

  return Np+Nq, Np, Nq
end

--- Get assets on mission.
--- @param #LEGION self
--- @param #table MissionTypes Types on mission to be checked. Default all.
--- @return #table Assets on pending requests.
function LEGION:GetAssetsOnMission(MissionTypes)

  local assets={}
  local Np=0

  for _,_mission in pairs(self.missionqueue) do
    local mission=_mission --Ops.Auftrag#AUFTRAG

    -- Check if this mission type is requested.
    if AUFTRAG.CheckMissionType(mission.type, MissionTypes) then

      for _,_asset in pairs(mission.assets or {}) do
        local asset=_asset --Functional.Warehouse#WAREHOUSE.Assetitem
        
        -- Ensure asset belongs to this legion.
        if asset.wid==self.uid then

          table.insert(assets, asset)
          
        end

      end
    end
  end

  return assets
end

--- Get the unit types of this legion. These are the unit types of all assigned cohorts.
--- @param #LEGION self
--- @param #boolean onlyactive Count only the active ones.
--- @param #table cohorts Table of cohorts. Default all.
--- @return #table Table of unit types.
function LEGION:GetAircraftTypes(onlyactive, cohorts)

  -- Get all unit types that can do the job.
  local unittypes={}

  -- Loop over all cohorts.
  for _,_cohort in pairs(cohorts or self.cohorts) do
    local cohort=_cohort --Ops.Cohort#COHORT

    if (not onlyactive) or cohort:IsOnDuty() then

      local gotit=false
      for _,unittype in pairs(unittypes) do
        if cohort.aircrafttype==unittype then
          gotit=true
          break
        end
      end
      if not gotit then
        table.insert(unittypes, cohort.aircrafttype)
      end

    end
  end

  return unittypes
end

--- Count payloads of all cohorts for all unit types.
--- @param #LEGION self
--- @param #string MissionType Mission type.
--- @param #table Cohorts Cohorts included.
--- @param #table Payloads (Optional) Special payloads.
--- @return #table Table of payloads for each unit type.
function LEGION:_CountPayloads(MissionType, Cohorts, Payloads)

  -- Number of payloads in stock per aircraft type.
  local Npayloads={}

  -- First get payloads for aircraft types of squadrons.
  for _,_cohort in pairs(Cohorts) do
    local cohort=_cohort --Ops.Cohort#COHORT
    
    -- We only need that element once.
    if Npayloads[cohort.aircrafttype]==nil then
      
      -- Count number of payloads in stock for the cohort aircraft type.
      Npayloads[cohort.aircrafttype]=cohort.legion:IsAirwing() and self:CountPayloadsInStock(MissionType, cohort.aircrafttype, Payloads) or 999
      
      -- Debug info.
      self:T2(self.lid..string.format("Got N=%d payloads for mission type=%s and unit type=%s", Npayloads[cohort.aircrafttype], MissionType, cohort.aircrafttype))
    end
  end

  return Npayloads
end

-------------------------------------------------------------------------------------------------------------------------------------------------------------------------------------------------------
-- Recruiting Functions
-------------------------------------------------------------------------------------------------------------------------------------------------------------------------------------------------------

--- Recruit assets for a given mission.
--- @param #LEGION self
--- @param Ops.Auftrag#AUFTRAG Mission The mission.
--- @return #boolean If `true` enough assets could be recruited.
--- @return #table Recruited assets.
--- @return #table Legions of recruited assets.
function LEGION:RecruitAssetsForMission(Mission)

  -- Get required assets.
  local NreqMin, NreqMax=Mission:GetRequiredAssets()
  
  -- Target position vector.
  local TargetVec2=Mission:GetTargetVec2()
  
  -- Payloads.
  local Payloads=Mission.payloads
  
  -- Largest cargo bay available of available carrier assets if mission assets need to be transported.
  local MaxWeight=nil
  
  if Mission.NcarriersMin then
  
    local legions={self}
    local cohorts=self.cohorts
    if Mission.transportLegions or Mission.transportCohorts then
      legions=Mission.transportLegions
      cohorts=Mission.transportCohorts
    end
      
    -- Get transport cohorts.
    local Cohorts=LEGION._GetCohorts(legions, cohorts)
    
    -- Filter cohorts that can actually perform transport missions.    
    local transportcohorts={}
    for _,_cohort in pairs(Cohorts) do
      local cohort=_cohort --Ops.Cohort#COHORT
      
      -- Check if cohort can perform transport to target.
      --TODO: Option to filter transport carrier asset categories, attributes and/or properties.
      local can=LEGION._CohortCan(cohort, AUFTRAG.Type.OPSTRANSPORT, Categories, Attributes, Properties, nil, TargetVec2)
      
      -- MaxWeight of cargo assets is limited by the largets available cargo bay. We don't want to select, e.g., tanks that cannot be transported by APCs or helos.
      if can and (MaxWeight==nil or cohort.cargobayLimit>MaxWeight) then
        MaxWeight=cohort.cargobayLimit
      end
    end
    
    self:T(self.lid..string.format("Largest cargo bay available=%.1f", MaxWeight))
  end
  
  
  local legions={self}
  local cohorts=self.cohorts
  if Mission.specialLegions or Mission.specialCohorts then
    legions=Mission.specialLegions
    cohorts=Mission.specialCohorts
  end  

  -- Get cohorts.  
  local Cohorts=LEGION._GetCohorts(legions, cohorts, Operation, OpsQueue)

  -- Recuit assets.
  local recruited, assets, legions=LEGION.RecruitCohortAssets(Cohorts, Mission.type, Mission.alert5MissionType, NreqMin, NreqMax, TargetVec2, Payloads, 
  Mission.engageRange, Mission.refuelSystem, nil, nil, MaxWeight, nil, Mission.attributes, Mission.properties, {Mission.engageWeaponType})

  return recruited, assets, legions
end

--- Recruit assets for a given OPS transport.
--- @param #LEGION self
--- @param Ops.OpsTransport#OPSTRANSPORT Transport The OPS transport.
--- @return #boolean If `true`, enough assets could be recruited.
--- @return #table assets Recruited assets.
--- @return #table legions Legions of recruited assets.
function LEGION:RecruitAssetsForTransport(Transport)

  -- Get all undelivered cargo ops groups.
  local cargoOpsGroups=Transport:GetCargoOpsGroups(false)
  
  local weightGroup=0
  local TotalWeight=nil
  
  -- At least one group should be spawned.
  if #cargoOpsGroups>0 then
  
    -- Calculate the max weight so we know which cohorts can provide carriers.
    TotalWeight=0
    for _,_opsgroup in pairs(cargoOpsGroups) do
      local opsgroup=_opsgroup --Ops.OpsGroup#OPSGROUP
      local weight=opsgroup:GetWeightTotal()
      if weight>weightGroup then
        weightGroup=weight
      end
      TotalWeight=TotalWeight+weight
    end
  else
    -- No cargo groups!
    return false
  end


  -- TODO: Special transport cohorts/legions.

  -- Target is the deploy zone.
  local TargetVec2=Transport:GetDeployZone():GetVec2()
  
  -- Number of required carriers.
  local NreqMin,NreqMax=Transport:GetRequiredCarriers()
  

  -- Recruit assets and legions.
  local recruited, assets, legions=LEGION.RecruitCohortAssets(self.cohorts, AUFTRAG.Type.OPSTRANSPORT, nil, NreqMin, NreqMax, TargetVec2, nil, nil, nil, weightGroup, TotalWeight)

  return recruited, assets, legions  
end

--- Recruit assets performing an escort mission for a given asset.
--- @param #LEGION self
--- @param Ops.Auftrag#AUFTRAG Mission The mission.
--- @param #table Assets Table of assets.
--- @return #boolean If `true`, enough assets could be recruited or no escort was required in the first place.
function LEGION:RecruitAssetsForEscort(Mission, Assets)

  -- Is an escort requested in the first place?
  if Mission.NescortMin and Mission.NescortMax and (Mission.NescortMin>0 or Mission.NescortMax>0) then
  
    -- Debug info.
    self:T(self.lid..string.format("Requested escort for mission %s [%s]. Required assets=%d-%d", Mission:GetName(), Mission:GetType(), Mission.NescortMin,Mission.NescortMax))
    
    -- Get special escort legions and/or cohorts.
    local Cohorts={}
    for _,_legion in pairs(Mission.escortLegions or {}) do
      local legion=_legion --Ops.Legion#LEGION
      for _,_cohort in pairs(legion.cohorts) do
        local cohort=_cohort --Ops.Cohort#COHORT
        table.insert(Cohorts, cohort)
      end
    end
    for _,_cohort in pairs(Mission.escortCohorts or {}) do
      local cohort=_cohort --Ops.Cohort#COHORT
      table.insert(Cohorts, cohort)
    end

    -- No escort cohorts/legions given ==> take own cohorts.    
    if #Cohorts==0 then
      Cohorts=self.cohorts
    end    
    
    -- Call LEGION function but provide COMMANDER as self.
    local assigned=LEGION.AssignAssetsForEscort(self, Cohorts, Assets, Mission.NescortMin, Mission.NescortMax, Mission.escortMissionType, Mission.escortTargetTypes)
    
    return assigned
  end

  return true
end

--- Get cohorts.
--- @param #table Legions Special legions.
--- @param #table Cohorts Special cohorts.
--- @param Ops.Operation#OPERATION Operation Operation.
--- @param #table OpsQueue Queue of operations.
--- @return #table Cohorts.
function LEGION._GetCohorts(Legions, Cohorts, Operation, OpsQueue)

  OpsQueue=OpsQueue or {}
  
  --- Function that check if a legion or cohort is part of an operation.
  local function CheckOperation(LegionOrCohort)
    -- No operations ==> no problem!
    if #OpsQueue==0 then
      return true
    end
    
    -- Cohort is not dedicated to a running(!) operation. We assume so.
    local isAvail=true
    
    -- Only available...
    if Operation then
      isAvail=false
    end
        
    for _,_operation in pairs(OpsQueue) do
      local operation=_operation --Ops.Operation#OPERATION
      
      -- Legion is assigned to this operation.
      local isOps=operation:IsAssignedCohortOrLegion(LegionOrCohort)
      
      if isOps and operation:IsRunning() then
        
        -- Is dedicated.
        isAvail=false
      
        if Operation==nil then
          -- No Operation given and this is dedicated to at least one operation.
          return false
        else
          if Operation.uid==operation.uid then
            -- Operation given and is part of it.
            return true
          end        
        end
      end
    end
    
    return isAvail
  end    

  -- Chosen cohorts.
  local cohorts={}
  
  -- Check if there are any special legions and/or cohorts.
  if (Legions and #Legions>0) or (Cohorts and #Cohorts>0) then
  
    -- Add cohorts of special legions.
    for _,_legion in pairs(Legions or {}) do
      local legion=_legion --Ops.Legion#LEGION
  
      -- Check that runway is operational.    
      local Runway=legion:IsAirwing() and legion:IsRunwayOperational() or true
      
      -- Legion has to be running.
      if legion:IsRunning() and Runway then
      
        -- Add cohorts of legion.
        for _,_cohort in pairs(legion.cohorts) do
          local cohort=_cohort --Ops.Cohort#COHORT
          if (CheckOperation(cohort.legion) or CheckOperation(cohort)) and not UTILS.IsInTable(cohorts, cohort, "name") then
            table.insert(cohorts, cohort)
          end
        end
        
      end
    end
   
    -- Add special cohorts.
    for _,_cohort in pairs(Cohorts or {}) do
      local cohort=_cohort --Ops.Cohort#COHORT
      if CheckOperation(cohort) and not UTILS.IsInTable(cohorts, cohort, "name") then
        table.insert(cohorts, cohort)
      end
    end

  end

  return cohorts
end

-------------------------------------------------------------------------------------------------------------------------------------------------------------------------------------------------------
-- Recruiting and Optimization Functions
-------------------------------------------------------------------------------------------------------------------------------------------------------------------------------------------------------

--- Recruit assets from Cohorts for the given parameters. **NOTE** that we set the `asset.isReserved=true` flag so it cant be recruited by anyone else.
--- @param Ops.Cohort#COHORT Cohort The Cohort.
--- @param #string MissionType Misson type(s).
--- @param #table Categories Group categories.
--- @param #table Attributes Group attributes. See `GROUP.Attribute.`
--- @param #table Properties DCS attributes.
--- @param #table WeaponTypes Bit of weapon types.
--- @param DCS#Vec2 TargetVec2 Target position.
--- @param RangeMax Max range in meters.
--- @param #number RefuelSystem Refueling system (boom or probe).
--- @param #number CargoWeight Cargo weight [kg]. This checks the cargo bay of the cohort assets and ensures that it is large enough to carry the given cargo weight.
--- @param #number MaxWeight Max weight [kg]. This checks whether the cohort asset group is not too heavy.
--- @return #boolean Returns `true` if given cohort can meet all requirements.
function LEGION._CohortCan(Cohort, MissionType, Categories, Attributes, Properties, WeaponTypes, TargetVec2, RangeMax, RefuelSystem, CargoWeight, MaxWeight)

  --- Function to check category.
  local function CheckCategory(_cohort)
    local cohort=_cohort --Ops.Cohort#COHORT
    if Categories and #Categories>0 then
      for _,category in pairs(Categories) do
        if category==cohort.category then
          return true
        end
      end
    else
      return true
    end
  end
  
  --- Function to check attribute.
  local function CheckAttribute(_cohort)
    local cohort=_cohort --Ops.Cohort#COHORT
    if Attributes and #Attributes>0 then
      for _,attribute in pairs(Attributes) do
        if attribute==cohort.attribute then
          return true
        end
      end
    else
      return true
    end
  end
  
  --- Function to check property.
  local function CheckProperty(_cohort)
    local cohort=_cohort --Ops.Cohort#COHORT
    if Properties and #Properties>0 then
      for _,Property in pairs(Properties) do
        for property,value in pairs(cohort.properties) do
          if Property==property then
            return true
          end
        end
      end
    else
      return true
    end
  end
  
  --- Function to check weapon type.
  local function CheckWeapon(_cohort)
    local cohort=_cohort --Ops.Cohort#COHORT
    if WeaponTypes and #WeaponTypes>0 then
      for _,WeaponType in pairs(WeaponTypes) do
        if WeaponType==ENUMS.WeaponFlag.Auto then
          return true
        else
          for _,_weaponData in pairs(cohort.weaponData or {}) do
            local weaponData=_weaponData --Ops.OpsGroup#OPSGROUP.WeaponData
            if weaponData.BitType==WeaponType then
              return true
            end
          end
        end
      end
      return false
    else
      return true
    end
  end

  --- Function to check range.
  local function CheckRange(_cohort)
    local cohort=_cohort --Ops.Cohort#COHORT
    
    -- Distance to target.
    local TargetDistance=TargetVec2 and UTILS.VecDist2D(TargetVec2, cohort.legion:GetVec2()) or 0
    
    -- Is in range?
    local Rmax=cohort:GetMissionRange(WeaponTypes)
    local InRange=(RangeMax and math.max(RangeMax, Rmax) or Rmax) >= TargetDistance
    
    return InRange    
  end


  --- Function to check weapon type.
  local function CheckRefueling(_cohort)
    local cohort=_cohort --Ops.Cohort#COHORT
    
    -- Has the requested refuelsystem?
    --local Refuel=RefuelSystem~=nil and (RefuelSystem==cohort.tankerSystem) or true
    
    -- STRANGE: Why did the above line did not give the same result?! Above Refuel is always true!
    if RefuelSystem then
      if cohort.tankerSystem then
        return RefuelSystem==cohort.tankerSystem
      else
        return false
      end
    else
      return true
    end    
  end

  --- Function to check cargo weight.
  local function CheckCargoWeight(_cohort)
    local cohort=_cohort --Ops.Cohort#COHORT
    if CargoWeight~=nil then
      return cohort.cargobayLimit>=CargoWeight
    else
      return true
    end    
  end

  --- Function to check cargo weight.
  local function CheckMaxWeight(_cohort)
    local cohort=_cohort --Ops.Cohort#COHORT
    if MaxWeight~=nil then
      cohort:T(string.format("Cohort weight=%.1f | max weight=%.1f", cohort.weightAsset, MaxWeight))
      return cohort.weightAsset<=MaxWeight
    else
      return true
    end    
  end

  
  -- Is capable of the mission type?
  local can=AUFTRAG.CheckMissionCapability(MissionType, Cohort.missiontypes)
  
  if can then
    can=CheckCategory(Cohort)
  else
    Cohort:T(Cohort.lid..string.format("Cohort %s cannot because of mission types", Cohort.name))
    return false    
  end
  
  if can then
    if MissionType==AUFTRAG.Type.RELOCATECOHORT then
      can=Cohort:IsRelocating()
    else
      can=Cohort:IsOnDuty()  
    end
  else
    Cohort:T(Cohort.lid..string.format("Cohort %s cannot because of category", Cohort.name))
    return false  
  end  
  
  if can then
    can=CheckAttribute(Cohort)
  else
    Cohort:T(Cohort.lid..string.format("Cohort %s cannot because of readyiness", Cohort.name))
    return false
  end
  
  if can then
    can=CheckProperty(Cohort)
  else
    Cohort:T(Cohort.lid..string.format("Cohort %s cannot because of attribute", Cohort.name))
    return false
  end

  if can then
    can=CheckWeapon(Cohort)
  else
    Cohort:T(Cohort.lid..string.format("Cohort %s cannot because of property", Cohort.name))
    return false
  end

  if can then
    can=CheckRange(Cohort)
  else
    Cohort:T(Cohort.lid..string.format("Cohort %s cannot because of weapon type", Cohort.name))
    return false
  end
  
  if can then
    can=CheckRefueling(Cohort)
  else
    Cohort:T(Cohort.lid..string.format("Cohort %s cannot because of range", Cohort.name))
    return false
  end

  if can then
    can=CheckCargoWeight(Cohort)
  else
    Cohort:T(Cohort.lid..string.format("Cohort %s cannot because of refueling system", Cohort.name))
    return false
  end
  
  if can then
    can=CheckMaxWeight(Cohort)
  else
    Cohort:T(Cohort.lid..string.format("Cohort %s cannot because of cargo weight", Cohort.name))
    return false
  end
  
  if can then
    return true
  else
    Cohort:T(Cohort.lid..string.format("Cohort %s cannot because of max weight", Cohort.name))
    return false
  end  
  
  return nil
end

--- Recruit assets from Cohorts for the given parameters. **NOTE** that we set the `asset.isReserved=true` flag so it cant be recruited by anyone else.
--- @param #table Cohorts Cohorts included.
--- @param #string MissionTypeRecruit Mission type for recruiting the cohort assets.
--- @param #string MissionTypeOpt Mission type for which the assets are optimized. Default is the same as `MissionTypeRecruit`.
--- @param #number NreqMin Minimum number of required assets.
--- @param #number NreqMax Maximum number of required assets.
--- @param DCS#Vec2 TargetVec2 Target position as 2D vector.
--- @param #table Payloads Special payloads.
--- @param #number RangeMax Max range in meters.
--- @param #number RefuelSystem Refuelsystem.
--- @param #number CargoWeight Cargo weight for recruiting transport carriers.
--- @param #number TotalWeight Total cargo weight in kg.
--- @param #number MaxWeight Max weight [kg] of the asset group.
--- @param #table Categories Group categories. 
--- @param #table Attributes Group attributes. See `GROUP.Attribute.`
--- @param #table Properties DCS attributes.
--- @param #table WeaponTypes Bit of weapon types.
--- @return #boolean If `true` enough assets could be recruited.
--- @return #table Recruited assets. **NOTE** that we set the `asset.isReserved=true` flag so it cant be recruited by anyone else.
--- @return #table Legions of recruited assets.
function LEGION.RecruitCohortAssets(Cohorts, MissionTypeRecruit, MissionTypeOpt, NreqMin, NreqMax, TargetVec2, Payloads, RangeMax, RefuelSystem, CargoWeight, TotalWeight, MaxWeight, Categories, Attributes, Properties, WeaponTypes)

  -- The recruited assets.
  local Assets={}

  -- Legions of recruited assets.
  local Legions={}
  
  -- Set MissionTypeOpt to Recruit if nil.
  if MissionTypeOpt==nil then
    MissionTypeOpt=MissionTypeRecruit
  end
    
  -- Loops over cohorts.
  for _,_cohort in pairs(Cohorts) do
    local cohort=_cohort --Ops.Cohort#COHORT
    
    -- Check if cohort can do the mission.
    local can=LEGION._CohortCan(cohort, MissionTypeRecruit, Categories, Attributes, Properties, WeaponTypes, TargetVec2, RangeMax, RefuelSystem, CargoWeight, MaxWeight)
    
    -- Check OnDuty, capable, in range and refueling type (if TANKER).
    if can then

      -- Recruit assets from cohort.
      local assets, npayloads=cohort:RecruitAssets(MissionTypeRecruit, 999)
      
      -- Add assets to the list.
      for _,asset in pairs(assets) do
        table.insert(Assets, asset)
      end
      
    end
    
  end
  
  -- Now we have a long list with assets.
  LEGION._OptimizeAssetSelection(Assets, MissionTypeOpt, TargetVec2, false)
  
  
  -- Get payloads for air assets.
  for _,_asset in pairs(Assets) do
    local asset=_asset --Functional.Warehouse#WAREHOUSE.Assetitem
    
    -- Only assets that have no payload. Should be only spawned assets!
    if asset.legion:IsAirwing() and not asset.payload then
    
      -- Fetch payload for asset. This can be nil!
      asset.payload=asset.legion:FetchPayloadFromStock(asset.unittype, MissionTypeOpt, Payloads)
              
    end    
  end
    
  -- Remove assets that dont have a payload.
  for i=#Assets,1,-1 do
    local asset=Assets[i] --Functional.Warehouse#WAREHOUSE.Assetitem
    if asset.legion:IsAirwing() and not asset.payload then
      table.remove(Assets, i)
    end
  end
    
  -- Now find the best asset for the given payloads.
  LEGION._OptimizeAssetSelection(Assets, MissionTypeOpt, TargetVec2, true)

  -- Number of assets. At most NreqMax.
  local Nassets=math.min(#Assets, NreqMax)
  
  if #Assets>=NreqMin then
  
    ---
    -- Found enough assets
    ---

    -- Total cargo bay of all carrier assets.
    local cargobay=0

    -- Add assets to mission.
    for i=1,Nassets do
      local asset=Assets[i] --Functional.Warehouse#WAREHOUSE.Assetitem
      
      -- Asset is reserved and will not be picked for other missions.
      asset.isReserved=true
      
      -- Add legion.
      Legions[asset.legion.alias]=asset.legion
      
      -- Check if total cargo weight was given.
      if TotalWeight then
      
        -- Number of 
        local N=math.floor(asset.cargobaytot/asset.nunits / CargoWeight)*asset.nunits
        --env.info(string.format("cargobaytot=%d, cargoweight=%d ==> N=%d", asset.cargobaytot, CargoWeight, N))
        
        -- Sum up total cargo bay of all carrier assets.
        cargobay=cargobay + N*CargoWeight        
        
        -- Check if enough carrier assets were found to transport all cargo.
        if cargobay>=TotalWeight then
          --env.info(string.format("FF found enough assets to transport all cargo! N=%d [%d], cargobay=%.1f >= %.1f kg total weight", i, Nassets, cargobay, TotalWeight))
          Nassets=i
          break
        end
        
      end
      
    end
    
    -- Return payloads of not needed assets.
    for i=#Assets,Nassets+1,-1 do
      local asset=Assets[i] --Functional.Warehouse#WAREHOUSE.Assetitem
      if asset.legion:IsAirwing() and not asset.spawned then
        asset.legion:T2(asset.legion.lid..string.format("Returning payload from asset %s", asset.spawngroupname))
        asset.legion:ReturnPayloadFromAsset(asset)
      end
      table.remove(Assets, i)
    end
    
    -- Found enough assets.
    return true, Assets, Legions
  else

    ---
    -- NOT enough assets
    ---
  
    -- Return payloads of assets.    
    for i=1,#Assets do
      local asset=Assets[i] --Functional.Warehouse#WAREHOUSE.Assetitem
      if asset.legion:IsAirwing() and not asset.spawned then
        asset.legion:T2(asset.legion.lid..string.format("Returning payload from asset %s", asset.spawngroupname))
        asset.legion:ReturnPayloadFromAsset(asset)
      end
    end
      
    -- Not enough assets found.
    return false, {}, {}
  end

  return false, {}, {}
end

--- Unrecruit assets. Set `isReserved` to false, return payload to airwing and (optionally) remove from assigned mission.
--- @param #table Assets List of assets.
--- @param Ops.Auftrag#AUFTRAG Mission (Optional) The mission from which the assets will be deleted.
function LEGION.UnRecruitAssets(Assets, Mission)

  -- Return payloads of assets.    
  for i=1,#Assets do
    local asset=Assets[i] --Functional.Warehouse#WAREHOUSE.Assetitem
    -- Not reserved any more.
    asset.isReserved=false
    -- Return payload.
    if asset.legion:IsAirwing() and not asset.spawned then
      asset.legion:T2(asset.legion.lid..string.format("Returning payload from asset %s", asset.spawngroupname))
      asset.legion:ReturnPayloadFromAsset(asset)
    end
    -- Remove from mission.
    if Mission then
      Mission:DelAsset(asset)
    end    
  end  

end


--- Recruit and assign assets performing an escort mission for a given asset list. Note that each asset gets an escort.
--- @param #LEGION self
--- @param #table Cohorts Cohorts for escorting assets.
--- @param #table Assets Table of assets to be escorted.
--- @param #number NescortMin Min number of escort groups required per escorted asset.
--- @param #number NescortMax Max number of escort groups required per escorted asset.
--- @param #string MissionType Mission type.
--- @param #string TargetTypes Types of targets that are engaged.
--- @param #number EngageRange EngageRange in Nautical Miles.
--- @return #boolean If `true`, enough assets could be recruited or no escort was required in the first place.
function LEGION:AssignAssetsForEscort(Cohorts, Assets, NescortMin, NescortMax, MissionType, TargetTypes, EngageRange)

  -- Is an escort requested in the first place?
  if NescortMin and NescortMax and (NescortMin>0 or NescortMax>0) then
  
    -- Debug info.
    self:T(self.lid..string.format("Requested escort for %d assets from %d cohorts. Required escort assets=%d-%d", #Assets, #Cohorts, NescortMin, NescortMax))
    
    -- Escorts for each asset.        
    local Escorts={}
    
    local EscortAvail=true
    for _,_asset in pairs(Assets) do
      local asset=_asset --Functional.Warehouse#WAREHOUSE.Assetitem
      
      -- Target vector is the legion of the asset.
      local TargetVec2=asset.legion:GetVec2()
      
      -- We want airplanes for airplanes and helos for everything else.
      local Categories={Group.Category.HELICOPTER}
      local targetTypes={"Ground Units"}
      if asset.category==Group.Category.AIRPLANE then
        Categories={Group.Category.AIRPLANE}
        targetTypes={"Air"}
      end
      
      TargetTypes=TargetTypes or targetTypes
      
      -- Recruit escort asset for the mission asset.
      local Erecruited, eassets, elegions=LEGION.RecruitCohortAssets(Cohorts, AUFTRAG.Type.ESCORT, MissionType, NescortMin, NescortMax, TargetVec2, nil, nil, nil, nil, nil, nil, Categories)
      
      if Erecruited then
        Escorts[asset.spawngroupname]={EscortLegions=elegions, EscortAssets=eassets, ecategory=asset.category}
      else
        -- Could not find escort for this asset ==> Escort not possible ==> Break the loop.
        EscortAvail=false
        break
      end
    end
    
    -- ALL escorts could be recruited. 
    if EscortAvail then
    
      local N=0
      for groupname,value in pairs(Escorts) do
      
        local Elegions=value.EscortLegions
        local Eassets=value.EscortAssets
        local ecategory=value.ecategory
        
        for _,_legion in pairs(Elegions) do
          local legion=_legion --Ops.Legion#LEGION
    
          local OffsetVector=nil --DCS#Vec3
          if ecategory==Group.Category.GROUND then
            -- Overhead at 1000 ft.
            OffsetVector={}
            OffsetVector.x=0
            OffsetVector.y=UTILS.FeetToMeters(1000)
            OffsetVector.z=0
          elseif MissionType==AUFTRAG.Type.SEAD then
            -- Overhead slightly higher and right.
            OffsetVector={}
            OffsetVector.x=-100
            OffsetVector.y= 500
            OffsetVector.z= 500
          end
    
          -- Create and ESCORT mission for this asset.
          local escort=AUFTRAG:NewESCORT(groupname, OffsetVector, EngageRange, TargetTypes)
          
          -- For a SEAD mission, we also adjust the mission task.
          if MissionType==AUFTRAG.Type.SEAD then
            escort.missionTask=ENUMS.MissionTask.SEAD
            -- Add enroute task SEAD.
            local DCStask=CONTROLLABLE.EnRouteTaskSEAD(nil)
            table.insert(escort.enrouteTasks, DCStask)       
          end
          
          -- Reserve assts and add to mission.
          for _,_asset in pairs(Eassets) do
            local asset=_asset --Functional.Warehouse#WAREHOUSE.Assetitem
            escort:AddAsset(asset)
            N=N+1
          end
          
          -- Assign mission to legion.
          self:MissionAssign(escort, {legion})
        end
      end
      
      -- Debug info.
      self:T(self.lid..string.format("Recruited %d escort assets", N))
    
      -- Yup!
      return true    
    else

      -- Debug info.
      self:T(self.lid..string.format("Could not get at least one escort!"))      
    
      -- Could not get at least one escort. Unrecruit all recruited ones.
      for groupname,value in pairs(Escorts) do      
        local Eassets=value.EscortAssets
        LEGION.UnRecruitAssets(Eassets)
      end
      
      -- No,no!
      return false      
    end
    
  else
    -- No escort required.
    self:T(self.lid..string.format("No escort required! NescortMin=%s, NescortMax=%s", tostring(NescortMin), tostring(NescortMax)))
    return true
  end      

end

--- Recruit and assign assets performing an OPSTRANSPORT for a given asset list.
--- @param #LEGION self
--- @param #table Legions Transport legions.
--- @param #table CargoAssets Weight of the heaviest cargo group to be transported.
--- @param #number NcarriersMin Min number of carrier assets.
--- @param #number NcarriersMax Max number of carrier assets.
--- @param Core.Zone#ZONE DeployZone Deploy zone.
--- @param Core.Zone#ZONE DisembarkZone (Optional) Disembark zone. 
--- @param #table Categories Group categories.
--- @param #table Attributes Generalizes group attributes.
--- @param #table Properties DCS attributes.
--- @return #boolean If `true`, enough assets could be recruited and an OPSTRANSPORT object was created.
--- @return Ops.OpsTransport#OPSTRANSPORT Transport The transport.
function LEGION:AssignAssetsForTransport(Legions, CargoAssets, NcarriersMin, NcarriersMax, DeployZone, DisembarkZone, Categories, Attributes, Properties)

  -- Is an escort requested in the first place?
  if NcarriersMin and NcarriersMax and (NcarriersMin>0 or NcarriersMax>0) then
  
    -- Get cohorts.
    local Cohorts=LEGION._GetCohorts(Legions)
    
    -- Get all legions and heaviest cargo group weight
    local CargoLegions={} ; local CargoWeight=nil ; local TotalWeight=0
    for _,_asset in pairs(CargoAssets) do
      local asset=_asset --Functional.Warehouse#WAREHOUSE.Assetitem
      CargoLegions[asset.legion.alias]=asset.legion
      if CargoWeight==nil or asset.weight>CargoWeight then
        CargoWeight=asset.weight
      end
      TotalWeight=TotalWeight+asset.weight
    end
    
    -- Debug info.
    self:T(self.lid..string.format("Cargo weight=%.1f", CargoWeight))
    self:T(self.lid..string.format("Total weight=%.1f", TotalWeight))
  
    -- Target is the deploy zone.
    local TargetVec2=DeployZone:GetVec2()
    
    -- Recruit assets and legions.
    local TransportAvail, CarrierAssets, CarrierLegions=
    LEGION.RecruitCohortAssets(Cohorts, AUFTRAG.Type.OPSTRANSPORT, nil, NcarriersMin, NcarriersMax, TargetVec2, nil, nil, nil, CargoWeight, TotalWeight, nil, Categories, Attributes, Properties)
  
    if TransportAvail then
    
      -- Create and OPSTRANSPORT assignment.
      local Transport=OPSTRANSPORT:New(nil, nil, DeployZone)
      if DisembarkZone then
        Transport:SetDisembarkZone(DisembarkZone)
      end
      
      -- Debug info.    
      self:T(self.lid..string.format("Transport available with %d carrier assets", #CarrierAssets))
    
      -- Add cargo assets to transport.
      for _,_legion in pairs(CargoLegions) do
        local legion=_legion --Ops.Legion#LEGION
        
        -- Set pickup zone to spawn zone or airbase if the legion has one that is operational.
        local pickupzone=legion.spawnzone
        
        -- Add TZC from legion spawn zone to deploy zone.
        local tpz=Transport:AddTransportZoneCombo(nil, pickupzone, Transport:GetDeployZone())
        
        -- Set pickup airbase if the legion has an airbase. Could also be the ship itself.
        tpz.PickupAirbase=legion:IsRunwayOperational() and legion.airbase or nil
        
        -- Set embark zone to spawn zone.
        Transport:SetEmbarkZone(legion.spawnzone, tpz)
        
        -- Add cargo assets to transport.
        for _,_asset in pairs(CargoAssets) do
          local asset=_asset --Functional.Warehouse#WAREHOUSE.Assetitem
          if asset.legion.alias==legion.alias then
            Transport:AddAssetCargo(asset, tpz)
          end
        end
      end
      
      -- Add carrier assets.
      for _,_asset in pairs(CarrierAssets) do
        local asset=_asset --Functional.Warehouse#WAREHOUSE.Assetitem
        Transport:AddAsset(asset)
      end
          
      -- Assign TRANSPORT to legions. This also sends the request for the assets.
      self:TransportAssign(Transport, CarrierLegions)
      
      -- Got transport.
      return true, Transport
    else
      -- Debug info.    
      self:T(self.lid..string.format("Transport assets could not be allocated ==> Unrecruiting assets"))    
    
      -- Uncrecruit transport assets.
      LEGION.UnRecruitAssets(CarrierAssets)
      return false, nil
    end
  
    return nil, nil  
  end
  
  -- No transport requested in the first place.
  return true, nil
end


--- Calculate the mission score of an asset.
--- @param Functional.Warehouse#WAREHOUSE.Assetitem asset Asset
--- @param #string MissionType Mission type for which the best assets are desired.
--- @param DCS#Vec2 TargetVec2 Target 2D vector.
--- @param #boolean IncludePayload If `true`, include the payload in the calulation if the asset has one attached.
--- @return #number Mission score.
function LEGION.CalculateAssetMissionScore(asset, MissionType, TargetVec2, IncludePayload)
  
  -- Mission score.
  local score=0

  -- Prefer highly skilled assets.
  if asset.skill==AI.Skill.AVERAGE then
    score=score+0
  elseif asset.skill==AI.Skill.GOOD then
    score=score+10
  elseif asset.skill==AI.Skill.HIGH then
    score=score+20
  elseif asset.skill==AI.Skill.EXCELLENT then
    score=score+30
  end

  -- Add mission performance to score.
  score=score+asset.cohort:GetMissionPeformance(MissionType)

  -- Add payload performance to score.
  local function scorePayload(Payload, MissionType)
    for _,Capability in pairs(Payload.capabilities) do
      local capability=Capability --Ops.Auftrag#AUFTRAG.Capability
      if capability.MissionType==MissionType then
        return capability.Performance
      end
    end
    return 0
  end
  
  if IncludePayload and asset.payload then
    score=score+scorePayload(asset.payload, MissionType)
  end
    
  -- Origin: We take the OPSGROUP position or the one of the legion.
  local OrigVec2=asset.flightgroup and asset.flightgroup:GetVec2() or asset.legion:GetVec2()
  
  -- Distance factor.
  local distance=0
  if TargetVec2 and OrigVec2 then
  
    -- Distance in NM.
    distance=UTILS.MetersToNM(UTILS.VecDist2D(OrigVec2, TargetVec2))
    
    if asset.category==Group.Category.AIRPLANE or asset.category==Group.Category.HELICOPTER then
      -- Round: 55 NM ==> 5.5 ==> 6, 63 NM ==> 6.3 ==> 6
      distance=UTILS.Round(distance/10, 0)
    else
      -- For ground units the distance is a more important factor
      distance=UTILS.Round(distance, 0)
    end
    
  end
  
  -- Reduce score for legions that are futher away.
  score=score-distance
  
  -- Check for spawned assets.
  if asset.spawned and asset.flightgroup and asset.flightgroup:IsAlive() then
  
    -- Get current mission.
    local currmission=asset.flightgroup:GetMissionCurrent()
    
    if currmission then
    
      if currmission.type==AUFTRAG.Type.ALERT5 and currmission.alert5MissionType==MissionType then
        -- Prefer assets that are on ALERT5 for this mission type.
        score=score+25
      elseif currmission.type==AUFTRAG.Type.GCICAP and MissionType==AUFTRAG.Type.INTERCEPT then
        -- Prefer assets that are on GCICAP to perform INTERCEPTS. We set this even higher than alert5 because they are already in the air.
        score=score+35
      elseif (currmission.type==AUFTRAG.Type.ONGUARD or currmission.type==AUFTRAG.Type.PATROLZONE) and (MissionType==AUFTRAG.Type.ARTY  or MissionType==AUFTRAG.Type.GROUNDATTACK) then
        score=score+25
      elseif currmission.type==AUFTRAG.Type.NOTHING then
        score=score+25
      end
      
    end
  
    if MissionType==AUFTRAG.Type.OPSTRANSPORT or MissionType==AUFTRAG.Type.AMMOSUPPLY or MissionType==AUFTRAG.Type.AWACS or MissionType==AUFTRAG.Type.FUELSUPPLY or MissionType==AUFTRAG.Type.TANKER then
      -- TODO: need to check for missions that do not require ammo like transport, recon, awacs, tanker etc.
      -- We better take a fresh asset. Sometimes spawned assets to something else, which is difficult to check.
      score=score-10
    else
      -- Combat mission.
      if asset.flightgroup:IsOutOfAmmo() then
        -- Assets that are out of ammo are not considered.
        score=score-1000
      end
    end
  end
  
  -- TRANSPORT specific.
  if MissionType==AUFTRAG.Type.OPSTRANSPORT then
    -- Add 1 score point for each 10 kg of cargo bay.
    score=score+UTILS.Round(asset.cargobaymax/10, 0)
  end  

  -- TODO: This could be vastly improved. Need to gather ideas during testing.
  -- Calculate ETA? Assets on orbit missions should arrive faster even if they are further away.
  -- Max speed of assets.
  -- Fuel amount?
  -- Range of assets?
  
  if asset.legion and asset.legion.verbose>=2 then
    asset.legion:I(asset.legion.lid..string.format("Asset %s [spawned=%s] score=%d", asset.spawngroupname, tostring(asset.spawned), score))
  end

  return score
end

--- Optimize chosen assets for the mission at hand.
--- @param #table assets Table of (unoptimized) assets.
--- @param #string MissionType Mission type.
--- @param DCS#Vec2 TargetVec2 Target position as 2D vector.
--- @param #boolean IncludePayload If `true`, include the payload in the calulation if the asset has one attached.
function LEGION._OptimizeAssetSelection(assets, MissionType, TargetVec2, IncludePayload)

  -- Calculate the mission score of all assets.
  for _,_asset in pairs(assets) do
    local asset=_asset --Functional.Warehouse#WAREHOUSE.Assetitem
    asset.score=LEGION.CalculateAssetMissionScore(asset, MissionType, TargetVec2, IncludePayload)
  end

  --- Sort assets wrt to their mission score. Higher is better.
  local function optimize(a, b)
    local assetA=a --Functional.Warehouse#WAREHOUSE.Assetitem
    local assetB=b --Functional.Warehouse#WAREHOUSE.Assetitem
    -- Higher score wins. If equal score ==> closer wins.
    return (assetA.score>assetB.score)
  end
  table.sort(assets, optimize)

  -- Remove distance parameter.
  if LEGION.verbose>0 then
    local text=string.format("Optimized %d assets for %s mission/transport (payload=%s):", #assets, MissionType, tostring(IncludePayload))
    for i,Asset in pairs(assets) do
      local asset=Asset --Functional.Warehouse#WAREHOUSE.Assetitem
      text=text..string.format("\n%s %s: score=%d", asset.squadname, asset.spawngroupname, asset.score or -1)
      asset.score=nil
    end
    env.info(text)
  end

end

-------------------------------------------------------------------------------------------------------------------------------------------------------------------------------------------------------
-- Misc Functions
-------------------------------------------------------------------------------------------------------------------------------------------------------------------------------------------------------

--- Returns the mission for a given mission ID (Autragsnummer).
--- @param #LEGION self
--- @param #number mid Mission ID (Auftragsnummer).
--- @return Ops.Auftrag#AUFTRAG Mission table.
function LEGION:GetMissionByID(mid)

  for _,_mission in pairs(self.missionqueue) do
    local mission=_mission --Ops.Auftrag#AUFTRAG

    if mission.auftragsnummer==tonumber(mid) then
      return mission
    end

  end

  return nil
end

--- Returns the mission for a given ID.
--- @param #LEGION self
--- @param #number uid Transport UID.
--- @return Ops.OpsTransport#OPSTRANSPORT Transport assignment.
function LEGION:GetTransportByID(uid)

  for _,_transport in pairs(self.transportqueue) do
    local transport=_transport --Ops.OpsTransport#OPSTRANSPORT

    if transport.uid==tonumber(uid) then
      return transport
    end

  end

  return nil
end

--- Returns the mission for a given request ID.
--- @param #LEGION self
--- @param #number RequestID Unique ID of the request.
--- @return Ops.Auftrag#AUFTRAG Mission table or *nil*.
function LEGION:GetMissionFromRequestID(RequestID)
  for _,_mission in pairs(self.missionqueue) do
    local mission=_mission --Ops.Auftrag#AUFTRAG
    local mid=mission.requestID[self.alias]
    if  mid and mid==RequestID then
      return mission
    end
  end
  return nil
end

--- Returns the mission for a given request.
--- @param #LEGION self
--- @param Functional.Warehouse#WAREHOUSE.Queueitem Request The warehouse request.
--- @return Ops.Auftrag#AUFTRAG Mission table or *nil*.
function LEGION:GetMissionFromRequest(Request)
  return self:GetMissionFromRequestID(Request.uid)
end

--- Fetch a payload from the airwing resources for a given unit and mission type.
-- The payload with the highest priority is preferred.
--- @param #LEGION self
--- @param #string UnitType The type of the unit.
--- @param #string MissionType The mission type.
--- @param #table Payloads Specific payloads only to be considered.
--- @return Ops.Airwing#AIRWING.Payload Payload table or *nil*.
function LEGION:FetchPayloadFromStock(UnitType, MissionType, Payloads)
  -- Polymorphic. Will return something when called by airwing.
  return nil
end

--- Return payload from asset back to stock.
--- @param #LEGION self
--- @param Functional.Warehouse#WAREHOUSE.Assetitem asset The squadron asset.
function LEGION:ReturnPayloadFromAsset(asset)
  -- Polymorphic.
  return nil
end

-------------------------------------------------------------------------------------------------------------------------------------------------------------------------------------------------------
-------------------------------------------------------------------------------------------------------------------------------------------------------------------------------------------------------
-------------------------------------------------------------------------------------------------------------------------------------------------------------------------------------------------------<|MERGE_RESOLUTION|>--- conflicted
+++ resolved
@@ -1983,19 +1983,11 @@
 end
 
 --- Count total number of assets of the legion.
-<<<<<<< HEAD
---- @param #LEGION self
---- @param #boolean InStock If `true`, only assets that are in the warehouse stock/inventory are counted.
---- @param #table MissionTypes (Optional) Count only assest that can perform certain mission type(s). Default is all types.
---- @param #table Attributes (Optional) Count only assest that have a certain attribute(s), e.g. `WAREHOUSE.Attribute.AIR_BOMBER`.
---- @return #number Amount of asset groups in stock.
-=======
 -- @param #LEGION self
 -- @param #boolean InStock If `true`, only assets that are in the warehouse stock/inventory are counted. If `false`, only assets that are NOT in stock (i.e. spawned) are counted. If `nil`, all assets are counted.
 -- @param #table MissionTypes (Optional) Count only assest that can perform certain mission type(s). Default is all types.
 -- @param #table Attributes (Optional) Count only assest that have a certain attribute(s), e.g. `GROUP.Attribute.AIR_BOMBER`.
 -- @return #number Amount of asset groups in stock.
->>>>>>> 949e2f9f
 function LEGION:CountAssets(InStock, MissionTypes, Attributes)
 
   local N=0
