--- **Ops** - Troop transport assignment for OPS groups.
-- 
-- ## Main Features:
--
--    * Transport troops from A to B
--    * Supports ground, naval and airborne (airplanes and helicopters) units as carriers
--    * Use combined forces (ground, naval, air) to transport the troops
--    * Additional FSM events to hook into and customize your mission design
--
-- ===
--
-- ## Example Missions:
-- 
-- Demo missions can be found on [github](https://github.com/FlightControl-Master/MOOSE_MISSIONS/tree/develop/OPS%20-%20Transport).
--    
-- ===
--
-- ### Author: **funkyfranky**
-- 
-- ===
-- @module Ops.OpsTransport
-- @image OPS_OpsTransport.png


--- OPSTRANSPORT class.
--- @type OPSTRANSPORT
--- @field #string ClassName Name of the class.
--- @field #string lid Log ID.
--- @field #number uid Unique ID of the transport.
--- @field #number verbose Verbosity level.
-- 
--- @field #number prio Priority of this transport. Should be a number between 0 (high prio) and 100 (low prio).
--- @field #boolean urgent If true, transport is urgent.
--- @field #number importance Importance of this transport. Smaller=higher.
--- @field #number Tstart Start time in *abs.* seconds.
--- @field #number Tstop Stop time in *abs.* seconds. Default `#nil` (never stops).
--- @field #number duration Duration (`Tstop-Tstart`) of the transport in seconds.
--- @field #table conditionStart Start conditions.
-- 
--- @field #table carriers Carriers assigned for this transport.
--- @field #table carrierTransportStatus Status of each carrier.
--  
--- @field #table tzCombos Table of transport zone combos. Each element of the table is of type `#OPSTRANSPORT.TransportZoneCombo`.
--- @field #number tzcCounter Running number of added transport zone combos.
--- @field #OPSTRANSPORT.TransportZoneCombo tzcDefault Default transport zone combo.
-- 
--- @field #number Ncargo Total number of cargo groups.
--- @field #number Ncarrier Total number of assigned carriers.
--- @field #number Ndelivered Total number of cargo groups delivered.
--- @field #number NcarrierDead Total number of dead carrier groups
--- @field #number NcargoDead Totalnumber of dead cargo groups.
-- 
--- @field #string formationArmy Default formation for ground vehicles.
--- @field #string formationHelo Default formation for helicopters.
--- @field #string formationPlane Default formation for airplanes.
-- 
--- @field Ops.Auftrag#AUFTRAG mission The mission attached to this transport.
--- @field #table assets Warehouse assets assigned for this transport.
--- @field #table legions Assigned legions.
--- @field #table statusLegion Transport status of all assigned LEGIONs.
--- @field #string statusCommander Staus of the COMMANDER.
--- @field Ops.Commander#COMMANDER commander Commander of the transport.
--- @field Ops.Chief#CHIEF chief Chief of the transport.
--- @field Ops.OpsZone#OPSZONE opszone OPS zone.
--- @field #table requestID The ID of the queued warehouse request. Necessary to cancel the request if the transport was cancelled before the request is processed.
-- 
-- @extends Core.Fsm#FSM

--- *Victory is the beautiful, bright-colored flower; Transport is the stem without which it could never have blossomed* -- Winston Churchill
--
-- ===
--
-- # The OPSTRANSPORT Concept
-- 
-- This class simulates troop transport using carriers such as APCs, ships, helicopters or airplanes. The carriers and transported groups need to be OPSGROUPS (see ARMYGROUP, NAVYGROUP and FLIGHTGROUP classes).
-- 
-- **IMPORTANT NOTES**
-- 
-- * Cargo groups are **not** split and distributed into different carrier *units*. That means that the whole cargo group **must fit** into one of the carrier units.
-- * Cargo groups must be inside the pickup zones to be considered for loading. Groups not inside the pickup zone will not get the command to board. 
-- 
-- # Constructor
-- 
-- A new cargo transport assignment is created with the @{#OPSTRANSPORT.New}() function
-- 
--     local opstransport=OPSTRANSPORT:New(Cargo, PickupZone, DeployZone)
-- 
-- Here `Cargo` is an object of the troops to be transported. This can be a GROUP, OPSGROUP, SET_GROUP or SET_OPSGROUP object.
-- 
-- `PickupZone` is the zone where the troops are picked up by the transport carriers. **Note** that troops *must* be inside this zone to be considered for loading!
-- 
-- `DeployZone` is the zone where the troops are transported to.
-- 
-- ## Assign to Carrier(s)
-- 
-- A transport can be assigned to one or multiple carrier OPSGROUPS with this @{Ops.OpsGroup#OPSGROUP.AddOpsTransport}() function
-- 
--     myopsgroup:AddOpsTransport(opstransport)
-- 
-- There is no restriction to the type of the carrier. It can be a ground group (e.g. an APC), a helicopter, an airplane or even a ship.
-- 
-- You can also mix carrier types. For instance, you can assign the same transport to APCs and helicopters. Or to helicopters and airplanes.
-- 
-- # Examples
--
-- A carrier group is assigned to transport infantry troops from zone "Zone Kobuleti X" to zone "Zone Alpha".
--
--     -- Carrier group.
--     local carrier=ARMYGROUP:New("TPz Fuchs Group")
--       
--     -- Set of groups to transport.
--     local infantryset=SET_GROUP:New():FilterPrefixes("Infantry Platoon Alpha"):FilterOnce()
--     
--     -- Cargo transport assignment.
--     local opstransport=OPSTRANSPORT:New(infantryset, ZONE:New("Zone Kobuleti X"), ZONE:New("Zone Alpha"))
--     
--     -- Assign transport to carrier.
--     carrier:AddOpsTransport(opstransport)
-- 
-- 
--- @field #OPSTRANSPORT
OPSTRANSPORT = {
  ClassName       = "OPSTRANSPORT",
  verbose         =   0,
  carriers        =  {},
  carrierTransportStatus = {},
  tzCombos        =  {},
  tzcCounter      =   0,
  conditionStart  =  {},
  assets          =  {},
  legions         =  {},
  statusLegion    =  {},
  requestID       =  {},
}

--- Cargo transport status.
--- @type OPSTRANSPORT.Status
--- @field #string PLANNED Planning state.
--- @field #string QUEUED Queued state.
--- @field #string REQUESTED Requested state.
--- @field #string SCHEDULED Transport is scheduled in the cargo queue.
--- @field #string EXECUTING Transport is being executed.
--- @field #string DELIVERED Transport was delivered. 
--- @field #string CANCELLED Transport was cancelled.
--- @field #string SUCCESS Transport was a success.
--- @field #string FAILED Transport failed.
OPSTRANSPORT.Status={
  PLANNED="planned",
  QUEUED="queued",
  REQUESTED="requested",
  SCHEDULED="scheduled",
  EXECUTING="executing",
  DELIVERED="delivered",
  CANCELLED="cancelled",
  SUCCESS="success",
  FAILED="failed",  
}

--- Transport zone combination.
<<<<<<< HEAD
--- @type OPSTRANSPORT.TransportZoneCombo
--- @field #number uid Unique ID of the TZ combo.
--- @field #number Ncarriers Number of carrier groups using this transport zone.
--- @field #number Ncargo Number of cargos assigned. This is a running number and *not* decreased if cargo is delivered or dead.
--- @field #table Cargos Cargo groups of the TZ combo. Each element is of type `Ops.OpsGroup#OPSGROUP.CargoGroup`.
--- @field Core.Zone#ZONE PickupZone Pickup zone.
--- @field Core.Zone#ZONE DeployZone Deploy zone.
--- @field Core.Zone#ZONE EmbarkZone Embark zone if different from pickup zone.
--- @field Core.Zone#ZONE DisembarkZone Zone where the troops are disembared to.
--- @field Wrapper.Airbase#AIRBASE PickupAirbase Airbase for pickup.
--- @field Wrapper.Airbase#AIRBASE DeployAirbase Airbase for deploy.
--- @field #table PickupPaths Paths for pickup. 
--- @field #table TransportPaths Path for Transport. Each elment of the table is of type `#OPSTRANSPORT.Path`. 
--- @field #table RequiredCargos Required cargos.
--- @field #table DisembarkCarriers Carriers where the cargo is directly disembarked to.
--- @field #boolean disembarkActivation If true, troops are spawned in late activated state when disembarked from carrier.
--- @field #boolean disembarkInUtero If true, troops are disembarked "in utero".
--- @field #boolean assets Cargo assets.
--- @field #number PickupFormation Formation used to pickup.
--- @field #number TransportFormation Formation used to transport.
=======
-- @type OPSTRANSPORT.TransportZoneCombo
-- @field #number uid Unique ID of the TZ combo.
-- @field #number Ncarriers Number of carrier groups using this transport zone.
-- @field #number Ncargo Number of cargos assigned. This is a running number and *not* decreased if cargo is delivered or dead.
-- @field #table Cargos Cargo groups of the TZ combo. Each element is of type `Ops.OpsGroup#OPSGROUP.CargoGroup`.
-- @field Core.Zone#ZONE PickupZone Pickup zone.
-- @field Core.Zone#ZONE DeployZone Deploy zone.
-- @field Core.Zone#ZONE EmbarkZone Embark zone if different from pickup zone.
-- @field Core.Zone#ZONE DisembarkZone Zone where the troops are disembared to.
-- @field Wrapper.Airbase#AIRBASE PickupAirbase Airbase for pickup.
-- @field Wrapper.Airbase#AIRBASE DeployAirbase Airbase for deploy.
-- @field #table PickupPaths Paths for pickup. 
-- @field #table TransportPaths Path for Transport. Each elment of the table is of type `#OPSTRANSPORT.Path`. 
-- @field #table RequiredCargos Required cargos.
-- @field #table DisembarkCarriers Carriers where the cargo is directly disembarked to.
-- @field #boolean disembarkToCarriers If `true`, cargo is supposed to embark to another carrier.
-- @field #boolean disembarkActivation If true, troops are spawned in late activated state when disembarked from carrier.
-- @field #boolean disembarkInUtero If true, troops are disembarked "in utero".
-- @field #boolean assets Cargo assets.
-- @field #number PickupFormation Formation used to pickup.
-- @field #number TransportFormation Formation used to transport.
>>>>>>> 949e2f9f

--- Path used for pickup or transport.
--- @type OPSTRANSPORT.Path
--- @field #table waypoints Table of waypoints.
--- @field #number category Category for which carriers this path is used.
--- @field #number radius Radomization radius for waypoints in meters. Default 0 m.
--- @field #boolean reverse If `true`, path is used in reversed order.

--- Generic transport condition.
--- @type OPSTRANSPORT.Condition
--- @field #function func Callback function to check for a condition. Should return a #boolean.
--- @field #table arg Optional arguments passed to the condition callback function.

--- Transport ID.
_OPSTRANSPORTID=0

--- Army Group version.
<<<<<<< HEAD
--- @field #string version
OPSTRANSPORT.version="0.6.1"
=======
-- @field #string version
OPSTRANSPORT.version="0.7.0"
>>>>>>> 949e2f9f

-------------------------------------------------------------------------------------------------------------------------------------------------------------------------------------------------------
-- TODO list
-------------------------------------------------------------------------------------------------------------------------------------------------------------------------------------------------------

-- TODO: Trains.
-- TODO: Stop transport.
-- TODO: Improve pickup and transport paths.
-- DONE: Disembark parameters per cargo group.
-- DONE: Special transport cohorts/legions. Similar to mission.
-- DONE: Cancel transport.
-- DONE: Allow multiple pickup/depoly zones.
-- DONE: Add start conditions.
-- DONE: Check carrier(s) dead.

-------------------------------------------------------------------------------------------------------------------------------------------------------------------------------------------------------
-- Constructor
-------------------------------------------------------------------------------------------------------------------------------------------------------------------------------------------------------

--- Create a new OPSTRANSPORT class object. Essential input are the troops that should be transported and the zones where the troops are picked up and deployed.
--- @param #OPSTRANSPORT self
--- @param Core.Set#SET_GROUP CargoGroups Groups to be transported as cargo. Can also be a single @{Wrapper.Group#GROUP} or @{Ops.OpsGroup#OPSGROUP} object.
--- @param Core.Zone#ZONE PickupZone Pickup zone. This is the zone, where the carrier is going to pickup the cargo. **Important**: only cargo is considered, if it is in this zone when the carrier starts loading!
--- @param Core.Zone#ZONE DeployZone Deploy zone. This is the zone, where the carrier is going to drop off the cargo.
--- @return #OPSTRANSPORT self
function OPSTRANSPORT:New(CargoGroups, PickupZone, DeployZone)

  -- Inherit everything from FSM class.
  local self=BASE:Inherit(self, FSM:New()) -- #OPSTRANSPORT
  
  -- Increase ID counter.
  _OPSTRANSPORTID=_OPSTRANSPORTID+1
  
  -- Set some string id for output to DCS.log file.
  self.lid=string.format("OPSTRANSPORT [UID=%d] | ", _OPSTRANSPORTID)
  
  -- UID of this transport.
  self.uid=_OPSTRANSPORTID
      
  -- Defaults.
  self:SetPriority()
  self:SetTime()
  self:SetRequiredCarriers()
  
  self.formationArmy=ENUMS.Formation.Vehicle.OnRoad
  self.formationHelo=ENUMS.Formation.RotaryWing.Wedge
  self.formationPlane=ENUMS.Formation.FixedWing.Wedge
  
  -- Init arrays and counters.
  self.carriers={}  
  self.Ncargo=0
  self.Ncarrier=0
  self.Ndelivered=0
  self.NcargoDead=0
  self.NcarrierDead=0
  
  -- Set default TZC.
  self.tzcDefault=self:AddTransportZoneCombo(CargoGroups, PickupZone, DeployZone)  
  
  -- FMS start state is PLANNED.
  self:SetStartState(OPSTRANSPORT.Status.PLANNED)
  
  -- PLANNED --> SCHEDULED --> EXECUTING --> DELIVERED  
  self:AddTransition("*",                           "Planned",          OPSTRANSPORT.Status.PLANNED)     -- Cargo transport was planned.
  self:AddTransition(OPSTRANSPORT.Status.PLANNED,   "Queued",           OPSTRANSPORT.Status.QUEUED)      -- Cargo is queued at at least one carrier.
  self:AddTransition(OPSTRANSPORT.Status.QUEUED,    "Requested",        OPSTRANSPORT.Status.REQUESTED)   -- Transport assets have been requested from a warehouse.
  self:AddTransition(OPSTRANSPORT.Status.REQUESTED, "Scheduled",        OPSTRANSPORT.Status.SCHEDULED)   -- Cargo is queued at at least one carrier.
  self:AddTransition(OPSTRANSPORT.Status.PLANNED,   "Scheduled",        OPSTRANSPORT.Status.SCHEDULED)   -- Cargo is queued at at least one carrier.  
  self:AddTransition(OPSTRANSPORT.Status.SCHEDULED, "Executing",        OPSTRANSPORT.Status.EXECUTING)   -- Cargo is being transported.  
  self:AddTransition("*",                           "Delivered",        OPSTRANSPORT.Status.DELIVERED)   -- Cargo was delivered.
  
  self:AddTransition("*",                           "StatusUpdate",     "*")
  self:AddTransition("*",                           "Stop",             "*")
  
  self:AddTransition("*",                           "Cancel",           OPSTRANSPORT.Status.CANCELLED)   -- Command to cancel the transport.  
  
  self:AddTransition("*",                           "Loaded",           "*")
  self:AddTransition("*",                           "Unloaded",         "*")
  
  self:AddTransition("*",                           "DeadCarrierUnit",  "*")
  self:AddTransition("*",                           "DeadCarrierGroup", "*")
  self:AddTransition("*",                           "DeadCarrierAll",   "*")

  ------------------------
  --- Pseudo Functions ---
  ------------------------

  --- Triggers the FSM event "StatusUpdate".
  -- @function [parent=#OPSTRANSPORT] StatusUpdate
  --- @param #OPSTRANSPORT self

  --- Triggers the FSM event "Status" after a delay.
  -- @function [parent=#OPSTRANSPORT] __StatusUpdate
  --- @param #OPSTRANSPORT self
  --- @param #number delay Delay in seconds.


  --- Triggers the FSM event "Planned".
  -- @function [parent=#OPSTRANSPORT] Planned
  --- @param #OPSTRANSPORT self

  --- Triggers the FSM event "Planned" after a delay.
  -- @function [parent=#OPSTRANSPORT] __Planned
  --- @param #OPSTRANSPORT self
  --- @param #number delay Delay in seconds.

  --- On after "Planned" event.
  -- @function [parent=#OPSTRANSPORT] OnAfterPlanned
  --- @param #OPSTRANSPORT self
  --- @param #string From From state.
  --- @param #string Event Event.
  --- @param #string To To state.


  --- Triggers the FSM event "Queued".
  -- @function [parent=#OPSTRANSPORT] Queued
  --- @param #OPSTRANSPORT self

  --- Triggers the FSM event "Queued" after a delay.
  -- @function [parent=#OPSTRANSPORT] __Queued
  --- @param #OPSTRANSPORT self
  --- @param #number delay Delay in seconds.

  --- On after "Queued" event.
  -- @function [parent=#OPSTRANSPORT] OnAfterQueued
  --- @param #OPSTRANSPORT self
  --- @param #string From From state.
  --- @param #string Event Event.
  --- @param #string To To state.


  --- Triggers the FSM event "Requested".
  -- @function [parent=#OPSTRANSPORT] Requested
  --- @param #OPSTRANSPORT self

  --- Triggers the FSM event "Requested" after a delay.
  -- @function [parent=#OPSTRANSPORT] __Requested
  --- @param #OPSTRANSPORT self
  --- @param #number delay Delay in seconds.

  --- On after "Requested" event.
  -- @function [parent=#OPSTRANSPORT] OnAfterRequested
  --- @param #OPSTRANSPORT self
  --- @param #string From From state.
  --- @param #string Event Event.
  --- @param #string To To state.


  --- Triggers the FSM event "Scheduled".
  -- @function [parent=#OPSTRANSPORT] Scheduled
  --- @param #OPSTRANSPORT self

  --- Triggers the FSM event "Scheduled" after a delay.
  -- @function [parent=#OPSTRANSPORT] __Scheduled
  --- @param #OPSTRANSPORT self
  --- @param #number delay Delay in seconds.

  --- On after "Scheduled" event.
  -- @function [parent=#OPSTRANSPORT] OnAfterScheduled
  --- @param #OPSTRANSPORT self
  --- @param #string From From state.
  --- @param #string Event Event.
  --- @param #string To To state.


  --- Triggers the FSM event "Executing".
  -- @function [parent=#OPSTRANSPORT] Executing
  --- @param #OPSTRANSPORT self

  --- Triggers the FSM event "Executing" after a delay.
  -- @function [parent=#OPSTRANSPORT] __Executing
  --- @param #OPSTRANSPORT self
  --- @param #number delay Delay in seconds.

  --- On after "Executing" event.
  -- @function [parent=#OPSTRANSPORT] OnAfterExecuting
  --- @param #OPSTRANSPORT self
  --- @param #string From From state.
  --- @param #string Event Event.
  --- @param #string To To state.


  --- Triggers the FSM event "Delivered".
  -- @function [parent=#OPSTRANSPORT] Delivered
  --- @param #OPSTRANSPORT self

  --- Triggers the FSM event "Delivered" after a delay.
  -- @function [parent=#OPSTRANSPORT] __Delivered
  --- @param #OPSTRANSPORT self
  --- @param #number delay Delay in seconds.

  --- On after "Delivered" event.
  -- @function [parent=#OPSTRANSPORT] OnAfterDelivered
  --- @param #OPSTRANSPORT self
  --- @param #string From From state.
  --- @param #string Event Event.
  --- @param #string To To state.


  --- Triggers the FSM event "Cancel".
  -- @function [parent=#OPSTRANSPORT] Cancel
  --- @param #OPSTRANSPORT self

  --- Triggers the FSM event "Cancel" after a delay.
  -- @function [parent=#OPSTRANSPORT] __Cancel
  --- @param #OPSTRANSPORT self
  --- @param #number delay Delay in seconds.

  --- On after "Cancel" event.
  -- @function [parent=#OPSTRANSPORT] OnAfterCancel
  --- @param #OPSTRANSPORT self
  --- @param #string From From state.
  --- @param #string Event Event.
  --- @param #string To To state.


  --- Triggers the FSM event "Loaded".
  -- @function [parent=#OPSTRANSPORT] Loaded
  --- @param #OPSTRANSPORT self
  --- @param Ops.OpsGroup#OPSGROUP OpsGroupCargo OPSGROUP that was loaded into a carrier.
  --- @param Ops.OpsGroup#OPSGROUP OpsGroupCarrier OPSGROUP that was loaded into a carrier.
  --- @param Ops.OpsGroup#OPSGROUP.Element CarrierElement Carrier element.

  --- Triggers the FSM event "Loaded" after a delay.
  -- @function [parent=#OPSTRANSPORT] __Loaded
  --- @param #OPSTRANSPORT self
  --- @param #number delay Delay in seconds.
  --- @param Ops.OpsGroup#OPSGROUP OpsGroupCargo OPSGROUP that was loaded into a carrier.
  --- @param Ops.OpsGroup#OPSGROUP OpsGroupCarrier OPSGROUP that was loaded into a carrier.
  --- @param Ops.OpsGroup#OPSGROUP.Element CarrierElement Carrier element.

  --- On after "Loaded" event.
  -- @function [parent=#OPSTRANSPORT] OnAfterLoaded
  --- @param #OPSTRANSPORT self
  --- @param #string From From state.
  --- @param #string Event Event.
  --- @param #string To To state.
  --- @param Ops.OpsGroup#OPSGROUP OpsGroupCargo OPSGROUP that was loaded into a carrier.
  --- @param Ops.OpsGroup#OPSGROUP OpsGroupCarrier OPSGROUP that was loaded into a carrier.
  --- @param Ops.OpsGroup#OPSGROUP.Element CarrierElement Carrier element.


  --- Triggers the FSM event "Unloaded".
  -- @function [parent=#OPSTRANSPORT] Unloaded
  --- @param #OPSTRANSPORT self
  --- @param Ops.OpsGroup#OPSGROUP OpsGroupCargo Cargo OPSGROUP that was unloaded from a carrier.
  --- @param Ops.OpsGroup#OPSGROUP OpsGroupCarrier Carrier OPSGROUP that unloaded the cargo.

  --- Triggers the FSM event "Unloaded" after a delay.
  -- @function [parent=#OPSTRANSPORT] __Unloaded
  --- @param #OPSTRANSPORT self
  --- @param #number delay Delay in seconds.
  --- @param Ops.OpsGroup#OPSGROUP OpsGroupCargo Cargo OPSGROUP that was unloaded from a carrier.
  --- @param Ops.OpsGroup#OPSGROUP OpsGroupCarrier Carrier OPSGROUP that unloaded the cargo.

  --- On after "Unloaded" event.
  -- @function [parent=#OPSTRANSPORT] OnAfterUnloaded
  --- @param #OPSTRANSPORT self
  --- @param #string From From state.
  --- @param #string Event Event.
  --- @param #string To To state.
  --- @param Ops.OpsGroup#OPSGROUP OpsGroupCargo Cargo OPSGROUP that was unloaded from a carrier.
  --- @param Ops.OpsGroup#OPSGROUP OpsGroupCarrier Carrier OPSGROUP that unloaded the cargo.

  
  --TODO: Psydofunctions

  -- Call status update.
  self:__StatusUpdate(-1)
  
  return self
end

-------------------------------------------------------------------------------------------------------------------------------------------------------------------------------------------------------
-- User Functions
-------------------------------------------------------------------------------------------------------------------------------------------------------------------------------------------------------

--- Add pickup and deploy zone combination.
--- @param #OPSTRANSPORT self
--- @param Core.Set#SET_GROUP CargoGroups Groups to be transported as cargo. Can also be a single @{Wrapper.Group#GROUP} or @{Ops.OpsGroup#OPSGROUP} object.
--- @param Core.Zone#ZONE PickupZone Zone where the troops are picked up.
--- @param Core.Zone#ZONE DeployZone Zone where the troops are picked up.
--- @return #OPSTRANSPORT.TransportZoneCombo Transport zone table.
function OPSTRANSPORT:AddTransportZoneCombo(CargoGroups, PickupZone, DeployZone)

  -- Increase counter.
  self.tzcCounter=self.tzcCounter+1  
  
  local tzcombo={} --#OPSTRANSPORT.TransportZoneCombo

  -- Init.
  tzcombo.uid=self.tzcCounter
  tzcombo.Ncarriers=0
  tzcombo.Ncargo=0
  tzcombo.Cargos={}
  tzcombo.RequiredCargos={}
  tzcombo.DisembarkCarriers={}
  tzcombo.PickupPaths={}
  tzcombo.TransportPaths={}
  
  -- Set zones.
  self:SetPickupZone(PickupZone, tzcombo)
  self:SetDeployZone(DeployZone, tzcombo)
  self:SetEmbarkZone(nil, tzcombo)
  
  -- Add cargo groups (could also be added later).
  if CargoGroups then
    self:AddCargoGroups(CargoGroups, tzcombo)
  end  
    
  -- Add to table.
  table.insert(self.tzCombos, tzcombo)
  
  return tzcombo
end

--- Add cargo groups to be transported.
<<<<<<< HEAD
--- @param #OPSTRANSPORT self
--- @param Core.Set#SET_GROUP GroupSet Set of groups to be transported. Can also be passed as a single GROUP or OPSGROUP object.
--- @param #OPSTRANSPORT.TransportZoneCombo TransportZoneCombo Transport zone combo.
--- @param #boolean DisembarkActivation If `true`, cargo group is activated when disembarked. If `false`, cargo groups are late activated when disembarked. Default `nil` (usually activated). 
--- @return #OPSTRANSPORT self
function OPSTRANSPORT:AddCargoGroups(GroupSet, TransportZoneCombo, DisembarkActivation)
=======
-- @param #OPSTRANSPORT self
-- @param Core.Set#SET_GROUP GroupSet Set of groups to be transported. Can also be passed as a single GROUP or OPSGROUP object.
-- @param #OPSTRANSPORT.TransportZoneCombo TransportZoneCombo Transport zone combo.
-- @param #boolean DisembarkActivation If `true`, cargo group is activated when disembarked. If `false`, cargo groups are late activated when disembarked. Default `nil` (usually activated).
-- @param Core.Zone#ZONE DisembarkZone Zone where the groups disembark to.
-- @param Core.Set#SET_OPSGROUP DisembarkCarriers Carrier groups where the cargo directly disembarks to.
-- @return #OPSTRANSPORT self
function OPSTRANSPORT:AddCargoGroups(GroupSet, TransportZoneCombo, DisembarkActivation, DisembarkZone, DisembarkCarriers)
>>>>>>> 949e2f9f

  -- Use default TZC if no transport zone combo is provided.
  TransportZoneCombo=TransportZoneCombo or self.tzcDefault

  -- Check type of GroupSet provided.
  if GroupSet:IsInstanceOf("GROUP") or GroupSet:IsInstanceOf("OPSGROUP") then

    -- We got a single GROUP or OPSGROUP object.
    local cargo=self:_CreateCargoGroupData(GroupSet, TransportZoneCombo, DisembarkActivation, DisembarkZone, DisembarkCarriers)
    
    if cargo then
    
      -- Add to main table.
      --table.insert(self.cargos, cargo)
      self.Ncargo=self.Ncargo+1
      
      -- Add to TZC table.
      table.insert(TransportZoneCombo.Cargos, cargo)
      TransportZoneCombo.Ncargo=TransportZoneCombo.Ncargo+1
      
      cargo.opsgroup:_AddMyLift(self)
      
    end
    
  else
  
    -- We got a SET_GROUP object.
    
    for _,group in pairs(GroupSet.Set) do
    
      -- Call iteravely for each group.
      self:AddCargoGroups(group, TransportZoneCombo, DisembarkActivation)
      
    end
  end
  
  -- Debug info.
  if self.verbose>=1 then
    local text=string.format("Added cargo groups:")
    local Weight=0
    for _,_cargo in pairs(self:GetCargos()) do
      local cargo=_cargo --Ops.OpsGroup#OPSGROUP.CargoGroup
      local weight=cargo.opsgroup:GetWeightTotal()
      Weight=Weight+weight
      text=text..string.format("\n- %s [%s] weight=%.1f kg", cargo.opsgroup:GetName(), cargo.opsgroup:GetState(), weight)
    end
    text=text..string.format("\nTOTAL: Ncargo=%d, Weight=%.1f kg", self.Ncargo, Weight)
    self:I(self.lid..text)
  end


  return self
end


--- Set pickup zone.
--- @param #OPSTRANSPORT self
--- @param Core.Zone#ZONE PickupZone Zone where the troops are picked up.
--- @param #OPSTRANSPORT.TransportZoneCombo TransportZoneCombo Transport zone combo.
--- @return #OPSTRANSPORT self
function OPSTRANSPORT:SetPickupZone(PickupZone, TransportZoneCombo)

  -- Use default TZC if no transport zone combo is provided.
  TransportZoneCombo=TransportZoneCombo or self.tzcDefault

  TransportZoneCombo.PickupZone=PickupZone

  if PickupZone and PickupZone:IsInstanceOf("ZONE_AIRBASE") then
    TransportZoneCombo.PickupAirbase=PickupZone._.ZoneAirbase
  end
  
  return self
end

--- Get pickup zone.
--- @param #OPSTRANSPORT self
--- @param #OPSTRANSPORT.TransportZoneCombo TransportZoneCombo Transport zone combo.
--- @return Core.Zone#ZONE Zone where the troops are picked up.
function OPSTRANSPORT:GetPickupZone(TransportZoneCombo)

  -- Use default TZC if no transport zone combo is provided.
  TransportZoneCombo=TransportZoneCombo or self.tzcDefault

  return TransportZoneCombo.PickupZone
end

--- Set deploy zone.
--- @param #OPSTRANSPORT self
--- @param Core.Zone#ZONE DeployZone Zone where the troops are deployed.
--- @param #OPSTRANSPORT.TransportZoneCombo TransportZoneCombo Transport zone combo.
--- @return #OPSTRANSPORT self
function OPSTRANSPORT:SetDeployZone(DeployZone, TransportZoneCombo)

  -- Use default TZC if no transport zone combo is provided.
  TransportZoneCombo=TransportZoneCombo or self.tzcDefault

  -- Set deploy zone.
  TransportZoneCombo.DeployZone=DeployZone

  -- Check if this is an airbase.
  if DeployZone and DeployZone:IsInstanceOf("ZONE_AIRBASE") then
    TransportZoneCombo.DeployAirbase=DeployZone._.ZoneAirbase
  end
  
  return self
end

--- Get deploy zone.
--- @param #OPSTRANSPORT self
--- @param #OPSTRANSPORT.TransportZoneCombo TransportZoneCombo Transport zone combo.
--- @return Core.Zone#ZONE Zone where the troops are deployed.
function OPSTRANSPORT:GetDeployZone(TransportZoneCombo)

  -- Use default TZC if no transport zone combo is provided.
  TransportZoneCombo=TransportZoneCombo or self.tzcDefault

  return TransportZoneCombo.DeployZone
end

--- Set embark zone.
--- @param #OPSTRANSPORT self
--- @param Core.Zone#ZONE EmbarkZone Zone where the troops are embarked.
--- @param #OPSTRANSPORT.TransportZoneCombo TransportZoneCombo Transport zone combo.
--- @return #OPSTRANSPORT self
function OPSTRANSPORT:SetEmbarkZone(EmbarkZone, TransportZoneCombo)

  -- Use default TZC if no transport zone combo is provided.
  TransportZoneCombo=TransportZoneCombo or self.tzcDefault

  TransportZoneCombo.EmbarkZone=EmbarkZone or TransportZoneCombo.PickupZone
  
  return self
end

--- Get embark zone.
--- @param #OPSTRANSPORT self
--- @param #OPSTRANSPORT.TransportZoneCombo TransportZoneCombo Transport zone combo.
--- @return Core.Zone#ZONE Zone where the troops are embarked from.
function OPSTRANSPORT:GetEmbarkZone(TransportZoneCombo)

  -- Use default TZC if no transport zone combo is provided.
  TransportZoneCombo=TransportZoneCombo or self.tzcDefault

  return TransportZoneCombo.EmbarkZone
end

--- Set disembark zone.
--- @param #OPSTRANSPORT self
--- @param Core.Zone#ZONE DisembarkZone Zone where the troops are disembarked.
--- @param #OPSTRANSPORT.TransportZoneCombo TransportZoneCombo Transport zone combo.
--- @return #OPSTRANSPORT self
function OPSTRANSPORT:SetDisembarkZone(DisembarkZone, TransportZoneCombo)

  -- Use default TZC if no transport zone combo is provided.
  TransportZoneCombo=TransportZoneCombo or self.tzcDefault

  TransportZoneCombo.DisembarkZone=DisembarkZone
  
  return self
end

--- Get disembark zone.
--- @param #OPSTRANSPORT self
--- @param #OPSTRANSPORT.TransportZoneCombo TransportZoneCombo Transport zone combo.
--- @return Core.Zone#ZONE Zone where the troops are disembarked to.
function OPSTRANSPORT:GetDisembarkZone(TransportZoneCombo)

  -- Use default TZC if no transport zone combo is provided.
  TransportZoneCombo=TransportZoneCombo or self.tzcDefault

  return TransportZoneCombo.DisembarkZone
end

--- Set activation status of group when disembarked from transport carrier.
--- @param #OPSTRANSPORT self
--- @param #boolean Active If `true` or `nil`, group is activated when disembarked. If `false`, group is late activated and needs to be activated manually.
--- @param #OPSTRANSPORT.TransportZoneCombo TransportZoneCombo Transport zone combo.
--- @return #OPSTRANSPORT self
function OPSTRANSPORT:SetDisembarkActivation(Active, TransportZoneCombo)

  -- Use default TZC if no transport zone combo is provided.
  TransportZoneCombo=TransportZoneCombo or self.tzcDefault

  if Active==true or Active==nil then
    TransportZoneCombo.disembarkActivation=true
  else
    TransportZoneCombo.disembarkActivation=false
  end
  
  return self
end

--- Get disembark activation.
--- @param #OPSTRANSPORT self
--- @param #OPSTRANSPORT.TransportZoneCombo TransportZoneCombo Transport zone combo.
--- @return #boolean If `true`, groups are spawned in late activated state.
function OPSTRANSPORT:GetDisembarkActivation(TransportZoneCombo)

  -- Use default TZC if no transport zone combo is provided.
  TransportZoneCombo=TransportZoneCombo or self.tzcDefault

  return TransportZoneCombo.disembarkActivation
end

<<<<<<< HEAD
--- Set transfer carrier(s). These are carrier groups, where the cargo is directly loaded into when disembarked.
--- @param #OPSTRANSPORT self
--- @param Core.Set#SET_GROUP Carriers Carrier set. Can also be passed as a #GROUP, #OPSGROUP or #SET_OPSGROUP object.
--- @param #OPSTRANSPORT.TransportZoneCombo TransportZoneCombo Transport zone combo.
--- @return #OPSTRANSPORT self
=======
--- Set/add transfer carrier(s). These are carrier groups, where the cargo is directly loaded into when disembarked.
-- @param #OPSTRANSPORT self
-- @param Core.Set#SET_GROUP Carriers Carrier set. Can also be passed as a #GROUP, #OPSGROUP or #SET_OPSGROUP object.
-- @param #OPSTRANSPORT.TransportZoneCombo TransportZoneCombo Transport zone combo.
-- @return #OPSTRANSPORT self
>>>>>>> 949e2f9f
function OPSTRANSPORT:SetDisembarkCarriers(Carriers, TransportZoneCombo)

  -- Debug info.
  self:T(self.lid.."Setting transfer carriers!")
  
  -- Use default TZC if no transport zone combo is provided.
  TransportZoneCombo=TransportZoneCombo or self.tzcDefault
  
  -- Set that we want to disembark to carriers.
  TransportZoneCombo.disembarkToCarriers=true
  
  self:_AddDisembarkCarriers(Carriers, TransportZoneCombo.DisembarkCarriers)

  return self
end

--- Set/add transfer carrier(s). These are carrier groups, where the cargo is directly loaded into when disembarked.
-- @param #OPSTRANSPORT self
-- @param Core.Set#SET_GROUP Carriers Carrier set. Can also be passed as a #GROUP, #OPSGROUP or #SET_OPSGROUP object.
-- @param #table Table the table to add.
-- @return #OPSTRANSPORT self
function OPSTRANSPORT:_AddDisembarkCarriers(Carriers, Table)

  if Carriers:IsInstanceOf("GROUP") or Carriers:IsInstanceOf("OPSGROUP") then
  
    local carrier=self:_GetOpsGroupFromObject(Carriers)
    if  carrier then
      table.insert(Table, carrier)
    end
      
  elseif Carriers:IsInstanceOf("SET_GROUP") or Carriers:IsInstanceOf("SET_OPSGROUP") then
  
    for _,object in pairs(Carriers:GetSet()) do
      local carrier=self:_GetOpsGroupFromObject(object)
      if carrier then
        table.insert(Table, carrier)
      end
    end
    
  else  
    self:E(self.lid.."ERROR: Carriers must be a GROUP, OPSGROUP, SET_GROUP or SET_OPSGROUP object!")    
  end


end

--- Get transfer carrier(s). These are carrier groups, where the cargo is directly loaded into when disembarked.
--- @param #OPSTRANSPORT self
--- @param #OPSTRANSPORT.TransportZoneCombo TransportZoneCombo Transport zone combo.
--- @return #table Table of carrier OPS groups.
function OPSTRANSPORT:GetDisembarkCarriers(TransportZoneCombo)

  -- Use default TZC if no transport zone combo is provided.
  TransportZoneCombo=TransportZoneCombo or self.tzcDefault
  
  return TransportZoneCombo.DisembarkCarriers
end


--- Set if group remains *in utero* after disembarkment from carrier. Can be used to directly load the group into another carrier. Similar to disembark in late activated state.
--- @param #OPSTRANSPORT self
--- @param #boolean InUtero If `true` or `nil`, group remains *in utero* after disembarkment.
--- @param #OPSTRANSPORT.TransportZoneCombo TransportZoneCombo Transport zone combo.
--- @return #OPSTRANSPORT self
function OPSTRANSPORT:SetDisembarkInUtero(InUtero, TransportZoneCombo)

  -- Use default TZC if no transport zone combo is provided.
  TransportZoneCombo=TransportZoneCombo or self.tzcDefault  

  if InUtero==true or InUtero==nil then
    TransportZoneCombo.disembarkInUtero=true
  else
    TransportZoneCombo.disembarkInUtero=false
  end
  
  return self
end

--- Get disembark in utero.
--- @param #OPSTRANSPORT self
--- @param #OPSTRANSPORT.TransportZoneCombo TransportZoneCombo Transport zone combo.
--- @return #boolean If `true`, groups stay in utero after disembarkment.
function OPSTRANSPORT:GetDisembarkInUtero(TransportZoneCombo)

  -- Use default TZC if no transport zone combo is provided.
  TransportZoneCombo=TransportZoneCombo or self.tzcDefault

  return TransportZoneCombo.disembarkInUtero
end

--- Set pickup formation.
--- @param #OPSTRANSPORT self
--- @param #number Formation Pickup formation.
--- @param #OPSTRANSPORT.TransportZoneCombo TransportZoneCombo Transport zone combo.
--- @return #OPSTRANSPORT self
function OPSTRANSPORT:SetFormationPickup(Formation, TransportZoneCombo)

  -- Use default TZC if no transport zone combo is provided.
  TransportZoneCombo=TransportZoneCombo or self.tzcDefault  

  TransportZoneCombo.PickupFormation=Formation
  
  return self
end

--- Get pickup formation.
--- @param #OPSTRANSPORT self
--- @param Ops.OpsGroup#OPSGROUP OpsGroup
--- @return #string Formation.
function OPSTRANSPORT:_GetFormationDefault(OpsGroup)

  if OpsGroup.isArmygroup then
  
    return self.formationArmy
    
  elseif OpsGroup.isFlightgroup then
  
    if OpsGroup.isHelo then
      return self.formationHelo
    else
      return self.formationPlane
    end
  
  else
    return ENUMS.Formation.Vehicle.OffRoad
  end
  
  return nil
end

--- Get pickup formation.
--- @param #OPSTRANSPORT self
--- @param #OPSTRANSPORT.TransportZoneCombo TransportZoneCombo Transport zone combo.
--- @param Ops.OpsGroup#OPSGROUP OpsGroup
--- @return #number Formation.
function OPSTRANSPORT:_GetFormationPickup(TransportZoneCombo, OpsGroup)

  -- Use default TZC if no transport zone combo is provided.
  TransportZoneCombo=TransportZoneCombo or self.tzcDefault
  
  local formation=TransportZoneCombo.PickupFormation or self:_GetFormationDefault(OpsGroup)

  return formation
end

--- Set transport formation.
--- @param #OPSTRANSPORT self
--- @param #number Formation Pickup formation.
--- @param #OPSTRANSPORT.TransportZoneCombo TransportZoneCombo Transport zone combo.
--- @return #OPSTRANSPORT self
function OPSTRANSPORT:SetFormationTransport(Formation, TransportZoneCombo)

  -- Use default TZC if no transport zone combo is provided.
  TransportZoneCombo=TransportZoneCombo or self.tzcDefault  

  TransportZoneCombo.TransportFormation=Formation
  
  return self
end

--- Get transport formation.
--- @param #OPSTRANSPORT self
--- @param #OPSTRANSPORT.TransportZoneCombo TransportZoneCombo Transport zone combo.
--- @param Ops.OpsGroup#OPSGROUP OpsGroup
--- @return #number Formation.
function OPSTRANSPORT:_GetFormationTransport(TransportZoneCombo, OpsGroup)

  -- Use default TZC if no transport zone combo is provided.
  TransportZoneCombo=TransportZoneCombo or self.tzcDefault
  
  local formation=TransportZoneCombo.TransportFormation or self:_GetFormationDefault(OpsGroup)

  return formation
end



--- Set required cargo. This is a list of cargo groups that need to be loaded before the **first** transport will start.
--- @param #OPSTRANSPORT self
--- @param Core.Set#SET_GROUP Cargos Required cargo set. Can also be passed as a #GROUP, #OPSGROUP or #SET_OPSGROUP object.
--- @param #OPSTRANSPORT.TransportZoneCombo TransportZoneCombo Transport zone combo.
--- @return #OPSTRANSPORT self
function OPSTRANSPORT:SetRequiredCargos(Cargos, TransportZoneCombo)

  -- Debug info.
  self:T(self.lid.."Setting required cargos!")
  
  -- Use default TZC if no transport zone combo is provided.
  TransportZoneCombo=TransportZoneCombo or self.tzcDefault  

  -- Create table.
  TransportZoneCombo.RequiredCargos=TransportZoneCombo.RequiredCargos or {}

  if Cargos:IsInstanceOf("GROUP") or Cargos:IsInstanceOf("OPSGROUP") then
  
    local cargo=self:_GetOpsGroupFromObject(Cargos)
    if cargo then
      table.insert(TransportZoneCombo.RequiredCargos, cargo)
    end
      
  elseif Cargos:IsInstanceOf("SET_GROUP") or Cargos:IsInstanceOf("SET_OPSGROUP") then
  
    for _,object in pairs(Cargos:GetSet()) do
      local cargo=self:_GetOpsGroupFromObject(object)
      if cargo then
        table.insert(TransportZoneCombo.RequiredCargos, cargo)
      end
    end
    
  else  
    self:E(self.lid.."ERROR: Required Cargos must be a GROUP, OPSGROUP, SET_GROUP or SET_OPSGROUP object!")    
  end

  return self
end

--- Get required cargos. This is a list of cargo groups that need to be loaded before the **first** transport will start.
--- @param #OPSTRANSPORT self
--- @param #OPSTRANSPORT.TransportZoneCombo TransportZoneCombo Transport zone combo.
--- @return #table Table of required cargo ops groups.
function OPSTRANSPORT:GetRequiredCargos(TransportZoneCombo)

  -- Use default TZC if no transport zone combo is provided.
  TransportZoneCombo=TransportZoneCombo or self.tzcDefault  
  
  return TransportZoneCombo.RequiredCargos
end

--- Set number of required carrier groups for an OPSTRANSPORT assignment. Only used if transport is assigned at **LEGION** or higher level.
--- @param #OPSTRANSPORT self
--- @param #number NcarriersMin Number of carriers *at least* required. Default 1.
--- @param #number NcarriersMax Number of carriers *at most* used for transportation. Default is same as `NcarriersMin`.
--- @return #OPSTRANSPORT self
function OPSTRANSPORT:SetRequiredCarriers(NcarriersMin, NcarriersMax)

  self.nCarriersMin=NcarriersMin or 1
  
  self.nCarriersMax=NcarriersMax or self.nCarriersMin

  -- Ensure that max is at least equal to min.
  if self.nCarriersMax<self.nCarriersMin then
    self.nCarriersMax=self.nCarriersMin
  end

  return self
end

--- Get the number of required carrier groups for an OPSTRANSPORT assignment. Only used if transport is assigned at **LEGION** or higher level.
--- @param #OPSTRANSPORT self
--- @return #number Number of carriers *at least* required.
--- @return #number Number of carriers *at most* used for transportation.
function OPSTRANSPORT:GetRequiredCarriers()
  return self.nCarriersMin, self.nCarriersMax
end


--- Add a carrier assigned for this transport.
--- @param #OPSTRANSPORT self
--- @param Ops.OpsGroup#OPSGROUP CarrierGroup Carrier OPSGROUP.
--- @return #OPSTRANSPORT self
function OPSTRANSPORT:_AddCarrier(CarrierGroup)

  -- Check that this is not already an assigned carrier.
  if not self:IsCarrier(CarrierGroup) then
  
    -- Increase carrier count.
    self.Ncarrier=self.Ncarrier+1

    -- Set transport status to SCHEDULED.
    self:SetCarrierTransportStatus(CarrierGroup, OPSTRANSPORT.Status.SCHEDULED)
    
    -- Call scheduled event.
    self:Scheduled()
    
    -- Add carrier to table.
    table.insert(self.carriers, CarrierGroup)
    
  end 
  
  return self
end

--- Remove group from the current carrier list/table.
--- @param #OPSTRANSPORT self
--- @param Ops.OpsGroup#OPSGROUP CarrierGroup Carrier OPSGROUP.
--- @param #number Delay Delay in seconds before the carrier is removed.
--- @return #OPSTRANSPORT self
function OPSTRANSPORT:_DelCarrier(CarrierGroup, Delay)

  if Delay and Delay>0 then
    self:ScheduleOnce(Delay, OPSTRANSPORT._DelCarrier, self, CarrierGroup)
  else
    if self:IsCarrier(CarrierGroup) then
   
      for i=#self.carriers,1,-1 do
        local carrier=self.carriers[i] --Ops.OpsGroup#OPSGROUP
        if carrier.groupname==CarrierGroup.groupname then
          self:T(self.lid..string.format("Removing carrier %s", CarrierGroup.groupname))
          table.remove(self.carriers, i)
        end
      end
          
    end
  end 
  
  return self
end

--- Get a list of alive carriers.
--- @param #OPSTRANSPORT self
--- @return #table Names of all carriers
function OPSTRANSPORT:_GetCarrierNames()

  local names={}
  for _,_carrier in pairs(self.carriers) do
    local carrier=_carrier --Ops.OpsGroup#OPSGROUP
    if carrier:IsAlive()~=nil then
      table.insert(names, carrier.groupname)
    end
  end
  
  return names
end

--- Get (all) cargo @{Ops.OpsGroup#OPSGROUP}s. Optionally, only delivered or undelivered groups can be returned.
--- @param #OPSTRANSPORT self
--- @param #boolean Delivered If `true`, only delivered groups are returned. If `false` only undelivered groups are returned. If `nil`, all groups are returned.
--- @param Ops.OpsGroup#OPSGROUP Carrier (Optional) Only count cargo groups that fit into the given carrier group. Current cargo is not a factor.
--- @param #OPSTRANSPORT.TransportZoneCombo TransportZoneCombo Transport zone combo.
--- @return #table Cargo Ops groups. Can be and empty table `{}`.
function OPSTRANSPORT:GetCargoOpsGroups(Delivered, Carrier, TransportZoneCombo)

  local cargos=self:GetCargos(TransportZoneCombo)

  local opsgroups={}
  for _,_cargo in pairs(cargos) do
    local cargo=_cargo --Ops.OpsGroup#OPSGROUP.CargoGroup
    if Delivered==nil or cargo.delivered==Delivered  then
      if cargo.opsgroup and not (cargo.opsgroup:IsDead() or cargo.opsgroup:IsStopped()) then
        if Carrier==nil or Carrier:CanCargo(cargo.opsgroup) then
          table.insert(opsgroups, cargo.opsgroup)
        end
      end
    end
  end
    
  return opsgroups
end

--- Get carriers.
--- @param #OPSTRANSPORT self
--- @return #table Carrier Ops groups.
function OPSTRANSPORT:GetCarriers()
  return self.carriers
end

--- Get cargos.
--- @param #OPSTRANSPORT self
--- @param #OPSTRANSPORT.TransportZoneCombo TransportZoneCombo Transport zone combo.
--- @return #table Cargos.
function OPSTRANSPORT:GetCargos(TransportZoneCombo)

  if TransportZoneCombo then
    return TransportZoneCombo.Cargos
  else
    local cargos={}
    for _,_tzc in pairs(self.tzCombos) do
      local tzc=_tzc --#OPSTRANSPORT.TransportZoneCombo
      for _,cargo in pairs(tzc.Cargos) do
        table.insert(cargos, cargo)
      end
    end
    return cargos
  end

end

--- Set transport start and stop time.
--- @param #OPSTRANSPORT self
--- @param #string ClockStart Time the transport is started, e.g. "05:00" for 5 am. If specified as a #number, it will be relative (in seconds) to the current mission time. Default is 5 seconds after mission was added.
--- @param #string ClockStop (Optional) Time the transport is stopped, e.g. "13:00" for 1 pm. If mission could not be started at that time, it will be removed from the queue. If specified as a #number it will be relative (in seconds) to the current mission time.
--- @return #OPSTRANSPORT self
function OPSTRANSPORT:SetTime(ClockStart, ClockStop)

  -- Current mission time.
  local Tnow=timer.getAbsTime()
  
  -- Set start time. Default in 5 sec.
  local Tstart=Tnow+5
  if ClockStart and type(ClockStart)=="number" then
    Tstart=Tnow+ClockStart
  elseif ClockStart and type(ClockStart)=="string" then
    Tstart=UTILS.ClockToSeconds(ClockStart)
  end

  -- Set stop time. Default nil.
  local Tstop=nil
  if ClockStop and type(ClockStop)=="number" then
    Tstop=Tnow+ClockStop
  elseif ClockStop and type(ClockStop)=="string" then
    Tstop=UTILS.ClockToSeconds(ClockStop)
  end
  
  self.Tstart=Tstart
  self.Tstop=Tstop

  if Tstop then
    self.duration=self.Tstop-self.Tstart
  end  

  return self
end

--- Set mission priority and (optional) urgency. Urgent missions can cancel other running missions. 
--- @param #OPSTRANSPORT self
--- @param #number Prio Priority 1=high, 100=low. Default 50.
--- @param #number Importance Number 1-10. If missions with lower value are in the queue, these have to be finished first. Default is `nil`.
--- @param #boolean Urgent If *true*, another running mission might be cancelled if it has a lower priority.
--- @return #OPSTRANSPORT self
function OPSTRANSPORT:SetPriority(Prio, Importance, Urgent)
  self.prio=Prio or 50
  self.urgent=Urgent
  self.importance=Importance
  return self
end

--- Set verbosity. 
--- @param #OPSTRANSPORT self
--- @param #number Verbosity Be more verbose. Default 0
--- @return #OPSTRANSPORT self
function OPSTRANSPORT:SetVerbosity(Verbosity)
  self.verbose=Verbosity or 0
  return self
end

--- Add start condition.
--- @param #OPSTRANSPORT self
--- @param #function ConditionFunction Function that needs to be true before the transport can be started. Must return a #boolean.
--- @param ... Condition function arguments if any.
--- @return #OPSTRANSPORT self
function OPSTRANSPORT:AddConditionStart(ConditionFunction, ...)

  if ConditionFunction then
  
    local condition={} --#OPSTRANSPORT.Condition
    
    condition.func=ConditionFunction
    condition.arg={}
    if arg then
      condition.arg=arg
    end
    
    table.insert(self.conditionStart, condition)
    
  end
  
  return self
end

--- Add path used for transportation from the pickup to the deploy zone.
-- If multiple paths are defined, a random one is chosen. The path is retrieved from the waypoints of a given group.
-- **NOTE** that the category group defines for which carriers this path is valid.
-- For example, if you specify a GROUND group to provide the waypoints, only assigned GROUND carriers will use the
-- path. 
--- @param #OPSTRANSPORT self
--- @param Wrapper.Group#GROUP PathGroup A (late activated) GROUP defining a transport path by their waypoints.
--- @param #number Radius Randomization radius in meters. Default 0 m.
--- @param #OPSTRANSPORT.TransportZoneCombo TransportZoneCombo Transport Zone combo.
--- @return #OPSTRANSPORT self
function OPSTRANSPORT:AddPathTransport(PathGroup, Reversed, Radius, TransportZoneCombo)

  -- Use default TZC if no transport zone combo is provided.
  TransportZoneCombo=TransportZoneCombo or self.tzcDefault  

  if type(PathGroup)=="string" then
    PathGroup=GROUP:FindByName(PathGroup)
  end

  local path={} --#OPSTRANSPORT.Path
  path.category=PathGroup:GetCategory()
  path.radius=Radius or 0
  path.waypoints=PathGroup:GetTaskRoute()
  
  -- TODO: Check that only flyover waypoints are given for aircraft.

  -- Add path.
  table.insert(TransportZoneCombo.TransportPaths, path)

  return self
end

--- Get a path for transportation.
--- @param #OPSTRANSPORT self
--- @param #number Category Group category.
--- @param #OPSTRANSPORT.TransportZoneCombo TransportZoneCombo Transport Zone combo.
--- @return #OPSTRANSPORT.Path The path object.
function OPSTRANSPORT:_GetPathTransport(Category, TransportZoneCombo)

  -- Use default TZC if no transport zone combo is provided.
  TransportZoneCombo=TransportZoneCombo or self.tzcDefault
  
  local pathsTransport=TransportZoneCombo.TransportPaths

  if pathsTransport and #pathsTransport>0 then
  
    local paths={}
    
    for _,_path in pairs(pathsTransport) do
      local path=_path --#OPSTRANSPORT.Path
      if path.category==Category then
        table.insert(paths, path)
      end
    end
    
    if #paths>0 then
    
      local path=paths[math.random(#paths)] --#OPSTRANSPORT.Path
      
      return path
    end
  end

  return nil
end

--- Add a carrier assigned for this transport.
--- @param #OPSTRANSPORT self
--- @param Ops.OpsGroup#OPSGROUP CarrierGroup Carrier OPSGROUP.
--- @param #string Status Carrier Status.
--- @return #OPSTRANSPORT self
function OPSTRANSPORT:SetCarrierTransportStatus(CarrierGroup, Status)

  -- Old status
  local oldstatus=self:GetCarrierTransportStatus(CarrierGroup)
  
  -- Debug info.
  self:T(self.lid..string.format("New carrier transport status for %s: %s --> %s", CarrierGroup:GetName(), oldstatus, Status))

  -- Set new status.
  self.carrierTransportStatus[CarrierGroup.groupname]=Status
    
  return self
end

--- Get carrier transport status.
--- @param #OPSTRANSPORT self
--- @param Ops.OpsGroup#OPSGROUP CarrierGroup Carrier OPSGROUP.
--- @return #string Carrier status.
function OPSTRANSPORT:GetCarrierTransportStatus(CarrierGroup)
  local status=self.carrierTransportStatus[CarrierGroup.groupname] or "unknown"
  return status
end

--- Get unique ID of the transport assignment.
--- @param #OPSTRANSPORT self
--- @return #number UID.
function OPSTRANSPORT:GetUID()
  return self.uid
end

--- Get number of delivered cargo groups.
--- @param #OPSTRANSPORT self
--- @return #number Total number of delivered cargo groups.
function OPSTRANSPORT:GetNcargoDelivered()
  return self.Ndelivered
end

--- Get number of cargo groups.
--- @param #OPSTRANSPORT self
--- @return #number Total number of cargo groups.
function OPSTRANSPORT:GetNcargoTotal()
  return self.Ncargo
end

--- Get number of carrier groups assigned for this transport.
--- @param #OPSTRANSPORT self
--- @return #number Total number of carrier groups.
function OPSTRANSPORT:GetNcarrier()
  return self.Ncarrier
end

--- Add carrier asset to transport.
--- @param #OPSTRANSPORT self
--- @param Functional.Warehouse#WAREHOUSE.Assetitem Asset The asset to be added.
--- @param #OPSTRANSPORT.TransportZoneCombo TransportZoneCombo Transport zone combo.
--- @return #OPSTRANSPORT self
function OPSTRANSPORT:AddAsset(Asset, TransportZoneCombo)

  -- Debug info
  self:T(self.lid..string.format("Adding asset carrier \"%s\" to transport", tostring(Asset.spawngroupname)))

  -- Add asset to table.
  self.assets=self.assets or {}
    
  table.insert(self.assets, Asset)

  return self
end

--- Delete carrier asset from transport.
--- @param #OPSTRANSPORT self
--- @param Functional.Warehouse#WAREHOUSE.Assetitem Asset The asset to be removed.
--- @return #OPSTRANSPORT self
function OPSTRANSPORT:DelAsset(Asset)

  for i,_asset in pairs(self.assets or {}) do
    local asset=_asset --Functional.Warehouse#WAREHOUSE.Assetitem
    
    if asset.uid==Asset.uid then
      self:T(self.lid..string.format("Removing asset \"%s\" from transport", tostring(Asset.spawngroupname)))
      table.remove(self.assets, i)
      return self
    end
    
  end

  return self
end

--- Add cargo asset.
--- @param #OPSTRANSPORT self
--- @param Functional.Warehouse#WAREHOUSE.Assetitem Asset The asset to be added.
--- @param #OPSTRANSPORT.TransportZoneCombo TransportZoneCombo Transport zone combo.
--- @return #OPSTRANSPORT self
function OPSTRANSPORT:AddAssetCargo(Asset, TransportZoneCombo)

  -- Debug info
  self:T(self.lid..string.format("Adding asset cargo \"%s\" to transport and TZC=%s", tostring(Asset.spawngroupname), TransportZoneCombo and TransportZoneCombo.uid or "N/A"))

  -- Add asset to table.
  self.assetsCargo=self.assetsCargo or {}
    
  table.insert(self.assetsCargo, Asset)
  
  TransportZoneCombo.assetsCargo=TransportZoneCombo.assetsCargo or {}
  
  TransportZoneCombo.assetsCargo[Asset.spawngroupname]=Asset
  
  return self
end

--- Get transport zone combo of cargo group.
--- @param #OPSTRANSPORT self
--- @param #string GroupName Group name of cargo.
--- @return #OPSTRANSPORT.TransportZoneCombo TransportZoneCombo Transport zone combo.
function OPSTRANSPORT:GetTZCofCargo(GroupName)

  for _,_tzc in pairs(self.tzCombos) do
    local tzc=_tzc --#OPSTRANSPORT.TransportZoneCombo
    for _,_cargo in pairs(tzc.Cargos) do
      local cargo=_cargo --Ops.OpsGroup#OPSGROUP.CargoGroup
      if cargo.opsgroup:GetName()==GroupName then
        return tzc
      end
    end
  end

  return nil
end

--- Add LEGION to the transport.
--- @param #OPSTRANSPORT self
--- @param Ops.Legion#LEGION Legion The legion.
--- @return #OPSTRANSPORT self
function OPSTRANSPORT:AddLegion(Legion)

  -- Debug info.
  self:T(self.lid..string.format("Adding legion %s", Legion.alias))

  -- Add legion to table.
  table.insert(self.legions, Legion)
  
  return self
end

--- Remove LEGION from transport.
--- @param #OPSTRANSPORT self
--- @param Ops.Legion#LEGION Legion The legion.
--- @return #OPSTRANSPORT self
function OPSTRANSPORT:RemoveLegion(Legion)

  -- Loop over legions
  for i=#self.legions,1,-1 do
    local legion=self.legions[i] --Ops.Legion#LEGION
    if legion.alias==Legion.alias then
      -- Debug info.
      self:T(self.lid..string.format("Removing legion %s", Legion.alias))    
      table.remove(self.legions, i)
      return self
    end
  end
  
  self:E(self.lid..string.format("ERROR: Legion %s not found and could not be removed!", Legion.alias))
  return self
end

--- Check if an OPS group is assigned as carrier for this transport.
--- @param #OPSTRANSPORT self
--- @param Ops.OpsGroup#OPSGROUP CarrierGroup Potential carrier OPSGROUP.
--- @return #boolean If true, group is an assigned carrier. 
function OPSTRANSPORT:IsCarrier(CarrierGroup)

  if CarrierGroup then
    for _,_carrier in pairs(self.carriers) do
      local carrier=_carrier --Ops.OpsGroup#OPSGROUP
      if carrier.groupname==CarrierGroup.groupname then
        return true
      end
    end
  end

  return false
end

--- Check if transport is ready to be started.
-- * Start time passed.
-- * Stop time did not pass already.
-- * All start conditions are true.
--- @param #OPSTRANSPORT self
--- @return #boolean If true, mission can be started.
function OPSTRANSPORT:IsReadyToGo()

  -- Debug text.
  local text=self.lid.."Is ReadyToGo? "
  
  -- Current abs time.
  local Tnow=timer.getAbsTime()
  
  -- Pickup AND deploy zones must be set.
  local gotzones=false
  for _,_tz in pairs(self.tzCombos) do
    local tz=_tz --#OPSTRANSPORT.TransportZoneCombo
    if tz.PickupZone and tz.DeployZone then
      gotzones=true
      break
    end
  end
  if not gotzones then
    text=text.."No, pickup/deploy zone combo not yet defined!"
    return false
  end
  
  -- Start time did not pass yet.
  if self.Tstart and Tnow<self.Tstart then
    text=text.."No, start time not passed!"
    return false
  end
  
  -- Stop time already passed.
  if self.Tstop and Tnow>self.Tstop then
    text=text.."Nope, stop time already passed!"
    self:T(text)
    return false
  end
  
  -- All start conditions true?
  local startme=self:EvalConditionsAll(self.conditionStart)
  
  -- Nope, not yet.
  if not startme then
    text=text..("No way, at least one start condition is not true!")
    self:T(text)
    return false
  end
  
  -- We're good to go!
  text=text.."Yes!"
  self:T(text)
  return true
end

--- Set LEGION transport status.
--- @param #OPSTRANSPORT self
--- @param Ops.Legion#LEGION Legion The legion.
--- @param #string Status New status.
--- @return #OPSTRANSPORT self
function OPSTRANSPORT:SetLegionStatus(Legion, Status)

  -- Old status
  local status=self:GetLegionStatus(Legion)

  -- Debug info.
  self:T(self.lid..string.format("Setting LEGION %s to status %s-->%s", Legion.alias, tostring(status), tostring(Status)))

  -- New status.
  self.statusLegion[Legion.alias]=Status

  return self
end

--- Get LEGION transport status.
--- @param #OPSTRANSPORT self
--- @param Ops.Legion#LEGION Legion The legion.
--- @return #string status Current status.
function OPSTRANSPORT:GetLegionStatus(Legion)

  -- Current status.
  local status=self.statusLegion[Legion.alias] or "unknown"

  return status
end

--- Check if state is PLANNED.
--- @param #OPSTRANSPORT self
--- @return #boolean If true, status is PLANNED. 
function OPSTRANSPORT:IsPlanned()
  local is=self:is(OPSTRANSPORT.Status.PLANNED)
  return is
end

--- Check if state is QUEUED.
--- @param #OPSTRANSPORT self
--- @param Ops.Legion#LEGION Legion (Optional) Check if transport is queued at this legion.
--- @return #boolean If true, status is QUEUED. 
function OPSTRANSPORT:IsQueued(Legion)
  local is=self:is(OPSTRANSPORT.Status.QUEUED)
  if Legion then
    is=self:GetLegionStatus(Legion)==OPSTRANSPORT.Status.QUEUED
  end  
  return is
end

--- Check if state is REQUESTED.
--- @param #OPSTRANSPORT self
--- @param Ops.Legion#LEGION Legion (Optional) Check if transport is queued at this legion.
--- @return #boolean If true, status is REQUESTED. 
function OPSTRANSPORT:IsRequested(Legion)
  local is=self:is(OPSTRANSPORT.Status.REQUESTED)
  if Legion then
    is=self:GetLegionStatus(Legion)==OPSTRANSPORT.Status.REQUESTED
  end  
  return is
end

--- Check if state is SCHEDULED.
--- @param #OPSTRANSPORT self
--- @return #boolean If true, status is SCHEDULED. 
function OPSTRANSPORT:IsScheduled()
  local is=self:is(OPSTRANSPORT.Status.SCHEDULED)
  return is
end

--- Check if state is EXECUTING.
--- @param #OPSTRANSPORT self
--- @return #boolean If true, status is EXECUTING. 
function OPSTRANSPORT:IsExecuting()
  local is=self:is(OPSTRANSPORT.Status.EXECUTING)
  return is
end

--- Check if all cargo was delivered (or is dead).
--- @param #OPSTRANSPORT self
--- @param #number Nmin Number of groups that must be actually delivered (and are not dead). Default 0.
--- @return #boolean If true, all possible cargo was delivered. 
function OPSTRANSPORT:IsDelivered(Nmin)
  local is=self:is(OPSTRANSPORT.Status.DELIVERED)
  
--  Nmin=Nmin or 0
--  if Nmin>self.Ncargo then
--    Nmin=self.Ncargo
--  end
--  
--  if self.Ndelivered<Nmin then
--    is=false
--  end

  -- Check if Ndelivered is at least Nmin (if given)
  if is==false and Nmin and self.Ndelivered>=math.min(self.Ncargo, Nmin) then
    is=true
  end
  
  return is
end

-------------------------------------------------------------------------------------------------------------------------------------------------------------------------------------------------------
-- Status Update
-------------------------------------------------------------------------------------------------------------------------------------------------------------------------------------------------------

--- On after "StatusUpdate" event.
--- @param #OPSTRANSPORT self
--- @param #string From From state.
--- @param #string Event Event.
--- @param #string To To state.
function OPSTRANSPORT:onafterStatusUpdate(From, Event, To)

  -- Current FSM state.
  local fsmstate=self:GetState()
  
  if self.verbose>=1 then
  
    -- Info text.    
    local text=string.format("%s: Ncargo=%d/%d, Ncarrier=%d/%d, Nlegions=%d", fsmstate:upper(), self.Ncargo, self.Ndelivered, #self.carriers, self.Ncarrier, #self.legions)

    -- Info about cargo and carrier.    
    if self.verbose>=2 then
    
      for i,_tz in pairs(self.tzCombos) do
        local tz=_tz --#OPSTRANSPORT.TransportZoneCombo
        local pickupzone=tz.PickupZone and tz.PickupZone:GetName() or "Unknown"
        local deployzone=tz.DeployZone and tz.DeployZone:GetName() or "Unknown"
        text=text..string.format("\n[%d] %s --> %s: Ncarriers=%d, Ncargo=%d (%d)", i, pickupzone, deployzone, tz.Ncarriers, #tz.Cargos, tz.Ncargo)
      end
    
    end

    -- Info about cargo and carrier.    
    if self.verbose>=3 then
    
      text=text..string.format("\nCargos:")
      for _,_cargo in pairs(self:GetCargos()) do
        local cargo=_cargo  --Ops.OpsGroup#OPSGROUP.CargoGroup
        local carrier=cargo.opsgroup:_GetMyCarrierElement()
        local name=carrier and carrier.name or "none"
        local cstate=carrier and carrier.status or "N/A"
        text=text..string.format("\n- %s: %s [%s], weight=%d kg, carrier=%s [%s], delivered=%s [UID=%s]", 
        cargo.opsgroup:GetName(), cargo.opsgroup.cargoStatus:upper(), cargo.opsgroup:GetState(), cargo.opsgroup:GetWeightTotal(), name, cstate, tostring(cargo.delivered), tostring(cargo.opsgroup.cargoTransportUID))
      end
      
      text=text..string.format("\nCarriers:")
      for _,_carrier in pairs(self.carriers) do
        local carrier=_carrier --Ops.OpsGroup#OPSGROUP
        text=text..string.format("\n- %s: %s [%s], Cargo Bay [current/reserved/total]=%d/%d/%d kg [free %d/%d/%d kg]", 
        carrier:GetName(), carrier.carrierStatus:upper(), carrier:GetState(), 
        carrier:GetWeightCargo(nil, false), carrier:GetWeightCargo(), carrier:GetWeightCargoMax(), 
        carrier:GetFreeCargobay(nil, false), carrier:GetFreeCargobay(), carrier:GetFreeCargobayMax())
      end
    end
    
    self:I(self.lid..text)
  end
  
  -- Check if all cargo was delivered (or is dead).
  self:_CheckDelivered()

  -- Update status again.
  if not self:IsDelivered() then
    self:__StatusUpdate(-30)
  end
end

--- Check if a cargo group was delivered.
--- @param #OPSTRANSPORT self
--- @param #string GroupName Name of the group.
--- @return #boolean If `true`, cargo was delivered.
function OPSTRANSPORT:IsCargoDelivered(GroupName)

  for _,_cargo in pairs(self:GetCargos()) do
    local cargo=_cargo  --Ops.OpsGroup#OPSGROUP.CargoGroup
    
    if cargo.opsgroup:GetName()==GroupName then
      return cargo.delivered
    end
    
  end
  
  return nil
end

-------------------------------------------------------------------------------------------------------------------------------------------------------------------------------------------------------
-- FSM Event Functions
-------------------------------------------------------------------------------------------------------------------------------------------------------------------------------------------------------

--- On after "Planned" event.
--- @param #OPSTRANSPORT self
--- @param #string From From state.
--- @param #string Event Event.
--- @param #string To To state.
function OPSTRANSPORT:onafterPlanned(From, Event, To)
  self:T(self.lid..string.format("New status: %s-->%s", From, To))
end

--- On after "Scheduled" event.
--- @param #OPSTRANSPORT self
--- @param #string From From state.
--- @param #string Event Event.
--- @param #string To To state.
function OPSTRANSPORT:onafterScheduled(From, Event, To)
  self:T(self.lid..string.format("New status: %s-->%s", From, To))
end

--- On after "Executing" event.
--- @param #OPSTRANSPORT self
--- @param #string From From state.
--- @param #string Event Event.
--- @param #string To To state.
function OPSTRANSPORT:onafterExecuting(From, Event, To)
  self:T(self.lid..string.format("New status: %s-->%s", From, To))
end

--- On before "Delivered" event.
--- @param #OPSTRANSPORT self
--- @param #string From From state.
--- @param #string Event Event.
--- @param #string To To state.
function OPSTRANSPORT:onbeforeDelivered(From, Event, To)

  -- Check that we do not call delivered again.
  if From==OPSTRANSPORT.Status.DELIVERED then
    return false
  end

  return true
end

--- On after "Delivered" event.
--- @param #OPSTRANSPORT self
--- @param #string From From state.
--- @param #string Event Event.
--- @param #string To To state.
function OPSTRANSPORT:onafterDelivered(From, Event, To)
  self:T(self.lid..string.format("New status: %s-->%s", From, To))
  
  -- Inform all assigned carriers that cargo was delivered. They can have this in the queue or are currently processing this transport.
  for i=#self.carriers, 1, -1 do
    local carrier=self.carriers[i] --Ops.OpsGroup#OPSGROUP
    if self:GetCarrierTransportStatus(carrier)~=OPSTRANSPORT.Status.DELIVERED then
      carrier:Delivered(self)
    end 
  end
  
end

--- On after "Loaded" event.
--- @param #OPSTRANSPORT self
--- @param #string From From state.
--- @param #string Event Event.
--- @param #string To To state.
--- @param Ops.OpsGroup#OPSGROUP OpsGroupCargo OPSGROUP that was loaded into a carrier.
--- @param Ops.OpsGroup#OPSGROUP OpsGroupCarrier OPSGROUP that was loaded into a carrier.
--- @param Ops.OpsGroup#OPSGROUP.Element CarrierElement Carrier element.
function OPSTRANSPORT:onafterLoaded(From, Event, To, OpsGroupCargo, OpsGroupCarrier, CarrierElement)
  self:I(self.lid..string.format("Loaded OPSGROUP %s into carrier %s", OpsGroupCargo:GetName(), tostring(CarrierElement.name)))
end

--- On after "Unloaded" event.
--- @param #OPSTRANSPORT self
--- @param #string From From state.
--- @param #string Event Event.
--- @param #string To To state.
--- @param Ops.OpsGroup#OPSGROUP OpsGroupCargo Cargo OPSGROUP that was unloaded from a carrier.
--- @param Ops.OpsGroup#OPSGROUP OpsGroupCarrier Carrier OPSGROUP that unloaded the cargo.
function OPSTRANSPORT:onafterUnloaded(From, Event, To, OpsGroupCargo, OpsGroupCarrier)
  self:I(self.lid..string.format("Unloaded OPSGROUP %s", OpsGroupCargo:GetName()))
end

--- On after "DeadCarrierGroup" event.
--- @param #OPSTRANSPORT self
--- @param #string From From state.
--- @param #string Event Event.
--- @param #string To To state.
--- @param Ops.OpsGroup#OPSGROUP OpsGroup Carrier OPSGROUP that is dead. 
function OPSTRANSPORT:onafterDeadCarrierGroup(From, Event, To, OpsGroup)
  self:I(self.lid..string.format("Carrier OPSGROUP %s dead!", OpsGroup:GetName()))

  -- Increase dead counter.
  self.NcarrierDead=self.NcarrierDead+1

  -- Remove group from carrier list/table.  
  self:_DelCarrier(OpsGroup)
  
  if #self.carriers==0 then
    self:DeadCarrierAll()
  end    
end

--- On after "DeadCarrierAll" event.
--- @param #OPSTRANSPORT self
--- @param #string From From state.
--- @param #string Event Event.
--- @param #string To To state. 
function OPSTRANSPORT:onafterDeadCarrierAll(From, Event, To)
  self:I(self.lid..string.format("ALL Carrier OPSGROUPs are dead!"))

  if self.opszone then

    self:I(self.lid..string.format("Cancelling transport on CHIEF level"))
    self.chief:TransportCancel(self)
    
    --for _,_legion in pairs(self.legions) do
    --  local legion=_legion --Ops.Legion#LEGION
    --  legion:TransportCancel(self)
    --end

  else
  
    -- Check if cargo was delivered.
    self:_CheckDelivered()
    
    -- Set state back to PLANNED if not delivered.
    if not self:IsDelivered() then
      self:Planned()
    end
  
  end
  
end

--- On after "Cancel" event.
--- @param #OPSTRANSPORT self
--- @param #string From From state.
--- @param #string Event Event.
--- @param #string To To state.
function OPSTRANSPORT:onafterCancel(From, Event, To)

  -- Number of OPSGROUPS assigned and alive.
  local Ngroups = #self.carriers

  -- Debug info.
  self:I(self.lid..string.format("CANCELLING transport in status %s. Will wait for %d carrier groups to report DONE before evaluation", self:GetState(), Ngroups))
  
  -- Time stamp.
  self.Tover=timer.getAbsTime()
  
  
  if self.chief then

    -- Debug info.
    self:T(self.lid..string.format("CHIEF will cancel the transport. Will wait for mission DONE before evaluation!"))
    
    -- CHIEF will cancel the transport.
    self.chief:TransportCancel(self)
  
  elseif self.commander then
  
    -- Debug info.
    self:T(self.lid..string.format("COMMANDER will cancel the transport. Will wait for transport DELIVERED before evaluation!"))
    
    -- COMMANDER will cancel the transport.
    self.commander:TransportCancel(self)

  elseif self.legions and #self.legions>0 then
  
    -- Loop over all LEGIONs.
    for _,_legion in pairs(self.legions or {}) do
      local legion=_legion --Ops.Legion#LEGION
    
      -- Debug info.
      self:T(self.lid..string.format("LEGION %s will cancel the transport. Will wait for transport DELIVERED before evaluation!", legion.alias))
    
      -- Legion will cancel all flight missions and remove queued request from warehouse queue.
      legion:TransportCancel(self)
      
    end
    
  else  
  
    -- Debug info.
    self:T(self.lid..string.format("No legion, commander or chief. Attached OPS groups will cancel the transport on their own. Will wait for transport DELIVERED before evaluation!"))
  
    -- Loop over all carrier groups.
    for _,_carrier in pairs(self:GetCarriers()) do
      local carrier=_carrier --Ops.OpsGroup#OPSGROUP
      carrier:TransportCancel(self)
    end
    
    -- Delete awaited transport.
    local cargos=self:GetCargoOpsGroups(false)
    for _,_cargo in pairs(cargos) do
      local cargo=_cargo --Ops.OpsGroup#OPSGROUP
        cargo:_DelMyLift(self)
    end
    
    
  end

  -- Special mission states.
  if self:IsPlanned() or self:IsQueued() or self:IsRequested() or Ngroups==0 then
    self:T(self.lid..string.format("Cancelled transport was in %s stage with %d carrier groups assigned and alive. Call it DELIVERED!", self:GetState(), Ngroups))
    self:Delivered()
  end

end

-------------------------------------------------------------------------------------------------------------------------------------------------------------------------------------------------------
-- Misc Functions
-------------------------------------------------------------------------------------------------------------------------------------------------------------------------------------------------------

--- Check if all cargo of this transport assignment was delivered.
--- @param #OPSTRANSPORT self
function OPSTRANSPORT:_CheckDelivered()

  -- First check that at least one cargo was added (as we allow to do that later).
  if self.Ncargo>0 then

    local done=true
    local dead=true
    for _,_cargo in pairs(self:GetCargos()) do
      local cargo=_cargo --Ops.OpsGroup#OPSGROUP.CargoGroup
      
      if cargo.delivered then
        -- This one is delivered.
        dead=false
      elseif cargo.opsgroup==nil then
        -- This one is nil?!
        dead=false
      elseif cargo.opsgroup:IsDestroyed() then
        -- This one was destroyed.
      elseif cargo.opsgroup:IsDead() then
        -- This one is dead.
      elseif cargo.opsgroup:IsStopped() then
        -- This one is stopped.
        dead=false
      else
        done=false --Someone is not done!
        dead=false
      end
     
    end
    
    if dead then
      self:I(self.lid.."All cargo DEAD ==> Delivered!")
      self:Delivered()
    elseif done then
      self:I(self.lid.."All cargo DONE ==> Delivered!")
      self:Delivered()  
    end
    
  end
  
end

--- Check if all required cargos are loaded.
<<<<<<< HEAD
--- @param #OPSTRANSPORT self
--- @param #OPSTRANSPORT.TransportZoneCombo TransportZoneCombo Transport zone combo.
--- @return #boolean If true, all required cargos are loaded or there is no required cargo.
function OPSTRANSPORT:_CheckRequiredCargos(TransportZoneCombo)
=======
-- @param #OPSTRANSPORT self
-- @param #OPSTRANSPORT.TransportZoneCombo TransportZoneCombo Transport zone combo.
-- @param Ops.OpsGroup#OPSGROUP CarrierGroup The carrier group asking.
-- @return #boolean If true, all required cargos are loaded or there is no required cargo or asking carrier is full.
function OPSTRANSPORT:_CheckRequiredCargos(TransportZoneCombo, CarrierGroup)
>>>>>>> 949e2f9f

  -- Use default TZC if no transport zone combo is provided.
  TransportZoneCombo=TransportZoneCombo or self.tzcDefault
  
  -- Use input or take all cargos.
  local requiredCargos=TransportZoneCombo.Cargos
  
  -- Check if required cargos was set by user.
  if TransportZoneCombo.RequiredCargos and #TransportZoneCombo.RequiredCargos>0 then
    requiredCargos=TransportZoneCombo.RequiredCargos
  else
    requiredCargos={}
    for _,_cargo in pairs(TransportZoneCombo.Cargos) do
      local cargo=_cargo --Ops.OpsGroup#OPSGROUP.CargoGroup
      table.insert(requiredCargos, cargo.opsgroup)
    end
  end 
  
  if requiredCargos==nil or #requiredCargos==0 then
    return true
  end
  
  -- All carrier names.
  local carrierNames=self:_GetCarrierNames()
  
  -- Cargo groups not loaded yet.
  local weightmin=nil
  
  for _,_cargo in pairs(requiredCargos) do
    local cargo=_cargo --Ops.OpsGroup#OPSGROUP
    
    -- Is this cargo loaded into any carrier?
    local isLoaded=cargo:IsLoaded(carrierNames)
    
    if not isLoaded then
      local weight=cargo:GetWeightTotal()
      
      if weightmin==nil or weight<weightmin then
        weightmin=weight
      end
    end
    
  end
  
  if weightmin then
  
    -- Free space of carrier.
    local freeSpace=CarrierGroup:GetFreeCargobayMax(true)
    
    -- Debug info.
    self:T(self.lid..string.format("Check required cargos for carrier=%s free=%.1f, weight=%.1f", CarrierGroup:GetName(), freeSpace, weightmin))
    
    if weightmin<freeSpace then
      -- This group can still take cargo.
      return false    
    else
      -- This group is full! Even if there is cargo left, we cannot transport it.
      return true
    end
    
  end
  
  -- No cargo left.
  return true
end

--- Check if all given condition are true.
--- @param #OPSTRANSPORT self
--- @param #table Conditions Table of conditions.
--- @return #boolean If true, all conditions were true. Returns false if at least one condition returned false.
function OPSTRANSPORT:EvalConditionsAll(Conditions)

  -- Any stop condition must be true.
  for _,_condition in pairs(Conditions or {}) do
    local condition=_condition --#OPSTRANSPORT.Condition
  
    -- Call function.
    local istrue=condition.func(unpack(condition.arg))
    
    -- Any false will return false.
    if not istrue then
      return false
    end
    
  end

  -- All conditions were true.
  return true
end



--- Find transfer carrier element for cargo group.
<<<<<<< HEAD
--- @param #OPSTRANSPORT self
--- @param Ops.OpsGroup#OPSGROUP CargoGroup The cargo group that needs to be loaded into a carrier unit/element of the carrier group.
--- @param Core.Zone#ZONE Zone (Optional) Zone where the carrier must be in.
--- @param #OPSTRANSPORT.TransportZoneCombo TransportZoneCombo Transport zone combo.
--- @return Ops.OpsGroup#OPSGROUP.Element New carrier element for cargo or nil.
--- @return Ops.OpsGroup#OPSGROUP New carrier group for cargo or nil.
function OPSTRANSPORT:FindTransferCarrierForCargo(CargoGroup, Zone, TransportZoneCombo)
=======
-- @param #OPSTRANSPORT self
-- @param Ops.OpsGroup#OPSGROUP CargoGroup The cargo group that needs to be loaded into a carrier unit/element of the carrier group.
-- @param Core.Zone#ZONE Zone (Optional) Zone where the carrier must be in.
-- @param #table DisembarkCarriers Disembark carriers.
-- @param Wrapper.Airbase#AIRBASE DeployAirbase Airbase where to deploy.
-- @return Ops.OpsGroup#OPSGROUP.Element New carrier element for cargo or nil.
-- @return Ops.OpsGroup#OPSGROUP New carrier group for cargo or nil.
function OPSTRANSPORT:FindTransferCarrierForCargo(CargoGroup, Zone, DisembarkCarriers, DeployAirbase)
>>>>>>> 949e2f9f

  -- Use default TZC if no transport zone combo is provided.
  --TransportZoneCombo=TransportZoneCombo or self.tzcDefault

  local carrier=nil --Ops.OpsGroup#OPSGROUP.Element
  local carrierGroup=nil --Ops.OpsGroup#OPSGROUP
  
  --TODO: maybe sort the carriers wrt to largest free cargo bay. Or better smallest free cargo bay that can take the cargo group weight.
  
  for _,_carrier in pairs(DisembarkCarriers or {}) do
    local carrierGroup=_carrier --Ops.OpsGroup#OPSGROUP
    
    -- First check if carrier is alive and loading cargo.
    if carrierGroup and carrierGroup:IsAlive() and (carrierGroup:IsLoading() or DeployAirbase) then
    
      -- Find an element of the group that has enough free space.
      carrier=carrierGroup:FindCarrierForCargo(CargoGroup)
      
      if carrier then
        if Zone==nil or Zone:IsVec2InZone(carrier.unit:GetVec2()) then
          return carrier, carrierGroup      
        else
          self:T2(self.lid.."Got transfer carrier but carrier not in zone (yet)!")
        end
      else
        self:T2(self.lid.."No transfer carrier available!")
      end
      
    end
  end

  self:T2(self.lid.."Could NOT find any carrier that is ALIVE and LOADING (or DELOYAIRBASE))!")
  return nil, nil
end

--- Create a cargo group data structure.
<<<<<<< HEAD
--- @param #OPSTRANSPORT self
--- @param Wrapper.Group#GROUP group The GROUP or OPSGROUP object.
--- @param #OPSTRANSPORT.TransportZoneCombo TransportZoneCombo Transport zone combo.
--- @param #boolean DisembarkActivation If `true`, cargo group is activated when disembarked. 
--- @return Ops.OpsGroup#OPSGROUP.CargoGroup Cargo group data.
function OPSTRANSPORT:_CreateCargoGroupData(group, TransportZoneCombo, DisembarkActivation)
=======
-- @param #OPSTRANSPORT self
-- @param Wrapper.Group#GROUP group The GROUP or OPSGROUP object.
-- @param #OPSTRANSPORT.TransportZoneCombo TransportZoneCombo Transport zone combo.
-- @param #boolean DisembarkActivation If `true`, cargo group is activated when disembarked. 
-- @param Core.Zone#ZONE DisembarkZone Disembark zone, where the cargo is spawned when delivered.
-- @param Core.Set#SET_OPSGROUP DisembarkCarriers Disembark carriers cargo is directly loaded into when delivered.
-- @return Ops.OpsGroup#OPSGROUP.CargoGroup Cargo group data.
function OPSTRANSPORT:_CreateCargoGroupData(group, TransportZoneCombo, DisembarkActivation, DisembarkZone, DisembarkCarriers)
>>>>>>> 949e2f9f

  -- Get ops group.
  local opsgroup=self:_GetOpsGroupFromObject(group)

  -- First check that this group is not already contained in this TZC.  
  for _,_cargo in pairs(TransportZoneCombo.Cargos or {}) do
    local cargo=_cargo --Ops.OpsGroup#OPSGROUP.CargoGroup
    if cargo.opsgroup.groupname==opsgroup.groupname then
      -- Group is already contained.
      return nil
    end
  end


  -- Create a new data item.
  local cargo={} --Ops.OpsGroup#OPSGROUP.CargoGroup
    
  cargo.opsgroup=opsgroup
  cargo.delivered=false
  cargo.status="Unknown"
  cargo.tzcUID=TransportZoneCombo
  cargo.disembarkZone=DisembarkZone
  if DisembarkCarriers then
    cargo.disembarkCarriers={}
    self:_AddDisembarkCarriers(DisembarkCarriers, cargo.disembarkCarriers)
  end

  return cargo
end

--- Count how many cargo groups are inside a zone.
--- @param #OPSTRANSPORT self
--- @param Core.Zone#ZONE Zone The zone object.
--- @param #boolean Delivered If `true`, only delivered groups are returned. If `false` only undelivered groups are returned. If `nil`, all groups are returned.
--- @param Ops.OpsGroup#OPSGROUP Carrier (Optional) Only count cargo groups that fit into the given carrier group. Current cargo is not a factor.
--- @param #OPSTRANSPORT.TransportZoneCombo TransportZoneCombo Transport zone combo.
--- @return #number Number of cargo groups.
function OPSTRANSPORT:_CountCargosInZone(Zone, Delivered, Carrier, TransportZoneCombo)

  -- Get cargo ops groups.
  local cargos=self:GetCargoOpsGroups(Delivered, Carrier, TransportZoneCombo)
  
  --- Function to check if carrier is supposed to be disembarked to.
  local function iscarrier(_cargo)
    local cargo=_cargo --Ops.OpsGroup#OPSGROUP
    
    local mycarrier=cargo:_GetMyCarrierGroup()
    
    if mycarrier and mycarrier:IsUnloading() then
    
      -- Get disembark carriers.
      local carriers=mycarrier.cargoTransport:GetDisembarkCarriers(mycarrier.cargoTZC)
    
      -- Check if carrier is in the list.
      for _,_carrier in pairs(carriers) do
        local carrier=_carrier --Ops.OpsGroup#OPSGROUP
        if Carrier:GetName()==carrier:GetName() then
          return true
        end
      end
      
      if mycarrier.cargoTZC and mycarrier.cargoTZC.Cargos then
        for _,_cargodata in pairs(mycarrier.cargoTZC.Cargos) do
          local cargodata=_cargodata --Ops.OpsGroup#OPSGROUP.CargoGroup
          if cargo:GetName()==cargodata.opsgroup:GetName() then          
            for _,_carrier in pairs(cargodata.disembarkCarriers) do
              local carrier=_carrier --Ops.OpsGroup#OPSGROUP
              if Carrier:GetName()==carrier:GetName() then
                return true
              end            
            end
          end
        end
      end
      
    end
    
    return false
  end
  
  local N=0
  for _,_cargo in pairs(cargos) do
    local cargo=_cargo --Ops.OpsGroup#OPSGROUP

    -- Is not cargo? 
    local isNotCargo=cargo:IsNotCargo(true)
    if not isNotCargo then
      isNotCargo=iscarrier(cargo)
    end    

    -- Is in zone?
    local isInZone=cargo:IsInZone(Zone)
    
    -- Is in utero?
    local isInUtero=cargo:IsInUtero()

    -- Debug info.
    self:T(self.lid..string.format("Cargo=%s: notcargo=%s, iscarrier=%s inzone=%s, inutero=%s", cargo:GetName(), tostring(cargo:IsNotCargo(true)), tostring(iscarrier(cargo)), tostring(isInZone), tostring(isInUtero)))

    -- We look for groups that are not cargo, in the zone or in utero.
    if isNotCargo and (isInZone or isInUtero) then
      N=N+1
    end
  end
  
  -- Debug info.
  self:T(self.lid..string.format("Found %d units in zone %s", N, Zone:GetName()))

  return N
end

--- Get a transport zone combination (TZC) for a carrier group. The pickup zone will be a zone, where the most cargo groups are located that fit into the carrier.
--- @param #OPSTRANSPORT self
--- @param Ops.OpsGroup#OPSGROUP Carrier The carrier OPS group.
--- @return Core.Zone#ZONE Pickup zone or `#nil`.
function OPSTRANSPORT:_GetTransportZoneCombo(Carrier)

  --- Selection criteria
  -- * Distance: pickup zone should be as close as possible.
  -- * Ncargo: Number of cargo groups. Pickup, where there is most cargo.
  -- * Ncarrier: Number of carriers already "working" on this TZC. Would be better if not all carriers work on the same combo while others are ignored.  
  
  -- Get carrier position.
  local vec2=Carrier:GetVec2()

  --- Penalty function.
  local function penalty(candidate)      
    local p=candidate.ncarriers*10-candidate.ncargo+candidate.distance/10
    return p
  end
  
  -- TZC candidates.
  local candidates={}
  
  for i,_transportzone in pairs(self.tzCombos) do
    local tz=_transportzone --#OPSTRANSPORT.TransportZoneCombo
    
    -- Check that pickup and deploy zones were defined.
    if tz.PickupZone and tz.DeployZone and tz.EmbarkZone then
    
      --TODO: Check if Carrier is an aircraft and if so, check that pickup AND deploy zones are airbases (not ships, not farps).
    
      -- Count undelivered cargos in embark(!) zone that fit into the carrier.
      local ncargo=self:_CountCargosInZone(tz.EmbarkZone, false, Carrier, tz)
      
      -- At least one group in the zone.
      if ncargo>=1 then
        
        -- Distance to the carrier in meters.
        local dist=tz.PickupZone:Get2DDistance(vec2)
        
        local ncarriers=0
        for _,_carrier in pairs(self.carriers) do
          local carrier=_carrier --Ops.OpsGroup#OPSGROUP
          if carrier and carrier:IsAlive() and carrier.cargoTZC and carrier.cargoTZC.uid==tz.uid then
            ncarriers=ncarriers+1
          end
        end
        
        -- New candidate.
        local candidate={tzc=tz, distance=dist/1000, ncargo=ncargo, ncarriers=ncarriers}
        
        -- Calculdate penalty of candidate.
        candidate.penalty=penalty(candidate)
        
        -- Add candidate.
        table.insert(candidates, candidate)
        
      end
    end
  end
  
  if #candidates>0 then
   
    -- Minimize penalty.
    local function optTZC(candA, candB)
      return candA.penalty<candB.penalty
    end
    table.sort(candidates, optTZC)
    
    -- Debug output.
    if self.verbose>=3 then
      local text="TZC optimized"
      for i,candidate in pairs(candidates) do
        text=text..string.format("\n[%d] TPZ=%d, Ncarriers=%d, Ncargo=%d, Distance=%.1f km, PENALTY=%d", i, candidate.tzc.uid, candidate.ncarriers, candidate.ncargo, candidate.distance, candidate.penalty)
      end
      self:I(self.lid..text)
    end
    
    -- Return best candidate.
    return candidates[1].tzc    
  else
    -- No candidates.
    self:T(self.lid..string.format("Could NOT find a pickup zone (with cargo) for carrier group %s", Carrier:GetName()))
  end  

  return nil
end

--- Get an OPSGROUP from a given OPSGROUP or GROUP object. If the object is a GROUP, an OPSGROUP is created automatically. 
--- @param #OPSTRANSPORT self
--- @param Core.Base#BASE Object The object, which can be a GROUP or OPSGROUP.
--- @return Ops.OpsGroup#OPSGROUP Ops Group.
function OPSTRANSPORT:_GetOpsGroupFromObject(Object)

  local opsgroup=nil

  if Object:IsInstanceOf("OPSGROUP") then
    -- We already have an OPSGROUP
    opsgroup=Object
  elseif Object:IsInstanceOf("GROUP") then
  
    -- Look into DB and try to find an existing OPSGROUP.
    opsgroup=_DATABASE:GetOpsGroup(Object)
    
    if not opsgroup then
      if Object:IsAir() then
        opsgroup=FLIGHTGROUP:New(Object)
      elseif Object:IsShip() then
        opsgroup=NAVYGROUP:New(Object)
      else
        opsgroup=ARMYGROUP:New(Object)
      end
    end
    
  else
    self:E(self.lid.."ERROR: Object must be a GROUP or OPSGROUP object!")
    return nil
  end

  return opsgroup
end<|MERGE_RESOLUTION|>--- conflicted
+++ resolved
@@ -157,28 +157,6 @@
 }
 
 --- Transport zone combination.
-<<<<<<< HEAD
---- @type OPSTRANSPORT.TransportZoneCombo
---- @field #number uid Unique ID of the TZ combo.
---- @field #number Ncarriers Number of carrier groups using this transport zone.
---- @field #number Ncargo Number of cargos assigned. This is a running number and *not* decreased if cargo is delivered or dead.
---- @field #table Cargos Cargo groups of the TZ combo. Each element is of type `Ops.OpsGroup#OPSGROUP.CargoGroup`.
---- @field Core.Zone#ZONE PickupZone Pickup zone.
---- @field Core.Zone#ZONE DeployZone Deploy zone.
---- @field Core.Zone#ZONE EmbarkZone Embark zone if different from pickup zone.
---- @field Core.Zone#ZONE DisembarkZone Zone where the troops are disembared to.
---- @field Wrapper.Airbase#AIRBASE PickupAirbase Airbase for pickup.
---- @field Wrapper.Airbase#AIRBASE DeployAirbase Airbase for deploy.
---- @field #table PickupPaths Paths for pickup. 
---- @field #table TransportPaths Path for Transport. Each elment of the table is of type `#OPSTRANSPORT.Path`. 
---- @field #table RequiredCargos Required cargos.
---- @field #table DisembarkCarriers Carriers where the cargo is directly disembarked to.
---- @field #boolean disembarkActivation If true, troops are spawned in late activated state when disembarked from carrier.
---- @field #boolean disembarkInUtero If true, troops are disembarked "in utero".
---- @field #boolean assets Cargo assets.
---- @field #number PickupFormation Formation used to pickup.
---- @field #number TransportFormation Formation used to transport.
-=======
 -- @type OPSTRANSPORT.TransportZoneCombo
 -- @field #number uid Unique ID of the TZ combo.
 -- @field #number Ncarriers Number of carrier groups using this transport zone.
@@ -200,7 +178,6 @@
 -- @field #boolean assets Cargo assets.
 -- @field #number PickupFormation Formation used to pickup.
 -- @field #number TransportFormation Formation used to transport.
->>>>>>> 949e2f9f
 
 --- Path used for pickup or transport.
 --- @type OPSTRANSPORT.Path
@@ -218,13 +195,8 @@
 _OPSTRANSPORTID=0
 
 --- Army Group version.
-<<<<<<< HEAD
---- @field #string version
-OPSTRANSPORT.version="0.6.1"
-=======
 -- @field #string version
 OPSTRANSPORT.version="0.7.0"
->>>>>>> 949e2f9f
 
 -------------------------------------------------------------------------------------------------------------------------------------------------------------------------------------------------------
 -- TODO list
@@ -542,14 +514,6 @@
 end
 
 --- Add cargo groups to be transported.
-<<<<<<< HEAD
---- @param #OPSTRANSPORT self
---- @param Core.Set#SET_GROUP GroupSet Set of groups to be transported. Can also be passed as a single GROUP or OPSGROUP object.
---- @param #OPSTRANSPORT.TransportZoneCombo TransportZoneCombo Transport zone combo.
---- @param #boolean DisembarkActivation If `true`, cargo group is activated when disembarked. If `false`, cargo groups are late activated when disembarked. Default `nil` (usually activated). 
---- @return #OPSTRANSPORT self
-function OPSTRANSPORT:AddCargoGroups(GroupSet, TransportZoneCombo, DisembarkActivation)
-=======
 -- @param #OPSTRANSPORT self
 -- @param Core.Set#SET_GROUP GroupSet Set of groups to be transported. Can also be passed as a single GROUP or OPSGROUP object.
 -- @param #OPSTRANSPORT.TransportZoneCombo TransportZoneCombo Transport zone combo.
@@ -558,7 +522,6 @@
 -- @param Core.Set#SET_OPSGROUP DisembarkCarriers Carrier groups where the cargo directly disembarks to.
 -- @return #OPSTRANSPORT self
 function OPSTRANSPORT:AddCargoGroups(GroupSet, TransportZoneCombo, DisembarkActivation, DisembarkZone, DisembarkCarriers)
->>>>>>> 949e2f9f
 
   -- Use default TZC if no transport zone combo is provided.
   TransportZoneCombo=TransportZoneCombo or self.tzcDefault
@@ -763,19 +726,11 @@
   return TransportZoneCombo.disembarkActivation
 end
 
-<<<<<<< HEAD
---- Set transfer carrier(s). These are carrier groups, where the cargo is directly loaded into when disembarked.
---- @param #OPSTRANSPORT self
---- @param Core.Set#SET_GROUP Carriers Carrier set. Can also be passed as a #GROUP, #OPSGROUP or #SET_OPSGROUP object.
---- @param #OPSTRANSPORT.TransportZoneCombo TransportZoneCombo Transport zone combo.
---- @return #OPSTRANSPORT self
-=======
 --- Set/add transfer carrier(s). These are carrier groups, where the cargo is directly loaded into when disembarked.
 -- @param #OPSTRANSPORT self
 -- @param Core.Set#SET_GROUP Carriers Carrier set. Can also be passed as a #GROUP, #OPSGROUP or #SET_OPSGROUP object.
 -- @param #OPSTRANSPORT.TransportZoneCombo TransportZoneCombo Transport zone combo.
 -- @return #OPSTRANSPORT self
->>>>>>> 949e2f9f
 function OPSTRANSPORT:SetDisembarkCarriers(Carriers, TransportZoneCombo)
 
   -- Debug info.
@@ -1998,18 +1953,11 @@
 end
 
 --- Check if all required cargos are loaded.
-<<<<<<< HEAD
---- @param #OPSTRANSPORT self
---- @param #OPSTRANSPORT.TransportZoneCombo TransportZoneCombo Transport zone combo.
---- @return #boolean If true, all required cargos are loaded or there is no required cargo.
-function OPSTRANSPORT:_CheckRequiredCargos(TransportZoneCombo)
-=======
 -- @param #OPSTRANSPORT self
 -- @param #OPSTRANSPORT.TransportZoneCombo TransportZoneCombo Transport zone combo.
 -- @param Ops.OpsGroup#OPSGROUP CarrierGroup The carrier group asking.
 -- @return #boolean If true, all required cargos are loaded or there is no required cargo or asking carrier is full.
 function OPSTRANSPORT:_CheckRequiredCargos(TransportZoneCombo, CarrierGroup)
->>>>>>> 949e2f9f
 
   -- Use default TZC if no transport zone combo is provided.
   TransportZoneCombo=TransportZoneCombo or self.tzcDefault
@@ -2103,15 +2051,6 @@
 
 
 --- Find transfer carrier element for cargo group.
-<<<<<<< HEAD
---- @param #OPSTRANSPORT self
---- @param Ops.OpsGroup#OPSGROUP CargoGroup The cargo group that needs to be loaded into a carrier unit/element of the carrier group.
---- @param Core.Zone#ZONE Zone (Optional) Zone where the carrier must be in.
---- @param #OPSTRANSPORT.TransportZoneCombo TransportZoneCombo Transport zone combo.
---- @return Ops.OpsGroup#OPSGROUP.Element New carrier element for cargo or nil.
---- @return Ops.OpsGroup#OPSGROUP New carrier group for cargo or nil.
-function OPSTRANSPORT:FindTransferCarrierForCargo(CargoGroup, Zone, TransportZoneCombo)
-=======
 -- @param #OPSTRANSPORT self
 -- @param Ops.OpsGroup#OPSGROUP CargoGroup The cargo group that needs to be loaded into a carrier unit/element of the carrier group.
 -- @param Core.Zone#ZONE Zone (Optional) Zone where the carrier must be in.
@@ -2120,7 +2059,6 @@
 -- @return Ops.OpsGroup#OPSGROUP.Element New carrier element for cargo or nil.
 -- @return Ops.OpsGroup#OPSGROUP New carrier group for cargo or nil.
 function OPSTRANSPORT:FindTransferCarrierForCargo(CargoGroup, Zone, DisembarkCarriers, DeployAirbase)
->>>>>>> 949e2f9f
 
   -- Use default TZC if no transport zone combo is provided.
   --TransportZoneCombo=TransportZoneCombo or self.tzcDefault
@@ -2157,14 +2095,6 @@
 end
 
 --- Create a cargo group data structure.
-<<<<<<< HEAD
---- @param #OPSTRANSPORT self
---- @param Wrapper.Group#GROUP group The GROUP or OPSGROUP object.
---- @param #OPSTRANSPORT.TransportZoneCombo TransportZoneCombo Transport zone combo.
---- @param #boolean DisembarkActivation If `true`, cargo group is activated when disembarked. 
---- @return Ops.OpsGroup#OPSGROUP.CargoGroup Cargo group data.
-function OPSTRANSPORT:_CreateCargoGroupData(group, TransportZoneCombo, DisembarkActivation)
-=======
 -- @param #OPSTRANSPORT self
 -- @param Wrapper.Group#GROUP group The GROUP or OPSGROUP object.
 -- @param #OPSTRANSPORT.TransportZoneCombo TransportZoneCombo Transport zone combo.
@@ -2173,7 +2103,6 @@
 -- @param Core.Set#SET_OPSGROUP DisembarkCarriers Disembark carriers cargo is directly loaded into when delivered.
 -- @return Ops.OpsGroup#OPSGROUP.CargoGroup Cargo group data.
 function OPSTRANSPORT:_CreateCargoGroupData(group, TransportZoneCombo, DisembarkActivation, DisembarkZone, DisembarkCarriers)
->>>>>>> 949e2f9f
 
   -- Get ops group.
   local opsgroup=self:_GetOpsGroupFromObject(group)
