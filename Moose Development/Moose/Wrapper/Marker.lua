--- **Wrapper** - Markers On the F10 map.
--
-- **Main Features:**
--
--    * Convenient handling of markers via multiple user API functions.
--    * Update text and position of marker easily via scripting.
--    * Delay creation and removal of markers via (optional) parameters.
--    * Retrieve data such as text and coordinate.
--    * Marker specific FSM events when a marker is added, removed or changed.
--    * Additional FSM events when marker text or position is changed.
--
-- ===
--
-- ### Author: **funkyfranky**
-- @module Wrapper.Marker
-- @image MOOSE_Core.JPG

--- Marker class.
--- @type MARKER
--- @field #string ClassName Name of the class.
--- @field #boolean Debug Debug mode. Messages to all about status.
--- @field #string lid Class id string for output to DCS log file.
--- @field #number mid Marker ID.
--- @field Core.Point#COORDINATE coordinate Coordinate of the mark.
--- @field #string text Text displayed in the mark panel.
--- @field #string message Message displayed when the mark is added.
--- @field #boolean readonly Marker is read-only.
--- @field #number coalition Coalition to which the marker is displayed.
-- @extends Core.Fsm#FSM

--- Just because...
--
-- ===
--
-- ![Banner Image](..\Presentations\MARKER\Marker_Main.jpg)
--
-- # The MARKER Class Idea
--
-- The MARKER class simplifies creating, updating and removing of markers on the F10 map.
--
-- # Create a Marker
--
--     -- Create a MARKER object at Batumi with a trivial text.
--     local Coordinate = AIRBASE:FindByName( "Batumi" ):GetCoordinate()
--     mymarker = MARKER:New( Coordinate, "I am Batumi Airfield" )
--
-- Now this does **not** show the marker yet. We still need to specify to whom it is shown. There are several options, i.e.
-- show the marker to everyone, to a specific coalition only, or only to a specific group.
--
-- ## For Everyone
--
-- If the marker should be visible to everyone, you can use the :ToAll() function.
--
--     mymarker = MARKER:New( Coordinate, "I am Batumi Airfield" ):ToAll()
--
-- ## For a Coalition
--
-- If the maker should be visible to a specific coalition, you can use the :ToCoalition() function.
--
--     mymarker = MARKER:New( Coordinate , "I am Batumi Airfield" ):ToCoalition( coalition.side.BLUE )
--     
-- This would show the marker only to the Blue coalition.
--
-- ## For a Group
--
--     mymarker = MARKER:New( Coordinate , "Target Location" ):ToGroup( tankGroup )
--
-- # Removing a Marker
--     mymarker:Remove(60)
-- This removes the marker after 60 seconds
--
-- # Updating a Marker
--
-- The marker text and coordinate can be updated easily as shown below.
--
-- However, note that **updating involves to remove and recreate the marker if either text or its coordinate is changed**.
-- *This is a DCS scripting engine limitation.*
--
-- ## Update Text
--
-- If you created a marker "mymarker" as shown above, you can update the displayed test by
--
--     mymarker:UpdateText( "I am the new text at Batumi" )
--
-- The update can also be delayed by, e.g. 90 seconds, using
--
--     mymarker:UpdateText( "I am the new text at Batumi", 90 )
--
-- ## Update Coordinate
--
-- If you created a marker "mymarker" as shown above, you can update its coordinate on the F10 map by
--
--     mymarker:UpdateCoordinate( NewCoordinate )
--
-- The update can also be delayed by, e.g. 60 seconds, using
--
--     mymarker:UpdateCoordinate( NewCoordinate , 60 )
--
-- # Retrieve Data
--
-- The important data as the displayed text and the coordinate of the marker can be retrieved easily.
--
-- ## Text
--
--     local text  =mymarker:GetText()
--     env.info( "Marker Text = " .. text )
--
-- ## Coordinate
--
--     local Coordinate = mymarker:GetCoordinate()
--     env.info( "Marker Coordinate LL DSM = " .. Coordinate:ToStringLLDMS() )
--
--
-- # FSM Events
--
-- Moose creates additional events, so called FSM event, when markers are added, changed, removed, and text or the coordinate is updated.
--
-- These events can be captured and used for processing via OnAfter functions as shown below.
--
-- ## Added
--
-- ## Changed
--
-- ## Removed
--
-- ## TextUpdate
--
-- ## CoordUpdate
--
--
-- # Examples
--
--- @field #MARKER
MARKER = {
  ClassName = "MARKER",
  Debug = false,
  lid = nil,
  mid = nil,
  coordinate = nil,
  text = nil,
  message = nil,
  readonly = nil,
  coalition = nil,
}

--- Marker ID. Running number.
_MARKERID = 0

--- Marker class version.
--- @field #string version
MARKER.version="0.1.1"

-------------------------------------------------------------------------------------------------------------------------------------------------------------------------------------------------------
-- TODO list
-------------------------------------------------------------------------------------------------------------------------------------------------------------------------------------------------------

-- TODO: User "Get" functions. E.g., :GetCoordinate()
-- DONE: Add delay to user functions.
-- DONE: Handle events.
-- DONE: Create FSM events.

-------------------------------------------------------------------------------------------------------------------------------------------------------------------------------------------------------
-- Constructor
-------------------------------------------------------------------------------------------------------------------------------------------------------------------------------------------------------

--- Create a new MARKER class object.
--- @param #MARKER self
--- @param Core.Point#COORDINATE Coordinate Coordinate where to place the marker.
--- @param #string Text Text displayed on the mark panel.
--- @return #MARKER self
function MARKER:New( Coordinate, Text )

  -- Inherit everything from FSM class.
  local self = BASE:Inherit( self, FSM:New() ) -- #MARKER

  self.coordinate=UTILS.DeepCopy(Coordinate)

  self.text = Text

  -- Defaults
  self.readonly = false
  self.message = ""

  -- New marker ID. This is not the one of the actual marker.
  _MARKERID = _MARKERID + 1

  self.myid = _MARKERID

  -- Log ID.
  self.lid = string.format( "Marker #%d | ", self.myid )

  -- Start State.
  self:SetStartState( "Invisible" )

  -- Add FSM transitions.
  --                 From State  -->   Event      -->     To State
  self:AddTransition( "Invisible", "Added", "Visible" ) -- Marker was added.
  self:AddTransition( "Visible", "Removed", "Invisible" ) -- Marker was removed.
  self:AddTransition( "*", "Changed", "*" ) -- Marker was changed.

  self:AddTransition( "*", "TextUpdate", "*" ) -- Text updated.
  self:AddTransition( "*", "CoordUpdate", "*" ) -- Coordinates updated.

  --- Triggers the FSM event "Added".
  -- @function [parent=#MARKER] Added
  --- @param #MARKER self
  --- @param Core.Event#EVENTDATA EventData Event data table.

  --- Triggers the delayed FSM event "Added".
  -- @function [parent=#MARKER] __Added
  --- @param #MARKER self
  --- @param Core.Event#EVENTDATA EventData Event data table.

  --- On after "Added" event user function.
  -- @function [parent=#MARKER] OnAfterAdded
  --- @param #MARKER self
  --- @param #string From From state.
  --- @param #string Event Event.
  --- @param #string To To state.
  --- @param Core.Event#EVENTDATA EventData Event data table.

  --- Triggers the FSM event "Removed".
  -- @function [parent=#MARKER] Removed
  --- @param #MARKER self
  --- @param Core.Event#EVENTDATA EventData Event data table.

  --- Triggers the delayed FSM event "Removed".
  -- @function [parent=#MARKER] __Removed
  --- @param #MARKER self
  --- @param Core.Event#EVENTDATA EventData Event data table.

  --- On after "Removed" event user function.
  -- @function [parent=#MARKER] OnAfterRemoved
  --- @param #MARKER self
  --- @param #string From From state.
  --- @param #string Event Event.
  --- @param #string To To state.
  --- @param Core.Event#EVENTDATA EventData Event data table.

  --- Triggers the FSM event "Changed".
  -- @function [parent=#MARKER] Changed
  --- @param #MARKER self
  --- @param Core.Event#EVENTDATA EventData Event data table.

  --- Triggers the delayed FSM event "Changed".
  -- @function [parent=#MARKER] __Changed
  --- @param #MARKER self
  --- @param Core.Event#EVENTDATA EventData Event data table.

  --- On after "Changed" event user function.
  -- @function [parent=#MARKER] OnAfterChanged
  --- @param #MARKER self
  --- @param #string From From state.
  --- @param #string Event Event.
  --- @param #string To To state.
  --- @param Core.Event#EVENTDATA EventData Event data table.

  --- Triggers the FSM event "TextUpdate".
  -- @function [parent=#MARKER] TextUpdate
  --- @param #MARKER self
  --- @param #string Text The new text.

  --- Triggers the delayed FSM event "TextUpdate".
  -- @function [parent=#MARKER] __TextUpdate
  --- @param #MARKER self
  --- @param #string Text The new text.

  --- On after "TextUpdate" event user function.
  -- @function [parent=#MARKER] OnAfterTextUpdate
  --- @param #MARKER self
  --- @param #string From From state.
  --- @param #string Event Event.
  --- @param #string To To state.
  --- @param #string Text The new text.

  --- Triggers the FSM event "CoordUpdate".
  -- @function [parent=#MARKER] CoordUpdate
  --- @param #MARKER self
  --- @param Core.Point#COORDINATE Coordinate The new Coordinate.

  --- Triggers the delayed FSM event "CoordUpdate".
  -- @function [parent=#MARKER] __CoordUpdate
  --- @param #MARKER self
  --- @param Core.Point#COORDINATE Coordinate The updated Coordinate.

  --- On after "CoordUpdate" event user function.
  -- @function [parent=#MARKER] OnAfterCoordUpdate
  --- @param #MARKER self
  --- @param #string From From state.
  --- @param #string Event Event.
  --- @param #string To To state.
  --- @param Core.Point#COORDINATE Coordinate The updated Coordinate.

  -- Handle events.
  self:HandleEvent( EVENTS.MarkAdded )
  self:HandleEvent( EVENTS.MarkRemoved )
  self:HandleEvent( EVENTS.MarkChange )

  return self
end

-------------------------------------------------------------------------------------------------------------------------------------------------------------------------------------------------------
-- User API Functions
-------------------------------------------------------------------------------------------------------------------------------------------------------------------------------------------------------

<<<<<<< HEAD
--- Marker is readonly. Text cannot be changed and marker cannot be removed.
--- @param #MARKER self
--- @return #MARKER self
=======
--- Marker is readonly. Text cannot be changed and marker cannot be removed. The will not update the marker in the game, Call MARKER:Refresh to update state.
-- @param #MARKER self
-- @return #MARKER self
>>>>>>> f3d13786
function MARKER:ReadOnly()

  self.readonly = true

  return self
end

<<<<<<< HEAD
--- Marker is readonly. Text cannot be changed and marker cannot be removed.
--- @param #MARKER self
--- @return #MARKER self
=======
--- Marker is read and write. Text cannot be changed and marker cannot be removed. The will not update the marker in the game, Call MARKER:Refresh to update state.
-- @param #MARKER self
-- @return #MARKER self
>>>>>>> f3d13786
function MARKER:ReadWrite()

  self.readonly=false

  return self
end

--- Set message that is displayed on screen if the marker is added.
--- @param #MARKER self
--- @param #string Text Message displayed when the marker is added.
--- @return #MARKER self
function MARKER:Message( Text )

  self.message = Text or ""

  return self
end

--- Place marker visible for everyone.
--- @param #MARKER self
--- @param #number Delay (Optional) Delay in seconds, before the marker is created.
--- @return #MARKER self
function MARKER:ToAll( Delay )

  if Delay and Delay > 0 then
    self:ScheduleOnce( Delay, MARKER.ToAll, self )
  else

    self.toall = true
    self.tocoalition = nil
    self.coalition = nil
    self.togroup = nil
    self.groupname = nil
    self.groupid = nil

    -- First remove an existing mark.
    if self.shown then
      self:Remove()
    end

    self.mid = UTILS.GetMarkID()

    -- Call DCS function.
    trigger.action.markToAll( self.mid, self.text, self.coordinate:GetVec3(), self.readonly, self.message )

  end

  return self
end

--- Place marker visible for a specific coalition only.
--- @param #MARKER self
--- @param #number Coalition Coalition 1=Red, 2=Blue, 0=Neutral. See `coalition.side.RED`.
--- @param #number Delay (Optional) Delay in seconds, before the marker is created.
--- @return #MARKER self
function MARKER:ToCoalition( Coalition, Delay )

  if Delay and Delay > 0 then
    self:ScheduleOnce( Delay, MARKER.ToCoalition, self, Coalition )
  else

    self.coalition = Coalition

    self.tocoalition = true
    self.toall = false
    self.togroup = false
    self.groupname = nil
    self.groupid = nil

    -- First remove an existing mark.
    if self.shown then
      self:Remove()
    end

    self.mid = UTILS.GetMarkID()

    -- Call DCS function.
    trigger.action.markToCoalition( self.mid, self.text, self.coordinate:GetVec3(), self.coalition, self.readonly, self.message )

  end

  return self
end

--- Place marker visible for the blue coalition only.
--- @param #MARKER self
--- @param #number Delay (Optional) Delay in seconds, before the marker is created.
--- @return #MARKER self
function MARKER:ToBlue( Delay )
  self:ToCoalition( coalition.side.BLUE, Delay )
  return self
end

--- Place marker visible for the blue coalition only.
--- @param #MARKER self
--- @param #number Delay (Optional) Delay in seconds, before the marker is created.
--- @return #MARKER self
function MARKER:ToRed( Delay )
  self:ToCoalition( coalition.side.RED, Delay )
  return self
end

--- Place marker visible for the neutral coalition only.
--- @param #MARKER self
--- @param #number Delay (Optional) Delay in seconds, before the marker is created.
--- @return #MARKER self
function MARKER:ToNeutral( Delay )
  self:ToCoalition( coalition.side.NEUTRAL, Delay )
  return self
end

--- Place marker visible for a specific group only.
--- @param #MARKER self
--- @param Wrapper.Group#GROUP Group The group to which the marker is displayed.
--- @param #number Delay (Optional) Delay in seconds, before the marker is created.
--- @return #MARKER self
function MARKER:ToGroup( Group, Delay )

  if Delay and Delay > 0 then
    self:ScheduleOnce( Delay, MARKER.ToGroup, self, Group )
  else

    -- Check if group exists.
    if Group and Group:IsAlive() ~= nil then

      self.groupid = Group:GetID()

      if self.groupid then

        self.groupname = Group:GetName()

        self.togroup = true
        self.tocoalition = nil
        self.coalition = nil
        self.toall = nil

        -- First remove an existing mark.
        if self.shown then
          self:Remove()
        end

        self.mid = UTILS.GetMarkID()

        -- Call DCS function.
        trigger.action.markToGroup( self.mid, self.text, self.coordinate:GetVec3(), self.groupid, self.readonly, self.message )

      end

    else
      -- TODO: Warning!
    end

  end

  return self
end

--- Update the text displayed on the mark panel.
--- @param #MARKER self
--- @param #string Text Updated text.
--- @param #number Delay (Optional) Delay in seconds, before the marker is created.
--- @return #MARKER self
function MARKER:UpdateText( Text, Delay )

  if Delay and Delay > 0 then
    self:ScheduleOnce( Delay, MARKER.UpdateText, self, Text )
  else

    self.text = tostring( Text )

    self:Refresh()

    self:TextUpdate( tostring( Text ) )

  end

  return self
end

--- Update the coordinate where the marker is displayed.
--- @param #MARKER self
--- @param Core.Point#COORDINATE Coordinate The new coordinate.
--- @param #number Delay (Optional) Delay in seconds, before the marker is created.
--- @return #MARKER self
function MARKER:UpdateCoordinate( Coordinate, Delay )

  if Delay and Delay > 0 then
    self:ScheduleOnce( Delay, MARKER.UpdateCoordinate, self, Coordinate )
  else

    self.coordinate = Coordinate

    self:Refresh()

    self:CoordUpdate( Coordinate )

  end

  return self
end

--- Refresh the marker.
--- @param #MARKER self
--- @param #number Delay (Optional) Delay in seconds, before the marker is created.
--- @return #MARKER self
function MARKER:Refresh( Delay )

  if Delay and Delay > 0 then
    self:ScheduleOnce( Delay, MARKER.Refresh, self )
  else

    if self.toall then

      self:ToAll()

    elseif self.tocoalition then

      self:ToCoalition( self.coalition )

    elseif self.togroup then

      local group = GROUP:FindByName( self.groupname )

      self:ToGroup( group )

    else
      self:E( self.lid .. "ERROR: unknown To in :Refresh()!" )
    end

  end

  return self
end

--- Remove a marker.
--- @param #MARKER self
--- @param #number Delay (Optional) Delay in seconds, before the marker is removed.
--- @return #MARKER self
function MARKER:Remove( Delay )

  if Delay and Delay > 0 then
    self:ScheduleOnce( Delay, MARKER.Remove, self )
  else

    if self.shown then

      -- Call DCS function.
      trigger.action.removeMark( self.mid )

    end

  end

  return self
end

--- Get position of the marker.
--- @param #MARKER self
--- @return Core.Point#COORDINATE The coordinate of the marker.
function MARKER:GetCoordinate()
  return self.coordinate
end

--- Get text that is displayed in the marker panel.
--- @param #MARKER self
--- @return #string Marker text.
function MARKER:GetText()
  return self.text
end

--- Set text that is displayed in the marker panel. Note this does not show the marker.
--- @param #MARKER self
--- @param #string Text Marker text. Default is an empty string "".
--- @return #MARKER self
function MARKER:SetText( Text )
  self.text = Text and tostring( Text ) or ""
  return self
end

--- Check if marker is currently visible on the F10 map.
--- @param #MARKER self
--- @return #boolean True if the marker is currently visible.
function MARKER:IsVisible()
  return self:Is( "Visible" )
end

--- Check if marker is currently invisible on the F10 map.
--- @param #MARKER self
--- @return
function MARKER:IsInvisible()
  return self:Is( "Invisible" )
end

-------------------------------------------------------------------------------------------------------------------------------------------------------------------------------------------------------
-- Event Functions
-------------------------------------------------------------------------------------------------------------------------------------------------------------------------------------------------------

--- Event function when a MARKER is added.
--- @param #MARKER self
--- @param Core.Event#EVENTDATA EventData
function MARKER:OnEventMarkAdded( EventData )

  if EventData and EventData.MarkID then

    local MarkID = EventData.MarkID

    self:T3( self.lid .. string.format( "Captured event MarkAdded for Mark ID=%s", tostring( MarkID ) ) )

    if MarkID == self.mid then

      self.shown = true

      self:Added( EventData )

    end

  end

end

--- Event function when a MARKER is removed.
--- @param #MARKER self
--- @param Core.Event#EVENTDATA EventData
function MARKER:OnEventMarkRemoved( EventData )

  if EventData and EventData.MarkID then

    local MarkID = EventData.MarkID

    local MarkID=EventData.MarkID

    self:T3(self.lid..string.format("Captured event MarkRemoved for Mark ID=%s", tostring(MarkID)))

    if MarkID == self.mid then

      self.shown = false

      self:Removed( EventData )

    end

  end

end

--- Event function when a MARKER changed.
--- @param #MARKER self
--- @param Core.Event#EVENTDATA EventData
function MARKER:OnEventMarkChange( EventData )

  if EventData and EventData.MarkID then

    local MarkID = EventData.MarkID

    self:T3( self.lid .. string.format( "Captured event MarkChange for Mark ID=%s", tostring( MarkID ) ) )

    if MarkID == self.mid then

    local MarkID=EventData.MarkID

    self:T3(self.lid..string.format("Captured event MarkChange for Mark ID=%s", tostring(MarkID)))

    if MarkID==self.mid then

      self.text=tostring(EventData.MarkText)

      self:Changed(EventData)

    end

  end

end
end
-------------------------------------------------------------------------------------------------------------------------------------------------------------------------------------------------------
-- FSM Event Functions
-------------------------------------------------------------------------------------------------------------------------------------------------------------------------------------------------------

--- On after "Added" event.
--- @param #MARKER self
--- @param #string From From state.
--- @param #string Event Event.
--- @param #string To To state.
--- @param Core.Event#EVENTDATA EventData Event data table.
function MARKER:onafterAdded( From, Event, To, EventData )

  -- Debug info.
  local text = string.format( "Captured event MarkAdded for myself:\n" )
  text = text .. string.format( "Marker ID  = %s\n", tostring( EventData.MarkID ) )
  text = text .. string.format( "Coalition  = %s\n", tostring( EventData.MarkCoalition ) )
  text = text .. string.format( "Group  ID  = %s\n", tostring( EventData.MarkGroupID ) )
  text = text .. string.format( "Initiator  = %s\n", EventData.IniUnit and EventData.IniUnit:GetName() or "Nobody" )
  text = text .. string.format( "Coordinate = %s\n", EventData.MarkCoordinate and EventData.MarkCoordinate:ToStringLLDMS() or "Nowhere" )
  text = text .. string.format( "Text:          \n%s", tostring( EventData.MarkText ) )
  self:T2( self.lid .. text )

end

--- On after "Removed" event.
--- @param #MARKER self
--- @param #string From From state.
--- @param #string Event Event.
--- @param #string To To state.
--- @param Core.Event#EVENTDATA EventData Event data table.
function MARKER:onafterRemoved( From, Event, To, EventData )

  -- Debug info.
  local text = string.format( "Captured event MarkRemoved for myself:\n" )
  text = text .. string.format( "Marker ID  = %s\n", tostring( EventData.MarkID ) )
  text = text .. string.format( "Coalition  = %s\n", tostring( EventData.MarkCoalition ) )
  text = text .. string.format( "Group  ID  = %s\n", tostring( EventData.MarkGroupID ) )
  text = text .. string.format( "Initiator  = %s\n", EventData.IniUnit and EventData.IniUnit:GetName() or "Nobody" )
  text = text .. string.format( "Coordinate = %s\n", EventData.MarkCoordinate and EventData.MarkCoordinate:ToStringLLDMS() or "Nowhere" )
  text = text .. string.format( "Text:          \n%s", tostring( EventData.MarkText ) )
  self:T2( self.lid .. text )

end

--- On after "Changed" event.
--- @param #MARKER self
--- @param #string From From state.
--- @param #string Event Event.
--- @param #string To To state.
--- @param Core.Event#EVENTDATA EventData Event data table.
function MARKER:onafterChanged( From, Event, To, EventData )

  -- Debug info.
  local text = string.format( "Captured event MarkChange for myself:\n" )
  text = text .. string.format( "Marker ID  = %s\n", tostring( EventData.MarkID ) )
  text = text .. string.format( "Coalition  = %s\n", tostring( EventData.MarkCoalition ) )
  text = text .. string.format( "Group  ID  = %s\n", tostring( EventData.MarkGroupID ) )
  text = text .. string.format( "Initiator  = %s\n", EventData.IniUnit and EventData.IniUnit:GetName() or "Nobody" )
  text = text .. string.format( "Coordinate = %s\n", EventData.MarkCoordinate and EventData.MarkCoordinate:ToStringLLDMS() or "Nowhere" )
  text = text .. string.format( "Text:          \n%s", tostring( EventData.MarkText ) )
  self:T2( self.lid .. text )

end

--- On after "TextUpdate" event.
--- @param #MARKER self
--- @param #string From From state.
--- @param #string Event Event.
--- @param #string To To state.
--- @param #string Text The updated text, displayed in the mark panel.
function MARKER:onafterTextUpdate( From, Event, To, Text )

  self:T( self.lid .. string.format( "New Marker Text:\n%s", Text ) )

end

--- On after "CoordUpdate" event.
--- @param #MARKER self
--- @param #string From From state.
--- @param #string Event Event.
--- @param #string To To state.
--- @param Core.Point#COORDINATE Coordinate The updated coordinates.
function MARKER:onafterCoordUpdate( From, Event, To, Coordinate )

  self:T( self.lid .. string.format( "New Marker Coordinate in LL DMS: %s", Coordinate:ToStringLLDMS() ) )

end<|MERGE_RESOLUTION|>--- conflicted
+++ resolved
@@ -303,15 +303,9 @@
 -- User API Functions
 -------------------------------------------------------------------------------------------------------------------------------------------------------------------------------------------------------
 
-<<<<<<< HEAD
---- Marker is readonly. Text cannot be changed and marker cannot be removed.
---- @param #MARKER self
---- @return #MARKER self
-=======
 --- Marker is readonly. Text cannot be changed and marker cannot be removed. The will not update the marker in the game, Call MARKER:Refresh to update state.
 -- @param #MARKER self
 -- @return #MARKER self
->>>>>>> f3d13786
 function MARKER:ReadOnly()
 
   self.readonly = true
@@ -319,15 +313,9 @@
   return self
 end
 
-<<<<<<< HEAD
---- Marker is readonly. Text cannot be changed and marker cannot be removed.
---- @param #MARKER self
---- @return #MARKER self
-=======
 --- Marker is read and write. Text cannot be changed and marker cannot be removed. The will not update the marker in the game, Call MARKER:Refresh to update state.
 -- @param #MARKER self
 -- @return #MARKER self
->>>>>>> f3d13786
 function MARKER:ReadWrite()
 
   self.readonly=false
