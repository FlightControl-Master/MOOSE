--- conflicted
+++ resolved
@@ -409,11 +409,7 @@
         local Controller = self:_GetController()
         -- self:I( "Before SetTask" )
         Controller:setTask( DCSTask )
-<<<<<<< HEAD
-        -- RESCUEHELO calls SetTask twice per second! hence spamming the DCS log file ==> setting this to trace.
-=======
         -- FORMATION class (used by RESCUEHELO) calls SetTask twice per second! hence spamming the DCS log file ==> setting this to trace.
->>>>>>> ccaf926c
         self:T( { ControllableName = self:GetName(), DCSTask = DCSTask } )
       else
         BASE:E( { DCSControllableName .. " is not alive anymore.", DCSTask = DCSTask } )
