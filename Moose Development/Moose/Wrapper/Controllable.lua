--- conflicted
+++ resolved
@@ -2804,14 +2804,8 @@
     local DetectionIRST = ( DetectIRST and DetectIRST == true ) and Controller.Detection.IRST or nil
     local DetectionRWR = ( DetectRWR and DetectRWR == true ) and Controller.Detection.RWR or nil
     local DetectionDLINK = ( DetectDLINK and DetectDLINK == true ) and Controller.Detection.DLINK or nil
-<<<<<<< HEAD
-
-    self:T2( { DetectionVisual, DetectionOptical, DetectionRadar, DetectionIRST, DetectionRWR, DetectionDLINK } )
-
-    return self:_GetController():getDetectedTargets( DetectionVisual, DetectionOptical, DetectionRadar, DetectionIRST, DetectionRWR, DetectionDLINK )
-=======
-    
-    
+
+
     local Params = {}
     if DetectionVisual then
       Params[#Params+1] = DetectionVisual
@@ -2831,12 +2825,11 @@
     if DetectionDLINK then
       Params[#Params+1] = DetectionDLINK
     end
-    
-    
+
+
     self:T2( { DetectionVisual, DetectionOptical, DetectionRadar, DetectionIRST, DetectionRWR, DetectionDLINK } )
-    
+
     return self:_GetController():getDetectedTargets( Params[1], Params[2], Params[3], Params[4], Params[5], Params[6] )
->>>>>>> c215255a
   end
 
   return nil
@@ -3481,25 +3474,4 @@
   end
 
   return nil
-<<<<<<< HEAD
-end
-=======
-end
-
-
---- Returns if the Controllable contains Helicopters.
--- @param #CONTROLLABLE self
--- @return #boolean true if Controllable contains Helicopters.
-function CONTROLLABLE:IsHelicopter()
-  self:F2()
-
-  local DCSObject = self:GetDCSObject()
-
-  if DCSObject then
-    local Category = DCSObject:getDesc().category
-    return Category == Unit.Category.HELICOPTER
-  end
-
-  return nil
-end
->>>>>>> c215255a
+end