--- conflicted
+++ resolved
@@ -3685,61 +3685,4 @@
     return self
   end
   return nil
-<<<<<<< HEAD
-=======
-end
-
---- Defines the range at which a GROUND unit/group is allowed to use its weapons automatically.
--- @param #CONTROLLABLE self
--- @param #number EngageRange Engage range limit in percent (a number between 0 and 100). Default 100.
--- @return #CONTROLLABLE self
-function CONTROLLABLE:OptionEngageRange(EngageRange)
-  self:F2( { self.ControllableName } ) 
-  -- Set default if not specified.
-  EngageRange=EngageRange or 100
-  if EngageRange < 0  or EngageRange > 100 then
-    EngageRange = 100
-  end
-  local DCSControllable = self:GetDCSObject()
-  if DCSControllable then
-    local Controller = self:_GetController()
-    if Controller then 
-     if self:IsGround() then
-        self:SetOption(AI.Option.Ground.id.AC_ENGAGEMENT_RANGE_RESTRICTION, EngageRange)     
-     end
-    end
-   return self
-  end
-  return nil
-end
-
---- (GROUND) Relocate controllable to a random point within a given radius; use e.g.for evasive actions; Note that not all ground controllables can actually drive, also the alarm state of the controllable might stop it from moving.
--- @param #CONTROLLABLE self
--- @param  #number speed Speed of the controllable, default 20
--- @param  #number radius Radius of the relocation zone, default 500
--- @param  #boolean onroad If true, route on road (less problems with AI way finding), default true
--- @param  #boolean shortcut If true and onroad is set, take a shorter route - if available - off road, default false
-function CONTROLLABLE:RelocateGroundRandomInRadius(speed, radius, onroad, shortcut)
-  self:F2( { self.ControllableName } ) 
-
-    local _coord = self:GetCoordinate() 
-    local _radius = radius or 500
-    local _speed = speed or 20
-    local _tocoord = _coord:GetRandomCoordinateInRadius(_radius,100)
-    local _onroad = onroad or true
-    local _grptsk = {}
-    local _candoroad = false
-    local _shortcut = shortcut or false
-    
-    -- create a DCS Task an push it on the group
-    -- TaskGroundOnRoad(ToCoordinate,Speed,OffRoadFormation,Shortcut,FromCoordinate,WaypointFunction,WaypointFunctionArguments)
-    if onroad then
-      _grptsk, _candoroad = self:TaskGroundOnRoad(_tocoord,_speed,"Off Road",_shortcut)
-      self:Route(_grptsk,5)
-    else
-      self:TaskRouteToVec2(_tocoord:GetVec2(),_speed,"Off Road")
-    end
-
-  return self    
->>>>>>> 9cf5f74e
 end