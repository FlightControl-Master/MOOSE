--- **Wrapper** - CONTROLLABLE is an intermediate class wrapping Group and Unit classes "controllers".
--
-- ===
--
-- ### Author: **FlightControl**
--
-- ### Contributions:
--
-- ===
--
-- @module Wrapper.Controllable
-- @image Wrapper_Controllable.JPG

--- @type CONTROLLABLE
-- @field DCS#Controllable DCSControllable The DCS controllable class.
-- @field #string ControllableName The name of the controllable.
-- @extends Wrapper.Positionable#POSITIONABLE

--- Wrapper class to handle the "DCS Controllable objects", which are Groups and Units:
--
--  * Support all DCS Controllable APIs.
--  * Enhance with Controllable specific APIs not in the DCS Controllable API set.
--  * Handle local Controllable Controller.
--  * Manage the "state" of the DCS Controllable.
--
-- # 1) CONTROLLABLE constructor
--
-- The CONTROLLABLE class provides the following functions to construct a CONTROLLABLE instance:
--
--  * @{#CONTROLLABLE.New}(): Create a CONTROLLABLE instance.
--
-- # 2) CONTROLLABLE Task methods
--
-- Several controllable task methods are available that help you to prepare tasks.
-- These methods return a string consisting of the task description, which can then be given to either a @{#CONTROLLABLE.PushTask}() or @{#CONTROLLABLE.SetTask}() method to assign the task to the CONTROLLABLE.
-- Tasks are specific for the category of the CONTROLLABLE, more specific, for AIR, GROUND or AIR and GROUND.
-- Each task description where applicable indicates for which controllable category the task is valid.
-- There are 2 main subdivisions of tasks: Assigned tasks and EnRoute tasks.
--
-- ## 2.1) Task assignment
--
-- Assigned task methods make the controllable execute the task where the location of the (possible) targets of the task are known before being detected.
-- This is different from the EnRoute tasks, where the targets of the task need to be detected before the task can be executed.
--
-- Find below a list of the **assigned task** methods:
--
--   * @{#CONTROLLABLE.TaskAttackGroup}: (AIR) Attack a Controllable.
--   * @{#CONTROLLABLE.TaskAttackMapObject}: (AIR) Attacking the map object (building, structure, e.t.c).
--   * @{#CONTROLLABLE.TaskAttackUnit}: (AIR) Attack the Unit.
--   * @{#CONTROLLABLE.TaskBombing}: (AIR) Delivering weapon at the point on the ground.
--   * @{#CONTROLLABLE.TaskBombingRunway}: (AIR) Delivering weapon on the runway.
--   * @{#CONTROLLABLE.TaskEmbarking}: (AIR) Move the controllable to a Vec2 Point, wait for a defined duration and embark a controllable.
--   * @{#CONTROLLABLE.TaskEmbarkToTransport}: (GROUND) Embark to a Transport landed at a location.
--   * @{#CONTROLLABLE.TaskEscort}: (AIR) Escort another airborne controllable.
--   * @{#CONTROLLABLE.TaskFAC_AttackGroup}: (AIR + GROUND) The task makes the controllable/unit a FAC and orders the FAC to control the target (enemy ground controllable) destruction.
--   * @{#CONTROLLABLE.TaskFireAtPoint}: (GROUND) Fire some or all ammunition at a VEC2 point.
--   * @{#CONTROLLABLE.TaskFollow}: (AIR) Following another airborne controllable.
--   * @{#CONTROLLABLE.TaskHold}: (GROUND) Hold ground controllable from moving.
--   * @{#CONTROLLABLE.TaskHoldPosition}: (AIR) Hold position at the current position of the first unit of the controllable.
--   * @{#CONTROLLABLE.TaskLand}: (AIR HELICOPTER) Landing at the ground. For helicopters only.
--   * @{#CONTROLLABLE.TaskLandAtZone}: (AIR) Land the controllable at a @{Core.Zone#ZONE_RADIUS).
--   * @{#CONTROLLABLE.TaskOrbitCircle}: (AIR) Orbit at the current position of the first unit of the controllable at a specified altitude.
--   * @{#CONTROLLABLE.TaskOrbitCircleAtVec2}: (AIR) Orbit at a specified position at a specified altitude during a specified duration with a specified speed.
--   * @{#CONTROLLABLE.TaskRefueling}: (AIR) Refueling from the nearest tanker. No parameters.
--   * @{#CONTROLLABLE.TaskRecoveryTanker}: (AIR) Set  group to act as recovery tanker for a naval group.
--   * @{#CONTROLLABLE.TaskRoute}: (AIR + GROUND) Return a Mission task to follow a given route defined by Points.
--   * @{#CONTROLLABLE.TaskRouteToVec2}: (AIR + GROUND) Make the Controllable move to a given point.
--   * @{#CONTROLLABLE.TaskRouteToVec3}: (AIR + GROUND) Make the Controllable move to a given point.
--   * @{#CONTROLLABLE.TaskRouteToZone}: (AIR + GROUND) Route the controllable to a given zone.
--
-- ## 2.2) EnRoute assignment
--
-- EnRoute tasks require the targets of the task need to be detected by the controllable (using its sensors) before the task can be executed:
--
--   * @{#CONTROLLABLE.EnRouteTaskAWACS}: (AIR) Aircraft will act as an AWACS for friendly units (will provide them with information about contacts). No parameters.
--   * @{#CONTROLLABLE.EnRouteTaskEngageControllable}: (AIR) Engaging a controllable. The task does not assign the target controllable to the unit/controllable to attack now; it just allows the unit/controllable to engage the target controllable as well as other assigned targets.
--   * @{#CONTROLLABLE.EnRouteTaskEngageTargets}: (AIR) Engaging targets of defined types.
--   * @{#CONTROLLABLE.EnRouteTaskEngageTargetsInZone}: (AIR) Engaging a targets of defined types at circle-shaped zone.
--   * @{#CONTROLLABLE.EnRouteTaskEWR}: (AIR) Attack the Unit.
--   * @{#CONTROLLABLE.EnRouteTaskFAC}: (AIR + GROUND) The task makes the controllable/unit a FAC and lets the FAC to choose a targets (enemy ground controllable) around as well as other assigned targets.
--   * @{#CONTROLLABLE.EnRouteTaskFAC_EngageControllable}: (AIR + GROUND) The task makes the controllable/unit a FAC and lets the FAC to choose the target (enemy ground controllable) as well as other assigned targets.
--   * @{#CONTROLLABLE.EnRouteTaskTanker}: (AIR) Aircraft will act as a tanker for friendly units. No parameters.
--
-- ## 2.3) Task preparation
--
-- There are certain task methods that allow to tailor the task behavior:
--
--   * @{#CONTROLLABLE.TaskWrappedAction}: Return a WrappedAction Task taking a Command.
--   * @{#CONTROLLABLE.TaskCombo}: Return a Combo Task taking an array of Tasks.
--   * @{#CONTROLLABLE.TaskCondition}: Return a condition section for a controlled task.
--   * @{#CONTROLLABLE.TaskControlled}: Return a Controlled Task taking a Task and a TaskCondition.
--
-- ## 2.4) Call a function as a Task
--
-- A function can be called which is part of a Task. The method @{#CONTROLLABLE.TaskFunction}() prepares
-- a Task that can call a GLOBAL function from within the Controller execution.
-- This method can also be used to **embed a function call when a certain waypoint has been reached**.
-- See below the **Tasks at Waypoints** section.
--
-- Demonstration Mission: [GRP-502 - Route at waypoint to random point](https://github.com/FlightControl-Master/MOOSE_MISSIONS/tree/release-2-2-pre/GRP - Group Commands/GRP-502 - Route at waypoint to random point)
--
-- ## 2.5) Tasks at Waypoints
--
-- Special Task methods are available to set tasks at certain waypoints.
-- The method @{#CONTROLLABLE.SetTaskWaypoint}() helps preparing a Route, embedding a Task at the Waypoint of the Route.
--
-- This creates a Task element, with an action to call a function as part of a Wrapped Task.
--
-- ## 2.6) Obtain the mission from controllable templates
--
-- Controllable templates contain complete mission descriptions. Sometimes you want to copy a complete mission from a controllable and assign it to another:
--
--   * @{#CONTROLLABLE.TaskMission}: (AIR + GROUND) Return a mission task from a mission template.
--
-- # 3) Command methods
--
-- Controllable **command methods** prepare the execution of commands using the @{#CONTROLLABLE.SetCommand} method:
--
--   * @{#CONTROLLABLE.CommandDoScript}: Do Script command.
--   * @{#CONTROLLABLE.CommandSwitchWayPoint}: Perform a switch waypoint command.
--
-- # 4) Routing of Controllables
--
-- Different routing methods exist to route GROUPs and UNITs to different locations:
--
--   * @{#CONTROLLABLE.Route}(): Make the Controllable to follow a given route.
--   * @{#CONTROLLABLE.RouteGroundTo}(): Make the GROUND Controllable to drive towards a specific coordinate.
--   * @{#CONTROLLABLE.RouteAirTo}(): Make the AIR Controllable to fly towards a specific coordinate.
--   * @{#CONTROLLABLE.RelocateGroundRandomInRadius}(): Relocate the GROUND controllable to a random point in a given radius.
--
-- # 5) Option methods
--
-- Controllable **Option methods** change the behavior of the Controllable while being alive.
--
-- ## 5.1) Rule of Engagement:
--
--   * @{#CONTROLLABLE.OptionROEWeaponFree}
--   * @{#CONTROLLABLE.OptionROEOpenFire}
--   * @{#CONTROLLABLE.OptionROEReturnFire}
--   * @{#CONTROLLABLE.OptionROEEvadeFire}
--
-- To check whether an ROE option is valid for a specific controllable, use:
--
--   * @{#CONTROLLABLE.OptionROEWeaponFreePossible}
--   * @{#CONTROLLABLE.OptionROEOpenFirePossible}
--   * @{#CONTROLLABLE.OptionROEReturnFirePossible}
--   * @{#CONTROLLABLE.OptionROEEvadeFirePossible}
--
-- ## 5.2) Reaction On Thread:
--
--   * @{#CONTROLLABLE.OptionROTNoReaction}
--   * @{#CONTROLLABLE.OptionROTPassiveDefense}
--   * @{#CONTROLLABLE.OptionROTEvadeFire}
--   * @{#CONTROLLABLE.OptionROTVertical}
--
-- To test whether an ROT option is valid for a specific controllable, use:
--
--   * @{#CONTROLLABLE.OptionROTNoReactionPossible}
--   * @{#CONTROLLABLE.OptionROTPassiveDefensePossible}
--   * @{#CONTROLLABLE.OptionROTEvadeFirePossible}
--   * @{#CONTROLLABLE.OptionROTVerticalPossible}
--
-- ## 5.3) Alarm state:
--
--   * @{#CONTROLLABLE.OptionAlarmStateAuto}
--   * @{#CONTROLLABLE.OptionAlarmStateGreen}
--   * @{#CONTROLLABLE.OptionAlarmStateRed}
--
-- ## 5.4) Jettison weapons:
--
--   * @{#CONTROLLABLE.OptionAllowJettisonWeaponsOnThreat}
--   * @{#CONTROLLABLE.OptionKeepWeaponsOnThreat}
--
-- ## 5.5) Air-2-Air missile attack range:
--   * @{#CONTROLLABLE.OptionAAAttackRange}(): Defines the usage of A2A missiles against possible targets .
--
-- @field #CONTROLLABLE
CONTROLLABLE = {
  ClassName = "CONTROLLABLE",
  ControllableName = "",
  WayPointFunctions = {},
}

--- Create a new CONTROLLABLE from a DCSControllable
-- @param #CONTROLLABLE self
-- @param #string ControllableName The DCS Controllable name
-- @return #CONTROLLABLE self
function CONTROLLABLE:New( ControllableName )
  local self = BASE:Inherit( self, POSITIONABLE:New( ControllableName ) ) -- #CONTROLLABLE
  -- self:F( ControllableName )
  self.ControllableName = ControllableName

  self.TaskScheduler = SCHEDULER:New( self )
  return self
end

-- DCS Controllable methods support.

--- Get the controller for the CONTROLLABLE.
-- @param #CONTROLLABLE self
-- @return DCS#Controller
function CONTROLLABLE:_GetController()
  local DCSControllable = self:GetDCSObject()

  if DCSControllable then
    local ControllableController = DCSControllable:getController()
    return ControllableController
  end

  return nil
end

-- Get methods

--- Returns the health. Dead controllables have health <= 1.0.
-- @param #CONTROLLABLE self
-- @return #number The controllable health value (unit or group average).
-- @return #nil The controllable is not existing or alive.
function CONTROLLABLE:GetLife()
  self:F2( self.ControllableName )

  local DCSControllable = self:GetDCSObject()

  if DCSControllable then
    local UnitLife = 0
    local Units = self:GetUnits()
    if #Units == 1 then
      local Unit = Units[1] -- Wrapper.Unit#UNIT
      UnitLife = Unit:GetLife()
    else
      local UnitLifeTotal = 0
      for UnitID, Unit in pairs( Units ) do
        local Unit = Unit -- Wrapper.Unit#UNIT
        UnitLifeTotal = UnitLifeTotal + Unit:GetLife()
      end
      UnitLife = UnitLifeTotal / #Units
    end
    return UnitLife
  end

  return nil
end

--- Returns the initial health.
-- @param #CONTROLLABLE self
-- @return #number The controllable health value (unit or group average) or `nil` if the controllable does not exist.
function CONTROLLABLE:GetLife0()
  self:F2( self.ControllableName )

  local DCSControllable = self:GetDCSObject()

  if DCSControllable then
    local UnitLife = 0
    local Units = self:GetUnits()
    if #Units == 1 then
      local Unit = Units[1] -- Wrapper.Unit#UNIT
      UnitLife = Unit:GetLife0()
    else
      local UnitLifeTotal = 0
      for UnitID, Unit in pairs( Units ) do
        local Unit = Unit -- Wrapper.Unit#UNIT
        UnitLifeTotal = UnitLifeTotal + Unit:GetLife0()
      end
      UnitLife = UnitLifeTotal / #Units
    end
    return UnitLife
  end

  return nil
end

--- Returns relative minimum amount of fuel (from 0.0 to 1.0) a unit or group has in its internal tanks.
-- This method returns nil to ensure polymorphic behavior! This method needs to be overridden by GROUP or UNIT.
-- @param #CONTROLLABLE self
-- @return #nil The CONTROLLABLE is not existing or alive.
function CONTROLLABLE:GetFuelMin()
  self:F( self.ControllableName )

  return nil
end

--- Returns relative average amount of fuel (from 0.0 to 1.0) a unit or group has in its internal tanks.
-- This method returns nil to ensure polymorphic behavior! This method needs to be overridden by GROUP or UNIT.
-- @param #CONTROLLABLE self
-- @return #nil The CONTROLLABLE is not existing or alive.
function CONTROLLABLE:GetFuelAve()
  self:F( self.ControllableName )

  return nil
end

--- Returns relative amount of fuel (from 0.0 to 1.0) the unit has in its internal tanks.
-- This method returns nil to ensure polymorphic behavior! This method needs to be overridden by GROUP or UNIT.
-- @param #CONTROLLABLE self
-- @return #nil The CONTROLLABLE is not existing or alive.
function CONTROLLABLE:GetFuel()
  self:F( self.ControllableName )
  return nil
end

-- Tasks

--- Clear all tasks from the controllable.
-- @param #CONTROLLABLE self
-- @return #CONTROLLABLE
function CONTROLLABLE:ClearTasks()

  local DCSControllable = self:GetDCSObject()

  if DCSControllable then
    local Controller = self:_GetController()
    Controller:resetTask()
    return self
  end

  return nil
end

--- Popping current Task from the controllable.
-- @param #CONTROLLABLE self
-- @return #CONTROLLABLE self
function CONTROLLABLE:PopCurrentTask()
  self:F2()

  local DCSControllable = self:GetDCSObject()

  if DCSControllable then
    local Controller = self:_GetController()
    Controller:popTask()
    return self
  end

  return nil
end

--- Pushing Task on the queue from the controllable.
-- @param #CONTROLLABLE self
-- @return #CONTROLLABLE self
function CONTROLLABLE:PushTask( DCSTask, WaitTime )
  self:F2()

  local DCSControllable = self:GetDCSObject()

  if DCSControllable then

    local DCSControllableName = self:GetName()

    -- When a controllable SPAWNs, it takes about a second to get the controllable in the simulator. Setting tasks to unspawned controllables provides unexpected results.
    -- Therefore we schedule the functions to set the mission and options for the Controllable.
    -- Controller:pushTask( DCSTask )

    local function PushTask( Controller, DCSTask )
      if self and self:IsAlive() then
        local Controller = self:_GetController()
        Controller:pushTask( DCSTask )
      else
        BASE:E( { DCSControllableName .. " is not alive anymore.", DCSTask = DCSTask } )
      end
    end

    if not WaitTime or WaitTime == 0 then
      PushTask( self, DCSTask )
    else
      self.TaskScheduler:Schedule( self, PushTask, { DCSTask }, WaitTime )
    end

    return self
  end

  return nil
end

--- Clearing the Task Queue and Setting the Task on the queue from the controllable.
-- @param #CONTROLLABLE self
-- @param DCS#Task DCSTask DCS Task array.
-- @param #number WaitTime Time in seconds, before the task is set.
-- @return #CONTROLLABLE self
function CONTROLLABLE:SetTask( DCSTask, WaitTime )
  self:F( { "SetTask", WaitTime, DCSTask = DCSTask } )

  local DCSControllable = self:GetDCSObject()

  if DCSControllable then

    local DCSControllableName = self:GetName()

    self:T2( "Controllable Name = " .. DCSControllableName )

    -- When a controllable SPAWNs, it takes about a second to get the controllable in the simulator. Setting tasks to unspawned controllables provides unexpected results.
    -- Therefore we schedule the functions to set the mission and options for the Controllable.
    -- Controller.setTask( Controller, DCSTask )

    local function SetTask( Controller, DCSTask )
      if self and self:IsAlive() then
        local Controller = self:_GetController()
        -- self:I( "Before SetTask" )
        Controller:setTask( DCSTask )
        -- AI_FORMATION class (used by RESCUEHELO) calls SetTask twice per second! hence spamming the DCS log file ==> setting this to trace.
        self:T( { ControllableName = self:GetName(), DCSTask = DCSTask } )
      else
        BASE:E( { DCSControllableName .. " is not alive anymore.", DCSTask = DCSTask } )
      end
    end

    if not WaitTime or WaitTime == 0 then
      SetTask( self, DCSTask )
      -- See above.
      self:T( { ControllableName = self:GetName(), DCSTask = DCSTask } )
    else
      self.TaskScheduler:Schedule( self, SetTask, { DCSTask }, WaitTime )
    end

    return self
  end

  return nil
end

--- Checking the Task Queue of the controllable. Returns false if no task is on the queue. true if there is a task.
-- @param #CONTROLLABLE self
-- @return #CONTROLLABLE self
function CONTROLLABLE:HasTask() -- R2.2

  local HasTaskResult = false

  local DCSControllable = self:GetDCSObject()

  if DCSControllable then

    local Controller = self:_GetController()
    HasTaskResult = Controller:hasTask()
  end

  return HasTaskResult
end

--- Return a condition section for a controlled task.
-- @param #CONTROLLABLE self
-- @param DCS#Time time DCS mission time.
-- @param #string userFlag Name of the user flag.
-- @param #boolean userFlagValue User flag value *true* or *false*. Could also be numeric, i.e. either 0=*false* or 1=*true*. Other numeric values don't work!
-- @param #string condition Lua string.
-- @param DCS#Time duration Duration in seconds.
-- @param #number lastWayPoint Last waypoint.
-- return DCS#Task
function CONTROLLABLE:TaskCondition( time, userFlag, userFlagValue, condition, duration, lastWayPoint )

  --[[
 StopCondition = {
   time = Time,
   userFlag = string,
   userFlagValue = boolean,
   condition = string,
   duration = Time,
   lastWaypoint = number,
 }
--]]

  local DCSStopCondition = {}
  DCSStopCondition.time = time
  DCSStopCondition.userFlag = userFlag
  DCSStopCondition.userFlagValue = userFlagValue
  DCSStopCondition.condition = condition
  DCSStopCondition.duration = duration
  DCSStopCondition.lastWayPoint = lastWayPoint

  return DCSStopCondition
end

--- Return a Controlled Task taking a Task and a TaskCondition.
-- @param #CONTROLLABLE self
-- @param DCS#Task DCSTask
-- @param DCS#DCSStopCondition DCSStopCondition
-- @return DCS#Task
function CONTROLLABLE:TaskControlled( DCSTask, DCSStopCondition )

  local DCSTaskControlled = {
    id = 'ControlledTask',
    params = {
      task = DCSTask,
      stopCondition = DCSStopCondition,
    },
  }

  return DCSTaskControlled
end

--- Return a Combo Task taking an array of Tasks.
-- @param #CONTROLLABLE self
-- @param DCS#TaskArray DCSTasks Array of @{DCSTasking.Task#Task}
-- @return DCS#Task
function CONTROLLABLE:TaskCombo( DCSTasks )

  local DCSTaskCombo = {
    id = 'ComboTask',
    params = {
      tasks = DCSTasks,
    },
  }

  return DCSTaskCombo
end

--- Return a WrappedAction Task taking a Command.
-- @param #CONTROLLABLE self
-- @param DCS#Command DCSCommand
-- @return DCS#Task
function CONTROLLABLE:TaskWrappedAction( DCSCommand, Index )

  local DCSTaskWrappedAction = {
    id = "WrappedAction",
    enabled = true,
    number = Index or 1,
    auto = false,
    params = {
      action = DCSCommand,
    },
  }

  return DCSTaskWrappedAction
end

--- Set a Task at a Waypoint using a Route list.
-- @param #CONTROLLABLE self
-- @param #table Waypoint The Waypoint!
-- @param DCS#Task Task The Task structure to be executed!
-- @return DCS#Task
function CONTROLLABLE:SetTaskWaypoint( Waypoint, Task )

  Waypoint.task = self:TaskCombo( { Task } )

  self:F( { Waypoint.task } )
  return Waypoint.task
end

--- Executes a command action for the CONTROLLABLE.
-- @param #CONTROLLABLE self
-- @param DCS#Command DCSCommand The command to be executed.
-- @return #CONTROLLABLE self
function CONTROLLABLE:SetCommand( DCSCommand )
  self:F2( DCSCommand )

  local DCSControllable = self:GetDCSObject()

  if DCSControllable then
    local Controller = self:_GetController()
    Controller:setCommand( DCSCommand )
    return self
  end

  return nil
end

--- Perform a switch waypoint command
-- @param #CONTROLLABLE self
-- @param #number FromWayPoint
-- @param #number ToWayPoint
-- @return DCS#Task
-- @usage
--
--   -- This test demonstrates the use(s) of the SwitchWayPoint method of the GROUP class.
--   HeliGroup = GROUP:FindByName( "Helicopter" )
--
--   -- Route the helicopter back to the FARP after 60 seconds.
--   -- We use the SCHEDULER class to do this.
--   SCHEDULER:New( nil,
--     function( HeliGroup )
--       local CommandRTB = HeliGroup:CommandSwitchWayPoint( 2, 8 )
--       HeliGroup:SetCommand( CommandRTB )
--     end, { HeliGroup }, 90
--   )
function CONTROLLABLE:CommandSwitchWayPoint( FromWayPoint, ToWayPoint )
  self:F2( { FromWayPoint, ToWayPoint } )

  local CommandSwitchWayPoint = {
    id = 'SwitchWaypoint',
    params = {
      fromWaypointIndex = FromWayPoint,
      goToWaypointIndex = ToWayPoint,
    },
  }

  self:T3( { CommandSwitchWayPoint } )
  return CommandSwitchWayPoint
end

--- Create a stop route command, which returns a string containing the command.
-- Use the result in the method @{#CONTROLLABLE.SetCommand}().
-- A value of true will make the ground group stop, a value of false will make it continue.
-- Note that this can only work on GROUP level, although individual UNITs can be commanded, the whole GROUP will react.
--
-- Example missions:
--
--   * GRP-310
--
-- @param #CONTROLLABLE self
-- @param #boolean StopRoute true if the ground unit needs to stop, false if it needs to continue to move.
-- @return DCS#Task
function CONTROLLABLE:CommandStopRoute( StopRoute )
  self:F2( { StopRoute } )

  local CommandStopRoute = {
    id = 'StopRoute',
    params = {
      value = StopRoute,
    },
  }

  self:T3( { CommandStopRoute } )
  return CommandStopRoute
end

--- Give an uncontrolled air controllable the start command.
-- @param #CONTROLLABLE self
-- @param #number delay (Optional) Delay before start command in seconds.
-- @return #CONTROLLABLE self
function CONTROLLABLE:StartUncontrolled( delay )
  if delay and delay > 0 then
    SCHEDULER:New( nil, CONTROLLABLE.StartUncontrolled, { self }, delay )
  else
    self:SetCommand( { id = 'Start', params = {} } )
  end
  return self
end

--- Give the CONTROLLABLE the command to activate a beacon. See [DCS_command_activateBeacon](https://wiki.hoggitworld.com/view/DCS_command_activateBeacon) on Hoggit.
-- For specific beacons like TACAN use the more convenient @{#BEACON} class.
-- Note that a controllable can only have one beacon activated at a time with the execption of ICLS.
-- @param #CONTROLLABLE self
-- @param Core.Beacon#BEACON.Type Type Beacon type (VOR, DME, TACAN, RSBN, ILS etc).
-- @param Core.Beacon#BEACON.System System Beacon system (VOR, DME, TACAN, RSBN, ILS etc).
-- @param #number Frequency Frequency in Hz the beacon is running on. Use @{#UTILS.TACANToFrequency} to generate a frequency for TACAN beacons.
-- @param #number UnitID The ID of the unit the beacon is attached to. Useful if more units are in one group.
-- @param #number Channel Channel the beacon is using. For, e.g. TACAN beacons.
-- @param #string ModeChannel The TACAN mode of the beacon, i.e. "X" or "Y".
-- @param #boolean AA If true, create and Air-Air beacon. IF nil, automatically set if CONTROLLABLE depending on whether unit is and aircraft or not.
-- @param #string Callsign Morse code identification callsign.
-- @param #boolean Bearing If true, beacon provides bearing information - if supported by the unit the beacon is attached to.
-- @param #number Delay (Optional) Delay in seconds before the beacon is activated.
-- @return #CONTROLLABLE self
function CONTROLLABLE:CommandActivateBeacon( Type, System, Frequency, UnitID, Channel, ModeChannel, AA, Callsign, Bearing, Delay )

  AA = AA or self:IsAir()
  UnitID = UnitID or self:GetID()

  -- Command
  local CommandActivateBeacon = {
    id = "ActivateBeacon",
    params = {
      ["type"] = Type,
      ["system"] = System,
      ["frequency"] = Frequency,
      ["unitId"] = UnitID,
      ["channel"] = Channel,
      ["modeChannel"] = ModeChannel,
      ["AA"] = AA,
      ["callsign"] = Callsign,
      ["bearing"] = Bearing,
    },
  }

  if Delay and Delay > 0 then
    SCHEDULER:New( nil, self.CommandActivateBeacon, { self, Type, System, Frequency, UnitID, Channel, ModeChannel, AA, Callsign, Bearing }, Delay )
  else
    self:SetCommand( CommandActivateBeacon )
  end

  return self
end

--- Activate ACLS system of the CONTROLLABLE. The controllable should be an aircraft carrier! Also needs Link4 to work.
-- @param #CONTROLLABLE self
-- @param #number UnitID (Optional) The DCS UNIT ID of the unit the ACLS system is attached to. Defaults to the UNIT itself.
-- @param #string Name (Optional) Name of the ACLS Beacon
-- @param #number Delay (Optional) Delay in seconds before the ICLS is activated.
-- @return #CONTROLLABLE self
function CONTROLLABLE:CommandActivateACLS( UnitID, Name, Delay )

  -- Command to activate ACLS system.
  local CommandActivateACLS= { 
  id = 'ActivateACLS', 
  params = {
    unitId = UnitID or self:GetID(), 
    name = Name or "ACL", 
  } 
}

  self:T({CommandActivateACLS})

  if Delay and Delay > 0 then
    SCHEDULER:New( nil, self.CommandActivateACLS, { self, UnitID, Name }, Delay )
  else
    local controller = self:_GetController()
<<<<<<< HEAD
    self:I({controller})
=======
>>>>>>> 0cd6a59c
    controller:setCommand( CommandActivateACLS )
  end

  return self
end

--- Deactivate ACLS system of the CONTROLLABLE. The controllable should be an aircraft carrier!
-- @param #CONTROLLABLE self
-- @param #number Delay (Optional) Delay in seconds before the ICLS is deactivated.
-- @return #CONTROLLABLE self
function CONTROLLABLE:CommandDeactivateACLS( Delay )

  -- Command to activate ACLS system.
  local CommandDeactivateACLS= { 
  id = 'DeactivateACLS', 
  params = { } 
}

  if Delay and Delay > 0 then
    SCHEDULER:New( nil, self.CommandDeactivateACLS, { self }, Delay )
  else
    local controller = self:_GetController()
    controller:setCommand( CommandDeactivateACLS )
  end

  return self
end

--- Activate ICLS system of the CONTROLLABLE. The controllable should be an aircraft carrier!
-- @param #CONTROLLABLE self
-- @param #number Channel ICLS channel.
-- @param #number UnitID The DCS UNIT ID of the unit the ICLS system is attached to. Useful if more units are in one group.
-- @param #string Callsign Morse code identification callsign.
-- @param #number Delay (Optional) Delay in seconds before the ICLS is activated.
-- @return #CONTROLLABLE self
function CONTROLLABLE:CommandActivateICLS( Channel, UnitID, Callsign, Delay )

  -- Command to activate ICLS system.
  local CommandActivateICLS = {
    id = "ActivateICLS",
    params = {
      ["type"] = BEACON.Type.ICLS,
      ["channel"] = Channel,
      ["unitId"] = UnitID or self:GetID(),
      ["callsign"] = Callsign,
    },
  }

  if Delay and Delay > 0 then
    SCHEDULER:New( nil, self.CommandActivateICLS, { self, Channel, UnitID, Callsign }, Delay )
  else
    self:SetCommand( CommandActivateICLS )
  end

  return self
end

--- Activate LINK4 system of the CONTROLLABLE. The controllable should be an aircraft carrier!
-- @param #CONTROLLABLE self
-- @param #number Frequency Link4 Frequency in MHz, e.g. 336 (defaults to 336 MHz)
-- @param #number UnitID (Optional) The DCS UNIT ID of the unit the LINK4 system is attached to. Defaults to the UNIT itself.
-- @param #string Callsign (Optional) Morse code identification callsign.
-- @param #number Delay (Optional) Delay in seconds before the LINK4 is activated.
-- @return #CONTROLLABLE self
function CONTROLLABLE:CommandActivateLink4(Frequency, UnitID, Callsign, Delay)
  
  local freq = Frequency or 336
  
  -- Command to activate Link4 system.
  local CommandActivateLink4= {
    id = "ActivateLink4",
    params= {
      ["frequency"] = freq*1000000,
      ["unitId"] = UnitID or self:GetID(),
      ["name"] = Callsign or "LNK",
    }
  }
  
  self:T({CommandActivateLink4})
  
  if Delay and Delay>0 then
    SCHEDULER:New(nil, self.CommandActivateLink4, {self, Frequency, UnitID, Callsign}, Delay)
  else
    local controller = self:_GetController()
    controller:setCommand(CommandActivateLink4)
  end

  return self
end

--- Deactivate the active beacon of the CONTROLLABLE.
-- @param #CONTROLLABLE self
-- @param #number Delay (Optional) Delay in seconds before the beacon is deactivated.
-- @return #CONTROLLABLE self
function CONTROLLABLE:CommandDeactivateBeacon( Delay )

  -- Command to deactivate
  local CommandDeactivateBeacon = { id = 'DeactivateBeacon', params = {} }

  local CommandDeactivateBeacon={id='DeactivateBeacon', params={}}

  if Delay and Delay>0 then
    SCHEDULER:New(nil, self.CommandDeactivateBeacon, {self}, Delay)
  else
    self:SetCommand( CommandDeactivateBeacon )
  end

  return self
end

--- Deactivate the active Link4 of the CONTROLLABLE.
-- @param #CONTROLLABLE self
-- @param #number Delay (Optional) Delay in seconds before the Link4 is deactivated.
-- @return #CONTROLLABLE self
function CONTROLLABLE:CommandDeactivateLink4(Delay)

  -- Command to deactivate
  local CommandDeactivateLink4={id='DeactivateLink4', params={}}

  if Delay and Delay>0 then
    SCHEDULER:New(nil, self.CommandDeactivateLink4, {self}, Delay)
  else
    local controller = self:_GetController()
    controller:setCommand(CommandDeactivateLink4)
  end

  return self
end

--- Deactivate the ICLS of the CONTROLLABLE.
-- @param #CONTROLLABLE self
-- @param #number Delay (Optional) Delay in seconds before the ICLS is deactivated.
-- @return #CONTROLLABLE self
function CONTROLLABLE:CommandDeactivateICLS( Delay )

  -- Command to deactivate
  local CommandDeactivateICLS = { id = 'DeactivateICLS', params = {} }

  if Delay and Delay > 0 then
    SCHEDULER:New( nil, self.CommandDeactivateICLS, { self }, Delay )
  else
    self:SetCommand( CommandDeactivateICLS )
  end

  return self
end

--- Set callsign of the CONTROLLABLE. See [DCS command setCallsign](https://wiki.hoggitworld.com/view/DCS_command_setCallsign)
-- @param #CONTROLLABLE self
-- @param DCS#CALLSIGN CallName Number corresponding the the callsign identifier you wish this group to be called.
-- @param #number CallNumber The number value the group will be referred to as. Only valid numbers are 1-9. For example Uzi **5**-1. Default 1.
-- @param #number Delay (Optional) Delay in seconds before the callsign is set. Default is immediately.
-- @return #CONTROLLABLE self
function CONTROLLABLE:CommandSetCallsign( CallName, CallNumber, Delay )

  -- Command to set the callsign.
  local CommandSetCallsign = { id = 'SetCallsign', params = { callname = CallName, number = CallNumber or 1 } }

  if Delay and Delay > 0 then
    SCHEDULER:New( nil, self.CommandSetCallsign, { self, CallName, CallNumber }, Delay )
  else
    self:SetCommand( CommandSetCallsign )
  end

  return self
end

--- Set EPLRS of the CONTROLLABLE on/off. See [DCS command EPLRS](https://wiki.hoggitworld.com/view/DCS_command_eplrs)
-- @param #CONTROLLABLE self
-- @param #boolean SwitchOnOff If true (or nil) switch EPLRS on. If false switch off.
-- @param #number Delay (Optional) Delay in seconds before the callsign is set. Default is immediately.
-- @return #CONTROLLABLE self
function CONTROLLABLE:CommandEPLRS( SwitchOnOff, Delay )

  if SwitchOnOff == nil then
    SwitchOnOff = true
  end

  -- Command to set the callsign.
  local CommandEPLRS = {
    id = 'EPLRS',
    params = {
      value = SwitchOnOff,
      groupId = self:GetID(),
    },
  }

  if Delay and Delay > 0 then
    SCHEDULER:New( nil, self.CommandEPLRS, { self, SwitchOnOff }, Delay )
  else
    self:T( string.format( "EPLRS=%s for controllable %s (id=%s)", tostring( SwitchOnOff ), tostring( self:GetName() ), tostring( self:GetID() ) ) )
    self:SetCommand( CommandEPLRS )
  end

  return self
end

--- Set radio frequency. See [DCS command EPLRS](https://wiki.hoggitworld.com/view/DCS_command_setFrequency)
-- @param #CONTROLLABLE self
-- @param #number Frequency Radio frequency in MHz.
-- @param #number Modulation Radio modulation. Default `radio.modulation.AM`.
-- @param #number Delay (Optional) Delay in seconds before the frequency is set. Default is immediately.
-- @return #CONTROLLABLE self
function CONTROLLABLE:CommandSetFrequency( Frequency, Modulation, Delay )

  local CommandSetFrequency = {
    id = 'SetFrequency',
    params = {
      frequency = Frequency * 1000000,
      modulation = Modulation or radio.modulation.AM,
    },
  }

  if Delay and Delay > 0 then
    SCHEDULER:New( nil, self.CommandSetFrequency, { self, Frequency, Modulation }, Delay )
  else
    self:SetCommand( CommandSetFrequency )
  end

  return self
end

--- Set EPLRS data link on/off.
-- @param #CONTROLLABLE self
-- @param #boolean SwitchOnOff If true (or nil) switch EPLRS on. If false switch off.
-- @param #number idx Task index. Default 1.
-- @return #table Task wrapped action.
function CONTROLLABLE:TaskEPLRS( SwitchOnOff, idx )

  if SwitchOnOff == nil then
    SwitchOnOff = true
  end

  -- Command to set the callsign.
  local CommandEPLRS = {
    id = 'EPLRS',
    params = {
      value = SwitchOnOff,
      groupId = self:GetID(),
    },
  }

  return self:TaskWrappedAction( CommandEPLRS, idx or 1 )
end

-- TASKS FOR AIR CONTROLLABLES

--- (AIR) Attack a Controllable.
-- @param #CONTROLLABLE self
-- @param Wrapper.Group#GROUP AttackGroup The Group to be attacked.
-- @param #number WeaponType (optional) Bitmask of weapon types those allowed to use. If parameter is not defined that means no limits on weapon usage.
-- @param DCS#AI.Task.WeaponExpend WeaponExpend (optional) Determines how much weapon will be released at each attack. If parameter is not defined the unit / controllable will choose expend on its own discretion.
-- @param #number AttackQty (optional) This parameter limits maximal quantity of attack. The aircraft/controllable will not make more attack than allowed even if the target controllable not destroyed and the aircraft/controllable still have ammo. If not defined the aircraft/controllable will attack target until it will be destroyed or until the aircraft/controllable will run out of ammo.
-- @param DCS#Azimuth Direction (optional) Desired ingress direction from the target to the attacking aircraft. Controllable/aircraft will make its attacks from the direction. Of course if there is no way to attack from the direction due the terrain controllable/aircraft will choose another direction.
-- @param DCS#Distance Altitude (optional) Desired attack start altitude. Controllable/aircraft will make its attacks from the altitude. If the altitude is too low or too high to use weapon aircraft/controllable will choose closest altitude to the desired attack start altitude. If the desired altitude is defined controllable/aircraft will not attack from safe altitude.
-- @param #boolean AttackQtyLimit (optional) The flag determines how to interpret attackQty parameter. If the flag is true then attackQty is a limit on maximal attack quantity for "AttackGroup" and "AttackUnit" tasks. If the flag is false then attackQty is a desired attack quantity for "Bombing" and "BombingRunway" tasks.
-- @param #boolean GroupAttack (Optional) If true, attack as group.
-- @return DCS#Task The DCS task structure.
function CONTROLLABLE:TaskAttackGroup( AttackGroup, WeaponType, WeaponExpend, AttackQty, Direction, Altitude, AttackQtyLimit, GroupAttack )
  -- self:F2( { self.ControllableName, AttackGroup, WeaponType, WeaponExpend, AttackQty, Direction, Altitude, AttackQtyLimit } )

  --  AttackGroup = {
  --   id = 'AttackGroup',
  --   params = {
  --     groupId = Group.ID,
  --     weaponType = number,
  --     expend = enum AI.Task.WeaponExpend,
  --     attackQty = number,
  --     directionEnabled = boolean,
  --     direction = Azimuth,
  --     altitudeEnabled = boolean,
  --     altitude = Distance,
  --     attackQtyLimit = boolean,
  --   }
  -- }


  local DCSTask = { id = 'AttackGroup',
    params = {
      groupId          = AttackGroup:GetID(),
      weaponType       = WeaponType or 1073741822,
      expend           = WeaponExpend or "Auto",
      attackQtyLimit   = AttackQty and true or false,
      attackQty        = AttackQty or 1,
      directionEnabled = Direction and true or false,
      direction        = Direction and math.rad(Direction) or 0,
      altitudeEnabled  = Altitude and true or false,
      altitude         = Altitude,
      groupAttack      = GroupAttack and true or false,
    },
  }

  return DCSTask
end

--- (AIR) Attack the Unit.
-- @param #CONTROLLABLE self
-- @param Wrapper.Unit#UNIT AttackUnit The UNIT to be attacked
-- @param #boolean GroupAttack (Optional) If true, all units in the group will attack the Unit when found. Default false.
-- @param DCS#AI.Task.WeaponExpend WeaponExpend (Optional) Determines how many weapons will be released at each attack. If parameter is not defined the unit / controllable will choose expend on its own discretion.
-- @param #number AttackQty (Optional) Limits maximal quantity of attack. The aircraft/controllable will not make more attacks than allowed even if the target controllable not destroyed and the aircraft/controllable still have ammo. If not defined the aircraft/controllable will attack target until it will be destroyed or until the aircraft/controllable will run out of ammo.
-- @param DCS#Azimuth Direction (Optional) Desired ingress direction from the target to the attacking aircraft. Controllable/aircraft will make its attacks from the direction.
-- @param #number Altitude (Optional) The (minimum) altitude in meters from where to attack. Default is altitude of unit to attack but at least 1000 m.
-- @param #number WeaponType (optional) The WeaponType. See [DCS Enumerator Weapon Type](https://wiki.hoggitworld.com/view/DCS_enum_weapon_flag) on Hoggit.
-- @return DCS#Task The DCS task structure.
function CONTROLLABLE:TaskAttackUnit( AttackUnit, GroupAttack, WeaponExpend, AttackQty, Direction, Altitude, WeaponType )

  local DCSTask = {
    id = 'AttackUnit',
    params = {
      unitId           = AttackUnit:GetID(),
      groupAttack      = GroupAttack and GroupAttack or false,
      expend           = WeaponExpend or "Auto",
      directionEnabled = Direction and true or false,
      direction        = Direction and math.rad(Direction) or 0,
      altitudeEnabled  = Altitude and true or false,
      altitude         = Altitude,
      attackQtyLimit   = AttackQty and true or false,
      attackQty        = AttackQty,
      weaponType       = WeaponType or 1073741822,
    },
  }

  return DCSTask
end

--- (AIR) Delivering weapon at the point on the ground.
-- @param #CONTROLLABLE self
-- @param DCS#Vec2 Vec2 2D-coordinates of the point to deliver weapon at.
-- @param #boolean GroupAttack (optional) If true, all units in the group will attack the Unit when found.
-- @param DCS#AI.Task.WeaponExpend WeaponExpend (optional) Determines how much weapon will be released at each attack. If parameter is not defined the unit / controllable will choose expend on its own discretion.
-- @param #number AttackQty (optional) This parameter limits maximal quantity of attack. The aircraft/controllable will not make more attack than allowed even if the target controllable not destroyed and the aircraft/controllable still have ammo. If not defined the aircraft/controllable will attack target until it will be destroyed or until the aircraft/controllable will run out of ammo.
-- @param DCS#Azimuth Direction (optional) Desired ingress direction from the target to the attacking aircraft. Controllable/aircraft will make its attacks from the direction. Of course if there is no way to attack from the direction due the terrain controllable/aircraft will choose another direction.
-- @param #number Altitude (optional) The altitude from where to attack.
-- @param #number WeaponType (optional) The WeaponType.
-- @param #boolean Divebomb (optional) Perform dive bombing. Default false.
-- @return DCS#Task The DCS task structure.
function CONTROLLABLE:TaskBombing( Vec2, GroupAttack, WeaponExpend, AttackQty, Direction, Altitude, WeaponType, Divebomb )

  local DCSTask = {
    id = 'Bombing',
    params = {
      point            = Vec2,
      x                = Vec2.x,
      y                = Vec2.y,
      groupAttack      = GroupAttack and GroupAttack or false,
      expend           = WeaponExpend or "Auto",
      attackQtyLimit   = AttackQty and true or false,
      attackQty        = AttackQty or 1,
      directionEnabled = Direction and true or false,
      direction        = Direction and math.rad(Direction) or 0,
      altitudeEnabled  = Altitude and true or false,
      altitude         = Altitude or 2000,
      weaponType       = WeaponType or 1073741822,
      attackType       = Divebomb and "Dive" or nil,
      },
  }

  return DCSTask
end

--- (AIR) Attacking the map object (building, structure, etc).
-- @param #CONTROLLABLE self
-- @param DCS#Vec2 Vec2 2D-coordinates of the point to deliver weapon at.
-- @param #boolean GroupAttack (Optional) If true, all units in the group will attack the Unit when found.
-- @param DCS#AI.Task.WeaponExpend WeaponExpend (Optional) Determines how much weapon will be released at each attack. If parameter is not defined the unit will choose expend on its own discretion.
-- @param #number AttackQty (Optional) This parameter limits maximal quantity of attack. The aircraft/controllable will not make more attack than allowed even if the target controllable not destroyed and the aircraft/controllable still have ammo. If not defined the aircraft/controllable will attack target until it will be destroyed or until the aircraft/controllable will run out of ammo.
-- @param DCS#Azimuth Direction (Optional) Desired ingress direction from the target to the attacking aircraft. Controllable/aircraft will make its attacks from the direction. Of course if there is no way to attack from the direction due the terrain controllable/aircraft will choose another direction.
-- @param #number Altitude (Optional) The altitude [meters] from where to attack. Default 30 m.
-- @param #number WeaponType (Optional) The WeaponType. Default Auto=1073741822.
-- @return DCS#Task The DCS task structure.
function CONTROLLABLE:TaskAttackMapObject( Vec2, GroupAttack, WeaponExpend, AttackQty, Direction, Altitude, WeaponType )

  local DCSTask = {
    id = 'AttackMapObject',
    params = {
      point            = Vec2,
      x                = Vec2.x,
      y                = Vec2.y,
      groupAttack      = GroupAttack or false,
      expend           = WeaponExpend or "Auto",
      attackQtyLimit   = AttackQty and true or false,
      attackQty        = AttackQty,
      directionEnabled = Direction and true or false,
      direction        = Direction and math.rad(Direction) or 0,
      altitudeEnabled  = Altitude and true or false,
      altitude         = Altitude,
      weaponType       = WeaponType or 1073741822,
    },
  }

  return DCSTask
end

--- (AIR) Delivering weapon via CarpetBombing (all bombers in formation release at same time) at the point on the ground.
-- @param #CONTROLLABLE self
-- @param DCS#Vec2 Vec2 2D-coordinates of the point to deliver weapon at.
-- @param #boolean GroupAttack (optional) If true, all units in the group will attack the Unit when found.
-- @param DCS#AI.Task.WeaponExpend WeaponExpend (optional) Determines how much weapon will be released at each attack. If parameter is not defined the unit will choose expend on its own discretion.
-- @param #number AttackQty (optional) This parameter limits maximal quantity of attack. The aircraft/controllable will not make more attack than allowed even if the target controllable not destroyed and the aircraft/controllable still have ammo. If not defined the aircraft/controllable will attack target until it will be destroyed or until the aircraft/controllable will run out of ammo.
-- @param DCS#Azimuth Direction (optional) Desired ingress direction from the target to the attacking aircraft. Controllable/aircraft will make its attacks from the direction. Of course if there is no way to attack from the direction due the terrain controllable/aircraft will choose another direction.
-- @param #number Altitude (optional) The altitude from where to attack.
-- @param #number WeaponType (optional) The WeaponType.
-- @param #number CarpetLength (optional) default to 500 m.
-- @return DCS#Task The DCS task structure.
function CONTROLLABLE:TaskCarpetBombing( Vec2, GroupAttack, WeaponExpend, AttackQty, Direction, Altitude, WeaponType, CarpetLength )

  -- Build Task Structure
  local DCSTask = {
    id = 'CarpetBombing',
    params = {
      attackType       = "Carpet",
      x                = Vec2.x,
      y                = Vec2.y,
      groupAttack      = GroupAttack and GroupAttack or false,
      carpetLength     = CarpetLength or 500,
      weaponType       = WeaponType or ENUMS.WeaponFlag.AnyBomb,
      expend           = WeaponExpend or "All",
      attackQtyLimit   = AttackQty and true or false,
      attackQty        = AttackQty or 1,
      directionEnabled = Direction and true or false,
      direction        = Direction and math.rad(Direction) or 0,
      altitudeEnabled  = Altitude and true or false,
      altitude         = Altitude,
    },
  }

  return DCSTask
end

--- (AIR) Following another airborne controllable.
-- The unit / controllable will follow lead unit of another controllable, wingmens of both controllables will continue following their leaders.
-- Used to support CarpetBombing Task
-- @param #CONTROLLABLE self
-- @param #CONTROLLABLE FollowControllable The controllable to be followed.
-- @param DCS#Vec3 Vec3 Position of the unit / lead unit of the controllable relative lead unit of another controllable in frame reference oriented by course of lead unit of another controllable. If another controllable is on land the unit / controllable will orbit around.
-- @param #number LastWaypointIndex Detach waypoint of another controllable. Once reached the unit / controllable Follow task is finished.
-- @return DCS#Task The DCS task structure.
function CONTROLLABLE:TaskFollowBigFormation( FollowControllable, Vec3, LastWaypointIndex )

  local DCSTask = {
    id = 'FollowBigFormation',
    params = {
      groupId          = FollowControllable:GetID(),
      pos              = Vec3,
      lastWptIndexFlag = LastWaypointIndex and true or false,
      lastWptIndex     = LastWaypointIndex,
    },
  }

  return DCSTask
end

--- (AIR HELICOPTER) Move the controllable to a Vec2 Point, wait for a defined duration and embark infantry groups.
-- @param #CONTROLLABLE self
-- @param Core.Point#COORDINATE Coordinate The point where to pickup the troops.
-- @param Core.Set#SET_GROUP GroupSetForEmbarking Set of groups to embark.
-- @param #number Duration (Optional) The maximum duration in seconds to wait until all groups have embarked.
-- @param #table Distribution (Optional) Distribution used to put the infantry groups into specific carrier units.
-- @return DCS#Task The DCS task structure.
function CONTROLLABLE:TaskEmbarking( Coordinate, GroupSetForEmbarking, Duration, Distribution )

  -- Table of group IDs for embarking.
  local g4e = {}

  if GroupSetForEmbarking then
    for _, _group in pairs( GroupSetForEmbarking:GetSet() ) do
      local group = _group -- Wrapper.Group#GROUP
      table.insert( g4e, group:GetID() )
    end
  else
    self:E( "ERROR: No groups for embarking specified!" )
    return nil
  end

  -- Table of group IDs for embarking.
  -- local Distribution={}

  -- Distribution
  -- local distribution={}
  -- distribution[id]=gids

  local groupID = self and self:GetID()

  local DCSTask = {
    id = 'Embarking',
    params = {
      selectedTransport  = groupID,
      x                  = Coordinate.x,
      y                  = Coordinate.z,
      groupsForEmbarking = g4e,
      durationFlag       = Duration and true or false,
      duration           = Duration,
      distributionFlag   = Distribution and true or false,
      distribution       = Distribution,
    },
  }

  return DCSTask
end

--- Used in conjunction with the embarking task for a transport helicopter group. The Ground units will move to the specified location and wait to be picked up by a helicopter.
-- The helicopter will then fly them to their dropoff point defined by another task for the ground forces; DisembarkFromTransport task.
-- The controllable has to be an infantry group!
-- @param #CONTROLLABLE self
-- @param Core.Point#COORDINATE Coordinate Coordinates where AI is expecting to be picked up.
-- @param #number Radius Radius in meters. Default 200 m.
-- @param #string UnitType The unit type name of the carrier, e.g. "UH-1H". Must not be specified.
-- @return DCS#Task Embark to transport task.
function CONTROLLABLE:TaskEmbarkToTransport( Coordinate, Radius, UnitType )

  local EmbarkToTransport = {
   id = "EmbarkToTransport",
   params={
       x            = Coordinate.x,
       y            = Coordinate.z,
       zoneRadius   = Radius or 200,
       selectedType = UnitType,
     },
   }

  return EmbarkToTransport
end

--- Specifies the location infantry groups that is being transported by helicopters will be unloaded at. Used in conjunction with the EmbarkToTransport task.
-- @param #CONTROLLABLE self
-- @param Core.Point#COORDINATE Coordinate Coordinates where AI is expecting to be picked up.
-- @return DCS#Task Embark to transport task.
function CONTROLLABLE:TaskDisembarking( Coordinate, GroupSetToDisembark )

  -- Table of group IDs for disembarking.
  local g4e = {}

  if GroupSetToDisembark then
    for _, _group in pairs( GroupSetToDisembark:GetSet() ) do
      local group = _group -- Wrapper.Group#GROUP
      table.insert( g4e, group:GetID() )
    end
  else
    self:E( "ERROR: No groups for disembarking specified!" )
    return nil
  end

  local Disembarking = {
    id = "Disembarking",
    params = {
      x = Coordinate.x,
      y = Coordinate.z,
      groupsForEmbarking = g4e, -- This is no bug, the entry is really "groupsForEmbarking" even if we disembark the troops.
    },
  }

  return Disembarking
end

--- (AIR) Orbit at a specified position at a specified altitude during a specified duration with a specified speed.
-- @param #CONTROLLABLE self
-- @param DCS#Vec2 Point The point to hold the position.
-- @param #number Altitude The altitude AGL in meters to hold the position.
-- @param #number Speed The speed [m/s] flying when holding the position.
-- @return #CONTROLLABLE self
function CONTROLLABLE:TaskOrbitCircleAtVec2( Point, Altitude, Speed )
  self:F2( { self.ControllableName, Point, Altitude, Speed } )

  local DCSTask = {
    id = 'Orbit',
    params = {
      pattern  = AI.Task.OrbitPattern.CIRCLE,
      point    = Point,
      speed    = Speed,
      altitude = Altitude + land.getHeight( Point ),
    },
  }

  return DCSTask
end

--- (AIR) Orbit at a position with at a given altitude and speed. Optionally, a race track pattern can be specified.
-- @param #CONTROLLABLE self
-- @param Core.Point#COORDINATE Coord Coordinate at which the CONTROLLABLE orbits.
-- @param #number Altitude Altitude in meters of the orbit pattern. Default y component of Coord.
-- @param #number Speed Speed [m/s] flying the orbit pattern. Default 128 m/s = 250 knots.
-- @param Core.Point#COORDINATE CoordRaceTrack (Optional) If this coordinate is specified, the CONTROLLABLE will fly a race-track pattern using this and the initial coordinate.
-- @return #CONTROLLABLE self
function CONTROLLABLE:TaskOrbit( Coord, Altitude, Speed, CoordRaceTrack )

  local Pattern = AI.Task.OrbitPattern.CIRCLE

  local P1 = Coord:GetVec2()
  local P2 = nil
  if CoordRaceTrack then
    Pattern = AI.Task.OrbitPattern.RACE_TRACK
    P2 = CoordRaceTrack:GetVec2()
  end

  local Task = {
    id = 'Orbit',
    params = {
      pattern  = Pattern,
      point    = P1,
      point2   = P2,
      speed    = Speed or UTILS.KnotsToMps(250),
      altitude = Altitude or Coord.y,
    },
  }

  return Task
end

--- (AIR) Orbit at the current position of the first unit of the controllable at a specified altitude.
-- @param #CONTROLLABLE self
-- @param #number Altitude The altitude [m] to hold the position.
-- @param #number Speed The speed [m/s] flying when holding the position.
-- @param Core.Point#COORDINATE Coordinate (Optional) The coordinate where to orbit. If the coordinate is not given, then the current position of the controllable is used.
-- @return #CONTROLLABLE self
function CONTROLLABLE:TaskOrbitCircle( Altitude, Speed, Coordinate )
  self:F2( { self.ControllableName, Altitude, Speed } )

  local DCSControllable = self:GetDCSObject()

  if DCSControllable then
    local OrbitVec2 = Coordinate and Coordinate:GetVec2() or self:GetVec2()
    return self:TaskOrbitCircleAtVec2( OrbitVec2, Altitude, Speed )
  end

  return nil
end

--- (AIR) Hold position at the current position of the first unit of the controllable.
-- @param #CONTROLLABLE self
-- @param #number Duration The maximum duration in seconds to hold the position.
-- @return #CONTROLLABLE self
function CONTROLLABLE:TaskHoldPosition()
  self:F2( { self.ControllableName } )

  return self:TaskOrbitCircle( 30, 10 )
end

--- (AIR) Delivering weapon on the runway. See [hoggit](https://wiki.hoggitworld.com/view/DCS_task_bombingRunway)
--
-- Make sure the aircraft has the following role:
--
-- * CAS
-- * Ground Attack
-- * Runway Attack
-- * Anti-Ship Strike
-- * AFAC
-- * Pinpoint Strike
--
-- @param #CONTROLLABLE self
-- @param Wrapper.Airbase#AIRBASE Airbase Airbase to attack.
-- @param #number WeaponType (optional) Bitmask of weapon types those allowed to use. See [DCS enum weapon flag](https://wiki.hoggitworld.com/view/DCS_enum_weapon_flag). Default 2147485694 = AnyBomb (GuidedBomb + AnyUnguidedBomb).
-- @param DCS#AI.Task.WeaponExpend WeaponExpend Enum AI.Task.WeaponExpend that defines how much munitions the AI will expend per attack run. Default "ALL".
-- @param #number AttackQty Number of times the group will attack if the target. Default 1.
-- @param DCS#Azimuth Direction (optional) Desired ingress direction from the target to the attacking aircraft. Controllable/aircraft will make its attacks from the direction. Of course if there is no way to attack from the direction due the terrain controllable/aircraft will choose another direction.
-- @param #boolean GroupAttack (optional) Flag indicates that the target must be engaged by all aircrafts of the controllable. Has effect only if the task is assigned to a group and not to a single aircraft.
-- @return DCS#Task The DCS task structure.
function CONTROLLABLE:TaskBombingRunway( Airbase, WeaponType, WeaponExpend, AttackQty, Direction, GroupAttack )

  local DCSTask = {
    id = 'BombingRunway',
    params = {
    runwayId    = Airbase:GetID(),
    weaponType  = WeaponType or ENUMS.WeaponFlag.AnyBomb,
    expend      = WeaponExpend or AI.Task.WeaponExpend.ALL,
    attackQty   = AttackQty or 1,
    direction   = Direction and math.rad(Direction) or 0,
    groupAttack = GroupAttack and true or false,
    },
  }

  return DCSTask
end

--- (AIR) Refueling from the nearest tanker. No parameters.
-- @param #CONTROLLABLE self
-- @return DCS#Task The DCS task structure.
function CONTROLLABLE:TaskRefueling()

  local DCSTask = {
    id = 'Refueling',
    params = {},
  }

  return DCSTask
end

--- (AIR) Act as Recovery Tanker for a naval/carrier group.
-- @param #CONTROLLABLE self
-- @param Wrapper.Group#GROUP CarrierGroup
-- @param #number Speed Speed in meters per second
-- @param #number Altitude Altitude the tanker orbits at in meters
-- @param #number LastWptNumber (optional) Waypoint of carrier group that when reached, ends the recovery tanker task
-- @return DCS#Task The DCS task structure.
function CONTROLLABLE:TaskRecoveryTanker(CarrierGroup, Speed, Altitude, LastWptNumber)
  
  local LastWptFlag = type(LastWptNumber) == "number" and true or false
  
  local DCSTask = { 
   id = "RecoveryTanker",
   params = {
       groupId = CarrierGroup:GetID(),
       speed = Speed, 
       altitude = Altitude, 
       lastWptIndexFlag = LastWptFlag, 
       lastWptIndex = LastWptNumber
      }
    }
  
  return DCSTask
end

--- (AIR HELICOPTER) Landing at the ground. For helicopters only.
-- @param #CONTROLLABLE self
-- @param DCS#Vec2 Vec2 The point where to land.
-- @param #number Duration The duration in seconds to stay on the ground.
-- @return #CONTROLLABLE self
function CONTROLLABLE:TaskLandAtVec2( Vec2, Duration )

  local DCSTask = {
    id = 'Land',
    params = {
      point        = Vec2,
      durationFlag = Duration and true or false,
      duration     = Duration,
    },
  }

  return DCSTask
end

--- (AIR) Land the controllable at a @{Core.Zone#ZONE_RADIUS).
-- @param #CONTROLLABLE self
-- @param Core.Zone#ZONE Zone The zone where to land.
-- @param #number Duration The duration in seconds to stay on the ground.
-- @return DCS#Task The DCS task structure.
function CONTROLLABLE:TaskLandAtZone( Zone, Duration, RandomPoint )

  -- Get landing point
  local Point = RandomPoint and Zone:GetRandomVec2() or Zone:GetVec2()

  local DCSTask = CONTROLLABLE.TaskLandAtVec2( self, Point, Duration )

  return DCSTask
end

--- (AIR) Following another airborne controllable.
-- The unit / controllable will follow lead unit of another controllable, wingmens of both controllables will continue following their leaders.
-- If another controllable is on land the unit / controllable will orbit around.
-- @param #CONTROLLABLE self
-- @param #CONTROLLABLE FollowControllable The controllable to be followed.
-- @param DCS#Vec3 Vec3 Position of the unit / lead unit of the controllable relative lead unit of another controllable in frame reference oriented by course of lead unit of another controllable. If another controllable is on land the unit / controllable will orbit around.
-- @param #number LastWaypointIndex Detach waypoint of another controllable. Once reached the unit / controllable Follow task is finished.
-- @return DCS#Task The DCS task structure.
function CONTROLLABLE:TaskFollow( FollowControllable, Vec3, LastWaypointIndex )
  self:F2( { self.ControllableName, FollowControllable, Vec3, LastWaypointIndex } )

  --  Follow = {
  --    id = 'Follow',
  --    params = {
  --      groupId = Group.ID,
  --      pos = Vec3,
  --      lastWptIndexFlag = boolean,
  --      lastWptIndex = number
  --    }
  --  }

  local LastWaypointIndexFlag = false
  local lastWptIndexFlagChangedManually = false
  if LastWaypointIndex then
    LastWaypointIndexFlag = true
    lastWptIndexFlagChangedManually = true
  end

  local DCSTask = {
    id = 'Follow',
    params = {
      groupId                         = FollowControllable:GetID(),
      pos                             = Vec3,
      lastWptIndexFlag                = LastWaypointIndexFlag,
      lastWptIndex                    = LastWaypointIndex,
      lastWptIndexFlagChangedManually = lastWptIndexFlagChangedManually,
    },
  }

  self:T3( { DCSTask } )
  return DCSTask
end

--- (AIR) Escort another airborne controllable.
-- The unit / controllable will follow lead unit of another controllable, wingmens of both controllables will continue following their leaders.
-- The unit / controllable will also protect that controllable from threats of specified types.
-- @param #CONTROLLABLE self
-- @param #CONTROLLABLE FollowControllable The controllable to be escorted.
-- @param DCS#Vec3 Vec3 Position of the unit / lead unit of the controllable relative lead unit of another controllable in frame reference oriented by course of lead unit of another controllable. If another controllable is on land the unit / controllable will orbit around.
-- @param #number LastWaypointIndex Detach waypoint of another controllable. Once reached the unit / controllable Follow task is finished.
-- @param #number EngagementDistance Maximal distance from escorted controllable to threat. If the threat is already engaged by escort escort will disengage if the distance becomes greater than 1.5 * engagementDistMax.
-- @param DCS#AttributeNameArray TargetTypes Array of AttributeName that is contains threat categories allowed to engage. Default {"Air"}.
-- @return DCS#Task The DCS task structure.
function CONTROLLABLE:TaskEscort( FollowControllable, Vec3, LastWaypointIndex, EngagementDistance, TargetTypes )

  --  Escort = {
  --    id = 'Escort',
  --    params = {
  --      groupId = Group.ID,
  --      pos = Vec3,
  --      lastWptIndexFlag = boolean,
  --      lastWptIndex = number,
  --      engagementDistMax = Distance,
  --      targetTypes = array of AttributeName,
  --    }
  --  }

  local DCSTask
  DCSTask = {
    id = 'Escort',
    params = {
      groupId           = FollowControllable and FollowControllable:GetID() or nil,
      pos               = Vec3,
      lastWptIndexFlag  = LastWaypointIndex and true or false,
      lastWptIndex      = LastWaypointIndex,
      engagementDistMax = EngagementDistance,
      targetTypes       = TargetTypes or {"Air"},
    },
  }

  return DCSTask
end

-- GROUND TASKS

--- (GROUND) Fire at a VEC2 point until ammunition is finished.
-- @param #CONTROLLABLE self
-- @param DCS#Vec2 Vec2 The point to fire at.
-- @param DCS#Distance Radius The radius of the zone to deploy the fire at.
-- @param #number AmmoCount (optional) Quantity of ammunition to expand (omit to fire until ammunition is depleted).
-- @param #number WeaponType (optional) Enum for weapon type ID. This value is only required if you want the group firing to use a specific weapon, for instance using the task on a ship to force it to fire guided missiles at targets within cannon range. See http://wiki.hoggit.us/view/DCS_enum_weapon_flag
-- @param #number Altitude (Optional) Altitude in meters.
-- @param #number ASL Altitude is above mean sea level. Default is above ground level.
-- @return DCS#Task The DCS task structure.
function CONTROLLABLE:TaskFireAtPoint( Vec2, Radius, AmmoCount, WeaponType, Altitude, ASL )

  local DCSTask = {
    id = 'FireAtPoint',
    params = {
      point            = Vec2,
      x                = Vec2.x,
      y                = Vec2.y,
      zoneRadius       = Radius,
      radius           = Radius,
      expendQty        = 1, -- dummy value
      expendQtyEnabled = false,
      alt_type         = ASL and 0 or 1,
    },
  }

  if AmmoCount then
    DCSTask.params.expendQty = AmmoCount
    DCSTask.params.expendQtyEnabled = true
  end

  if Altitude then
    DCSTask.params.altitude = Altitude
  end

  if WeaponType then
    DCSTask.params.weaponType = WeaponType
  end

  --env.info("FF fireatpoint")
  --BASE:I(DCSTask)

  return DCSTask
end

--- (GROUND) Hold ground controllable from moving.
-- @param #CONTROLLABLE self
-- @return DCS#Task The DCS task structure.
function CONTROLLABLE:TaskHold()
  local DCSTask = { id = 'Hold', params = {} }
  return DCSTask
end

-- TASKS FOR AIRBORNE AND GROUND UNITS/CONTROLLABLES

--- (AIR + GROUND) The task makes the controllable/unit a FAC and orders the FAC to control the target (enemy ground controllable) destruction.
-- The killer is player-controlled allied CAS-aircraft that is in contact with the FAC.
-- If the task is assigned to the controllable lead unit will be a FAC.
-- It's important to note that depending on the type of unit that is being assigned the task (AIR or GROUND), you must choose the correct type of callsign enumerator. For airborne controllables use CALLSIGN.Aircraft and for ground based use CALLSIGN.JTAC enumerators.
-- @param #CONTROLLABLE self
-- @param Wrapper.Group#GROUP AttackGroup Target GROUP object.
-- @param #number WeaponType Bitmask of weapon types, which are allowed to use.
-- @param DCS#AI.Task.Designation Designation (Optional) Designation type.
-- @param #boolean Datalink (Optional) Allows to use datalink to send the target information to attack aircraft. Enabled by default.
-- @param #number Frequency Frequency in MHz used to communicate with the FAC. Default 133 MHz.
-- @param #number Modulation Modulation of radio for communication. Default 0=AM.
-- @param #number CallsignName Callsign enumerator name of the FAC. (CALLSIGN.Aircraft.{name} for airborne controllables, CALLSIGN.JTACS.{name} for ground units)
-- @param #number CallsignNumber Callsign number, e.g. Axeman-**1**.
-- @return DCS#Task The DCS task structure.
function CONTROLLABLE:TaskFAC_AttackGroup( AttackGroup, WeaponType, Designation, Datalink, Frequency, Modulation, CallsignName, CallsignNumber )

  local DCSTask = {
    id = 'FAC_AttackGroup',
    params = {
      groupId     = AttackGroup:GetID(),
      weaponType  = WeaponType or ENUMS.WeaponFlag.AutoDCS,
      designation = Designation or "Auto",
      datalink    = Datalink and Datalink or true,
      frequency   = (Frequency or 133)*1000000,
      modulation  = Modulation or radio.modulation.AM,
      callname    = CallsignName,
      number      = CallsignNumber,
    },
  }

  return DCSTask
end

-- EN-ACT_ROUTE TASKS FOR AIRBORNE CONTROLLABLES

--- (AIR) Engaging targets of defined types.
-- @param #CONTROLLABLE self
-- @param DCS#Distance Distance Maximal distance from the target to a route leg. If the target is on a greater distance it will be ignored.
-- @param DCS#AttributeNameArray TargetTypes Array of target categories allowed to engage.
-- @param #number Priority All enroute tasks have the priority parameter. This is a number (less value - higher priority) that determines actions related to what task will be performed first. Default 0.
-- @return DCS#Task The DCS task structure.
function CONTROLLABLE:EnRouteTaskEngageTargets( Distance, TargetTypes, Priority )

  local DCSTask = {
    id = 'EngageTargets',
    params = {
      maxDistEnabled = Distance and true or false,
      maxDist        = Distance,
      targetTypes    = TargetTypes or {"Air"},
      priority       = Priority or 0,
    },
  }

  return DCSTask
end

--- (AIR) Engaging a targets of defined types at circle-shaped zone.
-- @param #CONTROLLABLE self
-- @param DCS#Vec2 Vec2 2D-coordinates of the zone.
-- @param DCS#Distance Radius Radius of the zone.
-- @param DCS#AttributeNameArray TargetTypes (Optional) Array of target categories allowed to engage. Default {"Air"}.
-- @param #number Priority (Optional) All en-route tasks have the priority parameter. This is a number (less value - higher priority) that determines actions related to what task will be performed first. Default 0.
-- @return DCS#Task The DCS task structure.
function CONTROLLABLE:EnRouteTaskEngageTargetsInZone( Vec2, Radius, TargetTypes, Priority )

  local DCSTask = {
    id = 'EngageTargetsInZone',
    params = {
      point       = Vec2,
      zoneRadius  = Radius,
      targetTypes = TargetTypes or {"Air"},
      priority    = Priority or 0
    },
  }

  return DCSTask
end

--- (AIR) Enroute anti-ship task.
-- @param #CONTROLLABLE self
-- @param DCS#AttributeNameArray TargetTypes Array of target categories allowed to engage. Default `{"Ships"}`.
-- @param #number Priority (Optional) All en-route tasks have the priority parameter. This is a number (less value - higher priority) that determines actions related to what task will be performed first. Default 0.
-- @return DCS#Task The DCS task structure.
function CONTROLLABLE:EnRouteTaskAntiShip(TargetTypes, Priority)

  local DCSTask = {
    id      = 'EngageTargets',
    key     = "AntiShip",
    --auto    = false,
    --enabled = true,    
    params  = {
      targetTypes = TargetTypes or {"Ships"},
      priority    = Priority or 0
    }
  }

  return DCSTask
end

--- (AIR) Enroute SEAD task.
-- @param #CONTROLLABLE self
-- @param DCS#AttributeNameArray TargetTypes Array of target categories allowed to engage. Default `{"Air Defence"}`.
-- @param #number Priority (Optional) All en-route tasks have the priority parameter. This is a number (less value - higher priority) that determines actions related to what task will be performed first. Default 0.
-- @return DCS#Task The DCS task structure.
function CONTROLLABLE:EnRouteTaskSEAD(TargetTypes, Priority)

  local DCSTask = {
    id      = 'EngageTargets',
    key     = "SEAD",
    --auto    = false,
    --enabled = true,    
    params  = {
      targetTypes = TargetTypes or {"Air Defence"},
      priority    = Priority or 0
    }
  }

  return DCSTask
end

--- (AIR) Engaging a controllable. The task does not assign the target controllable to the unit/controllable to attack now; 
-- it just allows the unit/controllable to engage the target controllable as well as other assigned targets.
-- See [hoggit](https://wiki.hoggitworld.com/view/DCS_task_engageGroup).
-- @param #CONTROLLABLE self
-- @param #CONTROLLABLE AttackGroup The Controllable to be attacked.
-- @param #number Priority All en-route tasks have the priority parameter. This is a number (less value - higher priority) that determines actions related to what task will be performed first.
-- @param #number WeaponType (optional) Bitmask of weapon types those allowed to use. If parameter is not defined that means no limits on weapon usage.
-- @param DCS#AI.Task.WeaponExpend WeaponExpend (optional) Determines how much weapon will be released at each attack. If parameter is not defined the unit / controllable will choose expend on its own discretion.
-- @param #number AttackQty (optional) This parameter limits maximal quantity of attack. The aircraft/controllable will not make more attack than allowed even if the target controllable not destroyed and the aircraft/controllable still have ammo. If not defined the aircraft/controllable will attack target until it will be destroyed or until the aircraft/controllable will run out of ammo.
-- @param DCS#Azimuth Direction (optional) Desired ingress direction from the target to the attacking aircraft. Controllable/aircraft will make its attacks from the direction. Of course if there is no way to attack from the direction due the terrain controllable/aircraft will choose another direction.
-- @param DCS#Distance Altitude (optional) Desired attack start altitude. Controllable/aircraft will make its attacks from the altitude. If the altitude is too low or too high to use weapon aircraft/controllable will choose closest altitude to the desired attack start altitude. If the desired altitude is defined controllable/aircraft will not attack from safe altitude.
-- @param #boolean AttackQtyLimit (optional) The flag determines how to interpret attackQty parameter. If the flag is true then attackQty is a limit on maximal attack quantity for "AttackGroup" and "AttackUnit" tasks. If the flag is false then attackQty is a desired attack quantity for "Bombing" and "BombingRunway" tasks.
-- @return DCS#Task The DCS task structure.
function CONTROLLABLE:EnRouteTaskEngageGroup( AttackGroup, Priority, WeaponType, WeaponExpend, AttackQty, Direction, Altitude, AttackQtyLimit )

  --  EngageControllable  = {
  --   id = 'EngageControllable ',
  --   params = {
  --     groupId = Group.ID,
  --     weaponType = number,
  --     expend = enum AI.Task.WeaponExpend,
  --     attackQty = number,
  --     directionEnabled = boolean,
  --     direction = Azimuth,
  --     altitudeEnabled = boolean,
  --     altitude = Distance,
  --     attackQtyLimit = boolean,
  --     priority = number,
  --   }
  -- }

  local DCSTask = {
    id = 'EngageControllable',
    params = {
      groupId          = AttackGroup:GetID(),
      weaponType       = WeaponType,
      expend           = WeaponExpend or "Auto",
      directionEnabled = Direction and true or false,
      direction        = Direction,
      altitudeEnabled  = Altitude and true or false,
      altitude         = Altitude,
      attackQtyLimit   = AttackQty and true or false,
      attackQty        = AttackQty,
      priority         = Priority or 1,
    },
  }

  return DCSTask
end

--- (AIR) Search and attack the Unit.
-- See [hoggit](https://wiki.hoggitworld.com/view/DCS_task_engageUnit).
-- @param #CONTROLLABLE self
-- @param Wrapper.Unit#UNIT EngageUnit The UNIT.
-- @param #number Priority (optional) All en-route tasks have the priority parameter. This is a number (less value - higher priority) that determines actions related to what task will be performed first.
-- @param #boolean GroupAttack (optional) If true, all units in the group will attack the Unit when found.
-- @param DCS#AI.Task.WeaponExpend WeaponExpend (optional) Determines how much weapon will be released at each attack. If parameter is not defined the unit / controllable will choose expend on its own discretion.
-- @param #number AttackQty (optional) This parameter limits maximal quantity of attack. The aircraft/controllable will not make more attack than allowed even if the target controllable not destroyed and the aircraft/controllable still have ammo. If not defined the aircraft/controllable will attack target until it will be destroyed or until the aircraft/controllable will run out of ammo.
-- @param DCS#Azimuth Direction (optional) Desired ingress direction from the target to the attacking aircraft. Controllable/aircraft will make its attacks from the direction. Of course if there is no way to attack from the direction due the terrain controllable/aircraft will choose another direction.
-- @param DCS#Distance Altitude (optional) Desired altitude to perform the unit engagement.
-- @param #boolean Visible (optional) Unit must be visible.
-- @param #boolean ControllableAttack (optional) Flag indicates that the target must be engaged by all aircrafts of the controllable. Has effect only if the task is assigned to a controllable, not to a single aircraft.
-- @return DCS#Task The DCS task structure.
function CONTROLLABLE:EnRouteTaskEngageUnit( EngageUnit, Priority, GroupAttack, WeaponExpend, AttackQty, Direction, Altitude, Visible, ControllableAttack )

  local DCSTask = {
    id = 'EngageUnit',
    params = {
      unitId             = EngageUnit:GetID(),
      priority           = Priority or 1,
      groupAttack        = GroupAttack and GroupAttack or false,
      visible            = Visible and Visible or false,
      expend             = WeaponExpend or "Auto",
      directionEnabled   = Direction and true or false,
      direction          = Direction and math.rad(Direction) or nil,
      altitudeEnabled    = Altitude and true or false,
      altitude           = Altitude,
      attackQtyLimit     = AttackQty and true or false,
      attackQty          = AttackQty,
      controllableAttack = ControllableAttack,
    },
  }

  return DCSTask
end

--- (AIR) Aircraft will act as an AWACS for friendly units (will provide them with information about contacts). No parameters.
-- [hoggit](https://wiki.hoggitworld.com/view/DCS_task_awacs).
-- @param #CONTROLLABLE self
-- @return DCS#Task The DCS task structure.
function CONTROLLABLE:EnRouteTaskAWACS()

  local DCSTask = {
    id = 'AWACS',
    params = {},
  }

  return DCSTask
end

--- (AIR) Aircraft will act as a tanker for friendly units. No parameters.
-- See [hoggit](https://wiki.hoggitworld.com/view/DCS_task_tanker).
-- @param #CONTROLLABLE self
-- @return DCS#Task The DCS task structure.
function CONTROLLABLE:EnRouteTaskTanker()

  local DCSTask = {
    id = 'Tanker',
    params = {},
  }

  return DCSTask
end

-- En-route tasks for ground units/controllables

--- (GROUND) Ground unit (EW-radar) will act as an EWR for friendly units (will provide them with information about contacts). No parameters.
-- See [hoggit](https://wiki.hoggitworld.com/view/DCS_task_ewr).
-- @param #CONTROLLABLE self
-- @return DCS#Task The DCS task structure.
function CONTROLLABLE:EnRouteTaskEWR()

  local DCSTask = {
    id = 'EWR',
    params = {},
  }

  return DCSTask
end

-- En-route tasks for airborne and ground units/controllables

--- (AIR + GROUND) The task makes the controllable/unit a FAC and lets the FAC to choose the target (enemy ground controllable) as well as other assigned targets.
-- The killer is player-controlled allied CAS-aircraft that is in contact with the FAC.
-- If the task is assigned to the controllable lead unit will be a FAC.
-- See [hoggit](https://wiki.hoggitworld.com/view/DCS_task_fac_engageGroup).
-- @param #CONTROLLABLE self
-- @param #CONTROLLABLE AttackGroup Target CONTROLLABLE.
-- @param #number Priority (Optional) All en-route tasks have the priority parameter. This is a number (less value - higher priority) that determines actions related to what task will be performed first. Default is 0.
-- @param #number WeaponType (Optional) Bitmask of weapon types those allowed to use. Default is "Auto".
-- @param DCS#AI.Task.Designation Designation (Optional) Designation type.
-- @param #boolean Datalink (optional) Allows to use datalink to send the target information to attack aircraft. Enabled by default.
-- @param #number CallsignID CallsignID, e.g. `CALLSIGN.JTAC.Anvil` for ground or `CALLSIGN.Aircraft.Ford` for air.
-- @param #number CallsignNumber Callsign first number, e.g. 2 for `Ford-2`.
-- @return DCS#Task The DCS task structure.
function CONTROLLABLE:EnRouteTaskFAC_EngageGroup( AttackGroup, Priority, WeaponType, Designation, Datalink, Frequency, Modulation, CallsignID, CallsignNumber )

  local DCSTask = {
    id = 'FAC_EngageControllable',
    params = {
      groupId     = AttackGroup:GetID(),
      weaponType  = WeaponType or "Auto",
      designation = Designation,
      datalink    = Datalink and Datalink or false,
      frequency   = (Frequency or 133)*1000000,
      modulation  = Modulation or radio.modulation.AM,
      callname    = CallsignID,
      number      = CallsignNumber,            
      priority    = Priority or 0,
    },
  }

  return DCSTask
end

--- (AIR + GROUND) The task makes the controllable/unit a FAC and lets the FAC to choose a targets (enemy ground controllable) around as well as other assigned targets.
-- Assigns the controlled group to act as a Forward Air Controller or JTAC. Any detected targets will be assigned as targets to the player via the JTAC radio menu. 
-- Target designation is set to auto and is dependent on the circumstances.
-- See [hoggit](https://wiki.hoggitworld.com/view/DCS_task_fac).
-- @param #CONTROLLABLE self
-- @param #number Frequency Frequency in MHz. Default 133 MHz.
-- @param #number Modulation Radio modulation. Default `radio.modulation.AM`.
-- @param #number CallsignID CallsignID, e.g. `CALLSIGN.JTAC.Anvil` for ground or `CALLSIGN.Aircraft.Ford` for air.
-- @param #number CallsignNumber Callsign first number, e.g. 2 for `Ford-2`.
-- @param #number Priority All en-route tasks have the priority parameter. This is a number (less value - higher priority) that determines actions related to what task will be performed first.
-- @return DCS#Task The DCS task structure.
function CONTROLLABLE:EnRouteTaskFAC( Frequency, Modulation, CallsignID, CallsignNumber, Priority )

  local DCSTask = {
    id = 'FAC',
    params = {
      frequency  = (Frequency or 133)*1000000,
      modulation = Modulation or radio.modulation.AM,
      callname   = CallsignID,
      number     = CallsignNumber,      
      priority   = Priority or 0
    }
  }

  return DCSTask
end

--- This creates a Task element, with an action to call a function as part of a Wrapped Task.
-- This Task can then be embedded at a Waypoint by calling the method @{#CONTROLLABLE.SetTaskWaypoint}.
-- @param #CONTROLLABLE self
-- @param #string FunctionString The function name embedded as a string that will be called.
-- @param ... The variable arguments passed to the function when called! These arguments can be of any type!
-- @return #CONTROLLABLE
-- @usage
--
--  local ZoneList = {
--    ZONE:New( "ZONE1" ),
--    ZONE:New( "ZONE2" ),
--    ZONE:New( "ZONE3" ),
--    ZONE:New( "ZONE4" ),
--    ZONE:New( "ZONE5" )
--  }
--
--  GroundGroup = GROUP:FindByName( "Vehicle" )
--
--  --- @param Wrapper.Group#GROUP GroundGroup
--  function RouteToZone( Vehicle, ZoneRoute )
--
--    local Route = {}
--
--    Vehicle:E( { ZoneRoute = ZoneRoute } )
--
--    Vehicle:MessageToAll( "Moving to zone " .. ZoneRoute:GetName(), 10 )
--
--    -- Get the current coordinate of the Vehicle
--    local FromCoord = Vehicle:GetCoordinate()
--
--    -- Select a random Zone and get the Coordinate of the new Zone.
--    local RandomZone = ZoneList[ math.random( 1, #ZoneList ) ] -- Core.Zone#ZONE
--    local ToCoord = RandomZone:GetCoordinate()
--
--    -- Create a "ground route point", which is a "point" structure that can be given as a parameter to a Task
--    Route[#Route+1] = FromCoord:WaypointGround( 72 )
--    Route[#Route+1] = ToCoord:WaypointGround( 60, "Vee" )
--
--    local TaskRouteToZone = Vehicle:TaskFunction( "RouteToZone", RandomZone )
--
--    Vehicle:SetTaskWaypoint( Route[#Route], TaskRouteToZone ) -- Set for the given Route at Waypoint 2 the TaskRouteToZone.
--
--    Vehicle:Route( Route, math.random( 10, 20 ) ) -- Move after a random seconds to the Route. See the Route method for details.
--
--  end
--
--    RouteToZone( GroundGroup, ZoneList[1] )
--
function CONTROLLABLE:TaskFunction( FunctionString, ... )

  -- Script
  local DCSScript = {}
  DCSScript[#DCSScript + 1] = "local MissionControllable = GROUP:Find( ... ) "
  if arg and arg.n > 0 then
    local ArgumentKey = '_' .. tostring( arg ):match( "table: (.*)" )
    self:SetState( self, ArgumentKey, arg )
    DCSScript[#DCSScript + 1] = "local Arguments = MissionControllable:GetState( MissionControllable, '" .. ArgumentKey .. "' ) "
    DCSScript[#DCSScript + 1] = FunctionString .. "( MissionControllable, unpack( Arguments ) )"
  else
    DCSScript[#DCSScript + 1] = FunctionString .. "( MissionControllable )"
  end

  -- DCS task.
  local DCSTask = self:TaskWrappedAction( self:CommandDoScript( table.concat( DCSScript ) ) )

  return DCSTask
end

--- (AIR + GROUND) Return a mission task from a mission template.
-- @param #CONTROLLABLE self
-- @param #table TaskMission A table containing the mission task.
-- @return DCS#Task
function CONTROLLABLE:TaskMission( TaskMission )

  local DCSTask = {
    id = 'Mission',
    params = {
      TaskMission,
    },
  }

  return DCSTask
end

do -- Patrol methods

  --- (GROUND) Patrol iteratively using the waypoints of the (parent) group.
  -- @param #CONTROLLABLE self
  -- @return #CONTROLLABLE
  function CONTROLLABLE:PatrolRoute()

    local PatrolGroup = self -- Wrapper.Group#GROUP

    if not self:IsInstanceOf( "GROUP" ) then
      PatrolGroup = self:GetGroup() -- Wrapper.Group#GROUP
    end

    self:F( { PatrolGroup = PatrolGroup:GetName() } )

    if PatrolGroup:IsGround() or PatrolGroup:IsShip() then

      local Waypoints = PatrolGroup:GetTemplateRoutePoints()

      -- Calculate the new Route.
      local FromCoord = PatrolGroup:GetCoordinate()

      -- test for submarine
      local depth = 0
      local IsSub = false
      if PatrolGroup:IsShip() then
        local navalvec3 = FromCoord:GetVec3()
        if navalvec3.y < 0 then
          depth = navalvec3.y
          IsSub = true
        end
      end


      local Waypoint = Waypoints[1]
      local Speed = Waypoint.speed or (20 / 3.6)
       local From = FromCoord:WaypointGround( Speed )

      if IsSub then
         From = FromCoord:WaypointNaval( Speed, Waypoint.alt )
      end

      table.insert( Waypoints, 1, From )

      local TaskRoute = PatrolGroup:TaskFunction( "CONTROLLABLE.PatrolRoute" )

      self:F( { Waypoints = Waypoints } )
      local Waypoint = Waypoints[#Waypoints]
      PatrolGroup:SetTaskWaypoint( Waypoint, TaskRoute ) -- Set for the given Route at Waypoint 2 the TaskRouteToZone.

      PatrolGroup:Route( Waypoints ) -- Move after a random seconds to the Route. See the Route method for details.
    end
  end

  --- (GROUND) Patrol randomly to the waypoints the for the (parent) group.
  -- A random waypoint will be picked and the group will move towards that point.
  -- @param #CONTROLLABLE self
  -- @param #number Speed Speed in km/h.
  -- @param #string Formation The formation the group uses.
  -- @param Core.Point#COORDINATE ToWaypoint The waypoint where the group should move to.
  -- @return #CONTROLLABLE
  function CONTROLLABLE:PatrolRouteRandom( Speed, Formation, ToWaypoint )

    local PatrolGroup = self -- Wrapper.Group#GROUP

    if not self:IsInstanceOf( "GROUP" ) then
      PatrolGroup = self:GetGroup() -- Wrapper.Group#GROUP
    end

    self:F( { PatrolGroup = PatrolGroup:GetName() } )

    if PatrolGroup:IsGround() or PatrolGroup:IsShip() then

      local Waypoints = PatrolGroup:GetTemplateRoutePoints()

      -- Calculate the new Route.
      local FromCoord = PatrolGroup:GetCoordinate()
      local FromWaypoint = 1
      if ToWaypoint then
        FromWaypoint = ToWaypoint
      end
      -- test for submarine
      local depth = 0
      local IsSub = false
      if PatrolGroup:IsShip() then
        local navalvec3 = FromCoord:GetVec3()
        if navalvec3.y < 0 then
          depth = navalvec3.y
          IsSub = true
        end
      end
      -- Loop until a waypoint has been found that is not the same as the current waypoint.
      -- Otherwise the object won't move, or drive in circles, and the algorithm would not do exactly
      -- what it is supposed to do, which is making groups drive around.
      local ToWaypoint
      repeat
        -- Select a random waypoint and check if it is not the same waypoint as where the object is about.
        ToWaypoint = math.random( 1, #Waypoints )
      until (ToWaypoint ~= FromWaypoint)
      self:F( { FromWaypoint = FromWaypoint, ToWaypoint = ToWaypoint } )

      local Waypoint = Waypoints[ToWaypoint] -- Select random waypoint.
      local ToCoord = COORDINATE:NewFromVec2( { x = Waypoint.x, y = Waypoint.y } )
      -- Create a "ground route point", which is a "point" structure that can be given as a parameter to a Task
      local Route = {}
      if IsSub then
        Route[#Route + 1] = FromCoord:WaypointNaval( Speed, depth )
        Route[#Route + 1] = ToCoord:WaypointNaval( Speed, Waypoint.alt )
      else
        Route[#Route + 1] = FromCoord:WaypointGround( Speed, Formation )
        Route[#Route + 1] = ToCoord:WaypointGround( Speed, Formation )
      end

      local TaskRouteToZone = PatrolGroup:TaskFunction( "CONTROLLABLE.PatrolRouteRandom", Speed, Formation, ToWaypoint )

      PatrolGroup:SetTaskWaypoint( Route[#Route], TaskRouteToZone ) -- Set for the given Route at Waypoint 2 the TaskRouteToZone.

      PatrolGroup:Route( Route, 1 ) -- Move after a random seconds to the Route. See the Route method for details.
    end
  end

  --- (GROUND) Patrol randomly to the waypoints the for the (parent) group.
  -- A random waypoint will be picked and the group will move towards that point.
  -- @param #CONTROLLABLE self
  -- @param #table ZoneList Table of zones.
  -- @param #number Speed Speed in km/h the group moves at.
  -- @param #string Formation (Optional) Formation the group should use.
  -- @param #number DelayMin Delay in seconds before the group progresses to the next route point. Default 1 sec.
  -- @param #number DelayMax Max. delay in seconds. Actual delay is randomly chosen between DelayMin and DelayMax. Default equal to DelayMin.
  -- @return #CONTROLLABLE
  function CONTROLLABLE:PatrolZones( ZoneList, Speed, Formation, DelayMin, DelayMax )

    if not type( ZoneList ) == "table" then
      ZoneList = { ZoneList }
    end

    local PatrolGroup = self -- Wrapper.Group#GROUP

    if not self:IsInstanceOf( "GROUP" ) then
      PatrolGroup = self:GetGroup() -- Wrapper.Group#GROUP
    end

    DelayMin = DelayMin or 1
    if not DelayMax or DelayMax < DelayMin then
      DelayMax = DelayMin
    end

    local Delay = math.random( DelayMin, DelayMax )

    self:F( { PatrolGroup = PatrolGroup:GetName() } )

    if PatrolGroup:IsGround() or PatrolGroup:IsShip() then

      -- Calculate the new Route.
      local FromCoord = PatrolGroup:GetCoordinate()

      -- test for submarine
      local depth = 0
      local IsSub = false
      if PatrolGroup:IsShip() then
        local navalvec3 = FromCoord:GetVec3()
        if navalvec3.y < 0 then
          depth = navalvec3.y
          IsSub = true
        end
      end

      -- Select a random Zone and get the Coordinate of the new Zone.
      local RandomZone = ZoneList[math.random( 1, #ZoneList )] -- Core.Zone#ZONE
      local ToCoord = RandomZone:GetRandomCoordinate( 10 )

      -- Create a "ground route point", which is a "point" structure that can be given as a parameter to a Task
      local Route = {}
      if IsSub then
        Route[#Route + 1] = FromCoord:WaypointNaval( Speed, depth )
        Route[#Route + 1] = ToCoord:WaypointNaval( Speed, depth )
      else
        Route[#Route + 1] = FromCoord:WaypointGround( Speed, Formation )
        Route[#Route + 1] = ToCoord:WaypointGround( Speed, Formation )
      end

      local TaskRouteToZone = PatrolGroup:TaskFunction( "CONTROLLABLE.PatrolZones", ZoneList, Speed, Formation, DelayMin, DelayMax )

      PatrolGroup:SetTaskWaypoint( Route[#Route], TaskRouteToZone ) -- Set for the given Route at Waypoint 2 the TaskRouteToZone.

      PatrolGroup:Route( Route, Delay ) -- Move after a random seconds to the Route. See the Route method for details.
    end
  end

end


--- Return a "Misson" task to follow a given route defined by Points.
-- @param #CONTROLLABLE self
-- @param #table Points A table of route points.
-- @return DCS#Task DCS mission task. Has entries `.id="Mission"`, `params`, were params has entries `airborne` and `route`, which is a table of `points`.
function CONTROLLABLE:TaskRoute( Points )

  local DCSTask = {
    id = 'Mission',
    params = {
      airborne = self:IsAir(),  -- This is important to make aircraft land without respawning them (which was a long standing DCS issue).
      route = {points = Points},
    },
  }
  
  return DCSTask
end

do -- Route methods

  --- (AIR + GROUND) Make the Controllable move to fly to a given point.
  -- @param #CONTROLLABLE self
  -- @param DCS#Vec3 Point The destination point in Vec3 format.
  -- @param #number Speed The speed [m/s] to travel.
  -- @return #CONTROLLABLE self
  function CONTROLLABLE:RouteToVec2( Point, Speed )
    self:F2( { Point, Speed } )

    local ControllablePoint = self:GetUnit( 1 ):GetVec2()

    local PointFrom = {}
    PointFrom.x = ControllablePoint.x
    PointFrom.y = ControllablePoint.y
    PointFrom.type = "Turning Point"
    PointFrom.action = "Turning Point"
    PointFrom.speed = Speed
    PointFrom.speed_locked = true
    PointFrom.properties = {
      ["vnav"] = 1,
      ["scale"] = 0,
      ["angle"] = 0,
      ["vangle"] = 0,
      ["steer"] = 2,
    }

    local PointTo = {}
    PointTo.x = Point.x
    PointTo.y = Point.y
    PointTo.type = "Turning Point"
    PointTo.action = "Fly Over Point"
    PointTo.speed = Speed
    PointTo.speed_locked = true
    PointTo.properties = {
      ["vnav"] = 1,
      ["scale"] = 0,
      ["angle"] = 0,
      ["vangle"] = 0,
      ["steer"] = 2,
    }

    local Points = { PointFrom, PointTo }

    self:T3( Points )

    self:Route( Points )

    return self
  end

  --- (AIR + GROUND) Make the Controllable move to a given point.
  -- @param #CONTROLLABLE self
  -- @param DCS#Vec3 Point The destination point in Vec3 format.
  -- @param #number Speed The speed [m/s] to travel.
  -- @return #CONTROLLABLE self
  function CONTROLLABLE:RouteToVec3( Point, Speed )
    self:F2( { Point, Speed } )

    local ControllableVec3 = self:GetUnit( 1 ):GetVec3()

    local PointFrom = {}
    PointFrom.x = ControllableVec3.x
    PointFrom.y = ControllableVec3.z
    PointFrom.alt = ControllableVec3.y
    PointFrom.alt_type = "BARO"
    PointFrom.type = "Turning Point"
    PointFrom.action = "Turning Point"
    PointFrom.speed = Speed
    PointFrom.speed_locked = true
    PointFrom.properties = {
      ["vnav"] = 1,
      ["scale"] = 0,
      ["angle"] = 0,
      ["vangle"] = 0,
      ["steer"] = 2,
    }

    local PointTo = {}
    PointTo.x = Point.x
    PointTo.y = Point.z
    PointTo.alt = Point.y
    PointTo.alt_type = "BARO"
    PointTo.type = "Turning Point"
    PointTo.action = "Fly Over Point"
    PointTo.speed = Speed
    PointTo.speed_locked = true
    PointTo.properties = {
      ["vnav"] = 1,
      ["scale"] = 0,
      ["angle"] = 0,
      ["vangle"] = 0,
      ["steer"] = 2,
    }

    local Points = { PointFrom, PointTo }

    self:T3( Points )

    self:Route( Points )

    return self
  end

  --- Make the controllable to follow a given route.
  -- @param #CONTROLLABLE self
  -- @param #table Route A table of Route Points.
  -- @param #number DelaySeconds (Optional) Wait for the specified seconds before executing the Route. Default is one second.
  -- @return #CONTROLLABLE The CONTROLLABLE.
  function CONTROLLABLE:Route( Route, DelaySeconds )
    self:F2( Route )

    local DCSControllable = self:GetDCSObject()
    if DCSControllable then
      local RouteTask = self:TaskRoute( Route ) -- Create a RouteTask, that will route the CONTROLLABLE to the Route.
      self:SetTask( RouteTask, DelaySeconds or 1 ) -- Execute the RouteTask after the specified seconds (default is 1).
      return self
    end

    return nil
  end

  --- Make the controllable to push follow a given route.
  -- @param #CONTROLLABLE self
  -- @param #table Route A table of Route Points.
  -- @param #number DelaySeconds (Optional) Wait for the specified seconds before executing the Route. Default is one second.
  -- @return #CONTROLLABLE The CONTROLLABLE.
  function CONTROLLABLE:RoutePush( Route, DelaySeconds )
    self:F2( Route )

    local DCSControllable = self:GetDCSObject()
    if DCSControllable then
      local RouteTask = self:TaskRoute( Route ) -- Create a RouteTask, that will route the CONTROLLABLE to the Route.
      self:PushTask( RouteTask, DelaySeconds or 1 ) -- Execute the RouteTask after the specified seconds (default is 1).
      return self
    end

    return nil
  end

  --- Stops the movement of the vehicle on the route.
  -- @param #CONTROLLABLE self
  -- @return #CONTROLLABLE
  function CONTROLLABLE:RouteStop()
    self:F( self:GetName() .. " RouteStop" )

    local CommandStop = self:CommandStopRoute( true )
    self:SetCommand( CommandStop )

  end

  --- Resumes the movement of the vehicle on the route.
  -- @param #CONTROLLABLE self
  -- @return #CONTROLLABLE
  function CONTROLLABLE:RouteResume()
    self:F( self:GetName() .. " RouteResume" )

    local CommandResume = self:CommandStopRoute( false )
    self:SetCommand( CommandResume )

  end

  --- Make the GROUND Controllable to drive towards a specific point.
  -- @param #CONTROLLABLE self
  -- @param Core.Point#COORDINATE ToCoordinate A Coordinate to drive to.
  -- @param #number Speed (optional) Speed in km/h. The default speed is 20 km/h.
  -- @param #string Formation (optional) The route point Formation, which is a text string that specifies exactly the Text in the Type of the route point, like "Vee", "Echelon Right".
  -- @param #number DelaySeconds Wait for the specified seconds before executing the Route.
  -- @param #function WaypointFunction (Optional) Function called when passing a waypoint. First parameters of the function are the @{#CONTROLLABLE} object, the number of the waypoint and the total number of waypoints.
  -- @param #table WaypointFunctionArguments (Optional) List of parameters passed to the *WaypointFunction*.
  -- @return #CONTROLLABLE The CONTROLLABLE.
  function CONTROLLABLE:RouteGroundTo( ToCoordinate, Speed, Formation, DelaySeconds, WaypointFunction, WaypointFunctionArguments )

    local FromCoordinate = self:GetCoordinate()

    local FromWP = FromCoordinate:WaypointGround( Speed, Formation )
    local ToWP = ToCoordinate:WaypointGround( Speed, Formation )

    local route = { FromWP, ToWP }

    -- Add passing waypoint function.
    if WaypointFunction then
      local N = #route
      for n, waypoint in pairs( route ) do
        waypoint.task = {}
        waypoint.task.id = "ComboTask"
        waypoint.task.params = {}
        waypoint.task.params.tasks = { self:TaskFunction( "CONTROLLABLE.___PassingWaypoint", n, N, WaypointFunction, unpack( WaypointFunctionArguments or {} ) ) }
      end
    end

    self:Route( route, DelaySeconds )

    return self
  end

  --- Make the GROUND Controllable to drive towards a specific point using (mostly) roads.
  -- @param #CONTROLLABLE self
  -- @param Core.Point#COORDINATE ToCoordinate A Coordinate to drive to.
  -- @param #number Speed (Optional) Speed in km/h. The default speed is 20 km/h.
  -- @param #number DelaySeconds (Optional) Wait for the specified seconds before executing the Route. Default is one second.
  -- @param #string OffRoadFormation (Optional) The formation at initial and final waypoint. Default is "Off Road".
  -- @param #function WaypointFunction (Optional) Function called when passing a waypoint. First parameters of the function are the @{#CONTROLLABLE} object, the number of the waypoint and the total number of waypoints.
  -- @param #table WaypointFunctionArguments (Optional) List of parameters passed to the *WaypointFunction*.
  -- @return #CONTROLLABLE The CONTROLLABLE.
  function CONTROLLABLE:RouteGroundOnRoad( ToCoordinate, Speed, DelaySeconds, OffRoadFormation, WaypointFunction, WaypointFunctionArguments )

    -- Defaults.
    Speed = Speed or 20
    DelaySeconds = DelaySeconds or 1
    OffRoadFormation = OffRoadFormation or "Off Road"

    -- Get the route task.
    local route = self:TaskGroundOnRoad( ToCoordinate, Speed, OffRoadFormation, nil, nil, WaypointFunction, WaypointFunctionArguments )

    -- Route controllable to destination.
    self:Route( route, DelaySeconds )

    return self
  end

  --- Make the TRAIN Controllable to drive towards a specific point using railroads.
  -- @param #CONTROLLABLE self
  -- @param Core.Point#COORDINATE ToCoordinate A Coordinate to drive to.
  -- @param #number Speed (Optional) Speed in km/h. The default speed is 20 km/h.
  -- @param #number DelaySeconds (Optional) Wait for the specified seconds before executing the Route. Default is one second.
  -- @param #function WaypointFunction (Optional) Function called when passing a waypoint. First parameters of the function are the @{#CONTROLLABLE} object, the number of the waypoint and the total number of waypoints.
  -- @param #table WaypointFunctionArguments (Optional) List of parameters passed to the *WaypointFunction*.
  -- @return #CONTROLLABLE The CONTROLLABLE.
  function CONTROLLABLE:RouteGroundOnRailRoads( ToCoordinate, Speed, DelaySeconds, WaypointFunction, WaypointFunctionArguments )

    -- Defaults.
    Speed = Speed or 20
    DelaySeconds = DelaySeconds or 1

    -- Get the route task.
    local route = self:TaskGroundOnRailRoads( ToCoordinate, Speed, WaypointFunction, WaypointFunctionArguments )

    -- Route controllable to destination.
    self:Route( route, DelaySeconds )

    return self
  end

  --- Make a task for a GROUND Controllable to drive towards a specific point using (mostly) roads.
  -- @param #CONTROLLABLE self
  -- @param Core.Point#COORDINATE ToCoordinate A Coordinate to drive to.
  -- @param #number Speed (Optional) Speed in km/h. The default speed is 20 km/h.
  -- @param #string OffRoadFormation (Optional) The formation at initial and final waypoint. Default is "Off Road".
  -- @param #boolean Shortcut (Optional) If true, controllable will take the direct route if the path on road is 10x longer or path on road is less than 5% of total path.
  -- @param Core.Point#COORDINATE FromCoordinate (Optional) Explicit initial coordinate. Default is the position of the controllable.
  -- @param #function WaypointFunction (Optional) Function called when passing a waypoint. First parameters of the function are the @{#CONTROLLABLE} object, the number of the waypoint and the total number of waypoints.
  -- @param #table WaypointFunctionArguments (Optional) List of parameters passed to the *WaypointFunction*.
  -- @return DCS#Task Task.
  -- @return #boolean If true, path on road is possible. If false, task will route the group directly to its destination.
  function CONTROLLABLE:TaskGroundOnRoad( ToCoordinate, Speed, OffRoadFormation, Shortcut, FromCoordinate, WaypointFunction, WaypointFunctionArguments )
    self:T( { ToCoordinate = ToCoordinate, Speed = Speed, OffRoadFormation = OffRoadFormation, WaypointFunction = WaypointFunction, Args = WaypointFunctionArguments } )

    -- Defaults.
    Speed = Speed or 20
    OffRoadFormation = OffRoadFormation or "Off Road"

    -- Initial (current) coordinate.
    FromCoordinate = FromCoordinate or self:GetCoordinate()

    -- Get path and path length on road including the end points (From and To).
    local PathOnRoad, LengthOnRoad, GotPath = FromCoordinate:GetPathOnRoad( ToCoordinate, true )

    -- Get the length only(!) on the road.
    local _, LengthRoad = FromCoordinate:GetPathOnRoad( ToCoordinate, false )

    -- Off road part of the rout: Total=OffRoad+OnRoad.
    local LengthOffRoad
    local LongRoad

    -- Calculate the direct distance between the initial and final points.
    local LengthDirect = FromCoordinate:Get2DDistance( ToCoordinate )

    if GotPath and LengthRoad then

      -- Off road part of the rout: Total=OffRoad+OnRoad.
      LengthOffRoad = LengthOnRoad - LengthRoad

      -- Length on road is 10 times longer than direct route or path on road is very short (<5% of total path).
      LongRoad = LengthOnRoad and ((LengthOnRoad > LengthDirect * 10) or (LengthRoad / LengthOnRoad * 100 < 5))

      -- Debug info.
      self:T( string.format( "Length on road   = %.3f km", LengthOnRoad / 1000 ) )
      self:T( string.format( "Length directly  = %.3f km", LengthDirect / 1000 ) )
      self:T( string.format( "Length fraction  = %.3f km", LengthOnRoad / LengthDirect ) )
      self:T( string.format( "Length only road = %.3f km", LengthRoad / 1000 ) )
      self:T( string.format( "Length off road  = %.3f km", LengthOffRoad / 1000 ) )
      self:T( string.format( "Percent on road  = %.1f", LengthRoad / LengthOnRoad * 100 ) )

    end

    -- Route, ground waypoints along road.
    local route = {}
    local canroad = false

    -- Check if a valid path on road could be found.
    if GotPath and LengthRoad and LengthDirect > 2000 then -- if the length of the movement is less than 1 km, drive directly.
      -- Check whether the road is very long compared to direct path.
      if LongRoad and Shortcut then

        -- Road is long ==> we take the short cut.

        table.insert( route, FromCoordinate:WaypointGround( Speed, OffRoadFormation ) )
        table.insert( route, ToCoordinate:WaypointGround( Speed, OffRoadFormation ) )

      else

        -- Create waypoints.
        table.insert( route, FromCoordinate:WaypointGround( Speed, OffRoadFormation ) )
        table.insert( route, PathOnRoad[2]:WaypointGround( Speed, "On Road" ) )
        table.insert( route, PathOnRoad[#PathOnRoad - 1]:WaypointGround( Speed, "On Road" ) )

        -- Add the final coordinate because the final might not be on the road.
        local dist = ToCoordinate:Get2DDistance( PathOnRoad[#PathOnRoad - 1] )
        if dist > 10 then
          table.insert( route, ToCoordinate:WaypointGround( Speed, OffRoadFormation ) )
          table.insert( route, ToCoordinate:GetRandomCoordinateInRadius( 10, 5 ):WaypointGround( 5, OffRoadFormation ) )
          table.insert( route, ToCoordinate:GetRandomCoordinateInRadius( 10, 5 ):WaypointGround( 5, OffRoadFormation ) )
        end

      end

      canroad = true
    else

      -- No path on road could be found (can happen!) ==> Route group directly from A to B.
      table.insert( route, FromCoordinate:WaypointGround( Speed, OffRoadFormation ) )
      table.insert( route, ToCoordinate:WaypointGround( Speed, OffRoadFormation ) )

    end

    -- Add passing waypoint function.
    if WaypointFunction then
      local N = #route
      for n, waypoint in pairs( route ) do
        waypoint.task = {}
        waypoint.task.id = "ComboTask"
        waypoint.task.params = {}
        waypoint.task.params.tasks = { self:TaskFunction( "CONTROLLABLE.___PassingWaypoint", n, N, WaypointFunction, unpack( WaypointFunctionArguments or {} ) ) }
      end
    end

    return route, canroad
  end

  --- Make a task for a TRAIN Controllable to drive towards a specific point using railroad.
  -- @param #CONTROLLABLE self
  -- @param Core.Point#COORDINATE ToCoordinate A Coordinate to drive to.
  -- @param #number Speed (Optional) Speed in km/h. The default speed is 20 km/h.
  -- @param #function WaypointFunction (Optional) Function called when passing a waypoint. First parameters of the function are the @{#CONTROLLABLE} object, the number of the waypoint and the total number of waypoints.
  -- @param #table WaypointFunctionArguments (Optional) List of parameters passed to the *WaypointFunction*.
  -- @return Task
  function CONTROLLABLE:TaskGroundOnRailRoads( ToCoordinate, Speed, WaypointFunction, WaypointFunctionArguments )
    self:F2( { ToCoordinate = ToCoordinate, Speed = Speed } )

    -- Defaults.
    Speed = Speed or 20

    -- Current coordinate.
    local FromCoordinate = self:GetCoordinate()

    -- Get path and path length on railroad.
    local PathOnRail, LengthOnRail = FromCoordinate:GetPathOnRoad( ToCoordinate, false, true )

    -- Debug info.
    self:T( string.format( "Length on railroad = %.3f km", LengthOnRail / 1000 ) )

    -- Route, ground waypoints along road.
    local route = {}

    -- Check if a valid path on railroad could be found.
    if PathOnRail then

      table.insert( route, PathOnRail[1]:WaypointGround( Speed, "On Railroad" ) )
      table.insert( route, PathOnRail[2]:WaypointGround( Speed, "On Railroad" ) )

    end

    -- Add passing waypoint function.
    if WaypointFunction then
      local N = #route
      for n, waypoint in pairs( route ) do
        waypoint.task = {}
        waypoint.task.id = "ComboTask"
        waypoint.task.params = {}
        waypoint.task.params.tasks = { self:TaskFunction( "CONTROLLABLE.___PassingWaypoint", n, N, WaypointFunction, unpack( WaypointFunctionArguments or {} ) ) }
      end
    end

    return route
  end

  --- Task function when controllable passes a waypoint.
  -- @param #CONTROLLABLE controllable The controllable object.
  -- @param #number n Current waypoint number passed.
  -- @param #number N Total number of waypoints.
  -- @param #function waypointfunction Function called when a waypoint is passed.
  function CONTROLLABLE.___PassingWaypoint( controllable, n, N, waypointfunction, ... )
    waypointfunction( controllable, n, N, ... )
  end

  --- Make the AIR Controllable fly towards a specific point.
  -- @param #CONTROLLABLE self
  -- @param Core.Point#COORDINATE ToCoordinate A Coordinate to drive to.
  -- @param Core.Point#COORDINATE.RoutePointAltType AltType The altitude type.
  -- @param Core.Point#COORDINATE.RoutePointType Type The route point type.
  -- @param Core.Point#COORDINATE.RoutePointAction Action The route point action.
  -- @param #number Speed (optional) Speed in km/h. The default speed is 500 km/h.
  -- @param #number DelaySeconds Wait for the specified seconds before executing the Route.
  -- @return #CONTROLLABLE The CONTROLLABLE.
  function CONTROLLABLE:RouteAirTo( ToCoordinate, AltType, Type, Action, Speed, DelaySeconds )

    local FromCoordinate = self:GetCoordinate()
    local FromWP = FromCoordinate:WaypointAir()

    local ToWP = ToCoordinate:WaypointAir( AltType, Type, Action, Speed )

    self:Route( { FromWP, ToWP }, DelaySeconds )

    return self
  end

  --- (AIR + GROUND) Route the controllable to a given zone.
  -- The controllable final destination point can be randomized.
  -- A speed can be given in km/h.
  -- A given formation can be given.
  -- @param #CONTROLLABLE self
  -- @param Core.Zone#ZONE Zone The zone where to route to.
  -- @param #boolean Randomize Defines whether to target point gets randomized within the Zone.
  -- @param #number Speed The speed in m/s. Default is 5.555 m/s = 20 km/h.
  -- @param Base#FORMATION Formation The formation string.
  function CONTROLLABLE:TaskRouteToZone( Zone, Randomize, Speed, Formation )
    self:F2( Zone )

    local DCSControllable = self:GetDCSObject()

    if DCSControllable then

      local ControllablePoint = self:GetVec2()

      local PointFrom = {}
      PointFrom.x = ControllablePoint.x
      PointFrom.y = ControllablePoint.y
      PointFrom.type = "Turning Point"
      PointFrom.action = Formation or "Cone"
      PointFrom.speed = 20 / 3.6

      local PointTo = {}
      local ZonePoint

      if Randomize then
        ZonePoint = Zone:GetRandomVec2()
      else
        ZonePoint = Zone:GetVec2()
      end

      PointTo.x = ZonePoint.x
      PointTo.y = ZonePoint.y
      PointTo.type = "Turning Point"

      if Formation then
        PointTo.action = Formation
      else
        PointTo.action = "Cone"
      end

      if Speed then
        PointTo.speed = Speed
      else
        PointTo.speed = 20 / 3.6
      end

      local Points = { PointFrom, PointTo }

      self:T3( Points )

      self:Route( Points )

      return self
    end

    return nil
  end

  --- (GROUND) Route the controllable to a given Vec2.
  -- A speed can be given in km/h.
  -- A given formation can be given.
  -- @param #CONTROLLABLE self
  -- @param DCS#Vec2 Vec2 The Vec2 where to route to.
  -- @param #number Speed The speed in m/s. Default is 5.555 m/s = 20 km/h.
  -- @param Base#FORMATION Formation The formation string.
  function CONTROLLABLE:TaskRouteToVec2( Vec2, Speed, Formation )

    local DCSControllable = self:GetDCSObject()

    if DCSControllable then

      local ControllablePoint = self:GetVec2()

      local PointFrom = {}
      PointFrom.x = ControllablePoint.x
      PointFrom.y = ControllablePoint.y
      PointFrom.type = "Turning Point"
      PointFrom.action = Formation or "Cone"
      PointFrom.speed = 20 / 3.6

      local PointTo = {}

      PointTo.x = Vec2.x
      PointTo.y = Vec2.y
      PointTo.type = "Turning Point"

      if Formation then
        PointTo.action = Formation
      else
        PointTo.action = "Cone"
      end

      if Speed then
        PointTo.speed = Speed
      else
        PointTo.speed = 20 / 3.6
      end

      local Points = { PointFrom, PointTo }

      self:T3( Points )

      self:Route( Points )

      return self
    end

    return nil
  end

end -- Route methods

-- Commands

--- Do Script command
-- @param #CONTROLLABLE self
-- @param #string DoScript
-- @return DCS#DCSCommand
function CONTROLLABLE:CommandDoScript( DoScript )

  local DCSDoScript = {
    id = "Script",
    params = {
      command = DoScript,
    },
  }

  self:T3( DCSDoScript )
  return DCSDoScript
end

--- Return the mission template of the controllable.
-- @param #CONTROLLABLE self
-- @return #table The MissionTemplate
-- TODO: Rework the method how to retrieve a template ...
function CONTROLLABLE:GetTaskMission()
  self:F2( self.ControllableName )

  return routines.utils.deepCopy( _DATABASE.Templates.Controllables[self.ControllableName].Template )
end

--- Return the mission route of the controllable.
-- @param #CONTROLLABLE self
-- @return #table The mission route defined by points.
function CONTROLLABLE:GetTaskRoute()
  self:F2( self.ControllableName )

  return routines.utils.deepCopy( _DATABASE.Templates.Controllables[self.ControllableName].Template.route.points )
end

--- Return the route of a controllable by using the @{Core.Database#DATABASE} class.
-- @param #CONTROLLABLE self
-- @param #number Begin The route point from where the copy will start. The base route point is 0.
-- @param #number End The route point where the copy will end. The End point is the last point - the End point. The last point has base 0.
-- @param #boolean Randomize Randomization of the route, when true.
-- @param #number Radius When randomization is on, the randomization is within the radius.
function CONTROLLABLE:CopyRoute( Begin, End, Randomize, Radius )
  self:F2( { Begin, End } )

  local Points = {}

  -- Could be a Spawned Controllable
  local ControllableName = string.match( self:GetName(), ".*#" )
  if ControllableName then
    ControllableName = ControllableName:sub( 1, -2 )
  else
    ControllableName = self:GetName()
  end

  self:T3( { ControllableName } )

  local Template = _DATABASE.Templates.Controllables[ControllableName].Template

  if Template then
    if not Begin then
      Begin = 0
    end
    if not End then
      End = 0
    end

    for TPointID = Begin + 1, #Template.route.points - End do
      if Template.route.points[TPointID] then
        Points[#Points + 1] = routines.utils.deepCopy( Template.route.points[TPointID] )
        if Randomize then
          if not Radius then
            Radius = 500
          end
          Points[#Points].x = Points[#Points].x + math.random( Radius * -1, Radius )
          Points[#Points].y = Points[#Points].y + math.random( Radius * -1, Radius )
        end
      end
    end
    return Points
  else
    error( "Template not found for Controllable : " .. ControllableName )
  end

  return nil
end

--- Return the detected targets of the controllable.
-- The optional parametes specify the detection methods that can be applied.
-- If no detection method is given, the detection will use all the available methods by default.
-- @param #CONTROLLABLE self
-- @param #boolean DetectVisual (optional)
-- @param #boolean DetectOptical (optional)
-- @param #boolean DetectRadar (optional)
-- @param #boolean DetectIRST (optional)
-- @param #boolean DetectRWR (optional)
-- @param #boolean DetectDLINK (optional)
-- @return #table DetectedTargets
function CONTROLLABLE:GetDetectedTargets( DetectVisual, DetectOptical, DetectRadar, DetectIRST, DetectRWR, DetectDLINK )
  self:F2( self.ControllableName )

  local DCSControllable = self:GetDCSObject()

  if DCSControllable then

    local DetectionVisual = (DetectVisual and DetectVisual == true) and Controller.Detection.VISUAL or nil
    local DetectionOptical = (DetectOptical and DetectOptical == true) and Controller.Detection.OPTICAL or nil
    local DetectionRadar = (DetectRadar and DetectRadar == true) and Controller.Detection.RADAR or nil
    local DetectionIRST = (DetectIRST and DetectIRST == true) and Controller.Detection.IRST or nil
    local DetectionRWR = (DetectRWR and DetectRWR == true) and Controller.Detection.RWR or nil
    local DetectionDLINK = (DetectDLINK and DetectDLINK == true) and Controller.Detection.DLINK or nil

    local Params = {}
    if DetectionVisual then
      Params[#Params + 1] = DetectionVisual
    end
    if DetectionOptical then
      Params[#Params + 1] = DetectionOptical
    end
    if DetectionRadar then
      Params[#Params + 1] = DetectionRadar
    end
    if DetectionIRST then
      Params[#Params + 1] = DetectionIRST
    end
    if DetectionRWR then
      Params[#Params + 1] = DetectionRWR
    end
    if DetectionDLINK then
      Params[#Params + 1] = DetectionDLINK
    end

    self:T2( { DetectionVisual, DetectionOptical, DetectionRadar, DetectionIRST, DetectionRWR, DetectionDLINK } )

    return self:_GetController():getDetectedTargets( Params[1], Params[2], Params[3], Params[4], Params[5], Params[6] )
  end

  return nil
end

--- Check if a target is detected.
-- The optional parametes specify the detection methods that can be applied.
-- If **no** detection method is given, the detection will use **all** the available methods by default.
-- If **at least one** detection method is specified, only the methods set to *true* will be used.
-- @param #CONTROLLABLE self
-- @param DCS#Object DCSObject The DCS object that is checked.
-- @param #CONTROLLABLE self
-- @param #boolean DetectVisual (Optional) If *false*, do not include visually detected targets.
-- @param #boolean DetectOptical (Optional) If *false*, do not include optically detected targets.
-- @param #boolean DetectRadar (Optional) If *false*, do not include targets detected by radar.
-- @param #boolean DetectIRST (Optional) If *false*, do not include targets detected by IRST.
-- @param #boolean DetectRWR (Optional) If *false*, do not include targets detected by RWR.
-- @param #boolean DetectDLINK (Optional) If *false*, do not include targets detected by data link.
-- @return #boolean True if target is detected.
-- @return #boolean True if target is visible by line of sight.
-- @return #number Mission time when target was detected.
-- @return #boolean True if target type is known.
-- @return #boolean True if distance to target is known.
-- @return DCS#Vec3 Last known position vector of the target.
-- @return DCS#Vec3 Last known velocity vector of the target.
function CONTROLLABLE:IsTargetDetected( DCSObject, DetectVisual, DetectOptical, DetectRadar, DetectIRST, DetectRWR, DetectDLINK )
  self:F2( self.ControllableName )

  local DCSControllable = self:GetDCSObject()

  if DCSControllable then

    local DetectionVisual = (DetectVisual and DetectVisual == true) and Controller.Detection.VISUAL or nil
    local DetectionOptical = (DetectOptical and DetectOptical == true) and Controller.Detection.OPTICAL or nil
    local DetectionRadar = (DetectRadar and DetectRadar == true) and Controller.Detection.RADAR or nil
    local DetectionIRST = (DetectIRST and DetectIRST == true) and Controller.Detection.IRST or nil
    local DetectionRWR = (DetectRWR and DetectRWR == true) and Controller.Detection.RWR or nil
    local DetectionDLINK = (DetectDLINK and DetectDLINK == true) and Controller.Detection.DLINK or nil

    local Controller = self:_GetController()

    local TargetIsDetected, TargetIsVisible, TargetLastTime, TargetKnowType, TargetKnowDistance, TargetLastPos, TargetLastVelocity
      = Controller:isTargetDetected( DCSObject, DetectionVisual, DetectionOptical, DetectionRadar, DetectionIRST, DetectionRWR, DetectionDLINK )

    return TargetIsDetected, TargetIsVisible, TargetLastTime, TargetKnowType, TargetKnowDistance, TargetLastPos, TargetLastVelocity
  end

  return nil
end

--- Check if a certain UNIT is detected by the controllable.
-- The optional parametes specify the detection methods that can be applied.
-- If **no** detection method is given, the detection will use **all** the available methods by default.
-- If **at least one** detection method is specified, only the methods set to *true* will be used.
-- @param #CONTROLLABLE self
-- @param Wrapper.Unit#UNIT Unit The unit that is supposed to be detected.
-- @param #boolean DetectVisual (Optional) If *false*, do not include visually detected targets.
-- @param #boolean DetectOptical (Optional) If *false*, do not include optically detected targets.
-- @param #boolean DetectRadar (Optional) If *false*, do not include targets detected by radar.
-- @param #boolean DetectIRST (Optional) If *false*, do not include targets detected by IRST.
-- @param #boolean DetectRWR (Optional) If *false*, do not include targets detected by RWR.
-- @param #boolean DetectDLINK (Optional) If *false*, do not include targets detected by data link.
-- @return #boolean True if target is detected.
-- @return #boolean True if target is visible by line of sight.
-- @return #number Mission time when target was detected.
-- @return #boolean True if target type is known.
-- @return #boolean True if distance to target is known.
-- @return DCS#Vec3 Last known position vector of the target.
-- @return DCS#Vec3 Last known velocity vector of the target.
function CONTROLLABLE:IsUnitDetected( Unit, DetectVisual, DetectOptical, DetectRadar, DetectIRST, DetectRWR, DetectDLINK )
  self:F2( self.ControllableName )

  if Unit and Unit:IsAlive() then
    return self:IsTargetDetected( Unit:GetDCSObject(), DetectVisual, DetectOptical, DetectRadar, DetectIRST, DetectRWR, DetectDLINK )
  end

  return nil
end

--- Check if a certain GROUP is detected by the controllable.
-- The optional parametes specify the detection methods that can be applied.
-- If **no** detection method is given, the detection will use **all** the available methods by default.
-- If **at least one** detection method is specified, only the methods set to *true* will be used.
-- @param #CONTROLLABLE self
-- @param Wrapper.Group#GROUP Group The group that is supposed to be detected.
-- @param #boolean DetectVisual (Optional) If *false*, do not include visually detected targets.
-- @param #boolean DetectOptical (Optional) If *false*, do not include optically detected targets.
-- @param #boolean DetectRadar (Optional) If *false*, do not include targets detected by radar.
-- @param #boolean DetectIRST (Optional) If *false*, do not include targets detected by IRST.
-- @param #boolean DetectRWR (Optional) If *false*, do not include targets detected by RWR.
-- @param #boolean DetectDLINK (Optional) If *false*, do not include targets detected by data link.
-- @return #boolean True if any unit of the group is detected.
function CONTROLLABLE:IsGroupDetected( Group, DetectVisual, DetectOptical, DetectRadar, DetectIRST, DetectRWR, DetectDLINK )
  self:F2( self.ControllableName )

  if Group and Group:IsAlive() then
    for _, _unit in pairs( Group:GetUnits() ) do
      local unit = _unit -- Wrapper.Unit#UNIT
      if unit and unit:IsAlive() then

        local isdetected = self:IsUnitDetected( unit, DetectVisual, DetectOptical, DetectRadar, DetectIRST, DetectRWR, DetectDLINK )

        if isdetected then
          return true
        end
      end
    end
    return false
  end

  return nil
end

--- Return the detected targets of the controllable.
-- The optional parametes specify the detection methods that can be applied.
-- If **no** detection method is given, the detection will use **all** the available methods by default.
-- If **at least one** detection method is specified, only the methods set to *true* will be used.
-- @param #CONTROLLABLE self
-- @param #boolean DetectVisual (Optional) If *false*, do not include visually detected targets.
-- @param #boolean DetectOptical (Optional) If *false*, do not include optically detected targets.
-- @param #boolean DetectRadar (Optional) If *false*, do not include targets detected by radar.
-- @param #boolean DetectIRST (Optional) If *false*, do not include targets detected by IRST.
-- @param #boolean DetectRWR (Optional) If *false*, do not include targets detected by RWR.
-- @param #boolean DetectDLINK (Optional) If *false*, do not include targets detected by data link.
-- @return Core.Set#SET_UNIT Set of detected units.
function CONTROLLABLE:GetDetectedUnitSet( DetectVisual, DetectOptical, DetectRadar, DetectIRST, DetectRWR, DetectDLINK )

  -- Get detected DCS units.
  local detectedtargets = self:GetDetectedTargets( DetectVisual, DetectOptical, DetectRadar, DetectIRST, DetectRWR, DetectDLINK )

  local unitset = SET_UNIT:New()

  for DetectionObjectID, Detection in pairs( detectedtargets or {} ) do
    local DetectedObject = Detection.object -- DCS#Object

    if DetectedObject and DetectedObject:isExist() and DetectedObject.id_ < 50000000 then
      local unit = UNIT:Find( DetectedObject )

      if unit and unit:IsAlive() then

        if not unitset:FindUnit( unit:GetName() ) then
          unitset:AddUnit( unit )
        end

      end
    end
  end

  return unitset
end

--- Return the detected target groups of the controllable as a @{Core.Set#SET_GROUP}.
-- The optional parametes specify the detection methods that can be applied.
-- If no detection method is given, the detection will use all the available methods by default.
-- @param #CONTROLLABLE self
-- @param #boolean DetectVisual (Optional) If *false*, do not include visually detected targets.
-- @param #boolean DetectOptical (Optional) If *false*, do not include optically detected targets.
-- @param #boolean DetectRadar (Optional) If *false*, do not include targets detected by radar.
-- @param #boolean DetectIRST (Optional) If *false*, do not include targets detected by IRST.
-- @param #boolean DetectRWR (Optional) If *false*, do not include targets detected by RWR.
-- @param #boolean DetectDLINK (Optional) If *false*, do not include targets detected by data link.
-- @return Core.Set#SET_GROUP Set of detected groups.
function CONTROLLABLE:GetDetectedGroupSet( DetectVisual, DetectOptical, DetectRadar, DetectIRST, DetectRWR, DetectDLINK )

  -- Get detected DCS units.
  local detectedtargets = self:GetDetectedTargets( DetectVisual, DetectOptical, DetectRadar, DetectIRST, DetectRWR, DetectDLINK )

  local groupset = SET_GROUP:New()

  for DetectionObjectID, Detection in pairs( detectedtargets or {} ) do
    local DetectedObject = Detection.object -- DCS#Object

    if DetectedObject and DetectedObject:isExist() and DetectedObject.id_ < 50000000 then
      local unit = UNIT:Find( DetectedObject )

      if unit and unit:IsAlive() then
        local group = unit:GetGroup()

        if group and not groupset:FindGroup( group:GetName() ) then
          groupset:AddGroup( group )
        end

      end
    end
  end

  return groupset
end

-- Options

--- Set option.
-- @param #CONTROLLABLE self
-- @param #number OptionID ID/Type of the option.
-- @param #number OptionValue Value of the option
-- @return #CONTROLLABLE self
function CONTROLLABLE:SetOption( OptionID, OptionValue )

  local DCSControllable = self:GetDCSObject()
  if DCSControllable then
    local Controller = self:_GetController()

    Controller:setOption( OptionID, OptionValue )

    return self
  end

  return nil
end

--- Set option for Rules of Engagement (ROE).
-- @param #CONTROLLABLE self
-- @param #number ROEvalue ROE value. See ENUMS.ROE.
-- @return #CONTROLLABLE self
function CONTROLLABLE:OptionROE( ROEvalue )

  local DCSControllable = self:GetDCSObject()

  if DCSControllable then

    local Controller = self:_GetController()

    if self:IsAir() then
      Controller:setOption( AI.Option.Air.id.ROE, ROEvalue )
    elseif self:IsGround() then
      Controller:setOption( AI.Option.Ground.id.ROE, ROEvalue )
    elseif self:IsShip() then
      Controller:setOption( AI.Option.Naval.id.ROE, ROEvalue )
    end

    return self
  end

  return nil
end

--- Can the CONTROLLABLE hold their weapons?
-- @param #CONTROLLABLE self
-- @return #boolean
function CONTROLLABLE:OptionROEHoldFirePossible()
  self:F2( { self.ControllableName } )

  local DCSControllable = self:GetDCSObject()
  if DCSControllable then
    if self:IsAir() or self:IsGround() or self:IsShip() then
      return true
    end

    return false
  end

  return nil
end

--- Weapons Hold: AI will hold fire under all circumstances.
-- @param #CONTROLLABLE self
-- @return #CONTROLLABLE self
function CONTROLLABLE:OptionROEHoldFire()
  self:F2( { self.ControllableName } )

  local DCSControllable = self:GetDCSObject()
  if DCSControllable then
    local Controller = self:_GetController()

    if self:IsAir() then
      Controller:setOption( AI.Option.Air.id.ROE, AI.Option.Air.val.ROE.WEAPON_HOLD )
    elseif self:IsGround() then
      Controller:setOption( AI.Option.Ground.id.ROE, AI.Option.Ground.val.ROE.WEAPON_HOLD )
    elseif self:IsShip() then
      Controller:setOption( AI.Option.Naval.id.ROE, AI.Option.Naval.val.ROE.WEAPON_HOLD )
    end

    return self
  end

  return nil
end

--- Can the CONTROLLABLE attack returning on enemy fire?
-- @param #CONTROLLABLE self
-- @return #boolean
function CONTROLLABLE:OptionROEReturnFirePossible()
  self:F2( { self.ControllableName } )

  local DCSControllable = self:GetDCSObject()
  if DCSControllable then
    if self:IsAir() or self:IsGround() or self:IsShip() then
      return true
    end

    return false
  end

  return nil
end

--- Return Fire: AI will only engage threats that shoot first.
-- @param #CONTROLLABLE self
-- @return #CONTROLLABLE self
function CONTROLLABLE:OptionROEReturnFire()
  self:F2( { self.ControllableName } )

  local DCSControllable = self:GetDCSObject()
  if DCSControllable then
    local Controller = self:_GetController()

    if self:IsAir() then
      Controller:setOption( AI.Option.Air.id.ROE, AI.Option.Air.val.ROE.RETURN_FIRE )
    elseif self:IsGround() then
      Controller:setOption( AI.Option.Ground.id.ROE, AI.Option.Ground.val.ROE.RETURN_FIRE )
    elseif self:IsShip() then
      Controller:setOption( AI.Option.Naval.id.ROE, AI.Option.Naval.val.ROE.RETURN_FIRE )
    end

    return self
  end

  return nil
end

--- Can the CONTROLLABLE attack designated targets?
-- @param #CONTROLLABLE self
-- @return #boolean
function CONTROLLABLE:OptionROEOpenFirePossible()
  self:F2( { self.ControllableName } )

  local DCSControllable = self:GetDCSObject()
  if DCSControllable then
    if self:IsAir() or self:IsGround() or self:IsShip() then
      return true
    end

    return false
  end

  return nil
end

--- Open Fire (Only Designated): AI will engage only targets specified in its taskings.
-- @param #CONTROLLABLE self
-- @return #CONTROLLABLE self
function CONTROLLABLE:OptionROEOpenFire()
  self:F2( { self.ControllableName } )

  local DCSControllable = self:GetDCSObject()
  if DCSControllable then
    local Controller = self:_GetController()

    if self:IsAir() then
      Controller:setOption( AI.Option.Air.id.ROE, AI.Option.Air.val.ROE.OPEN_FIRE )
    elseif self:IsGround() then
      Controller:setOption( AI.Option.Ground.id.ROE, AI.Option.Ground.val.ROE.OPEN_FIRE )
    elseif self:IsShip() then
      Controller:setOption( AI.Option.Naval.id.ROE, AI.Option.Naval.val.ROE.OPEN_FIRE )
    end

    return self
  end

  return nil
end

--- Can the CONTROLLABLE attack priority designated targets? Only for AIR!
-- @param #CONTROLLABLE self
-- @return #boolean
function CONTROLLABLE:OptionROEOpenFireWeaponFreePossible()
  self:F2( { self.ControllableName } )

  local DCSControllable = self:GetDCSObject()
  if DCSControllable then
    if self:IsAir() then
      return true
    end

    return false
  end

  return nil
end

--- Open Fire, Weapons Free (Priority Designated): AI will engage any enemy group it detects, but will prioritize targets specified in the groups tasking.
-- **Only for AIR units!**
-- @param #CONTROLLABLE self
-- @return #CONTROLLABLE self
function CONTROLLABLE:OptionROEOpenFireWeaponFree()
  self:F2( { self.ControllableName } )

  local DCSControllable = self:GetDCSObject()
  if DCSControllable then
    local Controller = self:_GetController()

    if self:IsAir() then
      Controller:setOption( AI.Option.Air.id.ROE, AI.Option.Air.val.ROE.OPEN_FIRE_WEAPON_FREE )
    end

    return self
  end

  return nil
end

--- Can the CONTROLLABLE attack targets of opportunity?
-- @param #CONTROLLABLE self
-- @return #boolean
function CONTROLLABLE:OptionROEWeaponFreePossible()
  self:F2( { self.ControllableName } )

  local DCSControllable = self:GetDCSObject()
  if DCSControllable then
    if self:IsAir() then
      return true
    end

    return false
  end

  return nil
end

--- Weapon free.
-- @param #CONTROLLABLE self
-- @return #CONTROLLABLE self
function CONTROLLABLE:OptionROEWeaponFree()
  self:F2( { self.ControllableName } )

  local DCSControllable = self:GetDCSObject()
  if DCSControllable then
    local Controller = self:_GetController()

    if self:IsAir() then
      Controller:setOption( AI.Option.Air.id.ROE, AI.Option.Air.val.ROE.WEAPON_FREE )
    end

    return self
  end

  return nil
end

--- Can the CONTROLLABLE ignore enemy fire?
-- @param #CONTROLLABLE self
-- @return #boolean
function CONTROLLABLE:OptionROTNoReactionPossible()
  self:F2( { self.ControllableName } )

  local DCSControllable = self:GetDCSObject()
  if DCSControllable then
    if self:IsAir() then
      return true
    end

    return false
  end

  return nil
end

--- No evasion on enemy threats.
-- @param #CONTROLLABLE self
-- @return #CONTROLLABLE self
function CONTROLLABLE:OptionROTNoReaction()
  self:F2( { self.ControllableName } )

  local DCSControllable = self:GetDCSObject()
  if DCSControllable then
    local Controller = self:_GetController()

    if self:IsAir() then
      Controller:setOption( AI.Option.Air.id.REACTION_ON_THREAT, AI.Option.Air.val.REACTION_ON_THREAT.NO_REACTION )
    end

    return self
  end

  return nil
end

--- Set Reation On Threat behaviour.
-- @param #CONTROLLABLE self
-- @param #number ROTvalue ROT value. See ENUMS.ROT.
-- @return #CONTROLLABLE self
function CONTROLLABLE:OptionROT( ROTvalue )
  self:F2( { self.ControllableName } )

  local DCSControllable = self:GetDCSObject()
  if DCSControllable then
    local Controller = self:_GetController()

    if self:IsAir() then
      Controller:setOption( AI.Option.Air.id.REACTION_ON_THREAT, ROTvalue )
    end

    return self
  end

  return nil
end

--- Can the CONTROLLABLE evade using passive defenses?
-- @param #CONTROLLABLE self
-- @return #boolean
function CONTROLLABLE:OptionROTPassiveDefensePossible()
  self:F2( { self.ControllableName } )

  local DCSControllable = self:GetDCSObject()
  if DCSControllable then
    if self:IsAir() then
      return true
    end

    return false
  end

  return nil
end

--- Evasion passive defense.
-- @param #CONTROLLABLE self
-- @return #CONTROLLABLE self
function CONTROLLABLE:OptionROTPassiveDefense()
  self:F2( { self.ControllableName } )

  local DCSControllable = self:GetDCSObject()
  if DCSControllable then
    local Controller = self:_GetController()

    if self:IsAir() then
      Controller:setOption( AI.Option.Air.id.REACTION_ON_THREAT, AI.Option.Air.val.REACTION_ON_THREAT.PASSIVE_DEFENCE )
    end

    return self
  end

  return nil
end

--- Can the CONTROLLABLE evade on enemy fire?
-- @param #CONTROLLABLE self
-- @return #boolean
function CONTROLLABLE:OptionROTEvadeFirePossible()
  self:F2( { self.ControllableName } )

  local DCSControllable = self:GetDCSObject()
  if DCSControllable then
    if self:IsAir() then
      return true
    end

    return false
  end

  return nil
end

--- Evade on fire.
-- @param #CONTROLLABLE self
-- @return #CONTROLLABLE self
function CONTROLLABLE:OptionROTEvadeFire()
  self:F2( { self.ControllableName } )

  local DCSControllable = self:GetDCSObject()
  if DCSControllable then
    local Controller = self:_GetController()

    if self:IsAir() then
      Controller:setOption( AI.Option.Air.id.REACTION_ON_THREAT, AI.Option.Air.val.REACTION_ON_THREAT.EVADE_FIRE )
    end

    return self
  end

  return nil
end

--- Can the CONTROLLABLE evade on fire using vertical manoeuvres?
-- @param #CONTROLLABLE self
-- @return #boolean
function CONTROLLABLE:OptionROTVerticalPossible()
  self:F2( { self.ControllableName } )

  local DCSControllable = self:GetDCSObject()
  if DCSControllable then
    if self:IsAir() then
      return true
    end

    return false
  end

  return nil
end

--- Evade on fire using vertical manoeuvres.
-- @param #CONTROLLABLE self
-- @return #CONTROLLABLE self
function CONTROLLABLE:OptionROTVertical()
  self:F2( { self.ControllableName } )

  local DCSControllable = self:GetDCSObject()
  if DCSControllable then
    local Controller = self:_GetController()

    if self:IsAir() then
      Controller:setOption( AI.Option.Air.id.REACTION_ON_THREAT, AI.Option.Air.val.REACTION_ON_THREAT.BYPASS_AND_ESCAPE )
    end

    return self
  end

  return nil
end

--- Alarm state to Auto: AI will automatically switch alarm states based on the presence of threats. The AI kind of cheats in this regard.
-- @param #CONTROLLABLE self
-- @return #CONTROLLABLE self
function CONTROLLABLE:OptionAlarmStateAuto()
  self:F2( { self.ControllableName } )

  local DCSControllable = self:GetDCSObject()
  if DCSControllable then
    local Controller = self:_GetController()

    if self:IsGround() then
      Controller:setOption( AI.Option.Ground.id.ALARM_STATE, AI.Option.Ground.val.ALARM_STATE.AUTO )
    elseif self:IsShip() then
      -- Controller:setOption(AI.Option.Naval.id.ALARM_STATE, AI.Option.Naval.val.ALARM_STATE.AUTO)
      Controller:setOption( 9, 0 )
    end

    return self
  end

  return nil
end

--- Alarm state to Green: Group is not combat ready. Sensors are stowed if possible.
-- @param #CONTROLLABLE self
-- @return #CONTROLLABLE self
function CONTROLLABLE:OptionAlarmStateGreen()
  self:F2( { self.ControllableName } )

  local DCSControllable = self:GetDCSObject()
  if DCSControllable then
    local Controller = self:_GetController()

    if self:IsGround() then
      Controller:setOption( AI.Option.Ground.id.ALARM_STATE, AI.Option.Ground.val.ALARM_STATE.GREEN )
    elseif self:IsShip() then
      -- AI.Option.Naval.id.ALARM_STATE does not seem to exist!
      -- Controller:setOption( AI.Option.Naval.id.ALARM_STATE, AI.Option.Naval.val.ALARM_STATE.GREEN )
      Controller:setOption( 9, 1 )
    end

    return self
  end

  return nil
end

--- Alarm state to Red: Group is combat ready and actively searching for targets.
-- @param #CONTROLLABLE self
-- @return #CONTROLLABLE self
function CONTROLLABLE:OptionAlarmStateRed()
  self:F2( { self.ControllableName } )

  local DCSControllable = self:GetDCSObject()
  if DCSControllable then
    local Controller = self:_GetController()

    if self:IsGround() then
      Controller:setOption( AI.Option.Ground.id.ALARM_STATE, AI.Option.Ground.val.ALARM_STATE.RED )
    elseif self:IsShip() then
      -- Controller:setOption(AI.Option.Naval.id.ALARM_STATE, AI.Option.Naval.val.ALARM_STATE.RED)
      Controller:setOption( 9, 2 )
    end

    return self
  end

  return nil
end

--- Set RTB on bingo fuel.
-- @param #CONTROLLABLE self
-- @param #boolean RTB true if RTB on bingo fuel (default), false if no RTB on bingo fuel.
-- Warning! When you switch this option off, the airborne group will continue to fly until all fuel has been consumed, and will crash.
-- @return #CONTROLLABLE self
function CONTROLLABLE:OptionRTBBingoFuel( RTB ) -- R2.2
  self:F2( { self.ControllableName } )

  -- RTB = RTB or true
  if RTB == nil then
    RTB = true
  end

  local DCSControllable = self:GetDCSObject()
  if DCSControllable then
    local Controller = self:_GetController()

    if self:IsAir() then
      Controller:setOption( AI.Option.Air.id.RTB_ON_BINGO, RTB )
    end

    return self
  end

  return nil
end

--- Set RTB on ammo.
-- @param #CONTROLLABLE self
-- @param #boolean WeaponsFlag Weapons.flag enumerator.
-- @return #CONTROLLABLE self
function CONTROLLABLE:OptionRTBAmmo( WeaponsFlag )
  self:F2( { self.ControllableName } )

  local DCSControllable = self:GetDCSObject()
  if DCSControllable then
    local Controller = self:_GetController()

    if self:IsAir() then
      Controller:setOption( AI.Option.Air.id.RTB_ON_OUT_OF_AMMO, WeaponsFlag )
    end

    return self
  end

  return nil
end

--- Allow to Jettison of weapons upon threat.
-- @param #CONTROLLABLE self
-- @return #CONTROLLABLE self
function CONTROLLABLE:OptionAllowJettisonWeaponsOnThreat()
  self:F2( { self.ControllableName } )

  local DCSControllable = self:GetDCSObject()
  if DCSControllable then
    local Controller = self:_GetController()

    if self:IsAir() then
      Controller:setOption( AI.Option.Air.id.PROHIBIT_JETT, false )
    end

    return self
  end

  return nil
end

--- Keep weapons upon threat.
-- @param #CONTROLLABLE self
-- @return #CONTROLLABLE self
function CONTROLLABLE:OptionKeepWeaponsOnThreat()
  self:F2( { self.ControllableName } )

  local DCSControllable = self:GetDCSObject()
  if DCSControllable then
    local Controller = self:_GetController()

    if self:IsAir() then
      Controller:setOption( AI.Option.Air.id.PROHIBIT_JETT, true )
    end

    return self
  end

  return nil
end

--- Prohibit Afterburner.
-- @param #CONTROLLABLE self
-- @param #boolean Prohibit If true or nil, prohibit. If false, do not prohibit.
-- @return #CONTROLLABLE self
function CONTROLLABLE:OptionProhibitAfterburner( Prohibit )
  self:F2( { self.ControllableName } )

  if Prohibit == nil then
    Prohibit = true
  end

  if self:IsAir() then
    self:SetOption( AI.Option.Air.id.PROHIBIT_AB, Prohibit )
  end

  return self
end

--- Defines the usage of Electronic Counter Measures by airborne forces. Disables the ability for AI to use their ECM.
-- @param #CONTROLLABLE self
-- @return #CONTROLLABLE self
function CONTROLLABLE:OptionECM_Never()
  self:F2( { self.ControllableName } )

  if self:IsAir() then
    self:SetOption( AI.Option.Air.id.ECM_USING, 0 )
  end

  return self
end

--- Defines the usage of Electronic Counter Measures by airborne forces. If the AI is actively being locked by an enemy radar they will enable their ECM jammer.
-- @param #CONTROLLABLE self
-- @return #CONTROLLABLE self
function CONTROLLABLE:OptionECM_OnlyLockByRadar()
  self:F2( { self.ControllableName } )

  if self:IsAir() then
    self:SetOption( AI.Option.Air.id.ECM_USING, 1 )
  end

  return self
end

--- Defines the usage of Electronic Counter Measures by airborne forces. If the AI is being detected by a radar they will enable their ECM.
-- @param #CONTROLLABLE self
-- @return #CONTROLLABLE self
function CONTROLLABLE:OptionECM_DetectedLockByRadar()
  self:F2( { self.ControllableName } )

  if self:IsAir() then
    self:SetOption( AI.Option.Air.id.ECM_USING, 2 )
  end

  return self
end

--- Defines the usage of Electronic Counter Measures by airborne forces. AI will leave their ECM on all the time.
-- @param #CONTROLLABLE self
-- @return #CONTROLLABLE self
function CONTROLLABLE:OptionECM_AlwaysOn()
  self:F2( { self.ControllableName } )

  if self:IsAir() then
    self:SetOption( AI.Option.Air.id.ECM_USING, 3 )
  end

  return self
end

--- Retrieve the controllable mission and allow to place function hooks within the mission waypoint plan.
-- Use the method @{#CONTROLLABLE.WayPointFunction}() to define the hook functions for specific waypoints.
-- Use the method @{#CONTROLLABLE.WayPointExecute}() to start the execution of the new mission plan.
-- Note that when WayPointInitialize is called, the Mission of the controllable is RESTARTED!
-- @param #CONTROLLABLE self
-- @param #table WayPoints If WayPoints is given, then use the route.
-- @return #CONTROLLABLE self
function CONTROLLABLE:WayPointInitialize( WayPoints )
  self:F( { WayPoints } )

  if WayPoints then
    self.WayPoints = WayPoints
  else
    self.WayPoints = self:GetTaskRoute()
  end

  return self
end

--- Get the current WayPoints set with the WayPoint functions( Note that the WayPoints can be nil, although there ARE waypoints).
-- @param #CONTROLLABLE self
-- @return #table WayPoints If WayPoints is given, then return the WayPoints structure.
function CONTROLLABLE:GetWayPoints()
  self:F()

  if self.WayPoints then
    return self.WayPoints
  end

  return nil
end

--- Registers a waypoint function that will be executed when the controllable moves over the WayPoint.
-- @param #CONTROLLABLE self
-- @param #number WayPoint The waypoint number. Note that the start waypoint on the route is WayPoint 1!
-- @param #number WayPointIndex When defining multiple WayPoint functions for one WayPoint, use WayPointIndex to set the sequence of actions.
-- @param #function WayPointFunction The waypoint function to be called when the controllable moves over the waypoint. The waypoint function takes variable parameters.
-- @return #CONTROLLABLE self
function CONTROLLABLE:WayPointFunction( WayPoint, WayPointIndex, WayPointFunction, ... )
  self:F2( { WayPoint, WayPointIndex, WayPointFunction } )

  table.insert( self.WayPoints[WayPoint].task.params.tasks, WayPointIndex )
  self.WayPoints[WayPoint].task.params.tasks[WayPointIndex] = self:TaskFunction( WayPointFunction, arg )
  return self
end

--- Executes the WayPoint plan.
-- The function gets a WayPoint parameter, that you can use to restart the mission at a specific WayPoint.
-- Note that when the WayPoint parameter is used, the new start mission waypoint of the controllable will be 1!
-- @param #CONTROLLABLE self
-- @param #number WayPoint The WayPoint from where to execute the mission.
-- @param #number WaitTime The amount seconds to wait before initiating the mission.
-- @return #CONTROLLABLE self
function CONTROLLABLE:WayPointExecute( WayPoint, WaitTime )
  self:F( { WayPoint, WaitTime } )

  if not WayPoint then
    WayPoint = 1
  end

  -- When starting the mission from a certain point, the TaskPoints need to be deleted before the given WayPoint.
  for TaskPointID = 1, WayPoint - 1 do
    table.remove( self.WayPoints, 1 )
  end

  self:T3( self.WayPoints )

  self:SetTask( self:TaskRoute( self.WayPoints ), WaitTime )

  return self
end

--- Returns if the Controllable contains AirPlanes.
-- @param #CONTROLLABLE self
-- @return #boolean true if Controllable contains AirPlanes.
function CONTROLLABLE:IsAirPlane()
  self:F2()

  local DCSObject = self:GetDCSObject()

  if DCSObject then
    local Category = DCSObject:getDesc().category
    return Category == Unit.Category.AIRPLANE
  end

  return nil
end

--- Returns if the Controllable contains Helicopters.
-- @param #CONTROLLABLE self
-- @return #boolean true if Controllable contains Helicopters.
function CONTROLLABLE:IsHelicopter()
  self:F2()

  local DCSObject = self:GetDCSObject()

  if DCSObject then
    local Category = DCSObject:getDesc().category
    return Category == Unit.Category.HELICOPTER
  end

  return nil
end

--- Sets Controllable Option for Restriction of Afterburner.
-- @param #CONTROLLABLE self
-- @param #boolean RestrictBurner If true, restrict burner. If false or nil, allow (unrestrict) burner.
function CONTROLLABLE:OptionRestrictBurner( RestrictBurner )
  self:F2( { self.ControllableName } )

  local DCSControllable = self:GetDCSObject()

  if DCSControllable then
    local Controller = self:_GetController()

    if Controller then

      -- Issue https://github.com/FlightControl-Master/MOOSE/issues/1216
      if RestrictBurner == true then
        if self:IsAir() then
          Controller:setOption( 16, true )
        end
      else
        if self:IsAir() then
          Controller:setOption( 16, false )
        end
      end

    end
  end

end

--- Sets Controllable Option for A2A attack range for AIR FIGHTER units.
-- @param #CONTROLLABLE self
-- @param #number range Defines the range
-- @return #CONTROLLABLE self
-- @usage Range can be one of MAX_RANGE = 0, NEZ_RANGE = 1, HALF_WAY_RMAX_NEZ = 2, TARGET_THREAT_EST = 3, RANDOM_RANGE = 4. Defaults to 3. See: https://wiki.hoggitworld.com/view/DCS_option_missileAttack
function CONTROLLABLE:OptionAAAttackRange( range )
  self:F2( { self.ControllableName } )
  -- defaults to 3
  local range = range or 3
  if range < 0 or range > 4 then
    range = 3
  end
  local DCSControllable = self:GetDCSObject()
  if DCSControllable then
    local Controller = self:_GetController()
    if Controller then
      if self:IsAir() then
        self:SetOption( AI.Option.Air.val.MISSILE_ATTACK, range )
      end
    end
    return self
  end
  return nil
end

--- Defines the range at which a GROUND unit/group is allowed to use its weapons automatically.
-- @param #CONTROLLABLE self
-- @param #number EngageRange Engage range limit in percent (a number between 0 and 100). Default 100.
-- @return #CONTROLLABLE self
function CONTROLLABLE:OptionEngageRange( EngageRange )
  self:F2( { self.ControllableName } )
  -- Set default if not specified.
  EngageRange = EngageRange or 100
  if EngageRange < 0 or EngageRange > 100 then
    EngageRange = 100
  end
  local DCSControllable = self:GetDCSObject()
  if DCSControllable then
    local Controller = self:_GetController()
    if Controller then
      if self:IsGround() then
        self:SetOption( AI.Option.Ground.id.AC_ENGAGEMENT_RANGE_RESTRICTION, EngageRange )
      end
    end
    return self
  end
  return nil
end

--- (GROUND) Relocate controllable to a random point within a given radius; use e.g.for evasive actions; Note that not all ground controllables can actually drive, also the alarm state of the controllable might stop it from moving.
-- @param #CONTROLLABLE self
-- @param #number speed Speed of the controllable, default 20
-- @param #number radius Radius of the relocation zone, default 500
-- @param #boolean onroad If true, route on road (less problems with AI way finding), default true
-- @param #boolean shortcut If true and onroad is set, take a shorter route - if available - off road, default false
-- @param #string formation Formation string as in the mission editor, e.g. "Vee", "Diamond", "Line abreast", etc. Defaults to "Off Road"
-- @return #CONTROLLABLE self
function CONTROLLABLE:RelocateGroundRandomInRadius( speed, radius, onroad, shortcut, formation )
  self:F2( { self.ControllableName } )

  local _coord = self:GetCoordinate()
  local _radius = radius or 500
  local _speed = speed or 20
  local _tocoord = _coord:GetRandomCoordinateInRadius( _radius, 100 )
  local _onroad = onroad or true
  local _grptsk = {}
  local _candoroad = false
  local _shortcut = shortcut or false
  local _formation = formation or "Off Road"

  -- create a DCS Task an push it on the group
  if onroad then
    _grptsk, _candoroad = self:TaskGroundOnRoad( _tocoord, _speed, _formation, _shortcut )
    self:Route( _grptsk, 5 )
  else
    self:TaskRouteToVec2( _tocoord:GetVec2(), _speed, _formation )
  end

  return self
end

--- Defines how long a GROUND unit/group will move to avoid an ongoing attack.
-- @param #CONTROLLABLE self
-- @param #number Seconds Any positive number: AI will disperse, but only for the specified time before continuing their route. 0: AI will not disperse.
-- @return #CONTROLLABLE self
function CONTROLLABLE:OptionDisperseOnAttack( Seconds )
  self:F2( { self.ControllableName } )
  -- Set default if not specified.
  local seconds = Seconds or 0
  local DCSControllable = self:GetDCSObject()
  if DCSControllable then
    local Controller = self:_GetController()
    if Controller then
      if self:IsGround() then
        self:SetOption( AI.Option.Ground.id.DISPERSE_ON_ATTACK, seconds )
      end
    end
    return self
  end
  return nil
end

--- Returns if the unit is a submarine.
-- @param #POSITIONABLE self
-- @return #boolean Submarines attributes result.
function CONTROLLABLE:IsSubmarine()
  self:F2()

  local DCSUnit = self:GetDCSObject()

  if DCSUnit then
    local UnitDescriptor = DCSUnit:getDesc()
    if UnitDescriptor.attributes["Submarines"] == true then
      return true
    else
      return false
    end
  end

  return nil
end


--- Sets the controlled group to go at the specified speed in meters per second. 
-- @param #CONTROLLABLE self
-- @param #number Speed Speed in meters per second
-- @param #boolean Keep (Optional) When set to true, will maintain the speed on passing waypoints. If not present or false, the controlled group will return to the speed as defined by their route. 
-- @return #CONTROLLABLE self
function CONTROLLABLE:SetSpeed(Speed, Keep)
  self:F2( { self.ControllableName } )
  -- Set default if not specified.
  local speed = Speed or 5
  local DCSControllable = self:GetDCSObject()
  if DCSControllable then
    local Controller = self:_GetController()
    if Controller then
      Controller:setSpeed(speed, Keep)
    end
  end
  return self
end

--- [AIR] Sets the controlled aircraft group to fly at the specified altitude in meters.
-- @param #CONTROLLABLE self
-- @param #number Altitude Altitude in meters.
-- @param #boolean Keep (Optional) When set to true, will maintain the altitude on passing waypoints. If not present or false, the controlled group will return to the altitude as defined by their route. 
-- @param #string AltType (Optional) Specifies the altitude type used. If nil, the altitude type of the current waypoint will be used. Accepted values are "BARO" and "RADIO".
-- @return #CONTROLLABLE self
function CONTROLLABLE:SetAltitude(Altitude, Keep, AltType)
  self:F2( { self.ControllableName } )
  -- Set default if not specified.
  local altitude = Altitude or 1000
  local DCSControllable = self:GetDCSObject()
  if DCSControllable then
    local Controller = self:_GetController()
    if Controller then
      if self:IsAir() then
        Controller:setAltitude(altitude, Keep, AltType)
      end
    end
  end
  return self
end<|MERGE_RESOLUTION|>--- conflicted
+++ resolved
@@ -691,10 +691,6 @@
     SCHEDULER:New( nil, self.CommandActivateACLS, { self, UnitID, Name }, Delay )
   else
     local controller = self:_GetController()
-<<<<<<< HEAD
-    self:I({controller})
-=======
->>>>>>> 0cd6a59c
     controller:setCommand( CommandActivateACLS )
   end
 
