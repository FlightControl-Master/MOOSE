--- conflicted
+++ resolved
@@ -670,11 +670,7 @@
 
 --- Activate ACLS system of the CONTROLLABLE. The controllable should be an aircraft carrier! Also needs Link4 to work.
 -- @param #CONTROLLABLE self
-<<<<<<< HEAD
--- @param #number UnitID (Opional) The DCS UNIT ID of the unit the ACLS system is attached to. Defaults to the UNIT itself.
-=======
 -- @param #number UnitID (Optional) The DCS UNIT ID of the unit the ACLS system is attached to. Defaults to the UNIT itself.
->>>>>>> be68314c
 -- @param #string Name (Optional) Name of the ACLS Beacon
 -- @param #number Delay (Optional) Delay in seconds before the ICLS is activated.
 -- @return #CONTROLLABLE self
