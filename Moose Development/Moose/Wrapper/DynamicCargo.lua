--- conflicted
+++ resolved
@@ -47,7 +47,9 @@
 DYNAMICCARGO = {
   ClassName          = "DYNAMICCARGO",
   verbose            = 0,
-  testing            = true,
+  testing            = false,
+  Interval           = 10,
+  
 }
 
 --- Liquid types.
@@ -119,11 +121,7 @@
 
 --- DYNAMICCARGO class version.
 -- @field #string version
-<<<<<<< HEAD
-DYNAMICCARGO.version="0.0.1"
-=======
 DYNAMICCARGO.version="0.0.5"
->>>>>>> 284a770d
 
 -------------------------------------------------------------------------------------------------------------------------------------------------------------------------------------------------------
 -- TODO list
@@ -185,8 +183,6 @@
 -- User API Functions
 -------------------------------------------------------------------------------------------------------------------------------------------------------------------------------------------------------
 
-<<<<<<< HEAD
-=======
 --- Get last known owner name of this DYNAMICCARGO
 -- @param #DYNAMICCARGO self
 -- @return #string Owner
@@ -260,7 +256,6 @@
 end
 
 
->>>>>>> 284a770d
 --- Find last known position of this DYNAMICCARGO
 -- @param #DYNAMICCARGO self
 -- @return DCS#Vec3 Position in 3D space
