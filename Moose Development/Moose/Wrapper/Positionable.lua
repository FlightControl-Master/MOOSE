--- conflicted
+++ resolved
@@ -598,16 +598,16 @@
   if DCSPositionable then
 
     local PositionablePosition = DCSPositionable:getPosition()
-    
+
     if PositionablePosition then
       local PositionableHeading = math.atan2( PositionablePosition.x.z, PositionablePosition.x.x )
-      
+
       if PositionableHeading < 0 then
         PositionableHeading = PositionableHeading + 2 * math.pi
       end
-      
+
       PositionableHeading = PositionableHeading * 180 / math.pi
-      
+
       return PositionableHeading
     end
   end
@@ -1445,12 +1445,8 @@
           ["Dry-cargo ship-1"] =  70000,
           ["Dry-cargo ship-2"] =  70000,
           ["Higgins_boat"]     =   3700, -- Higgins Boat can load 3700 kg of general cargo or 36 men (source wikipedia).
-<<<<<<< HEAD
           ["USS_Samuel_Chase"] =  25000, -- Let's say 25 tons for now. Wiki says 33 Higgins boats, which would be 264 tons (can't be right!) and/or 578 troops.
-=======
-          ["USS_Samuel_Chase"] =  25000, -- Let's say 25 tons for now. Wiki says 33 Higgins boats, which would be 264 tons (can't be right!) and/or 578 troops.   
           ["LST_Mk2"]          =2100000, -- Can carry 2100 tons according to wiki source!
->>>>>>> 00ff9a11
         }
         self.__.CargoBayWeightLimit = ( Weights[Desc.typeName] or 50000 )
 
@@ -1502,11 +1498,11 @@
         }
 
         local CargoBayWeightLimit = ( Weights[Desc.typeName] or 0 ) * 95
-        
+
         self.__.CargoBayWeightLimit = CargoBayWeightLimit
       end
     end
-    
+
     self:F({CargoBayWeightLimit = self.__.CargoBayWeightLimit})
   end
 end --- Cargo
