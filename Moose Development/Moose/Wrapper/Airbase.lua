--- conflicted
+++ resolved
@@ -2584,11 +2584,7 @@
       runway.name=string.format("%02d", tonumber(namefromheading))
     else
      runway.name=string.format("%02d", tonumber(name))
-<<<<<<< HEAD
-     self:T("RunwayName: "..runway.name)
-=======
      --self:I("RunwayName: "..runway.name)
->>>>>>> 2c10943c
     end
 
     --runway.name=string.format("%02d", tonumber(name))
