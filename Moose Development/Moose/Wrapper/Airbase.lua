--- **Wrapper** - AIRBASE is a wrapper class to handle the DCS Airbase objects.
--
-- ===
--
-- ### Author: **FlightControl**
--
-- ### Contributions: **funkyfranky**
--
-- ===
--
-- @module Wrapper.Airbase
-- @image Wrapper_Airbase.JPG


--- @type AIRBASE
-- @field #string ClassName Name of the class, i.e. "AIRBASE".
-- @field #table CategoryName Names of airbase categories.
-- @field #string AirbaseName Name of the airbase.
-- @field #number AirbaseID Airbase ID.
-- @field Core.Zone#ZONE AirbaseZone Circular zone around the airbase with a radius of 2500 meters. For ships this is a ZONE_UNIT object.
-- @field #number category Airbase category.
-- @field #table descriptors DCS descriptors.
-- @field #boolean isAirdrome Airbase is an airdrome.
-- @field #boolean isHelipad Airbase is a helipad.
-- @field #boolean isShip Airbase is a ship.
-- @field #table parking Parking spot data.
-- @field #table parkingByID Parking spot data table with ID as key.
-- @field #table parkingWhitelist List of parking spot terminal IDs considered for spawning.
-- @field #table parkingBlacklist List of parking spot terminal IDs **not** considered for spawning.
-- @field #table runways Runways of airdromes.
-- @field #AIRBASE.Runway runwayLanding Runway used for landing.
-- @field #AIRBASE.Runway runwayTakeoff Runway used for takeoff.
-- @extends Wrapper.Positionable#POSITIONABLE

--- Wrapper class to handle the DCS Airbase objects:
--
--  * Support all DCS Airbase APIs.
--  * Enhance with Airbase specific APIs not in the DCS Airbase API set.
--
-- ## AIRBASE reference methods
--
-- For each DCS Airbase object alive within a running mission, a AIRBASE wrapper object (instance) will be created within the global _DATABASE object (an instance of @{Core.Database#DATABASE}).
-- This is done at the beginning of the mission (when the mission starts).
--
-- The AIRBASE class **does not contain a :New()** method, rather it provides **:Find()** methods to retrieve the object reference
-- using the DCS Airbase or the DCS AirbaseName.
--
-- Another thing to know is that AIRBASE objects do not "contain" the DCS Airbase object.
-- The AIRBASE methods will reference the DCS Airbase object by name when it is needed during API execution.
-- If the DCS Airbase object does not exist or is nil, the AIRBASE methods will return nil and log an exception in the DCS.log file.
--
-- The AIRBASE class provides the following functions to retrieve quickly the relevant AIRBASE instance:
--
--  * @{#AIRBASE.Find}(): Find a AIRBASE instance from the global _DATABASE object (an instance of @{Core.Database#DATABASE}) using a DCS Airbase object.
--  * @{#AIRBASE.FindByName}(): Find a AIRBASE instance from the global _DATABASE object (an instance of @{Core.Database#DATABASE}) using a DCS Airbase name.
--
-- IMPORTANT: ONE SHOULD NEVER SANITIZE these AIRBASE OBJECT REFERENCES! (make the AIRBASE object references nil).
--
-- ## DCS Airbase APIs
--
-- The DCS Airbase APIs are used extensively within MOOSE. The AIRBASE class has for each DCS Airbase API a corresponding method.
-- To be able to distinguish easily in your code the difference between a AIRBASE API call and a DCS Airbase API call,
-- the first letter of the method is also capitalized. So, by example, the DCS Airbase method @{DCSWrapper.Airbase#Airbase.getName}()
-- is implemented in the AIRBASE class as @{#AIRBASE.GetName}().
--
-- @field #AIRBASE AIRBASE
AIRBASE = {
  ClassName = "AIRBASE",
  CategoryName = {
    [Airbase.Category.AIRDROME] = "Airdrome",
    [Airbase.Category.HELIPAD] = "Helipad",
    [Airbase.Category.SHIP] = "Ship",
  },
  activerwyno = nil,
}

--- Enumeration to identify the airbases in the Caucasus region.
--
-- Airbases of the Caucasus map:
--
--   * AIRBASE.Caucasus.Gelendzhik
--   * AIRBASE.Caucasus.Krasnodar_Pashkovsky
--   * AIRBASE.Caucasus.Sukhumi_Babushara
--   * AIRBASE.Caucasus.Gudauta
--   * AIRBASE.Caucasus.Batumi
--   * AIRBASE.Caucasus.Senaki_Kolkhi
--   * AIRBASE.Caucasus.Kobuleti
--   * AIRBASE.Caucasus.Kutaisi
--   * AIRBASE.Caucasus.Tbilisi_Lochini
--   * AIRBASE.Caucasus.Soganlug
--   * AIRBASE.Caucasus.Vaziani
--   * AIRBASE.Caucasus.Anapa_Vityazevo
--   * AIRBASE.Caucasus.Krasnodar_Center
--   * AIRBASE.Caucasus.Novorossiysk
--   * AIRBASE.Caucasus.Krymsk
--   * AIRBASE.Caucasus.Maykop_Khanskaya
--   * AIRBASE.Caucasus.Sochi_Adler
--   * AIRBASE.Caucasus.Mineralnye_Vody
--   * AIRBASE.Caucasus.Nalchik
--   * AIRBASE.Caucasus.Mozdok
--   * AIRBASE.Caucasus.Beslan
--
-- @field Caucasus
AIRBASE.Caucasus = {
  ["Gelendzhik"] = "Gelendzhik",
  ["Krasnodar_Pashkovsky"] = "Krasnodar-Pashkovsky",
  ["Sukhumi_Babushara"] = "Sukhumi-Babushara",
  ["Gudauta"] = "Gudauta",
  ["Batumi"] = "Batumi",
  ["Senaki_Kolkhi"] = "Senaki-Kolkhi",
  ["Kobuleti"] = "Kobuleti",
  ["Kutaisi"] = "Kutaisi",
  ["Tbilisi_Lochini"] = "Tbilisi-Lochini",
  ["Soganlug"] = "Soganlug",
  ["Vaziani"] = "Vaziani",
  ["Anapa_Vityazevo"] = "Anapa-Vityazevo",
  ["Krasnodar_Center"] = "Krasnodar-Center",
  ["Novorossiysk"] = "Novorossiysk",
  ["Krymsk"] = "Krymsk",
  ["Maykop_Khanskaya"] = "Maykop-Khanskaya",
  ["Sochi_Adler"] = "Sochi-Adler",
  ["Mineralnye_Vody"] = "Mineralnye Vody",
  ["Nalchik"] = "Nalchik",
  ["Mozdok"] = "Mozdok",
  ["Beslan"] = "Beslan",
}

--- Airbases of the Nevada map:
--
--   * AIRBASE.Nevada.Creech_AFB
--   * AIRBASE.Nevada.Groom_Lake_AFB
--   * AIRBASE.Nevada.McCarran_International_Airport
--   * AIRBASE.Nevada.Nellis_AFB
--   * AIRBASE.Nevada.Beatty_Airport
--   * AIRBASE.Nevada.Boulder_City_Airport
--   * AIRBASE.Nevada.Echo_Bay
--   * AIRBASE.Nevada.Henderson_Executive_Airport
--   * AIRBASE.Nevada.Jean_Airport
--   * AIRBASE.Nevada.Laughlin_Airport
--   * AIRBASE.Nevada.Lincoln_County
--   * AIRBASE.Nevada.Mesquite
--   * AIRBASE.Nevada.Mina_Airport
--   * AIRBASE.Nevada.North_Las_Vegas
--   * AIRBASE.Nevada.Pahute_Mesa_Airstrip
--   * AIRBASE.Nevada.Tonopah_Airport
--   * AIRBASE.Nevada.Tonopah_Test_Range_Airfield
--
-- @field Nevada
AIRBASE.Nevada = {
  ["Creech_AFB"] = "Creech",
  ["Groom_Lake_AFB"] = "Groom Lake",
  ["McCarran_International_Airport"] = "McCarran International",
  ["Nellis_AFB"] = "Nellis",
  ["Beatty_Airport"] = "Beatty",
  ["Boulder_City_Airport"] = "Boulder City",
  ["Echo_Bay"] = "Echo Bay",
  ["Henderson_Executive_Airport"] = "Henderson Executive",
  ["Jean_Airport"] = "Jean",
  ["Laughlin_Airport"] = "Laughlin",
  ["Lincoln_County"] = "Lincoln County",
  ["Mesquite"] = "Mesquite",
  ["Mina_Airport"] = "Mina",
  ["North_Las_Vegas"] = "North Las Vegas",
  ["Pahute_Mesa_Airstrip"] = "Pahute Mesa",
  ["Tonopah_Airport"] = "Tonopah",
  ["Tonopah_Test_Range_Airfield"] = "Tonopah Test Range",
}

--- Airbases of the Normandy map:
--
--   * AIRBASE.Normandy.Saint_Pierre_du_Mont
--   * AIRBASE.Normandy.Lignerolles
--   * AIRBASE.Normandy.Cretteville
--   * AIRBASE.Normandy.Maupertus
--   * AIRBASE.Normandy.Brucheville
--   * AIRBASE.Normandy.Meautis
--   * AIRBASE.Normandy.Cricqueville_en_Bessin
--   * AIRBASE.Normandy.Lessay
--   * AIRBASE.Normandy.Sainte_Laurent_sur_Mer
--   * AIRBASE.Normandy.Biniville
--   * AIRBASE.Normandy.Cardonville
--   * AIRBASE.Normandy.Deux_Jumeaux
--   * AIRBASE.Normandy.Chippelle
--   * AIRBASE.Normandy.Beuzeville
--   * AIRBASE.Normandy.Azeville
--   * AIRBASE.Normandy.Picauville
--   * AIRBASE.Normandy.Le_Molay
--   * AIRBASE.Normandy.Longues_sur_Mer
--   * AIRBASE.Normandy.Carpiquet
--   * AIRBASE.Normandy.Bazenville
--   * AIRBASE.Normandy.Sainte_Croix_sur_Mer
--   * AIRBASE.Normandy.Beny_sur_Mer
--   * AIRBASE.Normandy.Rucqueville
--   * AIRBASE.Normandy.Sommervieu
--   * AIRBASE.Normandy.Lantheuil
--   * AIRBASE.Normandy.Evreux
--   * AIRBASE.Normandy.Chailey
--   * AIRBASE.Normandy.Needs_Oar_Point
--   * AIRBASE.Normandy.Funtington
--   * AIRBASE.Normandy.Tangmere
--   * AIRBASE.Normandy.Ford
--   * AIRBASE.Normandy.Argentan
--   * AIRBASE.Normandy.Goulet
--   * AIRBASE.Normandy.Barville
--   * AIRBASE.Normandy.Essay
--   * AIRBASE.Normandy.Hauterive
--   * AIRBASE.Normandy.Lymington
--   * AIRBASE.Normandy.Vrigny
--   * AIRBASE.Normandy.Odiham
--   * AIRBASE.Normandy.Conches
--   * AIRBASE.Normandy.West_Malling
--   * AIRBASE.Normandy.Villacoublay
--   * AIRBASE.Normandy.Kenley
--   * AIRBASE.Normandy.Beauvais_Tille
--   * AIRBASE.Normandy.Cormeilles_en_Vexin
--   * AIRBASE.Normandy.Creil
--   * AIRBASE.Normandy.Guyancourt
--   * AIRBASE.Normandy.Lonrai
--   * AIRBASE.Normandy.Dinan_Trelivan
--   * AIRBASE.Normandy.Heathrow
--   * AIRBASE.Normandy.Fecamp_Benouville
--   * AIRBASE.Normandy.Farnborough
--   * AIRBASE.Normandy.Friston
--   * AIRBASE.Normandy.Deanland 
--   * AIRBASE.Normandy.Triqueville
--   * AIRBASE.Normandy.Poix
--   * AIRBASE.Normandy.Orly
--   * AIRBASE.Normandy.Stoney_Cross
--   * AIRBASE.Normandy.Amiens_Glisy
--   * AIRBASE.Normandy.Ronai
--   * AIRBASE.Normandy.Rouen_Boos
--   * AIRBASE.Normandy.Deauville
--   * AIRBASE.Normandy.Saint_Aubin
--   * AIRBASE.Normandy.Flers
--   * AIRBASE.Normandy.Avranches_Le_Val_Saint_Pere
--   * AIRBASE.Normandy.Gravesend
--   * AIRBASE.Normandy.Beaumont_le_Roger
--   * AIRBASE.Normandy.Broglie
--   * AIRBASE.Normandy.Bernay_Saint_Martin
--   * AIRBASE.Normandy.Saint_Andre_de_lEure
--
-- @field Normandy
AIRBASE.Normandy = {
  ["Saint_Pierre_du_Mont"] = "Saint Pierre du Mont",
  ["Lignerolles"] = "Lignerolles",
  ["Cretteville"] = "Cretteville",
  ["Maupertus"] = "Maupertus",
  ["Brucheville"] = "Brucheville",
  ["Meautis"] = "Meautis",
  ["Cricqueville_en_Bessin"] = "Cricqueville-en-Bessin",
  ["Lessay"] = "Lessay",
  ["Sainte_Laurent_sur_Mer"] = "Sainte-Laurent-sur-Mer",
  ["Biniville"] = "Biniville",
  ["Cardonville"] = "Cardonville",
  ["Deux_Jumeaux"] = "Deux Jumeaux",
  ["Chippelle"] = "Chippelle",
  ["Beuzeville"] = "Beuzeville",
  ["Azeville"] = "Azeville",
  ["Picauville"] = "Picauville",
  ["Le_Molay"] = "Le Molay",
  ["Longues_sur_Mer"] = "Longues-sur-Mer",
  ["Carpiquet"] = "Carpiquet",
  ["Bazenville"] = "Bazenville",
  ["Sainte_Croix_sur_Mer"] = "Sainte-Croix-sur-Mer",
  ["Beny_sur_Mer"] = "Beny-sur-Mer",
  ["Rucqueville"] = "Rucqueville",
  ["Sommervieu"] = "Sommervieu",
  ["Lantheuil"] = "Lantheuil",
  ["Evreux"] = "Evreux",
  ["Chailey"] = "Chailey",
  ["Needs_Oar_Point"] = "Needs Oar Point",
  ["Funtington"] = "Funtington",
  ["Tangmere"] = "Tangmere",
  ["Ford"] = "Ford", 
  ["Argentan"] = "Argentan",
  ["Goulet"] = "Goulet",
  ["Barville"] = "Barville",
  ["Essay"] = "Essay",
  ["Hauterive"] = "Hauterive",
  ["Lymington"] = "Lymington",
  ["Vrigny"] = "Vrigny",
  ["Odiham"] = "Odiham",
  ["Conches"] = "Conches",
  ["West_Malling"] = "West Malling",
  ["Villacoublay"] = "Villacoublay",
  ["Kenley"] = "Kenley",
  ["Beauvais_Tille"] = "Beauvais-Tille",
  ["Cormeilles_en_Vexin"] = "Cormeilles-en-Vexin",
  ["Creil"] = "Creil",
  ["Guyancourt"] = "Guyancourt",
  ["Lonrai"] = "Lonrai",
  ["Dinan_Trelivan"] = "Dinan-Trelivan",
  ["Heathrow"] = "Heathrow",
  ["Fecamp_Benouville"] = "Fecamp-Benouville",
  ["Farnborough"] = "Farnborough",
  ["Friston"] = "Friston",
  ["Deanland "] = "Deanland ",
  ["Triqueville"] = "Triqueville",
  ["Poix"] = "Poix",
  ["Orly"] = "Orly",
  ["Stoney_Cross"] = "Stoney Cross",
  ["Amiens_Glisy"] = "Amiens-Glisy",
  ["Ronai"] = "Ronai",
  ["Rouen_Boos"] = "Rouen-Boos",
  ["Deauville"] = "Deauville",
  ["Saint_Aubin"] = "Saint-Aubin",
  ["Flers"] = "Flers",
  ["Avranches_Le_Val_Saint_Pere"] = "Avranches Le Val-Saint-Pere",
  ["Gravesend"] = "Gravesend",
  ["Beaumont_le_Roger"] = "Beaumont-le-Roger",
  ["Broglie"] = "Broglie",
  ["Bernay_Saint_Martin"] = "Bernay Saint Martin",
  ["Saint_Andre_de_lEure"] = "Saint-Andre-de-lEure",
}

--- Airbases of the Persion Gulf Map:
--
-- * AIRBASE.PersianGulf.Abu_Dhabi_International_Airport
-- * AIRBASE.PersianGulf.Abu_Musa_Island_Airport
-- * AIRBASE.PersianGulf.Al_Bateen_Airport
-- * AIRBASE.PersianGulf.Al_Ain_International_Airport
-- * AIRBASE.PersianGulf.Al_Dhafra_AB
-- * AIRBASE.PersianGulf.Al_Maktoum_Intl
-- * AIRBASE.PersianGulf.Al_Minhad_AB
-- * AIRBASE.PersianGulf.Bandar_e_Jask_airfield
-- * AIRBASE.PersianGulf.Bandar_Abbas_Intl
-- * AIRBASE.PersianGulf.Bandar_Lengeh
-- * AIRBASE.PersianGulf.Dubai_Intl
-- * AIRBASE.PersianGulf.Fujairah_Intl
-- * AIRBASE.PersianGulf.Havadarya
-- * AIRBASE.PersianGulf.Jiroft_Airport
-- * AIRBASE.PersianGulf.Kerman_Airport
-- * AIRBASE.PersianGulf.Khasab
-- * AIRBASE.PersianGulf.Kish_International_Airport
-- * AIRBASE.PersianGulf.Lar_Airbase
-- * AIRBASE.PersianGulf.Lavan_Island_Airport
-- * AIRBASE.PersianGulf.Liwa_Airbase
-- * AIRBASE.PersianGulf.Qeshm_Island
-- * AIRBASE.PersianGulf.Ras_Al_Khaimah
-- * AIRBASE.PersianGulf.Sas_Al_Nakheel_Airport
-- * AIRBASE.PersianGulf.Sharjah_Intl
-- * AIRBASE.PersianGulf.Shiraz_International_Airport
-- * AIRBASE.PersianGulf.Sir_Abu_Nuayr
-- * AIRBASE.PersianGulf.Sirri_Island
-- * AIRBASE.PersianGulf.Tunb_Island_AFB
-- * AIRBASE.PersianGulf.Tunb_Kochak
-- 
-- @field PersianGulf
AIRBASE.PersianGulf = {
  ["Abu_Dhabi_International_Airport"] = "Abu Dhabi Intl",
  ["Abu_Musa_Island_Airport"] = "Abu Musa Island",
  ["Al_Ain_International_Airport"] = "Al Ain Intl",
  ["Al_Bateen_Airport"] = "Al-Bateen",
  ["Al_Dhafra_AB"] = "Al Dhafra AFB",
  ["Al_Maktoum_Intl"] = "Al Maktoum Intl",
  ["Al_Minhad_AB"] = "Al Minhad AFB",
  ["Bandar_Abbas_Intl"] = "Bandar Abbas Intl",
  ["Bandar_Lengeh"] = "Bandar Lengeh",
  ["Bandar_e_Jask_airfield"] = "Bandar-e-Jask",
  ["Dubai_Intl"] = "Dubai Intl",
  ["Fujairah_Intl"] = "Fujairah Intl",
  ["Havadarya"] = "Havadarya",
  ["Jiroft_Airport"] = "Jiroft",
  ["Kerman_Airport"] = "Kerman",
  ["Khasab"] = "Khasab",
  ["Kish_International_Airport"] = "Kish Intl",
  ["Lar_Airbase"] = "Lar",
  ["Lavan_Island_Airport"] = "Lavan Island",
  ["Liwa_Airbase"] = "Liwa AFB",
  ["Qeshm_Island"] = "Qeshm Island",
  ["Ras_Al_Khaimah"] = "Ras Al Khaimah Intl",
  ["Sas_Al_Nakheel_Airport"] = "Sas Al Nakheel",
  ["Sharjah_Intl"] = "Sharjah Intl",
  ["Shiraz_International_Airport"] = "Shiraz Intl",
  ["Sir_Abu_Nuayr"] = "Sir Abu Nuayr",
  ["Sirri_Island"] = "Sirri Island",
  ["Tunb_Island_AFB"] = "Tunb Island AFB",
  ["Tunb_Kochak"] = "Tunb Kochak",
}

--- Airbases of The Channel Map:
--
-- * AIRBASE.TheChannel.Abbeville_Drucat
-- * AIRBASE.TheChannel.Merville_Calonne
-- * AIRBASE.TheChannel.Saint_Omer_Longuenesse
-- * AIRBASE.TheChannel.Dunkirk_Mardyck
-- * AIRBASE.TheChannel.Manston
-- * AIRBASE.TheChannel.Hawkinge
-- * AIRBASE.TheChannel.Lympne
-- * AIRBASE.TheChannel.Detling
-- * AIRBASE.TheChannel.High_Halden
-- * AIRBASE.TheChannel.Biggin_Hill
-- * AIRBASE.TheChannel.Eastchurch
-- * AIRBASE.TheChannel.Headcorn
-- 
-- @field TheChannel
AIRBASE.TheChannel = {
  ["Abbeville_Drucat"] = "Abbeville Drucat",
  ["Merville_Calonne"] = "Merville Calonne",
  ["Saint_Omer_Longuenesse"] = "Saint Omer Longuenesse",
  ["Dunkirk_Mardyck"] = "Dunkirk Mardyck",
  ["Manston"] = "Manston",
  ["Hawkinge"] = "Hawkinge",
  ["Lympne"] = "Lympne",
  ["Detling"] = "Detling",
  ["High_Halden"] = "High Halden",
  ["Biggin_Hill"] = "Biggin Hill",
  ["Eastchurch"] = "Eastchurch",
  ["Headcorn"] = "Headcorn",
}

--- Airbases of the Syria map:
--
-- * AIRBASE.Syria.Kuweires
-- * AIRBASE.Syria.Marj_Ruhayyil
-- * AIRBASE.Syria.Kiryat_Shmona
-- * AIRBASE.Syria.Marj_as_Sultan_North
-- * AIRBASE.Syria.Eyn_Shemer
-- * AIRBASE.Syria.Incirlik
-- * AIRBASE.Syria.Damascus
-- * AIRBASE.Syria.Bassel_Al_Assad
-- * AIRBASE.Syria.Rosh_Pina
-- * AIRBASE.Syria.Aleppo
-- * AIRBASE.Syria.Al_Qusayr
-- * AIRBASE.Syria.Wujah_Al_Hajar
-- * AIRBASE.Syria.Al_Dumayr
-- * AIRBASE.Syria.Gazipasa
-- * AIRBASE.Syria.Hatay
-- * AIRBASE.Syria.Nicosia
-- * AIRBASE.Syria.Pinarbashi
-- * AIRBASE.Syria.Paphos
-- * AIRBASE.Syria.Kingsfield
-- * AIRBASE.Syria.Thalah
-- * AIRBASE.Syria.Haifa
-- * AIRBASE.Syria.Khalkhalah
-- * AIRBASE.Syria.Megiddo
-- * AIRBASE.Syria.Lakatamia
-- * AIRBASE.Syria.Rayak
-- * AIRBASE.Syria.Larnaca
-- * AIRBASE.Syria.Mezzeh
-- * AIRBASE.Syria.Gecitkale
-- * AIRBASE.Syria.Akrotiri
-- * AIRBASE.Syria.Naqoura
-- * AIRBASE.Syria.Gaziantep
-- * AIRBASE.Syria.Sayqal
-- * AIRBASE.Syria.Tiyas
-- * AIRBASE.Syria.Shayrat
-- * AIRBASE.Syria.Taftanaz
-- * AIRBASE.Syria.H4
-- * AIRBASE.Syria.King_Hussein_Air_College
-- * AIRBASE.Syria.Rene_Mouawad
-- * AIRBASE.Syria.Jirah
-- * AIRBASE.Syria.Ramat_David
-- * AIRBASE.Syria.Qabr_as_Sitt
-- * AIRBASE.Syria.Minakh
-- * AIRBASE.Syria.Adana_Sakirpasa
-- * AIRBASE.Syria.Palmyra
-- * AIRBASE.Syria.Hama
-- * AIRBASE.Syria.Ercan
-- * AIRBASE.Syria.Marj_as_Sultan_South
-- * AIRBASE.Syria.Tabqa
-- * AIRBASE.Syria.Beirut_Rafic_Hariri
-- * AIRBASE.Syria.An_Nasiriyah
-- * AIRBASE.Syria.Abu_al_Duhur
-- * AIRBASE.Syria.At_Tanf
-- * AIRBASE.Syria.H3
-- * AIRBASE.Syria.H3_Northwest
-- * AIRBASE.Syria.H3_Southwest
-- * AIRBASE.Syria.Kharab_Ishk
-- * AIRBASE.Syria.Raj_al_Issa_East
-- * AIRBASE.Syria.Raj_al_Issa_West
-- * AIRBASE.Syria.Ruwayshid
-- * AIRBASE.Syria.Sanliurfa
-- * AIRBASE.Syria.Tal_Siman
-- * AIRBASE.Syria.Deir_ez_Zor
--
--@field Syria
AIRBASE.Syria={
  ["Kuweires"]="Kuweires",
  ["Marj_Ruhayyil"]="Marj Ruhayyil",
  ["Kiryat_Shmona"]="Kiryat Shmona",
  ["Marj_as_Sultan_North"]="Marj as Sultan North",
  ["Eyn_Shemer"]="Eyn Shemer",
  ["Incirlik"]="Incirlik",
  ["Damascus"]="Damascus",
  ["Bassel_Al_Assad"]="Bassel Al-Assad",
  ["Rosh_Pina"]="Rosh Pina",
  ["Aleppo"]="Aleppo",
  ["Al_Qusayr"]="Al Qusayr",
  ["Wujah_Al_Hajar"]="Wujah Al Hajar",
  ["Al_Dumayr"]="Al-Dumayr",
  ["Gazipasa"]="Gazipasa",
  --["Ru_Convoy_4"]="Ru Convoy-4",
  ["Hatay"]="Hatay",
  ["Nicosia"]="Nicosia",
  ["Pinarbashi"]="Pinarbashi",
  ["Paphos"]="Paphos",
  ["Kingsfield"]="Kingsfield",
  ["Thalah"]="Tha'lah",
  ["Haifa"]="Haifa",
  ["Khalkhalah"]="Khalkhalah",
  ["Megiddo"]="Megiddo",
  ["Lakatamia"]="Lakatamia",
  ["Rayak"]="Rayak",
  ["Larnaca"]="Larnaca",
  ["Mezzeh"]="Mezzeh",
  ["Gecitkale"]="Gecitkale",
  ["Akrotiri"]="Akrotiri",
  ["Naqoura"]="Naqoura",
  ["Gaziantep"]="Gaziantep",
  ["Sayqal"]="Sayqal",
  ["Tiyas"]="Tiyas",
  ["Shayrat"]="Shayrat",
  ["Taftanaz"]="Taftanaz",
  ["H4"]="H4",
  ["King_Hussein_Air_College"]="King Hussein Air College",
  ["Rene_Mouawad"]="Rene Mouawad",
  ["Jirah"]="Jirah",
  ["Ramat_David"]="Ramat David",
  ["Qabr_as_Sitt"]="Qabr as Sitt",
  ["Minakh"]="Minakh",
  ["Adana_Sakirpasa"]="Adana Sakirpasa",
  ["Palmyra"]="Palmyra",
  ["Hama"]="Hama",
  ["Ercan"]="Ercan",
  ["Marj_as_Sultan_South"]="Marj as Sultan South",
  ["Tabqa"]="Tabqa",
  ["Beirut_Rafic_Hariri"]="Beirut-Rafic Hariri",
  ["An_Nasiriyah"]="An Nasiriyah",
  ["Abu_al_Duhur"]="Abu al-Duhur",
  ["At_Tanf"]="At Tanf",
  ["H3"]="H3",
  ["H3_Northwest"]="H3 Northwest",
  ["H3_Southwest"]="H3 Southwest",
  ["Kharab_Ishk"]="Kharab Ishk",
  ["Raj_al_Issa_East"]="Raj al Issa East",
  ["Raj_al_Issa_West"]="Raj al Issa West",
  ["Ruwayshid"]="Ruwayshid",
  ["Sanliurfa"]="Sanliurfa",
  ["Tal_Siman"]="Tal Siman",
  ["Deir_ez_Zor"] = "Deir ez-Zor", 
}

--- Airbases of the Mariana Islands map:
--
-- * AIRBASE.MarianaIslands.Rota_Intl
-- * AIRBASE.MarianaIslands.Andersen_AFB
-- * AIRBASE.MarianaIslands.Antonio_B_Won_Pat_Intl
-- * AIRBASE.MarianaIslands.Saipan_Intl
-- * AIRBASE.MarianaIslands.Tinian_Intl
-- * AIRBASE.MarianaIslands.Olf_Orote
--
-- @field MarianaIslands
AIRBASE.MarianaIslands = {
  ["Rota_Intl"] = "Rota Intl",
  ["Andersen_AFB"] = "Andersen AFB",
  ["Antonio_B_Won_Pat_Intl"] = "Antonio B. Won Pat Intl",
  ["Saipan_Intl"] = "Saipan Intl",
  ["Tinian_Intl"] = "Tinian Intl",
  ["Olf_Orote"] = "Olf Orote",
}

--- Airbases of the South Atlantic map:
--
-- * AIRBASE.SouthAtlantic.Port_Stanley
-- * AIRBASE.SouthAtlantic.Mount_Pleasant
-- * AIRBASE.SouthAtlantic.San_Carlos_FOB
-- * AIRBASE.SouthAtlantic.Rio_Grande
-- * AIRBASE.SouthAtlantic.Rio_Gallegos
-- * AIRBASE.SouthAtlantic.Ushuaia
-- * AIRBASE.SouthAtlantic.Ushuaia_Helo_Port
-- * AIRBASE.SouthAtlantic.Punta_Arenas
-- * AIRBASE.SouthAtlantic.Pampa_Guanaco
-- * AIRBASE.SouthAtlantic.San_Julian
-- * AIRBASE.SouthAtlantic.Puerto_Williams
-- * AIRBASE.SouthAtlantic.Puerto_Natales
-- * AIRBASE.SouthAtlantic.El_Calafate
-- * AIRBASE.SouthAtlantic.Puerto_Santa_Cruz
-- * AIRBASE.SouthAtlantic.Comandante_Luis_Piedrabuena
-- * AIRBASE.SouthAtlantic.Aerodromo_De_Tolhuin
-- * AIRBASE.SouthAtlantic.Porvenir_Airfield
-- * AIRBASE.SouthAtlantic.Almirante_Schroeders
-- * AIRBASE.SouthAtlantic.Rio_Turbio
-- * AIRBASE.SouthAtlantic.Rio_Chico
-- * AIRBASE.SouthAtlantic.Franco_Bianco
-- * AIRBASE.SouthAtlantic.Goose_Green
-- * AIRBASE.SouthAtlantic.Hipico
-- * AIRBASE.SouthAtlantic.CaletaTortel
-- 
--@field MarianaIslands
AIRBASE.SouthAtlantic={
  ["Port_Stanley"]="Port Stanley",
  ["Mount_Pleasant"]="Mount Pleasant",
  ["San_Carlos_FOB"]="San Carlos FOB",
  ["Rio_Grande"]="Rio Grande",
  ["Rio_Gallegos"]="Rio Gallegos",
  ["Ushuaia"]="Ushuaia",
  ["Ushuaia_Helo_Port"]="Ushuaia Helo Port",
  ["Punta_Arenas"]="Punta Arenas",
  ["Pampa_Guanaco"]="Pampa Guanaco",
  ["San_Julian"]="San Julian",
  ["Puerto_Williams"]="Puerto Williams",
  ["Puerto_Natales"]="Puerto Natales",
  ["El_Calafate"]="El Calafate",
  ["Puerto_Santa_Cruz"]="Puerto Santa Cruz",
  ["Comandante_Luis_Piedrabuena"]="Comandante Luis Piedrabuena",
  ["Aerodromo_De_Tolhuin"]="Aerodromo De Tolhuin",
  ["Porvenir_Airfield"]="Porvenir Airfield",
  ["Almirante_Schroeders"]="Almirante Schroeders",
  ["Rio_Turbio"]="Rio Turbio",
  ["Rio_Chico"] = "Rio Chico",
  ["Franco_Bianco"] = "Franco Bianco",
  ["Goose_Green"] = "Goose Green",
  ["Hipico_Flying_Club"] = "Hipico Flying Club",
  ["CaletaTortel"] = "CaletaTortel",
  ["Aeropuerto_de_Gobernador_Gregores"] = "Aeropuerto de Gobernador Gregores",
  ["Aerodromo_O_Higgins"] = "Aerodromo O'Higgins",
  ["Cullen_Airport"] = "Cullen Airport",
  ["Gull_Point"] = "Gull Point",
}

--- AIRBASE.ParkingSpot ".Coordinate, ".TerminalID", ".TerminalType", ".TOAC", ".Free", ".TerminalID0", ".DistToRwy".
-- @type AIRBASE.ParkingSpot
-- @field Core.Point#COORDINATE Coordinate Coordinate of the parking spot.
-- @field #number TerminalID Terminal ID of the spot. Generally, this is not the same number as displayed in the mission editor.
-- @field #AIRBASE.TerminalType TerminalType Type of the spot, i.e. for which type of aircraft it can be used.
-- @field #boolean TOAC Takeoff or landing aircarft. I.e. this stop is occupied currently by an aircraft until it took of or until it landed.
-- @field #boolean Free This spot is currently free, i.e. there is no alive aircraft on it at the present moment.
-- @field #number TerminalID0 Unknown what this means. If you know, please tell us!
-- @field #number DistToRwy Distance to runway in meters. Currently bugged and giving the same number as the TerminalID.
-- @field #string AirbaseName Name of the airbase.
-- @field #number MarkerID Numerical ID of marker placed at parking spot.
-- @field Wrapper.Marker#MARKER Marker The marker on the F10 map.
-- @field #string ClientSpot If `true`, this is a parking spot of a client aircraft.
-- @field #string ClientName Client unit name of this spot.
-- @field #string Status Status of spot e.g. `AIRBASE.SpotStatus.FREE`.
-- @field #string OccupiedBy Name of the aircraft occupying the spot or "unknown". Can be *nil* if spot is not occupied.
-- @field #string ReservedBy Name of the aircraft for which this spot is reserved. Can be *nil* if spot is not reserved.

--- Terminal Types of parking spots. See also https://wiki.hoggitworld.com/view/DCS_func_getParking
--
-- Supported types are:
--
-- * AIRBASE.TerminalType.Runway = 16: Valid spawn points on runway.
-- * AIRBASE.TerminalType.HelicopterOnly = 40: Special spots for Helicopers.
-- * AIRBASE.TerminalType.Shelter = 68: Hardened Air Shelter. Currently only on Caucaus map.
-- * AIRBASE.TerminalType.OpenMed = 72: Open/Shelter air airplane only.
-- * AIRBASE.TerminalType.OpenBig = 104: Open air spawn points. Generally larger but does not guarantee large aircraft are capable of spawning there.
-- * AIRBASE.TerminalType.OpenMedOrBig = 176: Combines OpenMed and OpenBig spots.
-- * AIRBASE.TerminalType.HelicopterUsable = 216: Combines HelicopterOnly, OpenMed and OpenBig.
-- * AIRBASE.TerminalType.FighterAircraft = 244: Combines Shelter. OpenMed and OpenBig spots. So effectively all spots usable by fixed wing aircraft.
--
-- @type AIRBASE.TerminalType
-- @field #number Runway 16: Valid spawn points on runway.
-- @field #number HelicopterOnly 40: Special spots for Helicopers.
-- @field #number Shelter 68: Hardened Air Shelter. Currently only on Caucaus map.
-- @field #number OpenMed 72: Open/Shelter air airplane only.
-- @field #number OpenBig 104: Open air spawn points. Generally larger but does not guarantee large aircraft are capable of spawning there.
-- @field #number OpenMedOrBig 176: Combines OpenMed and OpenBig spots.
-- @field #number HelicopterUsable 216: Combines HelicopterOnly, OpenMed and OpenBig.
-- @field #number FighterAircraft 244: Combines Shelter. OpenMed and OpenBig spots. So effectively all spots usable by fixed wing aircraft.
AIRBASE.TerminalType = {
  Runway=16,
  HelicopterOnly=40,
  Shelter=68,
  OpenMed=72,
  OpenBig=104,
  OpenMedOrBig=176,
  HelicopterUsable=216,
  FighterAircraft=244,
}

--- Status of a parking spot.
-- @type AIRBASE.SpotStatus
-- @field #string FREE Spot is free.
-- @field #string OCCUPIED Spot is occupied.
-- @field #string RESERVED Spot is reserved.
AIRBASE.SpotStatus = {
  FREE="Free",
  OCCUPIED="Occupied",
  RESERVED="Reserved",
}

--- Runway data.
-- @type AIRBASE.Runway
-- @field #string name Runway name.
-- @field #string idx Runway ID: heading 070° ==> idx="07".
-- @field #number heading True heading of the runway in degrees.
-- @field #number magheading Magnetic heading of the runway in degrees. This is what is marked on the runway.
-- @field #number length Length of runway in meters.
-- @field #number width Width of runway in meters.
-- @field Core.Zone#ZONE_POLYGON zone Runway zone.
-- @field Core.Point#COORDINATE center Center of the runway.
-- @field Core.Point#COORDINATE position Position of runway start.
-- @field Core.Point#COORDINATE endpoint End point of runway.
-- @field #boolean isLeft If `true`, this is the left of two parallel runways. If `false`, this is the right of two runways. If `nil`, no parallel runway exists.

-------------------------------------------------------------------------------------------------------------------------------------------------------------------------------------------------------
-- Registration
-------------------------------------------------------------------------------------------------------------------------------------------------------------------------------------------------------

--- Create a new AIRBASE from DCSAirbase.
-- @param #AIRBASE self
-- @param #string AirbaseName The name of the airbase.
-- @return #AIRBASE self
function AIRBASE:Register(AirbaseName)

  -- Inherit everything from positionable.
  local self=BASE:Inherit(self, POSITIONABLE:New(AirbaseName)) --#AIRBASE

  -- Set airbase name.
  self.AirbaseName=AirbaseName

  -- Set airbase ID.
  self.AirbaseID=self:GetID(true)

  -- Get descriptors.
  self.descriptors=self:GetDesc()

  -- Debug info.
  --self:I({airbase=AirbaseName, descriptors=self.descriptors})

  -- Category.
  self.category=self.descriptors and self.descriptors.category or Airbase.Category.AIRDROME

  -- Set category.
  if self.category==Airbase.Category.AIRDROME then
    self.isAirdrome=true
  elseif self.category==Airbase.Category.HELIPAD then
    self.isHelipad=true
  elseif self.category==Airbase.Category.SHIP then
    self.isShip=true
    -- DCS bug: Oil rigs and gas platforms have category=2 (ship). Also they cannot be retrieved by coalition.getStaticObjects()
    if self.descriptors.typeName=="Oil rig" or self.descriptors.typeName=="Ga" then
      self.isHelipad=true
      self.isShip=false
      self.category=Airbase.Category.HELIPAD
      _DATABASE:AddStatic(AirbaseName)
    end
  else
    self:E("ERROR: Unknown airbase category!")
  end
  
  -- Init Runways.
  self:_InitRunways()
  
  -- Set the active runways based on wind direction.
  if self.isAirdrome then
    self:SetActiveRunway()
  end

  -- Init parking spots.
  self:_InitParkingSpots()

  -- Get 2D position vector.
  local vec2=self:GetVec2()

  -- Init coordinate.
  self:GetCoordinate()

  if vec2 then
    if self.isShip then
      local unit=UNIT:FindByName(AirbaseName)
      if unit then
        self.AirbaseZone=ZONE_UNIT:New(AirbaseName, unit, 2500)
      end
    else
      self.AirbaseZone=ZONE_RADIUS:New(AirbaseName, vec2, 2500)
    end
  else
    self:E(string.format("ERROR: Cound not get position Vec2 of airbase %s", AirbaseName))
  end
  
  -- Debug info.
  self:T2(string.format("Registered airbase %s", tostring(self.AirbaseName)))

  return self
end

-------------------------------------------------------------------------------------------------------------------------------------------------------------------------------------------------------
-- Reference methods
-------------------------------------------------------------------------------------------------------------------------------------------------------------------------------------------------------

--- Finds a AIRBASE from the _DATABASE using a DCSAirbase object.
-- @param #AIRBASE self
-- @param DCS#Airbase DCSAirbase An existing DCS Airbase object reference.
-- @return Wrapper.Airbase#AIRBASE self
function AIRBASE:Find( DCSAirbase )

  local AirbaseName = DCSAirbase:getName()
  local AirbaseFound = _DATABASE:FindAirbase( AirbaseName )
  return AirbaseFound
end

--- Find a AIRBASE in the _DATABASE using the name of an existing DCS Airbase.
-- @param #AIRBASE self
-- @param #string AirbaseName The Airbase Name.
-- @return #AIRBASE self
function AIRBASE:FindByName( AirbaseName )

  local AirbaseFound = _DATABASE:FindAirbase( AirbaseName )
  return AirbaseFound
end

--- Find a AIRBASE in the _DATABASE by its ID.
-- @param #AIRBASE self
-- @param #number id Airbase ID.
-- @return #AIRBASE self
function AIRBASE:FindByID(id)

  for name,_airbase in pairs(_DATABASE.AIRBASES) do
    local airbase=_airbase --#AIRBASE

    local aid=tonumber(airbase:GetID(true))

    if aid==id then
      return airbase
    end

  end

  return nil
end

--- Get the DCS object of an airbase
-- @param #AIRBASE self
-- @return DCS#Airbase DCS airbase object.
function AIRBASE:GetDCSObject()

  -- Get the DCS object.
  local DCSAirbase = Airbase.getByName(self.AirbaseName)

  if DCSAirbase then
    return DCSAirbase
  end

  return nil
end

--- Get the airbase zone.
-- @param #AIRBASE self
-- @return Core.Zone#ZONE_RADIUS The zone radius of the airbase.
function AIRBASE:GetZone()
  return self.AirbaseZone
end

--- Get all airbases of the current map. This includes ships and FARPS.
-- @param DCS#Coalition coalition (Optional) Return only airbases belonging to the specified coalition. By default, all airbases of the map are returned.
-- @param #number category (Optional) Return only airbases of a certain category, e.g. Airbase.Category.FARP
-- @return #table Table containing all airbase objects of the current map.
function AIRBASE.GetAllAirbases(coalition, category)

  local airbases={}
  for _,_airbase in pairs(_DATABASE.AIRBASES) do
    local airbase=_airbase --#AIRBASE
    if coalition==nil or airbase:GetCoalition()==coalition then
      if category==nil or category==airbase:GetAirbaseCategory() then
        table.insert(airbases, airbase)
      end
    end
  end

  return airbases
end

--- Get all airbase names of the current map. This includes ships and FARPS.
-- @param DCS#Coalition coalition (Optional) Return only airbases belonging to the specified coalition. By default, all airbases of the map are returned.
-- @param #number category (Optional) Return only airbases of a certain category, e.g. `Airbase.Category.HELIPAD`.
-- @return #table Table containing all airbase names of the current map.
function AIRBASE.GetAllAirbaseNames(coalition, category)

  local airbases={}
  for airbasename,_airbase in pairs(_DATABASE.AIRBASES) do
    local airbase=_airbase --#AIRBASE
    if coalition==nil or airbase:GetCoalition()==coalition then
      if category==nil or category==airbase:GetAirbaseCategory() then
        table.insert(airbases, airbasename)
      end
    end
  end

  return airbases
end

--- Get ID of the airbase.
-- @param #AIRBASE self
-- @param #boolean unique (Optional) If true, ships will get a negative sign as the unit ID might be the same as an airbase ID. Default off!
-- @return #number The airbase ID.
function AIRBASE:GetID(unique)

  if self.AirbaseID then

    return unique and self.AirbaseID or math.abs(self.AirbaseID)

  else

   for DCSAirbaseId, DCSAirbase in ipairs(world.getAirbases()) do

      -- Get the airbase name.
      local AirbaseName = DCSAirbase:getName()

      -- This gives the incorrect value to be inserted into the airdromeID for DCS 2.5.6!
      local airbaseID=tonumber(DCSAirbase:getID())

      local airbaseCategory=self:GetAirbaseCategory()

      if AirbaseName==self.AirbaseName then
        if airbaseCategory==Airbase.Category.SHIP or airbaseCategory==Airbase.Category.HELIPAD then
          -- Ships get a negative sign as their unit number might be the same as the ID of another airbase.
          return unique and -airbaseID or airbaseID
        else
          return airbaseID
        end
      end

    end

  end

  return nil
end

--- Set parking spot whitelist. Only these spots will be considered for spawning.
-- Black listed spots overrule white listed spots.
-- **NOTE** that terminal IDs are not necessarily the same as those displayed in the mission editor!
-- @param #AIRBASE self
-- @param #table TerminalIdWhitelist Table of white listed terminal IDs.
-- @return #AIRBASE self
-- @usage AIRBASE:FindByName("Batumi"):SetParkingSpotWhitelist({2, 3, 4}) --Only allow terminal IDs 2, 3, 4
function AIRBASE:SetParkingSpotWhitelist(TerminalIdWhitelist)

  if TerminalIdWhitelist==nil then
    self.parkingWhitelist={}
    return self
  end

  -- Ensure we got a table.
  if type(TerminalIdWhitelist)~="table" then
    TerminalIdWhitelist={TerminalIdWhitelist}
  end

  self.parkingWhitelist=TerminalIdWhitelist

  return self
end

--- Set parking spot blacklist. These parking spots will *not* be used for spawning.
-- Black listed spots overrule white listed spots.
-- **NOTE** that terminal IDs are not necessarily the same as those displayed in the mission editor!
-- @param #AIRBASE self
-- @param #table TerminalIdBlacklist Table of black listed terminal IDs.
-- @return #AIRBASE self
-- @usage AIRBASE:FindByName("Batumi"):SetParkingSpotBlacklist({2, 3, 4}) --Forbit terminal IDs 2, 3, 4
function AIRBASE:SetParkingSpotBlacklist(TerminalIdBlacklist)

  if TerminalIdBlacklist==nil then
    self.parkingBlacklist={}
    return self
  end

  -- Ensure we got a table.
  if type(TerminalIdBlacklist)~="table" then
    TerminalIdBlacklist={TerminalIdBlacklist}
  end

  self.parkingBlacklist=TerminalIdBlacklist

  return self
end

--- Sets the ATC belonging to an airbase object to be silent and unresponsive. This is useful for disabling the award winning ATC behavior in DCS. 
-- Note that this DOES NOT remove the airbase from the list. It just makes it unresponsive and silent to any radio calls to it.
-- @param #AIRBASE self
-- @param #boolean Silent If `true`, enable silent mode. If `false` or `nil`, disable silent mode.
-- @return #AIRBASE self
function AIRBASE:SetRadioSilentMode(Silent)

  -- Get DCS airbase object.
  local airbase=self:GetDCSObject()
  
  -- Set mode.
  if airbase then
    airbase:setRadioSilentMode(Silent)
  end
  
  return self
end

--- Check whether or not the airbase has been silenced.
-- @param #AIRBASE self
-- @return #boolean If `true`, silent mode is enabled.
function AIRBASE:GetRadioSilentMode()
  
  -- Is silent?
  local silent=nil

  -- Get DCS airbase object.
  local airbase=self:GetDCSObject()
  
  -- Set mode.
  if airbase then
    silent=airbase:getRadioSilentMode()
  end
  
  return silent
end

--- Get category of airbase.
-- @param #AIRBASE self
-- @return #number Category of airbase from GetDesc().category.
function AIRBASE:GetAirbaseCategory()
  return self.category
end

--- Check if airbase is an airdrome.
-- @param #AIRBASE self
-- @return #boolean If true, airbase is an airdrome.
function AIRBASE:IsAirdrome()
  return self.isAirdrome
end

--- Check if airbase is a helipad.
-- @param #AIRBASE self
-- @return #boolean If true, airbase is a helipad.
function AIRBASE:IsHelipad()
  return self.isHelipad
end

--- Check if airbase is a ship.
-- @param #AIRBASE self
-- @return #boolean If true, airbase is a ship.
function AIRBASE:IsShip()
  return self.isShip
end

-------------------------------------------------------------------------------------------------------------------------------------------------------------------------------------------------------
-- Parking
-------------------------------------------------------------------------------------------------------------------------------------------------------------------------------------------------------

--- Returns a table of parking data for a given airbase. If the optional parameter *available* is true only available parking will be returned, otherwise all parking at the base is returned. Term types have the following enumerated values:
--
-- * 16 : Valid spawn points on runway
-- * 40 : Helicopter only spawn
-- * 68 : Hardened Air Shelter
-- * 72 : Open/Shelter air airplane only
-- * 104: Open air spawn
--
-- Note that only Caucuses will return 68 as it is the only map currently with hardened air shelters.
-- 104 are also generally larger, but does not guarantee a large aircraft like the B-52 or a C-130 are capable of spawning there.
--
-- Table entries:
--
-- * Term_index is the id for the parking
-- * vTerminal pos is its vec3 position in the world
-- * fDistToRW is the distance to the take-off position for the active runway from the parking.
--
-- @param #AIRBASE self
-- @param #boolean available If true, only available parking spots will be returned.
-- @return #table Table with parking data. See https://wiki.hoggitworld.com/view/DCS_func_getParking
function AIRBASE:GetParkingData(available)
  self:F2(available)

  -- Get DCS airbase object.
  local DCSAirbase=self:GetDCSObject()

  -- Get parking data.
  local parkingdata=nil
  if DCSAirbase then
    parkingdata=DCSAirbase:getParking(available)
  end

  self:T2({parkingdata=parkingdata})
  return parkingdata
end

--- Get number of parking spots at an airbase. Optionally, a specific terminal type can be requested.
-- @param #AIRBASE self
-- @param #AIRBASE.TerminalType termtype Terminal type of which the number of spots is counted. Default all spots but spawn points on runway.
-- @return #number Number of parking spots at this airbase.
function AIRBASE:GetParkingSpotsNumber(termtype)

  -- Get free parking spots data.
  local parkingdata=self:GetParkingData(false)

  local nspots=0
  for _,parkingspot in pairs(parkingdata) do
    if AIRBASE._CheckTerminalType(parkingspot.Term_Type, termtype) then
      nspots=nspots+1
    end
  end

  return nspots
end

--- Get number of free parking spots at an airbase.
-- @param #AIRBASE self
-- @param #AIRBASE.TerminalType termtype Terminal type.
-- @param #boolean allowTOAC If true, spots are considered free even though TO_AC is true. Default is off which is saver to avoid spawning aircraft on top of each other. Option might be enabled for FARPS and ships.
-- @return #number Number of free parking spots at this airbase.
function AIRBASE:GetFreeParkingSpotsNumber(termtype, allowTOAC)

  -- Get free parking spots data.
  local parkingdata=self:GetParkingData(true)

  local nfree=0
  for _,parkingspot in pairs(parkingdata) do
    -- Spots on runway are not counted unless explicitly requested.
    if AIRBASE._CheckTerminalType(parkingspot.Term_Type, termtype) then
      if (allowTOAC and allowTOAC==true) or parkingspot.TO_AC==false then
        nfree=nfree+1
      end
    end
  end

  return nfree
end

--- Get the coordinates of free parking spots at an airbase.
-- @param #AIRBASE self
-- @param #AIRBASE.TerminalType termtype Terminal type.
-- @param #boolean allowTOAC If true, spots are considered free even though TO_AC is true. Default is off which is saver to avoid spawning aircraft on top of each other. Option might be enabled for FARPS and ships.
-- @return #table Table of coordinates of the free parking spots.
function AIRBASE:GetFreeParkingSpotsCoordinates(termtype, allowTOAC)

  -- Get free parking spots data.
  local parkingdata=self:GetParkingData(true)

  -- Put coordinates of free spots into table.
  local spots={}
  for _,parkingspot in pairs(parkingdata) do
    -- Coordinates on runway are not returned unless explicitly requested.
    if AIRBASE._CheckTerminalType(parkingspot.Term_Type, termtype) then
      if (allowTOAC and allowTOAC==true) or parkingspot.TO_AC==false then
        table.insert(spots, COORDINATE:NewFromVec3(parkingspot.vTerminalPos))
      end
    end
  end

  return spots
end

--- Get the coordinates of all parking spots at an airbase. Optionally only those of a specific terminal type. Spots on runways are excluded if not explicitly requested by terminal type.
-- @param #AIRBASE self
-- @param #AIRBASE.TerminalType termtype (Optional) Terminal type. Default all.
-- @return #table Table of coordinates of parking spots.
function AIRBASE:GetParkingSpotsCoordinates(termtype)

  -- Get all parking spots data.
  local parkingdata=self:GetParkingData(false)

  -- Put coordinates of free spots into table.
  local spots={}
  for _,parkingspot in ipairs(parkingdata) do

    -- Coordinates on runway are not returned unless explicitly requested.
    if AIRBASE._CheckTerminalType(parkingspot.Term_Type, termtype) then

      -- Get coordinate from Vec3 terminal position.
      local _coord=COORDINATE:NewFromVec3(parkingspot.vTerminalPos)

      -- Add to table.
      table.insert(spots, _coord)
    end

  end

  return spots
end

--- Get a table containing the coordinates, terminal index and terminal type of free parking spots at an airbase.
-- @param #AIRBASE self
-- @return#AIRBASE self
function AIRBASE:_InitParkingSpots()

  -- Get parking data of all spots (free or occupied)
  local parkingdata=self:GetParkingData(false)

  -- Init table.
  self.parking={}
  self.parkingByID={}

  self.NparkingTotal=0
  self.NparkingTerminal={}
  for _,terminalType in pairs(AIRBASE.TerminalType) do
    self.NparkingTerminal[terminalType]=0
  end

  -- Get client coordinates.  
  local function isClient(coord)
    local clients=_DATABASE.CLIENTS
    for clientname, _client in pairs(clients) do
      local client=_client --Wrapper.Client#CLIENT
      if client and client.SpawnCoord then
        local dist=client.SpawnCoord:Get2DDistance(coord)
        if dist<2 then
          return true, clientname
        end
      end
    end
    return false, nil
  end

  -- Put coordinates of parking spots into table.
  for _,spot in pairs(parkingdata) do

    -- New parking spot.
    local park={} --#AIRBASE.ParkingSpot
    park.Vec3=spot.vTerminalPos
    park.Coordinate=COORDINATE:NewFromVec3(spot.vTerminalPos)
    park.DistToRwy=spot.fDistToRW
    park.Free=nil
    park.TerminalID=spot.Term_Index
    park.TerminalID0=spot.Term_Index_0
    park.TerminalType=spot.Term_Type
    park.TOAC=spot.TO_AC
    park.ClientSpot, park.ClientName=isClient(park.Coordinate)
    park.AirbaseName=self.AirbaseName

    self.NparkingTotal=self.NparkingTotal+1

    for _,terminalType in pairs(AIRBASE.TerminalType) do
      if self._CheckTerminalType(terminalType, park.TerminalType) then
        self.NparkingTerminal[terminalType]=self.NparkingTerminal[terminalType]+1
      end
    end

    self.parkingByID[park.TerminalID]=park
    table.insert(self.parking, park)
  end

  return self
end

--- Get a table containing the coordinates, terminal index and terminal type of free parking spots at an airbase.
-- @param #AIRBASE self
-- @param #number TerminalID Terminal ID.
-- @return #AIRBASE.ParkingSpot Parking spot.
function AIRBASE:_GetParkingSpotByID(TerminalID)
  return self.parkingByID[TerminalID]
end

--- Get a table containing the coordinates, terminal index and terminal type of free parking spots at an airbase.
-- @param #AIRBASE self
-- @param #AIRBASE.TerminalType termtype Terminal type.
-- @return #table Table free parking spots. Table has the elements ".Coordinate, ".TerminalID", ".TerminalType", ".TOAC", ".Free", ".TerminalID0", ".DistToRwy".
function AIRBASE:GetParkingSpotsTable(termtype)

  -- Get parking data of all spots (free or occupied)
  local parkingdata=self:GetParkingData(false)

  -- Get parking data of all free spots.
  local parkingfree=self:GetParkingData(true)

  -- Function to ckeck if any parking spot is free.
  local function _isfree(_tocheck)
    for _,_spot in pairs(parkingfree) do
      if _spot.Term_Index==_tocheck.Term_Index then
        return true
      end
    end
    return false
  end

  -- Put coordinates of parking spots into table.
  local spots={}
  for _,_spot in pairs(parkingdata) do

    if AIRBASE._CheckTerminalType(_spot.Term_Type, termtype) then

      local spot=self:_GetParkingSpotByID(_spot.Term_Index)

      if spot then

        spot.Free=_isfree(_spot) -- updated
        spot.TOAC=_spot.TO_AC    -- updated
        spot.AirbaseName=self.AirbaseName

        table.insert(spots, spot)

      else

        self:E(string.format("ERROR: Parking spot %s is nil!", tostring(_spot.Term_Index)))

      end

    end

  end

  return spots
end

--- Get a table containing the coordinates, terminal index and terminal type of free parking spots at an airbase.
-- @param #AIRBASE self
-- @param #AIRBASE.TerminalType termtype Terminal type.
-- @param #boolean allowTOAC If true, spots are considered free even though TO_AC is true. Default is off which is saver to avoid spawning aircraft on top of each other. Option might be enabled for FARPS and ships.
-- @return #table Table free parking spots. Table has the elements ".Coordinate, ".TerminalID", ".TerminalType", ".TOAC", ".Free", ".TerminalID0", ".DistToRwy".
function AIRBASE:GetFreeParkingSpotsTable(termtype, allowTOAC)

  -- Get parking data of all free spots.
  local parkingfree=self:GetParkingData(true)

  -- Put coordinates of free spots into table.
  local freespots={}
  for _,_spot in pairs(parkingfree) do
    if AIRBASE._CheckTerminalType(_spot.Term_Type, termtype) and _spot.Term_Index>0 then
      if (allowTOAC and allowTOAC==true) or _spot.TO_AC==false then

        local spot=self:_GetParkingSpotByID(_spot.Term_Index)

        spot.Free=true -- updated
        spot.TOAC=_spot.TO_AC    -- updated
        spot.AirbaseName=self.AirbaseName

        table.insert(freespots, spot)

      end
    end
  end

  return freespots
end

--- Get a table containing the coordinates, terminal index and terminal type of free parking spots at an airbase.
-- @param #AIRBASE self
-- @param #number TerminalID The terminal ID of the parking spot.
-- @return #AIRBASE.ParkingSpot Table free parking spots. Table has the elements ".Coordinate, ".TerminalID", ".TerminalType", ".TOAC", ".Free", ".TerminalID0", ".DistToRwy".
function AIRBASE:GetParkingSpotData(TerminalID)

  -- Get parking data.
  local parkingdata=self:GetParkingSpotsTable()

  for _,_spot in pairs(parkingdata) do
    local spot=_spot --#AIRBASE.ParkingSpot
    self:T({TerminalID=spot.TerminalID,TerminalType=spot.TerminalType})
    if TerminalID==spot.TerminalID then
      return spot
    end
  end

  self:E("ERROR: Could not find spot with Terminal ID="..tostring(TerminalID))
  return nil
end

--- Place markers of parking spots on the F10 map.
-- @param #AIRBASE self
-- @param #AIRBASE.TerminalType termtype Terminal type for which marks should be placed.
-- @param #boolean mark If false, do not place markers but only give output to DCS.log file. Default true.
function AIRBASE:MarkParkingSpots(termtype, mark)

  -- Default is true.
  if mark==nil then
    mark=true
  end

  -- Get parking data from getParking() wrapper function.
  local parkingdata=self:GetParkingSpotsTable(termtype)

  -- Get airbase name.
  local airbasename=self:GetName()
  self:E(string.format("Parking spots at %s for terminal type %s:", airbasename, tostring(termtype)))

  for _,_spot in pairs(parkingdata) do

    -- Mark text.
    local _text=string.format("Term Index=%d, Term Type=%d, Free=%s, TOAC=%s, Term ID0=%d, Dist2Rwy=%.1f m",
    _spot.TerminalID, _spot.TerminalType,tostring(_spot.Free),tostring(_spot.TOAC),_spot.TerminalID0,_spot.DistToRwy)

    -- Create mark on the F10 map.
    if mark then
      _spot.Coordinate:MarkToAll(_text)
    end

    -- Info to DCS.log file.
    local _text=string.format("%s, Term Index=%3d, Term Type=%03d, Free=%5s, TOAC=%5s, Term ID0=%3d, Dist2Rwy=%.1f m",
    airbasename, _spot.TerminalID, _spot.TerminalType,tostring(_spot.Free),tostring(_spot.TOAC),_spot.TerminalID0,_spot.DistToRwy)
    self:E(_text)
  end
end

--- Seach unoccupied parking spots at the airbase for a specific group of aircraft. The routine also optionally checks for other unit, static and scenery options in a certain radius around the parking spot.
-- The dimension of the spawned aircraft and of the potential obstacle are taken into account. Note that the routine can only return so many spots that are free.
-- @param #AIRBASE self
-- @param Wrapper.Group#GROUP group Aircraft group for which the parking spots are requested.
-- @param #AIRBASE.TerminalType terminaltype (Optional) Only search spots at a specific terminal type. Default is all types execpt on runway.
-- @param #number scanradius (Optional) Radius in meters around parking spot to scan for obstacles. Default 50 m.
-- @param #boolean scanunits (Optional) Scan for units as obstacles. Default true.
-- @param #boolean scanstatics (Optional) Scan for statics as obstacles. Default true.
-- @param #boolean scanscenery (Optional) Scan for scenery as obstacles. Default false. Can cause problems with e.g. shelters.
-- @param #boolean verysafe (Optional) If true, wait until an aircraft has taken off until the parking spot is considered to be free. Defaul false.
-- @param #number nspots (Optional) Number of freeparking spots requested. Default is the number of aircraft in the group.
-- @param #table parkingdata (Optional) Parking spots data table. If not given it is automatically derived from the GetParkingSpotsTable() function.
-- @return #table Table of coordinates and terminal IDs of free parking spots. Each table entry has the elements .Coordinate and .TerminalID.
function AIRBASE:FindFreeParkingSpotForAircraft(group, terminaltype, scanradius, scanunits, scanstatics, scanscenery, verysafe, nspots, parkingdata)

  -- Init default
  scanradius=scanradius or 50
  if scanunits==nil then
    scanunits=true
  end
  if scanstatics==nil then
    scanstatics=true
  end
  if scanscenery==nil then
    scanscenery=false
  end
  if verysafe==nil then
    verysafe=false
  end

  -- Function calculating the overlap of two (square) objects.
  local function _overlap(object1, object2, dist)
    local pos1=object1 --Wrapper.Positionable#POSITIONABLE
    local pos2=object2 --Wrapper.Positionable#POSITIONABLE
    local r1=pos1:GetBoundingRadius()
    local r2=pos2:GetBoundingRadius()
    if r1 and r2 then
      local safedist=(r1+r2)*1.1
      local safe = (dist > safedist)
      self:T2(string.format("r1=%.1f r2=%.1f s=%.1f d=%.1f ==> safe=%s", r1, r2, safedist, dist, tostring(safe)))
      return safe
    else
      return true
    end
  end

  -- Get airport name.
  local airport=self:GetName()

  -- Get parking spot data table. This contains free and "non-free" spots.
  -- Note that there are three major issues with the DCS getParking() function:
  -- 1. A spot is considered as NOT free until an aircraft that is present has finally taken off. This might be a bit long especiall at smaller airports.
  -- 2. A "free" spot does not take the aircraft size into accound. So if two big aircraft are spawned on spots next to each other, they might overlap and get destroyed.
  -- 3. The routine return a free spot, if there a static objects placed on the spot.
  parkingdata=parkingdata or self:GetParkingSpotsTable(terminaltype)

  -- Get the aircraft size, i.e. it's longest side of x,z.
  local aircraft = nil -- fix local problem below
  local _aircraftsize, ax,ay,az
  if group and group.ClassName == "GROUP" then
    aircraft=group:GetUnit(1)
    _aircraftsize, ax,ay,az=aircraft:GetObjectSize()
  else
    -- SU27 dimensions
    _aircraftsize = 23
    ax = 23 -- length
    ay = 7 -- height
    az = 17 -- width
  end


  -- Number of spots we are looking for. Note that, e.g. grouping can require a number different from the group size!
  local _nspots=nspots or group:GetSize()

  -- Debug info.
  self:T(string.format("%s: Looking for %d parking spot(s) for aircraft of size %.1f m (x=%.1f,y=%.1f,z=%.1f) at terminal type %s.", airport, _nspots, _aircraftsize, ax, ay, az, tostring(terminaltype)))

  -- Table of valid spots.
  local validspots={}
  local nvalid=0

  -- Test other stuff if no parking spot is available.
  local _test=false
  if _test then
    return validspots
  end

  -- Mark all found obstacles on F10 map for debugging.
  local markobstacles=false

  -- Loop over all known parking spots
  for _,parkingspot in pairs(parkingdata) do

    -- Coordinate of the parking spot.
    local _spot=parkingspot.Coordinate   -- Core.Point#COORDINATE
    local _termid=parkingspot.TerminalID

    -- Check terminal type and black/white listed parking spots.
    if AIRBASE._CheckTerminalType(parkingspot.TerminalType, terminaltype) and self:_CheckParkingLists(_termid) then

      -- Very safe uses the DCS getParking() info to check if a spot is free. Unfortunately, the function returns free=false until the aircraft has actually taken-off.
      if verysafe and (parkingspot.Free==false or parkingspot.TOAC==true) then

        -- DCS getParking() routine returned that spot is not free.
        self:T(string.format("%s: Parking spot id %d NOT free (or aircraft has not taken off yet). Free=%s, TOAC=%s.", airport, parkingspot.TerminalID, tostring(parkingspot.Free), tostring(parkingspot.TOAC)))

      else

        -- Scan a radius of 50 meters around the spot.
        local _,_,_,_units,_statics,_sceneries=_spot:ScanObjects(scanradius, scanunits, scanstatics, scanscenery)

        -- Loop over objects within scan radius.
        local occupied=false

        -- Check all units.
        for _,unit in pairs(_units) do
          local _coord=unit:GetCoordinate()
          local _dist=_coord:Get2DDistance(_spot)
          local _safe=_overlap(aircraft, unit, _dist)

          if markobstacles then
            local l,x,y,z=unit:GetObjectSize()
            _coord:MarkToAll(string.format("Unit %s\nx=%.1f y=%.1f z=%.1f\nl=%.1f d=%.1f\nspot %d safe=%s", unit:GetName(),x,y,z,l,_dist, _termid, tostring(_safe)))
          end

          if scanunits and not _safe then
            occupied=true
          end
        end

        -- Check all statics.
        for _,static in pairs(_statics) do
          local _static=STATIC:Find(static)
          local _vec3=static:getPoint()
          local _coord=COORDINATE:NewFromVec3(_vec3)
          local _dist=_coord:Get2DDistance(_spot)
          local _safe=_overlap(aircraft,_static,_dist)

          if markobstacles then
            local l,x,y,z=_static:GetObjectSize()
            _coord:MarkToAll(string.format("Static %s\nx=%.1f y=%.1f z=%.1f\nl=%.1f d=%.1f\nspot %d safe=%s", static:getName(),x,y,z,l,_dist, _termid, tostring(_safe)))
          end

          if scanstatics and not _safe then
            occupied=true
          end
        end

        -- Check all scenery.
        for _,scenery in pairs(_sceneries) do
          local _scenery=SCENERY:Register(scenery:getTypeName(), scenery)
          local _vec3=scenery:getPoint()
          local _coord=COORDINATE:NewFromVec3(_vec3)
          local _dist=_coord:Get2DDistance(_spot)
          local _safe=_overlap(aircraft,_scenery,_dist)

          if markobstacles then
            local l,x,y,z=scenery:GetObjectSize(scenery)
            _coord:MarkToAll(string.format("Scenery %s\nx=%.1f y=%.1f z=%.1f\nl=%.1f d=%.1f\nspot %d safe=%s", scenery:getTypeName(),x,y,z,l,_dist, _termid, tostring(_safe)))
          end

          if scanscenery and not _safe then
            occupied=true
          end
        end

        -- Now check the already given spots so that we do not put a large aircraft next to one we already assigned a nearby spot.
        for _,_takenspot in pairs(validspots) do
          local _dist=_takenspot.Coordinate:Get2DDistance(_spot)
          local _safe=_overlap(aircraft, aircraft, _dist)
          if not _safe then
            occupied=true
          end
        end

        --_spot:MarkToAll(string.format("Parking spot %d free=%s", parkingspot.TerminalID, tostring(not occupied)))
        if occupied then
          self:T(string.format("%s: Parking spot id %d occupied.", airport, _termid))
        else
          self:T(string.format("%s: Parking spot id %d free.", airport, _termid))
          if nvalid<_nspots then
            table.insert(validspots, {Coordinate=_spot, TerminalID=_termid})
          end
          nvalid=nvalid+1
          self:T(string.format("%s: Parking spot id %d free. Nfree=%d/%d.", airport, _termid, nvalid,_nspots))
        end

      end -- loop over units

      -- We found enough spots.
      if nvalid>=_nspots then
        return validspots
      end
    end -- check terminal type
  end

  -- Retrun spots we found, even if there were not enough.
  return validspots

end

--- Check black and white lists.
-- @param #AIRBASE self
-- @param #number TerminalID Terminal ID to check.
-- @return #boolean `true` if this is a valid spot.
function AIRBASE:_CheckParkingLists(TerminalID)

  -- First check the black list. If we find a match, this spot is forbidden!
  if self.parkingBlacklist and #self.parkingBlacklist>0 then
    for _,terminalID in pairs(self.parkingBlacklist or {}) do
      if terminalID==TerminalID then
        -- This is a invalid spot.
        return false
      end
    end
  end


  -- Check if a whitelist was defined.
  if self.parkingWhitelist and #self.parkingWhitelist>0 then
    for _,terminalID in pairs(self.parkingWhitelist or {}) do
      if terminalID==TerminalID then
        -- This is a valid spot.
        return true
      end
    end
    -- No match ==> invalid spot
    return false
  end

  -- Neither black nor white lists were defined or spot is not in black list.
  return true
end

--- Helper function to check for the correct terminal type including "artificial" ones.
-- @param #number Term_Type Termial type from getParking routine.
-- @param #AIRBASE.TerminalType termtype Terminal type from AIRBASE.TerminalType enumerator.
-- @return #boolean True if terminal types match.
function AIRBASE._CheckTerminalType(Term_Type, termtype)

  -- Nill check for Term_Type.
  if Term_Type==nil then
    return false
  end

  -- If no terminal type is requested, we return true. BUT runways are excluded unless explicitly requested.
  if termtype==nil then
    if Term_Type==AIRBASE.TerminalType.Runway then
      return false
    else
      return true
    end
  end

  -- Init no match.
  local match=false

  -- Standar case.
  if Term_Type==termtype then
    match=true
  end

  -- Artificial cases. Combination of terminal types.
  if termtype==AIRBASE.TerminalType.OpenMedOrBig then
    if Term_Type==AIRBASE.TerminalType.OpenMed or Term_Type==AIRBASE.TerminalType.OpenBig then
      match=true
    end
  elseif termtype==AIRBASE.TerminalType.HelicopterUsable then
    if Term_Type==AIRBASE.TerminalType.OpenMed or Term_Type==AIRBASE.TerminalType.OpenBig or Term_Type==AIRBASE.TerminalType.HelicopterOnly then
      match=true
     end
  elseif termtype==AIRBASE.TerminalType.FighterAircraft then
    if Term_Type==AIRBASE.TerminalType.OpenMed or Term_Type==AIRBASE.TerminalType.OpenBig or Term_Type==AIRBASE.TerminalType.Shelter then
      match=true
    end
  end

  return match
end

-------------------------------------------------------------------------------------------------------------------------------------------------------------------------------------------------------
-- Runway
-------------------------------------------------------------------------------------------------------------------------------------------------------------------------------------------------------

--- Get runways.
-- @param #AIRBASE self
-- @return #table Runway data.
function AIRBASE:GetRunways()
  return self.runways or {}
end

--- Get runway by its name.
-- @param #AIRBASE self
-- @param #string Name Name of the runway, e.g. "31" or "21L".
-- @return #AIRBASE.Runway Runway data.
function AIRBASE:GetRunwayByName(Name)
  
  if Name==nil then
    return
  end

  if Name then
    for _,_runway in pairs(self.runways) do
      local runway=_runway --#AIRBASE.Runway
      
      -- Name including L or R, e.g. "31L".
      local name=self:GetRunwayName(runway)
      
      if name==Name:upper() then
        return runway
      end
    end
  end

  self:E("ERROR: Could not find runway with name "..tostring(Name))
  return nil
end

--- Init runways.
-- @param #AIRBASE self
-- @param #boolean IncludeInverse If `true` or `nil`, include inverse runways.
-- @return #table Runway data.
function AIRBASE:_InitRunways(IncludeInverse)

  -- Default is true.
  if IncludeInverse==nil then
    IncludeInverse=true
  end

  -- Runway table.
  local Runways={}

  if self:GetAirbaseCategory()~=Airbase.Category.AIRDROME then
    self.runways={}
    return {}
  end
  
  --- Function to create a runway data table.
  local function _createRunway(name, course, width, length, center)

    -- Bearing in rad.
    local bearing=-1*course
    
    -- Heading in degrees.
    local heading=math.deg(bearing)
      
    -- Data table.
    local runway={} --#AIRBASE.Runway      
    runway.name=string.format("%02d", tonumber(name))
    runway.magheading=tonumber(runway.name)*10
    runway.heading=heading
    runway.width=width or 0
    runway.length=length or 0     
    runway.center=COORDINATE:NewFromVec3(center)

    -- Ensure heading is [0,360]
    if runway.heading>360 then
      runway.heading=runway.heading-360
    elseif runway.heading<0 then
      runway.heading=runway.heading+360
    end
    
    -- For example at Nellis, DCS reports two runways, i.e. 03 and 21, BUT the "course" of both is -0.700 rad = 40 deg!
    -- As a workaround, I check the difference between the "magnetic" heading derived from the name and the true heading.
    -- If this is too large then very likely the "inverse" heading is the one we are looking for.
    if math.abs(runway.heading-runway.magheading)>60 then
      self:T(string.format("WARNING: Runway %s: heading=%.1f magheading=%.1f", runway.name, runway.heading, runway.magheading))
      runway.heading=runway.heading-180
    end
    
    -- Ensure heading is [0,360]
    if runway.heading>360 then
      runway.heading=runway.heading-360
    elseif runway.heading<0 then
      runway.heading=runway.heading+360
    end
    
    -- Start and endpoint of runway.
    runway.position=runway.center:Translate(-runway.length/2, runway.heading)
    runway.endpoint=runway.center:Translate( runway.length/2, runway.heading)
    
    local init=runway.center:GetVec3()
    local width = runway.width/2
    local L2=runway.length/2
    
    local offset1 = {x = init.x + (math.cos(bearing + math.pi) * L2), y = init.z + (math.sin(bearing + math.pi) * L2)}
    local offset2 = {x = init.x - (math.cos(bearing + math.pi) * L2), y = init.z - (math.sin(bearing + math.pi) * L2)}
            
    local points={}
    points[1] = {x = offset1.x + (math.cos(bearing + (math.pi/2)) * width), y = offset1.y + (math.sin(bearing + (math.pi/2)) * width)}
    points[2] = {x = offset1.x + (math.cos(bearing - (math.pi/2)) * width), y = offset1.y + (math.sin(bearing - (math.pi/2)) * width)}
    points[3] = {x = offset2.x + (math.cos(bearing - (math.pi/2)) * width), y = offset2.y + (math.sin(bearing - (math.pi/2)) * width)}
    points[4] = {x = offset2.x + (math.cos(bearing + (math.pi/2)) * width), y = offset2.y + (math.sin(bearing + (math.pi/2)) * width)}
    
    -- Runway zone.
    runway.zone=ZONE_POLYGON_BASE:New(string.format("%s Runway %s", self.AirbaseName, runway.name), points)

    return runway
  end


  -- Get DCS object.
  local airbase=self:GetDCSObject()
  
  if airbase then

   
    -- Get DCS runways.
    local runways=airbase:getRunways()
    
    -- Debug info.
    self:T2(runways)
    
    if runways then
    
      -- Loop over runways.
      for _,rwy in pairs(runways) do
      
        -- Debug info.
        self:T(rwy)
        
        -- Get runway data.
        local runway=_createRunway(rwy.Name, rwy.course, rwy.width, rwy.length, rwy.position) --#AIRBASE.Runway
        
        -- Add to table.
        table.insert(Runways, runway)
        
        -- Include "inverse" runway.
        if IncludeInverse then
        
          -- Create "inverse".
          local idx=tonumber(runway.name)
          local name2=tostring(idx-18)
          if idx<18 then
            name2=tostring(idx+18)
          end
          
          -- Create "inverse" runway.
          local runway=_createRunway(name2, rwy.course-math.pi, rwy.width, rwy.length, rwy.position) --#AIRBASE.Runway
  
          -- Add inverse to table.
          table.insert(Runways, runway)
          
        end
        
      end
    
    end
  
  end
  
  -- Look for identical (parallel) runways, e.g. 03L and 03R at Nellis.
  local rpairs={}
  for i,_ri in pairs(Runways) do
    local ri=_ri --#AIRBASE.Runway
    for j,_rj in pairs(Runways) do
      local rj=_rj --#AIRBASE.Runway
      if i<j then
        if ri.name==rj.name then
          rpairs[i]=j
        end
      end
    end
  end
  
  local function isLeft(a, b, c)
    --return ((b.x - a.x)*(c.z - a.z) - (b.z - a.z)*(c.x - a.x)) > 0
    return ((b.z - a.z)*(c.x - a.x) - (b.x - a.x)*(c.z - a.z)) > 0
  end
  
  for i,j in pairs(rpairs) do
    local ri=Runways[i] --#AIRBASE.Runway
    local rj=Runways[j] --#AIRBASE.Runway
    
    -- Draw arrow.
    --ri.center:ArrowToAll(rj.center)
    
    local c0=ri.center
    
    -- Vector in the direction of the runway.
    local a=UTILS.VecTranslate(c0, 1000, ri.heading)
        
    -- Vector from runway i to runway j.
    local b=UTILS.VecSubstract(rj.center, ri.center)    
    b=UTILS.VecAdd(ri.center, b)
    
    -- Check if rj is left of ri.
    local left=isLeft(c0, a, b)
    
    --env.info(string.format("Found pair %s: i=%d, j=%d, left==%s", ri.name, i, j, tostring(left)))
    
    if left then
      ri.isLeft=false
      rj.isLeft=true
    else
      ri.isLeft=true
      rj.isLeft=false    
    end
    
    --break
  end
  
  -- Set runways.
  self.runways=Runways

  return Runways
end


--- Get runways data. Only for airdromes!
-- @param #AIRBASE self
-- @param #number magvar (Optional) Magnetic variation in degrees.
-- @param #boolean mark (Optional) Place markers with runway data on F10 map.
-- @return #table Runway data.
function AIRBASE:GetRunwayData(magvar, mark)

  -- Runway table.
  local runways={}

  if self:GetAirbaseCategory()~=Airbase.Category.AIRDROME then
    return {}
  end

  -- Get spawn points on runway. These can be used to determine the runway heading.
  local runwaycoords=self:GetParkingSpotsCoordinates(AIRBASE.TerminalType.Runway)

  -- Debug: For finding the numbers of the spawn points belonging to each runway.
  if false then
    for i,_coord in pairs(runwaycoords) do
      local coord=_coord --Core.Point#COORDINATE
      coord:Translate(100, 0):MarkToAll("Runway i="..i)
    end
  end

  -- Magnetic declination.
  magvar=magvar or UTILS.GetMagneticDeclination()

  -- Number of runways.
  local N=#runwaycoords
  local N2=N/2
  local exception=false

  -- Airbase name.
  local name=self:GetName()


  -- Exceptions
  if name==AIRBASE.Nevada.Jean_Airport or
     name==AIRBASE.Nevada.Creech_AFB   or
     name==AIRBASE.PersianGulf.Abu_Dhabi_International_Airport or
     name==AIRBASE.PersianGulf.Dubai_Intl or
     name==AIRBASE.PersianGulf.Shiraz_International_Airport or
     name==AIRBASE.PersianGulf.Kish_International_Airport or
     name==AIRBASE.MarianaIslands.Andersen_AFB then

    -- 1-->4, 2-->3, 3-->2, 4-->1
    exception=1

  elseif UTILS.GetDCSMap()==DCSMAP.Syria and N>=2 and
    name~=AIRBASE.Syria.Minakh and
    name~=AIRBASE.Syria.Damascus and
    name~=AIRBASE.Syria.Khalkhalah and
    name~=AIRBASE.Syria.Marj_Ruhayyil and
    name~=AIRBASE.Syria.Beirut_Rafic_Hariri then

    -- 1-->3, 2-->4, 3-->1, 4-->2
    exception=2

  end

  --- Function returning the index of the runway coordinate belonding to the given index i.
  local function f(i)

    local j

    if exception==1 then

      j=N-(i-1)  -- 1-->4, 2-->3

    elseif exception==2 then

      if i<=N2 then
        j=i+N2  -- 1-->3, 2-->4
      else
        j=i-N2  -- 3-->1, 4-->3
      end

    else

      if i%2==0 then
        j=i-1  -- even 2-->1, 4-->3
      else
        j=i+1  -- odd  1-->2, 3-->4
      end

    end

    -- Special case where there is no obvious order.
    if name==AIRBASE.Syria.Beirut_Rafic_Hariri then
      if i==1 then
        j=3
      elseif i==2 then
        j=6
      elseif i==3 then
        j=1
      elseif i==4 then
        j=5
      elseif i==5 then
        j=4
      elseif i==6 then
        j=2
      end
    end

    if name==AIRBASE.Syria.Ramat_David then
      if i==1 then
        j=4
      elseif i==2 then
        j=6
      elseif i==3 then
        j=5
      elseif i==4 then
        j=1
      elseif i==5 then
        j=3
      elseif i==6 then
        j=2
      end
    end

    return j
  end


  for i=1,N do

    -- Get the other spawn point coordinate.
    local j=f(i)

    -- Debug info.
    --env.info(string.format("Runway i=%s j=%s (N=%d #runwaycoord=%d)", tostring(i), tostring(j), N, #runwaycoords))

    -- Coordinates of the two runway points.
    local c1=runwaycoords[i] --Core.Point#COORDINATE
    local c2=runwaycoords[j] --Core.Point#COORDINATE

    -- Heading of runway.
    local hdg=c1:HeadingTo(c2)

    -- Runway ID: heading=070° ==> idx="07"
    local idx=string.format("%02d", UTILS.Round((hdg-magvar)/10, 0))

    -- Runway table.
    local runway={} --#AIRBASE.Runway
    runway.heading=hdg
    runway.idx=idx
    runway.length=c1:Get2DDistance(c2)
    runway.position=c1
    runway.endpoint=c2

    -- Debug info.
    --self:I(string.format("Airbase %s: Adding runway id=%s, heading=%03d, length=%d m i=%d j=%d", self:GetName(), runway.idx, runway.heading, runway.length, i, j))

    -- Debug mark
    if mark then
      runway.position:MarkToAll(string.format("Runway %s: true heading=%03d (magvar=%d), length=%d m, i=%d, j=%d", runway.idx, runway.heading, magvar, runway.length, i, j))
    end

    -- Add runway.
    table.insert(runways, runway)

  end

  return runways
end

--- Set the active runway for landing and takeoff.
-- @param #AIRBASE self
-- @param #string Name Name of the runway, e.g. "31" or "02L" or "90R". If not given, the runway is determined from the wind direction.
-- @param #boolean PreferLeft If `true`, perfer the left runway. If `false`, prefer the right runway. If `nil` (default), do not care about left or right.
function AIRBASE:SetActiveRunway(Name, PreferLeft)
  
  self:SetActiveRunwayTakeoff(Name, PreferLeft)
  
  self:SetActiveRunwayLanding(Name,PreferLeft)

end

--- Set the active runway for landing.
-- @param #AIRBASE self
-- @param #string Name Name of the runway, e.g. "31" or "02L" or "90R". If not given, the runway is determined from the wind direction.
-- @param #boolean PreferLeft If `true`, perfer the left runway. If `false`, prefer the right runway. If `nil` (default), do not care about left or right.
-- @return #AIRBASE.Runway The active runway for landing.
function AIRBASE:SetActiveRunwayLanding(Name, PreferLeft)

  local runway=self:GetRunwayByName(Name)
  
  if not runway then
    runway=self:GetRunwayIntoWind(PreferLeft)
  end
  
  if runway then
    self:T(string.format("%s: Setting active runway for landing as %s", self.AirbaseName, self:GetRunwayName(runway)))
  else
    self:E("ERROR: Could not set the runway for landing!")
  end
  
  self.runwayLanding=runway

  return runway
end

--- Get the active runways.
-- @param #AIRBASE self
-- @return #AIRBASE.Runway The active runway for landing.
-- @return #AIRBASE.Runway The active runway for takeoff.
function AIRBASE:GetActiveRunway()
  return self.runwayLanding, self.runwayTakeoff
end


--- Get the active runway for landing.
-- @param #AIRBASE self
-- @return #AIRBASE.Runway The active runway for landing.
function AIRBASE:GetActiveRunwayLanding()
  return self.runwayLanding
end

--- Get the active runway for takeoff.
-- @param #AIRBASE self
-- @return #AIRBASE.Runway The active runway for takeoff.
function AIRBASE:GetActiveRunwayTakeoff()
  return self.runwayTakeoff
end


--- Set the active runway for takeoff.
-- @param #AIRBASE self
-- @param #string Name Name of the runway, e.g. "31" or "02L" or "90R". If not given, the runway is determined from the wind direction.
-- @param #boolean PreferLeft If `true`, perfer the left runway. If `false`, prefer the right runway. If `nil` (default), do not care about left or right.
-- @return #AIRBASE.Runway The active runway for landing.
function AIRBASE:SetActiveRunwayTakeoff(Name, PreferLeft)

  local runway=self:GetRunwayByName(Name)
  
  if not runway then
    runway=self:GetRunwayIntoWind(PreferLeft)
  end
  
  if runway then
    self:T(string.format("%s: Setting active runway for takeoff as %s", self.AirbaseName, self:GetRunwayName(runway)))
  else
    self:E("ERROR: Could not set the runway for takeoff!")
  end
  
  self.runwayTakeoff=runway

  return runway
end


--- Get the runway where aircraft would be taking of or landing into the direction of the wind.
-- NOTE that this requires the wind to be non-zero as set in the mission editor.
-- @param #AIRBASE self
-- @param #boolean PreferLeft If `true`, perfer the left runway. If `false`, prefer the right runway. If `nil` (default), do not care about left or right.
-- @return #AIRBASE.Runway Active runway data table.
function AIRBASE:GetRunwayIntoWind(PreferLeft)
  
  -- Get runway data.
  local runways=self:GetRunways()

  -- Get wind vector.
  local Vwind=self:GetCoordinate():GetWindWithTurbulenceVec3()
  local norm=UTILS.VecNorm(Vwind)

  -- Active runway number.
  local iact=1

  -- Check if wind is blowing (norm>0).
  if norm>0 then

    -- Normalize wind (not necessary).
    Vwind.x=Vwind.x/norm
    Vwind.y=0
    Vwind.z=Vwind.z/norm

    -- Loop over runways.
    local dotmin=nil
    for i,_runway in pairs(runways) do
      local runway=_runway --#AIRBASE.Runway
      
      if PreferLeft==nil or PreferLeft==runway.isLeft then

        -- Angle in rad.
        local alpha=math.rad(runway.heading)
  
        -- Runway vector.
        local Vrunway={x=math.cos(alpha), y=0, z=math.sin(alpha)}
  
        -- Dot product: parallel component of the two vectors.
        local dot=UTILS.VecDot(Vwind, Vrunway)
  
        -- New min?
        if dotmin==nil or dot<dotmin then
          dotmin=dot
          iact=i
        end
        
      end

    end
  else
    self:E("WARNING: Norm of wind is zero! Cannot determine runway based on wind direction")
  end

  return runways[iact]
end

--- Get name of a given runway, e.g. "31L".
-- @param #AIRBASE self
-- @param #AIRBASE.Runway Runway The runway. Default is the active runway.
-- @param #boolean LongLeftRight If `true`, return "Left" or "Right" instead of "L" or "R".
-- @return #string Name of the runway or "XX" if it could not be found.
function AIRBASE:GetRunwayName(Runway, LongLeftRight)

  Runway=Runway or self:GetActiveRunway()
  
  local name="XX"
  if Runway then
    name=Runway.name
    if Runway.isLeft==true then
      if LongLeftRight then
        name=name.." Left"
      else
        name=name.."L"
      end
    elseif Runway.isLeft==false then
      if LongLeftRight then
        name=name.." Right"
      else
        name=name.."R"
      end
    end
  end

  return name
end

--- Function that checks if at leat one unit of a group has been spawned close to a spawn point on the runway.
-- @param #AIRBASE self
-- @param Wrapper.Group#GROUP group Group to be checked.
-- @param #number radius Radius around the spawn point to be checked. Default is 50 m.
-- @param #boolean despawn If true, the group is destroyed.
-- @return #boolean True if group is within radius around spawn points on runway.
function AIRBASE:CheckOnRunWay(group, radius, despawn)

  -- Default radius.
  radius=radius or 50

  -- We only check at real airbases (not FARPS or ships).
  if self:GetAirbaseCategory()~=Airbase.Category.AIRDROME then
    return false
  end

  if group and group:IsAlive() then

    -- Debug.
    self:T(string.format("%s, checking if group %s is on runway?",self:GetName(), group:GetName()))

    -- Get coordinates on runway.
    local runwaypoints=self:GetParkingSpotsCoordinates(AIRBASE.TerminalType.Runway)

    -- Get units of group.
    local units=group:GetUnits()

    -- Loop over units.
    for _,_unit in pairs(units) do

      local unit=_unit --Wrapper.Unit#UNIT

      -- Check if unit is alive and not in air.
      if unit and unit:IsAlive() and not unit:InAir() then
        self:T(string.format("%s, checking if unit %s is on runway?",self:GetName(), unit:GetName()))

        -- Loop over runway spawn points.
        for _i,_coord in pairs(runwaypoints) do

          -- Distance between unit and spawn pos.
          local dist=unit:GetCoordinate():Get2DDistance(_coord)

          -- Mark unit spawn points for debugging.
          --unit:GetCoordinate():MarkToAll(string.format("unit %s distance to rwy %d = %d",unit:GetName(),_i, dist))

          -- Check if unit is withing radius.
          if dist<radius  then
            self:E(string.format("%s, unit %s of group %s was spawned on runway #%d. Distance %.1f < radius %.1f m. Despawn = %s.", self:GetName(), unit:GetName(), group:GetName(),_i, dist, radius, tostring(despawn)))
            --unit:FlareRed()
            if despawn then
              group:Destroy(true)
            end
            return true
          else
            self:T(string.format("%s, unit %s of group %s was NOT spawned on runway #%d. Distance %.1f > radius %.1f m. Despawn = %s.", self:GetName(), unit:GetName(), group:GetName(),_i, dist, radius, tostring(despawn)))
            --unit:FlareGreen()
          end

        end
      else
        self:T(string.format("%s, checking if unit %s of group %s is on runway. Unit is NOT alive.",self:GetName(), unit:GetName(), group:GetName()))
      end
    end
  else
    self:T(string.format("%s, checking if group %s is on runway. Group is NOT alive.",self:GetName(), group:GetName()))
  end

  return false
end

--- Get category of airbase.
-- @param #AIRBASE self
-- @return #number Category of airbase from GetDesc().category.
function AIRBASE:GetCategory()
  return self.category
end

--- Get category name of airbase.
-- @param #AIRBASE self
-- @return #string Category of airbase, i.e. Airdrome, Ship, or Helipad
function AIRBASE:GetCategoryName()
  return AIRBASE.CategoryName[self.category]
<<<<<<< HEAD
end

=======
end
>>>>>>> 55ed3947
<|MERGE_RESOLUTION|>--- conflicted
+++ resolved
@@ -2308,9 +2308,4 @@
 -- @return #string Category of airbase, i.e. Airdrome, Ship, or Helipad
 function AIRBASE:GetCategoryName()
   return AIRBASE.CategoryName[self.category]
-<<<<<<< HEAD
-end
-
-=======
-end
->>>>>>> 55ed3947
+end