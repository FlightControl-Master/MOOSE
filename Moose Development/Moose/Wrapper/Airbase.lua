--- conflicted
+++ resolved
@@ -835,29 +835,7 @@
 
   -- Put coordinates of parking spots into table.
   for _,spot in pairs(parkingdata) do
-<<<<<<< HEAD
-
-      -- New parking spot.
-      local park={} --#AIRBASE.ParkingSpot
-      park.Vec3=spot.vTerminalPos
-      park.Coordinate=COORDINATE:NewFromVec3(spot.vTerminalPos)
-      park.DistToRwy=spot.fDistToRW
-      park.Free=nil
-      park.TerminalID=spot.Term_Index
-      park.TerminalID0=spot.Term_Index_0
-      park.TerminalType=spot.Term_Type
-      park.TOAC=spot.TO_AC
-
-      for _,terminalType in pairs(AIRBASE.TerminalType) do
-        if self._CheckTerminalType(terminalType, park.TerminalType) then
-          self.NparkingTerminal[terminalType]=self.NparkingTerminal[terminalType]+1
-        end
-      end
-
-      self.parkingByID[park.TerminalID]=park
-      table.insert(self.parking, park)
-=======
-      
+
     -- New parking spot.
     local park={} --#AIRBASE.ParkingSpot
     park.Vec3=spot.vTerminalPos
@@ -868,18 +846,17 @@
     park.TerminalID0=spot.Term_Index_0
     park.TerminalType=spot.Term_Type
     park.TOAC=spot.TO_AC
-    
+
     self.NparkingTotal=self.NparkingTotal+1
-    
+
     for _,terminalType in pairs(AIRBASE.TerminalType) do
       if self._CheckTerminalType(terminalType, park.TerminalType) then
         self.NparkingTerminal[terminalType]=self.NparkingTerminal[terminalType]+1
       end
-    end      
-    
+    end
+
     self.parkingByID[park.TerminalID]=park
     table.insert(self.parking, park)
->>>>>>> 89afd2b4
   end
 
   return self
@@ -922,20 +899,20 @@
     if AIRBASE._CheckTerminalType(_spot.Term_Type, termtype) then
 
       local spot=self:_GetParkingSpotByID(_spot.Term_Index)
-      
+
       if spot then
 
         spot.Free=_isfree(_spot) -- updated
         spot.TOAC=_spot.TO_AC    -- updated
-  
+
         table.insert(spots, spot)
-        
+
       else
-      
+
         self:E(string.format("ERROR: Parking spot %s is nil!", tostring(_spot.Term_Index)))
-        
-      end
-      
+
+      end
+
     end
 
   end
