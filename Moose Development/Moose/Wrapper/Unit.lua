--- **Wrapper** - UNIT is a wrapper class for the DCS Class Unit.
-- 
-- ===
-- 
-- The @{#UNIT} class is a wrapper class to handle the DCS Unit objects:
-- 
--  * Support all DCS Unit APIs.
--  * Enhance with Unit specific APIs not in the DCS Unit API set.
--  * Handle local Unit Controller.
--  * Manage the "state" of the DCS Unit.
--  
-- ===
-- 
-- ### Author: **FlightControl**
-- 
-- ### Contributions: **funkyfranky**
-- 
-- ===
-- 
-- @module Wrapper.Unit
-- @image Wrapper_Unit.JPG


--- @type UNIT
--- @field #string ClassName Name of the class.
--- @field #string UnitName Name of the unit.
--- @field #string GroupName Name of the group the unit belongs to.
-- @extends Wrapper.Controllable#CONTROLLABLE

--- For each DCS Unit object alive within a running mission, a UNIT wrapper object (instance) will be created within the global _DATABASE object (an instance of @{Core.Database#DATABASE}).
-- This is done at the beginning of the mission (when the mission starts), and dynamically when new DCS Unit objects are spawned (using the @{Core.Spawn} class).
--  
-- The UNIT class **does not contain a :New()** method, rather it provides **:Find()** methods to retrieve the object reference
-- using the DCS Unit or the DCS UnitName.
-- 
-- Another thing to know is that UNIT objects do not "contain" the DCS Unit object. 
-- The UNIT methods will reference the DCS Unit object by name when it is needed during API execution.
-- If the DCS Unit object does not exist or is nil, the UNIT methods will return nil and log an exception in the DCS.log file.
--  
-- The UNIT class provides the following functions to retrieve quickly the relevant UNIT instance:
-- 
--  * @{#UNIT.Find}(): Find a UNIT instance from the global _DATABASE object (an instance of @{Core.Database#DATABASE}) using a DCS Unit object.
--  * @{#UNIT.FindByName}(): Find a UNIT instance from the global _DATABASE object (an instance of @{Core.Database#DATABASE}) using a DCS Unit name.
--  
-- IMPORTANT: ONE SHOULD NEVER SANITIZE these UNIT OBJECT REFERENCES! (make the UNIT object references nil).
-- 
-- ## DCS UNIT APIs
-- 
-- The DCS Unit APIs are used extensively within MOOSE. The UNIT class has for each DCS Unit API a corresponding method.
-- To be able to distinguish easily in your code the difference between a UNIT API call and a DCS Unit API call,
-- the first letter of the method is also capitalized. So, by example, the DCS Unit method @{DCS#Unit.getName}()
-- is implemented in the UNIT class as @{#UNIT.GetName}().
-- 
-- ## Smoke, Flare Units
-- 
-- The UNIT class provides methods to smoke or flare units easily. 
-- The @{#UNIT.SmokeBlue}(), @{#UNIT.SmokeGreen}(),@{#UNIT.SmokeOrange}(), @{#UNIT.SmokeRed}(), @{#UNIT.SmokeRed}() methods
-- will smoke the unit in the corresponding color. Note that smoking a unit is done at the current position of the DCS Unit. 
-- When the DCS Unit moves for whatever reason, the smoking will still continue!
-- The @{#UNIT.FlareGreen}(), @{#UNIT.FlareRed}(), @{#UNIT.FlareWhite}(), @{#UNIT.FlareYellow}() 
-- methods will fire off a flare in the air with the corresponding color. Note that a flare is a one-off shot and its effect is of very short duration.
-- 
-- ## Location Position, Point
-- 
-- The UNIT class provides methods to obtain the current point or position of the DCS Unit.
-- The @{#UNIT.GetPointVec2}(), @{#UNIT.GetVec3}() will obtain the current **location** of the DCS Unit in a Vec2 (2D) or a **point** in a Vec3 (3D) vector respectively.
-- If you want to obtain the complete **3D position** including orientation and direction vectors, consult the @{#UNIT.GetPositionVec3}() method respectively.
-- 
-- ## Test if alive
-- 
-- The @{#UNIT.IsAlive}(), @{#UNIT.IsActive}() methods determines if the DCS Unit is alive, meaning, it is existing and active.
-- 
-- ## Test for proximity
-- 
-- The UNIT class contains methods to test the location or proximity against zones or other objects.
-- 
-- ### Zones range
-- 
-- To test whether the Unit is within a **zone**, use the @{#UNIT.IsInZone}() or the @{#UNIT.IsNotInZone}() methods. Any zone can be tested on, but the zone must be derived from @{Core.Zone#ZONE_BASE}. 
-- 
-- ### Unit range
-- 
--   * Test if another DCS Unit is within a given radius of the current DCS Unit, use the @{#UNIT.OtherUnitInRadius}() method.
--   
-- ## Test Line of Sight
-- 
--   * Use the @{#UNIT.IsLOS}() method to check if the given unit is within line of sight.
-- 
-- 
--- @field #UNIT
UNIT = {
  ClassName="UNIT",
  UnitName=nil,
  GroupName=nil,
}


--- Unit.SensorType
--- @type Unit.SensorType
--- @field OPTIC
--- @field RADAR
--- @field IRST
--- @field RWR


-- Registration.
  
--- Create a new UNIT from DCSUnit.
--- @param #UNIT self
--- @param #string UnitName The name of the DCS unit.
--- @return #UNIT self
function UNIT:Register( UnitName )

  -- Inherit CONTROLLABLE.
  local self = BASE:Inherit( self, CONTROLLABLE:New( UnitName ) ) --#UNIT
  
  -- Set unit name.
  self.UnitName = UnitName
  
  local unit=Unit.getByName(self.UnitName)
  
  if unit then
    local group = unit:getGroup()
    if group then 
      self.GroupName=group:getName()
    end
  end
  
  -- Set event prio.
  self:SetEventPriority( 3 )
  
  return self
end

-- Reference methods.

--- Finds a UNIT from the _DATABASE using a DCSUnit object.
--- @param #UNIT self
--- @param DCS#Unit DCSUnit An existing DCS Unit object reference.
--- @return #UNIT self
function UNIT:Find( DCSUnit )
  if DCSUnit then
    local UnitName = DCSUnit:getName()
    local UnitFound = _DATABASE:FindUnit( UnitName )
    return UnitFound
  end
  return nil
end

--- Find a UNIT in the _DATABASE using the name of an existing DCS Unit.
--- @param #UNIT self
--- @param #string UnitName The Unit Name.
--- @return #UNIT self
function UNIT:FindByName( UnitName )
  
  local UnitFound = _DATABASE:FindUnit( UnitName )
  return UnitFound
end

--- Return the name of the UNIT.
--- @param #UNIT self
--- @return #string The UNIT name.
function UNIT:Name()
  
  return self.UnitName
end

--- Get the DCS unit object.
<<<<<<< HEAD
--- @param #UNIT self
--- @return DCS#Unit
=======
-- @param #UNIT self
-- @return DCS#Unit The DCS unit object.
>>>>>>> 949e2f9f
function UNIT:GetDCSObject()

  local DCSUnit = Unit.getByName( self.UnitName )

  if DCSUnit then
    return DCSUnit
  end

  return nil
end

--- Returns the unit altitude above sea level in meters.
--- @param Wrapper.Unit#UNIT self
--- @param #boolean FromGround Measure from the ground or from sea level (ASL). Provide **true** for measuring from the ground (AGL). **false** or **nil** if you measure from sea level. 
--- @return #number The height of the group or nil if is not existing or alive.  
function UNIT:GetAltitude(FromGround)
  
  local DCSUnit = Unit.getByName( self.UnitName )

  if DCSUnit then
    local altitude = 0
    local point = DCSUnit:getPoint() --DCS#Vec3
    altitude = point.y
    if FromGround then
      local land = land.getHeight( { x = point.x, y = point.z } ) or 0
      altitude = altitude - land
    end
    return altitude
  end

  return nil
  
end

--- Respawn the @{Wrapper.Unit} using a (tweaked) template of the parent Group.
-- 
-- This function will:
-- 
--  * Get the current position and heading of the group.
--  * When the unit is alive, it will tweak the template x, y and heading coordinates of the group and the embedded units to the current units positions.
--  * Then it will respawn the re-modelled group.
--  
--- @param #UNIT self
--- @param Core.Point#COORDINATE Coordinate The position where to Spawn the new Unit at.
--- @param #number Heading The heading of the unit respawn.
function UNIT:ReSpawnAt( Coordinate, Heading )

  self:T( self:Name() )
  local SpawnGroupTemplate = UTILS.DeepCopy( _DATABASE:GetGroupTemplateFromUnitName( self:Name() ) )
  self:T( SpawnGroupTemplate )

  local SpawnGroup = self:GetGroup()
  self:T( { SpawnGroup = SpawnGroup } )
  
  if SpawnGroup then
  
    local Vec3 = SpawnGroup:GetVec3()
    SpawnGroupTemplate.x = Coordinate.x
    SpawnGroupTemplate.y = Coordinate.z
    
    self:F( #SpawnGroupTemplate.units )
    for UnitID, UnitData in pairs( SpawnGroup:GetUnits() or {} ) do
      local GroupUnit = UnitData -- #UNIT
      self:F( GroupUnit:GetName() )
      if GroupUnit:IsAlive() then
        local GroupUnitVec3 = GroupUnit:GetVec3()
        local GroupUnitHeading = GroupUnit:GetHeading()
        SpawnGroupTemplate.units[UnitID].alt = GroupUnitVec3.y
        SpawnGroupTemplate.units[UnitID].x = GroupUnitVec3.x
        SpawnGroupTemplate.units[UnitID].y = GroupUnitVec3.z
        SpawnGroupTemplate.units[UnitID].heading = GroupUnitHeading
        self:F( { UnitID, SpawnGroupTemplate.units[UnitID], SpawnGroupTemplate.units[UnitID] } )
      end
    end
  end
  
  for UnitTemplateID, UnitTemplateData in pairs( SpawnGroupTemplate.units ) do
    self:T( { UnitTemplateData.name, self:Name() } )
    SpawnGroupTemplate.units[UnitTemplateID].unitId = nil
    if UnitTemplateData.name == self:Name() then
      self:T("Adjusting")
      SpawnGroupTemplate.units[UnitTemplateID].alt = Coordinate.y
      SpawnGroupTemplate.units[UnitTemplateID].x = Coordinate.x
      SpawnGroupTemplate.units[UnitTemplateID].y = Coordinate.z
      SpawnGroupTemplate.units[UnitTemplateID].heading = Heading
      self:F( { UnitTemplateID, SpawnGroupTemplate.units[UnitTemplateID], SpawnGroupTemplate.units[UnitTemplateID] } )
    else
      self:F( SpawnGroupTemplate.units[UnitTemplateID].name )
      local GroupUnit = UNIT:FindByName( SpawnGroupTemplate.units[UnitTemplateID].name ) -- #UNIT
      if GroupUnit and GroupUnit:IsAlive() then
        local GroupUnitVec3 = GroupUnit:GetVec3()
        local GroupUnitHeading = GroupUnit:GetHeading()
        UnitTemplateData.alt = GroupUnitVec3.y
        UnitTemplateData.x = GroupUnitVec3.x
        UnitTemplateData.y = GroupUnitVec3.z
        UnitTemplateData.heading = GroupUnitHeading
      else
        if SpawnGroupTemplate.units[UnitTemplateID].name ~= self:Name() then
          self:T("nilling")
          SpawnGroupTemplate.units[UnitTemplateID].delete = true
        end
      end
    end
  end

  -- Remove obscolete units from the group structure
  local i = 1
  while i <= #SpawnGroupTemplate.units do

    local UnitTemplateData = SpawnGroupTemplate.units[i]
    self:T( UnitTemplateData.name )

    if UnitTemplateData.delete then
      table.remove( SpawnGroupTemplate.units, i )
    else
      i = i + 1
    end
  end
  
  SpawnGroupTemplate.groupId = nil
  
  self:T( SpawnGroupTemplate )

  _DATABASE:Spawn( SpawnGroupTemplate )
end



--- Returns if the unit is activated.
--- @param #UNIT self
--- @return #boolean `true` if Unit is activated. `nil` The DCS Unit is not existing or alive.  
function UNIT:IsActive()
  self:F2( self.UnitName )

  local DCSUnit = self:GetDCSObject()
  
  if DCSUnit then
  
    local UnitIsActive = DCSUnit:isActive()
    return UnitIsActive 
  end

  return nil
end

--- Returns if the Unit is alive.  
-- If the Unit is not alive, nil is returned.  
-- If the Unit is alive and active, true is returned.    
-- If the Unit is alive but not active, false is returned.  
--- @param #UNIT self
--- @return #boolean `true` if Unit is alive and active. `false` if Unit is alive but not active. `nil` if the Unit is not existing or is not alive.
function UNIT:IsAlive()
  self:F3( self.UnitName )

  local DCSUnit = self:GetDCSObject() -- DCS#Unit
  
  if DCSUnit then
    local UnitIsAlive  = DCSUnit:isExist() and DCSUnit:isActive() -- and DCSUnit:getLife() > 1
    return UnitIsAlive
  end 
  
  return nil
end

--- Returns if the Unit is dead.
-- @param #UNIT self  
-- @return #boolean `true` if Unit is dead, else false or nil if the unit does not exist
function UNIT:IsDead()
  return not self:IsAlive()
end

--- Returns the Unit's callsign - the localized string.
--- @param #UNIT self
--- @return #string The Callsign of the Unit.
function UNIT:GetCallsign()
  self:F2( self.UnitName )

  local DCSUnit = self:GetDCSObject()
  
  if DCSUnit then
    local UnitCallSign = DCSUnit:getCallsign()
    if UnitCallSign == "" then
      UnitCallSign = DCSUnit:getName()
    end
    return UnitCallSign
  end
  
  self:F( self.ClassName .. " " .. self.UnitName .. " not found!" )
  return nil
end

--- Check if an (air) unit is a client or player slot. Information is retrieved from the group template.
--- @param #UNIT self
--- @return #boolean If true, unit is associated with a client or player slot.
function UNIT:IsPlayer()
  
  -- Get group.
  local group=self:GetGroup()
  
  if not group then return false end
    
  -- Units of template group.
  local units=group:GetTemplate().units
  
  -- Get numbers.
  for _,unit in pairs(units) do
      
    -- Check if unit name matach and skill is Client or Player.
    if unit.name==self:GetName() and (unit.skill=="Client" or unit.skill=="Player") then
      return true
    end

  end
  
  return false
end


--- Returns name of the player that control the unit or nil if the unit is controlled by A.I.
--- @param #UNIT self
--- @return #string Player Name
--- @return #nil The DCS Unit is not existing or alive.  
function UNIT:GetPlayerName()
  self:F( self.UnitName )

  local DCSUnit = self:GetDCSObject() -- DCS#Unit
  
  if DCSUnit then
  
    local PlayerName = DCSUnit:getPlayerName()
    -- TODO Workaround DCS-BUG-3 - https://github.com/FlightControl-Master/MOOSE/issues/696
--    if PlayerName == nil or PlayerName == "" then
--      local PlayerCategory = DCSUnit:getDesc().category
--      if PlayerCategory == Unit.Category.GROUND_UNIT or PlayerCategory == Unit.Category.SHIP then
--        PlayerName = "Player" .. DCSUnit:getID()
--      end
--    end
--    -- Good code
--    if PlayerName == nil then 
--      PlayerName = nil
--    else
--      if PlayerName == "" then
--        PlayerName = "Player" .. DCSUnit:getID()
--      end
--    end
    return PlayerName
  end

  return nil

end

--- Checks is the unit is a *Player* or *Client* slot.  
--- @param #UNIT self
--- @return #boolean If true, unit is a player or client aircraft  
function UNIT:IsClient()

  if _DATABASE.CLIENTS[self.UnitName] then
    return true
  end

  return false
end

--- Get the CLIENT of the unit  
--- @param #UNIT self
--- @return Wrapper.Client#CLIENT  
function UNIT:GetClient()

  local client=_DATABASE.CLIENTS[self.UnitName]

  if client then
    return client
  end

  return nil
end

--- [AIRPLANE] Get the NATO reporting name of a UNIT. Currently airplanes only!
--- @param #UNIT self
--- @return #string NatoReportingName or "Bogey" if unknown.
function UNIT:GetNatoReportingName()
  
  local typename = self:GetTypeName()
  return UTILS.GetReportingName(typename)
  
end


--- Returns the unit's number in the group. 
-- The number is the same number the unit has in ME. 
-- It may not be changed during the mission. 
-- If any unit in the group is destroyed, the numbers of another units will not be changed.
--- @param #UNIT self
--- @return #number The Unit number. 
--- @return #nil The DCS Unit is not existing or alive.  
function UNIT:GetNumber()
  self:F2( self.UnitName )

  local DCSUnit = self:GetDCSObject()
  
  if DCSUnit then
    local UnitNumber = DCSUnit:getNumber()
    return UnitNumber
  end

  return nil
end


--- Returns the unit's max speed in km/h derived from the DCS descriptors.
--- @param #UNIT self
--- @return #number Speed in km/h. 
function UNIT:GetSpeedMax()
  self:F2( self.UnitName )

  local Desc = self:GetDesc()
  
  if Desc then
    local SpeedMax = Desc.speedMax
    return SpeedMax*3.6
  end

  return 0
end

--- Returns the unit's max range in meters derived from the DCS descriptors.
-- For ground units it will return a range of 10,000 km as they have no real range.
--- @param #UNIT self
--- @return #number Range in meters.
function UNIT:GetRange()
  self:F2( self.UnitName )

  local Desc = self:GetDesc()
  
  if Desc then
    local Range = Desc.range --This is in kilometers (not meters) for some reason. But should check again!
    if Range then
      Range=Range*1000 -- convert to meters.
    else
      Range=10000000 --10.000 km if no range
    end
    return Range
  end

  return nil
end

--- Check if the unit is refuelable. Also retrieves the refuelling system (boom or probe) if applicable.
--- @param #UNIT self
--- @return #boolean If true, unit is refuelable (checks for the attribute "Refuelable").
--- @return #number Refueling system (if any): 0=boom, 1=probe.
function UNIT:IsRefuelable()
  self:F2( self.UnitName )

  local refuelable=self:HasAttribute("Refuelable")
  
  local system=nil
  
  local Desc=self:GetDesc()
  if Desc and Desc.tankerType then
    system=Desc.tankerType
  end

  return refuelable, system
end

--- Check if the unit is a tanker. Also retrieves the refuelling system (boom or probe) if applicable.
--- @param #UNIT self
--- @return #boolean If true, unit is refuelable (checks for the attribute "Refuelable").
--- @return #number Refueling system (if any): 0=boom, 1=probe.
function UNIT:IsTanker()
  self:F2( self.UnitName )

  local tanker=self:HasAttribute("Tankers")
  
  local system=nil
  
  if tanker then
  
    local Desc=self:GetDesc()
    if Desc and Desc.tankerType then
      system=Desc.tankerType
    end
    
    local typename=self:GetTypeName()
    
    -- Some hard coded data as this is not in the descriptors...
    if typename=="IL-78M" then
      system=1 --probe
    elseif typename=="KC130" then
      system=1 --probe
    elseif typename=="KC135BDA" then
      system=1 --probe
    elseif typename=="KC135MPRS" then
      system=1 --probe
    elseif typename=="S-3B Tanker" then
      system=1 --probe
    end
    
  end

  return tanker, system
end

--- Check if the unit can supply ammo. Currently, we have
-- 
-- * M 818
-- * Ural-375
-- * ZIL-135
-- 
-- This list needs to be extended, if DCS adds other units capable of supplying ammo.
-- 
--- @param #UNIT self
--- @return #boolean If `true`, unit can supply ammo.
function UNIT:IsAmmoSupply()

  -- Type name is the only thing we can check. There is no attribute (Sep. 2021) which would tell us.
  local typename=self:GetTypeName()
  
  if typename=="M 818" then
    -- Blue ammo truck.
    return true
  elseif typename=="Ural-375" then  
    -- Red ammo truck.
    return true
  elseif typename=="ZIL-135" then
    -- Red ammo truck. Checked that it can also provide ammo.
    return true    
  end

  return false
end

--- Check if the unit can supply fuel. Currently, we have
-- 
-- * M978 HEMTT Tanker
-- * ATMZ-5
-- * ATMZ-10
-- * ATZ-5
-- 
-- This list needs to be extended, if DCS adds other units capable of supplying fuel.
-- 
--- @param #UNIT self
--- @return #boolean If `true`, unit can supply fuel.
function UNIT:IsFuelSupply()

  -- Type name is the only thing we can check. There is no attribute (Sep. 2021) which would tell us.
  local typename=self:GetTypeName()
  
  if typename=="M978 HEMTT Tanker" then
    return true
  elseif typename=="ATMZ-5" then
    return true
  elseif typename=="ATMZ-10" then
    return true
  elseif typename=="ATZ-5" then
    return true    
  end

  return false
end

<<<<<<< HEAD
--- Returns the unit's group if it exist and nil otherwise.
--- @param Wrapper.Unit#UNIT self
--- @return Wrapper.Group#GROUP The Group of the Unit or `nil` if the unit does not exist.  
=======
--- Returns the unit's group if it exists and nil otherwise.
-- @param Wrapper.Unit#UNIT self
-- @return Wrapper.Group#GROUP The Group of the Unit or `nil` if the unit does not exist.  
>>>>>>> 949e2f9f
function UNIT:GetGroup()
  self:F2( self.UnitName )  
  local UnitGroup = GROUP:FindByName(self.GroupName)
  if UnitGroup then
    return UnitGroup
  else
    local DCSUnit = self:GetDCSObject()    
    if DCSUnit then
      local grp = DCSUnit:getGroup()
      if grp then
        local UnitGroup = GROUP:FindByName( grp:getName() )
        return UnitGroup
      end
    end
  end
  return nil
end

--- Returns the prefix name of the DCS Unit. A prefix name is a part of the name before a '#'-sign.
-- DCS Units spawned with the @{Core.Spawn#SPAWN} class contain a '#'-sign to indicate the end of the (base) DCS Unit name. 
-- The spawn sequence number and unit number are contained within the name after the '#' sign. 
--- @param #UNIT self
--- @return #string The name of the DCS Unit.
--- @return #nil The DCS Unit is not existing or alive.  
function UNIT:GetPrefix()
  self:F2( self.UnitName )

  local DCSUnit = self:GetDCSObject()
  
  if DCSUnit then
    local UnitPrefix = string.match( self.UnitName, ".*#" ):sub( 1, -2 )
    self:T3( UnitPrefix )
    return UnitPrefix
  end
  
  return nil
end

--- Returns the Unit's ammunition.
--- @param #UNIT self
--- @return DCS#Unit.Ammo Table with ammuntion of the unit (or nil). This can be a complex table!  
function UNIT:GetAmmo()
  self:F2( self.UnitName )

  local DCSUnit = self:GetDCSObject()
  
  if DCSUnit then
    local UnitAmmo = DCSUnit:getAmmo()
    return UnitAmmo
  end
  
  return nil
end

--- Sets the Unit's Internal Cargo Mass, in kg
--- @param #UNIT self
--- @param #number mass to set cargo to
--- @return #UNIT self
function UNIT:SetUnitInternalCargo(mass)
  local DCSUnit = self:GetDCSObject()
  if DCSUnit then
    trigger.action.setUnitInternalCargo(DCSUnit:getName(), mass)
  end
  return self
end

--- Get the number of ammunition and in particular the number of shells, rockets, bombs and missiles a unit currently has.
--- @param #UNIT self
--- @return #number Total amount of ammo the unit has left. This is the sum of shells, rockets, bombs and missiles.
--- @return #number Number of shells left.
--- @return #number Number of rockets left.
--- @return #number Number of bombs left.
--- @return #number Number of missiles left.
--- @return #number Number of artillery shells left (with explosive mass, included in shells; shells can also be machine gun ammo)
function UNIT:GetAmmunition()

  -- Init counter.
  local nammo=0
  local nshells=0
  local nrockets=0
  local nmissiles=0
  local nbombs=0
  local narti=0

  local unit=self

  -- Get ammo table.
  local ammotable=unit:GetAmmo()

  if ammotable then

    local weapons=#ammotable
    
    -- Loop over all weapons.
    for w=1,weapons do

      -- Number of current weapon.
      local Nammo=ammotable[w]["count"]

      -- Type name of current weapon.
      local Tammo=ammotable[w]["desc"]["typeName"]

      --local _weaponString = UTILS.Split(Tammo,"%.")
      --local _weaponName   = _weaponString[#_weaponString]

      -- Get the weapon category: shell=0, missile=1, rocket=2, bomb=3
      local Category=ammotable[w].desc.category

      -- Get missile category: Weapon.MissileCategory AAM=1, SAM=2, BM=3, ANTI_SHIP=4, CRUISE=5, OTHER=6
      local MissileCategory=nil
      if Category==Weapon.Category.MISSILE then
        MissileCategory=ammotable[w].desc.missileCategory
      end

      -- We are specifically looking for shells or rockets here.
      if Category==Weapon.Category.SHELL then

        -- Add up all shells.
        nshells=nshells+Nammo
        
        if ammotable[w].desc.warhead and ammotable[w].desc.warhead.explosiveMass and ammotable[w].desc.warhead.explosiveMass > 0 then
          narti=narti+Nammo
        end
        
      elseif Category==Weapon.Category.ROCKET then

        -- Add up all rockets.
        nrockets=nrockets+Nammo

      elseif Category==Weapon.Category.BOMB then

        -- Add up all rockets.
        nbombs=nbombs+Nammo
        
      elseif Category==Weapon.Category.MISSILE then
        
        
        -- Add up all  missiles (category 5)
        if MissileCategory==Weapon.MissileCategory.AAM then
          nmissiles=nmissiles+Nammo
        elseif MissileCategory==Weapon.MissileCategory.ANTI_SHIP then
          nmissiles=nmissiles+Nammo
        elseif MissileCategory==Weapon.MissileCategory.BM then
          nmissiles=nmissiles+Nammo
        elseif MissileCategory==Weapon.MissileCategory.OTHER then
          nmissiles=nmissiles+Nammo
        elseif MissileCategory==Weapon.MissileCategory.SAM then
          nmissiles=nmissiles+Nammo
        elseif MissileCategory==Weapon.MissileCategory.CRUISE then
          nmissiles=nmissiles+Nammo
        end

      end

    end
  end

  -- Total amount of ammunition.
  nammo=nshells+nrockets+nmissiles+nbombs

  return nammo, nshells, nrockets, nbombs, nmissiles, narti
end

--- Returns the unit sensors.
--- @param #UNIT self
--- @return DCS#Unit.Sensors Table of sensors.  
function UNIT:GetSensors()
  self:F2( self.UnitName )

  local DCSUnit = self:GetDCSObject()
  
  if DCSUnit then
    local UnitSensors = DCSUnit:getSensors()
    return UnitSensors
  end
  
  return nil
end

-- Need to add here a function per sensortype
--  unit:hasSensors(Unit.SensorType.RADAR, Unit.RadarType.AS)

--- Returns if the unit has sensors of a certain type.
--- @param #UNIT self
--- @return #boolean returns true if the unit has specified types of sensors. This function is more preferable than Unit.getSensors() if you don't want to get information about all the unit's sensors, and just want to check if the unit has specified types of sensors. 
function UNIT:HasSensors( ... )
  self:F2( arg )

  local DCSUnit = self:GetDCSObject()
  
  if DCSUnit then
    local HasSensors = DCSUnit:hasSensors( unpack( arg ) )
    return HasSensors
  end
  
  return nil
end

--- Returns if the unit is SEADable.
--- @param #UNIT self
--- @return #boolean returns true if the unit is SEADable. 
function UNIT:HasSEAD()
  self:F2()

  local DCSUnit = self:GetDCSObject()
  
  if DCSUnit then
    local UnitSEADAttributes = DCSUnit:getDesc().attributes
    
    local HasSEAD = false
    if UnitSEADAttributes["RADAR_BAND1_FOR_ARM"] and UnitSEADAttributes["RADAR_BAND1_FOR_ARM"] == true or
       UnitSEADAttributes["RADAR_BAND2_FOR_ARM"] and UnitSEADAttributes["RADAR_BAND2_FOR_ARM"] == true or
       UnitSEADAttributes["Optical Tracker"] and UnitSEADAttributes["Optical Tracker"] == true  
       then
       HasSEAD = true
    end
    return HasSEAD
  end
  
  return nil
end

--- Returns two values:
-- 
--  * First value indicates if at least one of the unit's radar(s) is on.
--  * Second value is the object of the radar's interest. Not nil only if at least one radar of the unit is tracking a target.
--- @param #UNIT self
--- @return #boolean  Indicates if at least one of the unit's radar(s) is on.
--- @return DCS#Object The object of the radar's interest. Not nil only if at least one radar of the unit is tracking a target.
function UNIT:GetRadar()
  self:F2( self.UnitName )

  local DCSUnit = self:GetDCSObject()
  
  if DCSUnit then
    local UnitRadarOn, UnitRadarObject = DCSUnit:getRadar()
    return UnitRadarOn, UnitRadarObject
  end
  
  return nil, nil
end

--- Returns relative amount of fuel (from 0.0 to 1.0) the UNIT has in its internal tanks. If there are additional fuel tanks the value may be greater than 1.0.
--- @param #UNIT self
--- @return #number The relative amount of fuel (from 0.0 to 1.0) or *nil* if the DCS Unit is not existing or alive. 
function UNIT:GetFuel()
  self:F3( self.UnitName )

  local DCSUnit = self:GetDCSObject()
  
  if DCSUnit then
    local UnitFuel = DCSUnit:getFuel()
    return UnitFuel
  end
  
  return nil
end


--- Returns a list of one @{Wrapper.Unit}.
--- @param #UNIT self
--- @return #list<Wrapper.Unit#UNIT> A list of one @{Wrapper.Unit}.
function UNIT:GetUnits()
  self:F3( { self.UnitName } )
  local DCSUnit = self:GetDCSObject()

  local Units = {}
  
  if DCSUnit then
    Units[1] = UNIT:Find( DCSUnit )
    self:T3( Units )
    return Units
  end

  return nil
end


--- Returns the unit's health. Dead units has health <= 1.0.
--- @param #UNIT self
--- @return #number The Unit's health value or -1 if unit does not exist any more.
function UNIT:GetLife()
  self:F2( self.UnitName )

  local DCSUnit = self:GetDCSObject()
  
  if DCSUnit then
    local UnitLife = DCSUnit:getLife()
    return UnitLife
  end
  
  return -1
end

--- Returns the Unit's initial health.
--- @param #UNIT self
--- @return #number The Unit's initial health value or 0 if unit does not exist any more.  
function UNIT:GetLife0()
  self:F2( self.UnitName )

  local DCSUnit = self:GetDCSObject()
  
  if DCSUnit then
    local UnitLife0 = DCSUnit:getLife0()
    return UnitLife0
  end
  
  return 0
end

--- Returns the unit's relative health.
--- @param #UNIT self
--- @return #number The Unit's relative health value, i.e. a number in [0,1] or -1 if unit does not exist any more.
function UNIT:GetLifeRelative()
  self:F2(self.UnitName)

  if self and self:IsAlive() then
    local life0=self:GetLife0()
    local lifeN=self:GetLife()
    return lifeN/life0
  end
  
  return -1
end

--- Returns the unit's relative damage, i.e. 1-life.
--- @param #UNIT self
--- @return #number The Unit's relative health value, i.e. a number in [0,1] or 1 if unit does not exist any more.
function UNIT:GetDamageRelative()
  self:F2(self.UnitName)

  if self and self:IsAlive() then
    return 1-self:GetLifeRelative()
  end
  
  return 1
end

--- Returns the current value for an animation argument on the external model of the given object. 
-- Each model animation has an id tied to with different values representing different states of the model. 
-- Animation arguments can be figured out by opening the respective 3d model in the modelviewer.
-- @param #UNIT self
-- @param #number AnimationArgument Number corresponding to the animated part of the unit.
-- @return #number Value of the animation argument [-1, 1]. If draw argument value is invalid for the unit in question a value of 0 will be returned.
function UNIT:GetDrawArgumentValue(AnimationArgument)

  local DCSUnit = self:GetDCSObject()
  
  if DCSUnit then
    local value = DCSUnit:getDrawArgumentValue(AnimationArgument or 0)
    return value
  end
  
  return 0
end

--- Returns the category of the #UNIT from descriptor. Returns one of
-- 
-- * Unit.Category.AIRPLANE
-- * Unit.Category.HELICOPTER
-- * Unit.Category.GROUND_UNIT
-- * Unit.Category.SHIP
-- * Unit.Category.STRUCTURE
-- 
--- @param #UNIT self
--- @return #number Unit category from `getDesc().category`.
function UNIT:GetUnitCategory()
  self:F3( self.UnitName )

  local DCSUnit = self:GetDCSObject()
  if DCSUnit then
    return DCSUnit:getDesc().category    
  end
  
  return nil
end

--- Returns the category name of the #UNIT.
--- @param #UNIT self
--- @return #string Category name = Helicopter, Airplane, Ground Unit, Ship
function UNIT:GetCategoryName()
  self:F3( self.UnitName )

  local DCSUnit = self:GetDCSObject()
  if DCSUnit then
    local CategoryNames = {
      [Unit.Category.AIRPLANE] = "Airplane",
      [Unit.Category.HELICOPTER] = "Helicopter",
      [Unit.Category.GROUND_UNIT] = "Ground Unit",
      [Unit.Category.SHIP] = "Ship",
      [Unit.Category.STRUCTURE] = "Structure",
    }
    local UnitCategory = DCSUnit:getDesc().category
    self:T3( UnitCategory )

    return CategoryNames[UnitCategory]
  end

  return nil
end


--- Returns the Unit's A2G threat level on a scale from 1 to 10 ...
-- Depending on the era and the type of unit, the following threat levels are foreseen:
-- 
-- **Modern**:
-- 
--   * Threat level  0: Unit is unarmed.
--   * Threat level  1: Unit is infantry.
--   * Threat level  2: Unit is an infantry vehicle.
--   * Threat level  3: Unit is ground artillery.
--   * Threat level  4: Unit is a tank.
--   * Threat level  5: Unit is a modern tank or ifv with ATGM.
--   * Threat level  6: Unit is a AAA.
--   * Threat level  7: Unit is a SAM or manpad, IR guided.
--   * Threat level  8: Unit is a Short Range SAM, radar guided.
--   * Threat level  9: Unit is a Medium Range SAM, radar guided.
--   * Threat level 10: Unit is a Long Range SAM, radar guided.
-- 
-- **Cold**:
-- 
--   * Threat level  0: Unit is unarmed.
--   * Threat level  1: Unit is infantry.
--   * Threat level  2: Unit is an infantry vehicle.
--   * Threat level  3: Unit is ground artillery.
--   * Threat level  4: Unit is a tank.
--   * Threat level  5: Unit is a modern tank or ifv with ATGM.
--   * Threat level  6: Unit is a AAA.
--   * Threat level  7: Unit is a SAM or manpad, IR guided.
--   * Threat level  8: Unit is a Short Range SAM, radar guided.
--   * Threat level  10: Unit is a Medium Range SAM, radar guided.
--  
-- **Korea**:
-- 
--   * Threat level  0: Unit is unarmed.
--   * Threat level  1: Unit is infantry.
--   * Threat level  2: Unit is an infantry vehicle.
--   * Threat level  3: Unit is ground artillery.
--   * Threat level  5: Unit is a tank.
--   * Threat level  6: Unit is a AAA.
--   * Threat level  7: Unit is a SAM or manpad, IR guided.
--   * Threat level  10: Unit is a Short Range SAM, radar guided.
--  
-- **WWII**:
-- 
--   * Threat level  0: Unit is unarmed.
--   * Threat level  1: Unit is infantry.
--   * Threat level  2: Unit is an infantry vehicle.
--   * Threat level  3: Unit is ground artillery.
--   * Threat level  5: Unit is a tank.
--   * Threat level  7: Unit is FLAK.
--   * Threat level  10: Unit is AAA.
--  
-- 
--- @param #UNIT self
--- @return #number Number between 0 (low threat level) and 10 (high threat level).
--- @return #string Some text.
function UNIT:GetThreatLevel()


  local ThreatLevel = 0
  local ThreatText = ""
  
  local Descriptor = self:GetDesc()
  
  if Descriptor then 
  
    local Attributes = Descriptor.attributes
    
    if self:IsGround() then
    
      local ThreatLevels = {
        "Unarmed", 
        "Infantry", 
        "Old Tanks & APCs", 
        "Tanks & IFVs without ATGM",   
        "Tanks & IFV with ATGM",
        "Modern Tanks",
        "AAA",
        "IR Guided SAMs",
        "SR SAMs",
        "MR SAMs",
        "LR SAMs"
      }
      
      
      if     Attributes["LR SAM"]                                                     then ThreatLevel = 10
      elseif Attributes["MR SAM"]                                                     then ThreatLevel = 9
      elseif Attributes["SR SAM"] and
             not Attributes["IR Guided SAM"]                                          then ThreatLevel = 8
      elseif ( Attributes["SR SAM"] or Attributes["MANPADS"] ) and
             Attributes["IR Guided SAM"]                                              then ThreatLevel = 7
      elseif Attributes["AAA"]                                                        then ThreatLevel = 6
      elseif Attributes["Modern Tanks"]                                               then ThreatLevel = 5
      elseif ( Attributes["Tanks"] or Attributes["IFV"] ) and
             Attributes["ATGM"]                                                       then ThreatLevel = 4
      elseif ( Attributes["Tanks"] or Attributes["IFV"] ) and
             not Attributes["ATGM"]                                                   then ThreatLevel = 3
      elseif Attributes["Old Tanks"] or Attributes["APC"] or Attributes["Artillery"]  then ThreatLevel = 2
      elseif Attributes["Infantry"]  or Attributes["EWR"]                             then ThreatLevel = 1
      end
      
      ThreatText = ThreatLevels[ThreatLevel+1]
    end
    
    if self:IsAir() then
    
      local ThreatLevels = {
        "Unarmed", 
        "Tanker", 
        "AWACS", 
        "Transport Helicopter",   
        "UAV",
        "Bomber",
        "Strategic Bomber",
        "Attack Helicopter",
        "Battleplane",
        "Multirole Fighter",
        "Fighter"
      }
      
      
      if     Attributes["Fighters"]                                 then ThreatLevel = 10
      elseif Attributes["Multirole fighters"]                       then ThreatLevel = 9
      elseif Attributes["Battleplanes"]                             then ThreatLevel = 8
      elseif Attributes["Attack helicopters"]                       then ThreatLevel = 7
      elseif Attributes["Strategic bombers"]                        then ThreatLevel = 6
      elseif Attributes["Bombers"]                                  then ThreatLevel = 5
      elseif Attributes["UAVs"]                                     then ThreatLevel = 4
      elseif Attributes["Transport helicopters"]                    then ThreatLevel = 3
      elseif Attributes["AWACS"]                                    then ThreatLevel = 2
      elseif Attributes["Tankers"]                                  then ThreatLevel = 1
      end
  
      ThreatText = ThreatLevels[ThreatLevel+1]
    end
    
    if self:IsShip() then
  
  --["Aircraft Carriers"] = {"Heavy armed ships",},
  --["Cruisers"] = {"Heavy armed ships",},
  --["Destroyers"] = {"Heavy armed ships",},
  --["Frigates"] = {"Heavy armed ships",},
  --["Corvettes"] = {"Heavy armed ships",},
  --["Heavy armed ships"] = {"Armed ships", "Armed Air Defence", "HeavyArmoredUnits",},
  --["Light armed ships"] = {"Armed ships","NonArmoredUnits"},
  --["Armed ships"] = {"Ships"},
  --["Unarmed ships"] = {"Ships","HeavyArmoredUnits",},
    
      local ThreatLevels = {
        "Unarmed ship", 
        "Light armed ships", 
        "Corvettes",
        "",
        "Frigates",
        "",
        "Cruiser",
        "",
        "Destroyer",
        "",
        "Aircraft Carrier"
      }
      
      
      if     Attributes["Aircraft Carriers"]                        then ThreatLevel = 10
      elseif Attributes["Destroyers"]                               then ThreatLevel = 8
      elseif Attributes["Cruisers"]                                 then ThreatLevel = 6
      elseif Attributes["Frigates"]                                 then ThreatLevel = 4
      elseif Attributes["Corvettes"]                                then ThreatLevel = 2
      elseif Attributes["Light armed ships"]                        then ThreatLevel = 1
      end
  
      ThreatText = ThreatLevels[ThreatLevel+1]
    end
  end

  return ThreatLevel, ThreatText

end

--- Triggers an explosion at the coordinates of the unit.
--- @param #UNIT self
--- @param #number power Power of the explosion in kg TNT. Default 100 kg TNT.
--- @param #number delay (Optional) Delay of explosion in seconds.
--- @return #UNIT self
function UNIT:Explode(power, delay)

  -- Default.
  power=power or 100
  
  local DCSUnit = self:GetDCSObject()
  if DCSUnit then
  
    -- Check if delay or not.
    if delay and delay>0 then
      -- Delayed call.
      SCHEDULER:New(nil, self.Explode, {self, power}, delay)
    else
      -- Create an explotion at the coordinate of the unit.
      self:GetCoordinate():Explosion(power)
    end
  
    return self
  end
  
  return nil
end

-- Is functions



--- Returns true if there is an **other** DCS Unit within a radius of the current 2D point of the DCS Unit.
--- @param #UNIT self
--- @param #UNIT AwaitUnit The other UNIT wrapper object.
--- @param Radius The radius in meters with the DCS Unit in the centre.
--- @return true If the other DCS Unit is within the radius of the 2D point of the DCS Unit. 
--- @return #nil The DCS Unit is not existing or alive.  
function UNIT:OtherUnitInRadius( AwaitUnit, Radius )
  self:F2( { self.UnitName, AwaitUnit.UnitName, Radius } )

  local DCSUnit = self:GetDCSObject()
  
  if DCSUnit then
    local UnitVec3 = self:GetVec3()
    local AwaitUnitVec3 = AwaitUnit:GetVec3()
  
    if  (((UnitVec3.x - AwaitUnitVec3.x)^2 + (UnitVec3.z - AwaitUnitVec3.z)^2)^0.5 <= Radius) then
      self:T3( "true" )
      return true
    else
      self:T3( "false" )
      return false
    end
  end

  return nil
end







--- Returns if the unit is a friendly unit.
--- @param #UNIT self
--- @return #boolean IsFriendly evaluation result.
function UNIT:IsFriendly( FriendlyCoalition )
  self:F2()
  
  local DCSUnit = self:GetDCSObject()
  
  if DCSUnit then
    local UnitCoalition = DCSUnit:getCoalition()
    self:T3( { UnitCoalition, FriendlyCoalition } )
    
    local IsFriendlyResult = ( UnitCoalition == FriendlyCoalition )
  
    self:F( IsFriendlyResult )
    return IsFriendlyResult
  end
  
  return nil
end

--- Returns if the unit is of a ship category.
-- If the unit is a ship, this method will return true, otherwise false.
--- @param #UNIT self
--- @return #boolean Ship category evaluation result.
function UNIT:IsShip()
  self:F2()
  
  local DCSUnit = self:GetDCSObject()
  
  if DCSUnit then
    local UnitDescriptor = DCSUnit:getDesc()
    self:T3( { UnitDescriptor.category, Unit.Category.SHIP } )
    
    local IsShipResult = ( UnitDescriptor.category == Unit.Category.SHIP )
  
    self:T3( IsShipResult )
    return IsShipResult
  end
  
  return nil
end

--- Returns true if the UNIT is in the air.
--- @param #UNIT self
--- @param #boolean NoHeloCheck If true, no additonal checks for helos are performed.
--- @return #boolean Return true if in the air or #nil if the UNIT is not existing or alive.   
function UNIT:InAir(NoHeloCheck)
  self:F2( self.UnitName )

  -- Get DCS unit object.
  local DCSUnit = self:GetDCSObject() --DCS#Unit
  
  if DCSUnit then

    -- Get DCS result of whether unit is in air or not.
    local UnitInAir = DCSUnit:inAir()

    -- Get unit category.
    local UnitCategory = DCSUnit:getDesc().category

    -- If DCS says that it is in air, check if this is really the case, since we might have landed on a building where inAir()=true but actually is not.
    -- This is a workaround since DCS currently does not acknoledge that helos land on buildings.
    -- Note however, that the velocity check will fail if the ground is moving, e.g. on an aircraft carrier!    
    if UnitInAir==true and UnitCategory == Unit.Category.HELICOPTER and (not NoHeloCheck) then
      local VelocityVec3 = DCSUnit:getVelocity()
      local Velocity = UTILS.VecNorm(VelocityVec3)
      local Coordinate = DCSUnit:getPoint()
      local LandHeight = land.getHeight( { x = Coordinate.x, y = Coordinate.z } )
      local Height = Coordinate.y - LandHeight
      if Velocity < 1 and Height <= 60   then
        UnitInAir = false
      end
    end
    
    self:T3( UnitInAir )
    return UnitInAir
  end
  
  return nil
end

do -- Event Handling

  --- Subscribe to a DCS Event.
  --- @param #UNIT self
  --- @param Core.Event#EVENTS EventID Event ID.
  --- @param #function EventFunction (Optional) The function to be called when the event occurs for the unit.
  --- @return #UNIT self
  function UNIT:HandleEvent(EventID, EventFunction)
  
    self:EventDispatcher():OnEventForUnit(self:GetName(), EventFunction, self, EventID)
    
    return self
  end
  
  --- UnSubscribe to a DCS event.
  --- @param #UNIT self
  --- @param Core.Event#EVENTS EventID Event ID.
  --- @return #UNIT self
  function UNIT:UnHandleEvent(EventID)
  
    --self:EventDispatcher():RemoveForUnit( self:GetName(), self, EventID )
    
    -- Fixes issue #1365 https://github.com/FlightControl-Master/MOOSE/issues/1365
    self:EventDispatcher():RemoveEvent(self, EventID)
    
    return self
  end
  
  --- Reset the subscriptions.
  --- @param #UNIT self
  --- @return #UNIT
  function UNIT:ResetEvents()
  
    self:EventDispatcher():Reset( self )
    
    return self
  end

end

do -- Detection

  --- Returns if a unit is detecting the TargetUnit.
  --- @param #UNIT self
  --- @param #UNIT TargetUnit
  --- @return #boolean true If the TargetUnit is detected by the unit, otherwise false.
  function UNIT:IsDetected( TargetUnit ) --R2.1

    local TargetIsDetected, TargetIsVisible, TargetLastTime, TargetKnowType, TargetKnowDistance, TargetLastPos, TargetLastVelocity = self:IsTargetDetected( TargetUnit:GetDCSObject() )  
    
    return TargetIsDetected
  end
  
  --- Returns if a unit has Line of Sight (LOS) with the TargetUnit.
  --- @param #UNIT self
  --- @param #UNIT TargetUnit
  --- @return #boolean true If the TargetUnit has LOS with the unit, otherwise false.
  function UNIT:IsLOS( TargetUnit ) --R2.1

    local IsLOS = self:GetPointVec3():IsLOS( TargetUnit:GetPointVec3() )

    return IsLOS
  end

  --- Forces the unit to become aware of the specified target, without the unit manually detecting the other unit itself.
  -- Applies only to a Unit Controller. Cannot be used at the group level.
  --- @param #UNIT self
  --- @param #UNIT TargetUnit The unit to be known.
  --- @param #boolean TypeKnown The target type is known. If *false*, the type is not known.
  --- @param #boolean DistanceKnown The distance to the target is known. If *false*, distance is unknown.
  function UNIT:KnowUnit(TargetUnit, TypeKnown, DistanceKnown)

    -- Defaults.
    if TypeKnown~=false then
      TypeKnown=true
    end
    if DistanceKnown~=false then
      DistanceKnown=true
    end
  
    local DCSControllable = self:GetDCSObject()
  
    if DCSControllable then
  
      local Controller = DCSControllable:getController()  --self:_GetController()
      
      if Controller then
      
        local object=TargetUnit:GetDCSObject()
        
        if object then
          
          self:I(string.format("Unit %s now knows target unit %s. Type known=%s, distance known=%s", self:GetName(), TargetUnit:GetName(), tostring(TypeKnown), tostring(DistanceKnown)))
      
          Controller:knowTarget(object, TypeKnown, DistanceKnown)
          
        end
        
      end
  
    end
    
  end

end

--- Get the unit table from a unit's template.
--- @param #UNIT self
--- @return #table Table of the unit template (deep copy) or #nil.
function UNIT:GetTemplate()

  local group=self:GetGroup()
  
  local name=self:GetName()
  
  if group then
    local template=group:GetTemplate()
    
    if template then
    
      for _,unit in pairs(template.units) do
      
        if unit.name==name then
          return UTILS.DeepCopy(unit) 
        end
      end
      
    end     
  end
  
  return nil
end


--- Get the payload table from a unit's template.
-- The payload table has elements:
-- 
--    * pylons
--    * fuel
--    * chaff
--    * gun
--    
--- @param #UNIT self
--- @return #table Payload table (deep copy) or #nil.
function UNIT:GetTemplatePayload()

  local unit=self:GetTemplate()
  
  if unit then
    return unit.payload
  end
  
  return nil
end

--- Get the pylons table from a unit's template. This can be a complex table depending on the weapons the unit is carrying.
--- @param #UNIT self
--- @return #table Table of pylons (deepcopy) or #nil.
function UNIT:GetTemplatePylons()

  local payload=self:GetTemplatePayload()
  
  if payload then
    return payload.pylons
  end

  return nil
end

--- Get the fuel of the unit from its template.
--- @param #UNIT self
--- @return #number Fuel of unit in kg.
function UNIT:GetTemplateFuel()

  local payload=self:GetTemplatePayload()
  
  if payload then
    return payload.fuel
  end

  return nil
end

--- GROUND - Switch on/off radar emissions of a unit.
--- @param #UNIT self
--- @param #boolean switch If true, emission is enabled. If false, emission is disabled. 
--- @return #UNIT self
function UNIT:EnableEmission(switch)
  self:F2( self.UnitName )
  
  local switch = switch or false
  
  local DCSUnit = self:GetDCSObject()
  
  if DCSUnit then
  
    DCSUnit:enableEmission(switch)

  end

  return self
end

--- Get skill from Unit.
--- @param #UNIT self
--- @return #string Skill String of skill name.
function UNIT:GetSkill()
  self:F2( self.UnitName )
  local name = self.UnitName
  local skill = _DATABASE.Templates.Units[name].Template.skill or "Random"
  return skill
end<|MERGE_RESOLUTION|>--- conflicted
+++ resolved
@@ -166,13 +166,8 @@
 end
 
 --- Get the DCS unit object.
-<<<<<<< HEAD
---- @param #UNIT self
---- @return DCS#Unit
-=======
 -- @param #UNIT self
 -- @return DCS#Unit The DCS unit object.
->>>>>>> 949e2f9f
 function UNIT:GetDCSObject()
 
   local DCSUnit = Unit.getByName( self.UnitName )
@@ -636,15 +631,9 @@
   return false
 end
 
-<<<<<<< HEAD
---- Returns the unit's group if it exist and nil otherwise.
---- @param Wrapper.Unit#UNIT self
---- @return Wrapper.Group#GROUP The Group of the Unit or `nil` if the unit does not exist.  
-=======
 --- Returns the unit's group if it exists and nil otherwise.
 -- @param Wrapper.Unit#UNIT self
 -- @return Wrapper.Group#GROUP The Group of the Unit or `nil` if the unit does not exist.  
->>>>>>> 949e2f9f
 function UNIT:GetGroup()
   self:F2( self.UnitName )  
   local UnitGroup = GROUP:FindByName(self.GroupName)
