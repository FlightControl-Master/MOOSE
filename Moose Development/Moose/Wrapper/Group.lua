--- **Wrapper** -- GROUP wraps the DCS Class Group objects.
-- 
-- ===
-- 
-- The @{#GROUP} class is a wrapper class to handle the DCS Group objects.
-- 
-- ## Features:
--
--  * Support all DCS Group APIs.
--  * Enhance with Group specific APIs not in the DCS Group API set.
--  * Handle local Group Controller.
--  * Manage the "state" of the DCS Group.
--
-- **IMPORTANT: ONE SHOULD NEVER SANATIZE these GROUP OBJECT REFERENCES! (make the GROUP object references nil).**
--
-- ===
-- 
-- For each DCS Group object alive within a running mission, a GROUP wrapper object (instance) will be created within the _@{DATABASE} object.
-- This is done at the beginning of the mission (when the mission starts), and dynamically when new DCS Group objects are spawned (using the @{SPAWN} class).
-- 
-- The GROUP class does not contain a :New() method, rather it provides :Find() methods to retrieve the object reference
-- using the DCS Group or the DCS GroupName.
--
-- The GROUP methods will reference the DCS Group object by name when it is needed during API execution.
-- If the DCS Group object does not exist or is nil, the GROUP methods will return nil and may log an exception in the DCS.log file.
-- 
-- ===
-- 
-- ### Author: **FlightControl**
-- 
-- ### Contributions: 
-- 
--   * [**Entropy**](https://forums.eagle.ru/member.php?u=111471), **Afinegan**: Came up with the requirement for AIOnOff().
-- 
-- ===
-- 
-- @module Wrapper.Group
-- @image Wrapper_Group.JPG


--- @type GROUP
-- @extends Wrapper.Controllable#CONTROLLABLE
-- @field #string GroupName The name of the group.


--- Wrapper class of the DCS world Group object.
-- 
-- The GROUP class provides the following functions to retrieve quickly the relevant GROUP instance:
--
--  * @{#GROUP.Find}(): Find a GROUP instance from the _DATABASE object using a DCS Group object.
--  * @{#GROUP.FindByName}(): Find a GROUP instance from the _DATABASE object using a DCS Group name.
--
-- # 1. Tasking of groups
--
-- A GROUP is derived from the wrapper class CONTROLLABLE (@{Wrapper.Controllable#CONTROLLABLE}). 
-- See the @{Wrapper.Controllable} task methods section for a description of the task methods.
--
-- But here is an example how a group can be assigned a task.
-- 
-- This test demonstrates the use(s) of the SwitchWayPoint method of the GROUP class.
-- 
-- First we look up the objects. We create a GROUP object `HeliGroup`, using the @{#GROUP:FindByName}() method, looking up the `"Helicopter"` group object.
-- Same for the `"AttackGroup"`.
--          
--          local HeliGroup = GROUP:FindByName( "Helicopter" )
--          local AttackGroup = GROUP:FindByName( "AttackGroup" )
-- 
-- Now we retrieve the @{Wrapper.Unit#UNIT} objects of the `AttackGroup` object, using the method `:GetUnits()`.   
--       
--          local AttackUnits = AttackGroup:GetUnits()
--          
-- Tasks are actually text strings that we build using methods of GROUP.
-- So first, we declare an list of `Tasks`.  
--        
--          local Tasks = {}
-- 
-- Now we loop over the `AttackUnits` using a for loop.
-- We retrieve the `AttackUnit` using the `AttackGroup:GetUnit()` method.
-- Each `AttackUnit` found, will be attacked by `HeliGroup`, using the method `HeliGroup:TaskAttackUnit()`.
-- This method returns a string containing a command line to execute the task to the `HeliGroup`.
-- The code will assign the task string command to the next element in the `Task` list, using `Tasks[#Tasks+1]`.
-- This little code will take the count of `Task` using `#` operator, and will add `1` to the count.
-- This result will be the index of the `Task` element.
--          
--          for i = 1, #AttackUnits do
--            local AttackUnit = AttackGroup:GetUnit( i )
--            Tasks[#Tasks+1] = HeliGroup:TaskAttackUnit( AttackUnit )
--          end
--          
-- Once these tasks have been executed, a function `_Resume` will be called ...
--          
--          Tasks[#Tasks+1] = HeliGroup:TaskFunction( "_Resume", { "''" } )
--          
--          --- @param Wrapper.Group#GROUP HeliGroup
--          function _Resume( HeliGroup )
--            env.info( '_Resume' )
--          
--            HeliGroup:MessageToAll( "Resuming",10,"Info")
--          end
-- 
-- Now here is where the task gets assigned!
-- Using `HeliGroup:PushTask`, the task is pushed onto the task queue of the group `HeliGroup`.
-- Since `Tasks` is an array of tasks, we use the `HeliGroup:TaskCombo` method to execute the tasks.
-- The `HeliGroup:PushTask` method can receive a delay parameter in seconds.
-- In the example, `30` is given as a delay.
-- 
-- 
--          HeliGroup:PushTask( 
--            HeliGroup:TaskCombo(
--            Tasks
--            ), 30 
--          ) 
-- 
-- That's it!
-- But again, please refer to the @{Wrapper.Controllable} task methods section for a description of the different task methods that are available.
-- 
-- 
--
-- ### Obtain the mission from group templates
-- 
-- Group templates contain complete mission descriptions. Sometimes you want to copy a complete mission from a group and assign it to another:
-- 
--   * @{Wrapper.Controllable#CONTROLLABLE.TaskMission}: (AIR + GROUND) Return a mission task from a mission template.
--
-- ## GROUP Command methods
--
-- A GROUP is a @{Wrapper.Controllable}. See the @{Wrapper.Controllable} command methods section for a description of the command methods.
-- 
-- ## GROUP option methods
--
-- A GROUP is a @{Wrapper.Controllable}. See the @{Wrapper.Controllable} option methods section for a description of the option methods.
-- 
-- ## GROUP Zone validation methods
-- 
-- The group can be validated whether it is completely, partly or not within a @{Zone}.
-- Use the following Zone validation methods on the group:
-- 
--   * @{#GROUP.IsCompletelyInZone}: Returns true if all units of the group are within a @{Zone}.
--   * @{#GROUP.IsPartlyInZone}: Returns true if some units of the group are within a @{Zone}.
--   * @{#GROUP.IsNotInZone}: Returns true if none of the group units of the group are within a @{Zone}.
--   
-- The zone can be of any @{Zone} class derived from @{Core.Zone#ZONE_BASE}. So, these methods are polymorphic to the zones tested on.
-- 
-- ## GROUP AI methods
-- 
-- A GROUP has AI methods to control the AI activation.
-- 
--   * @{#GROUP.SetAIOnOff}(): Turns the GROUP AI On or Off.
--   * @{#GROUP.SetAIOn}(): Turns the GROUP AI On.
--   * @{#GROUP.SetAIOff}(): Turns the GROUP AI Off.
-- 
-- @field #GROUP GROUP
GROUP = {
  ClassName = "GROUP",
}


--- Enumerator for location at airbases
-- @type GROUP.Takeoff
GROUP.Takeoff = {
  Air = 1,
  Runway = 2,
  Hot = 3,
  Cold = 4,
}

GROUPTEMPLATE = {}

GROUPTEMPLATE.Takeoff = {
  [GROUP.Takeoff.Air] =     { "Turning Point", "Turning Point" },
  [GROUP.Takeoff.Runway] =  { "TakeOff", "From Runway" },
  [GROUP.Takeoff.Hot] =     { "TakeOffParkingHot", "From Parking Area Hot" },
  [GROUP.Takeoff.Cold] =    { "TakeOffParking", "From Parking Area" }
}

--- Generalized group attributes. See [DCS attributes](https://wiki.hoggitworld.com/view/DCS_enum_attributes) on hoggit.
-- @type GROUP.Attribute
-- @field #string AIR_TRANSPORTPLANE Airplane with transport capability. This can be used to transport other assets.
-- @field #string AIR_AWACS Airborne Early Warning and Control System.
-- @field #string AIR_FIGHTER Fighter, interceptor, ... airplane.
-- @field #string AIR_BOMBER Aircraft which can be used for strategic bombing.
-- @field #string AIR_TANKER Airplane which can refuel other aircraft.
-- @field #string AIR_TRANSPORTHELO Helicopter with transport capability. This can be used to transport other assets.
-- @field #string AIR_ATTACKHELO Attack helicopter.
-- @field #string AIR_UAV Unpiloted Aerial Vehicle, e.g. drones.
-- @field #string AIR_OTHER Any airborne unit that does not fall into any other airborne category.
-- @field #string GROUND_APC Infantry carriers, in particular Amoured Personell Carrier. This can be used to transport other assets.
-- @field #string GROUND_TRUCK Unarmed ground vehicles, which has the DCS "Truck" attribute.
-- @field #string GROUND_INFANTRY Ground infantry assets.
-- @field #string GROUND_IFV Ground Infantry Fighting Vehicle.
-- @field #string GROUND_ARTILLERY Artillery assets.
-- @field #string GROUND_TANK Tanks (modern or old).
-- @field #string GROUND_TRAIN Trains. Not that trains are **not** yet properly implemented in DCS and cannot be used currently.
-- @field #string GROUND_EWR Early Warning Radar.
-- @field #string GROUND_AAA Anti-Aircraft Artillery.
-- @field #string GROUND_SAM Surface-to-Air Missile system or components.
-- @field #string GROUND_OTHER Any ground unit that does not fall into any other ground category.
-- @field #string NAVAL_AIRCRAFTCARRIER Aircraft carrier.
-- @field #string NAVAL_WARSHIP War ship, i.e. cruisers, destroyers, firgates and corvettes.
-- @field #string NAVAL_ARMEDSHIP Any armed ship that is not an aircraft carrier, a cruiser, destroyer, firgatte or corvette.
-- @field #string NAVAL_UNARMEDSHIP Any unarmed naval vessel.
-- @field #string NAVAL_OTHER Any naval unit that does not fall into any other naval category.
-- @field #string OTHER_UNKNOWN Anything that does not fall into any other category.
GROUP.Attribute = {
  AIR_TRANSPORTPLANE="Air_TransportPlane",
  AIR_AWACS="Air_AWACS",
  AIR_FIGHTER="Air_Fighter",
  AIR_BOMBER="Air_Bomber",
  AIR_TANKER="Air_Tanker",
  AIR_TRANSPORTHELO="Air_TransportHelo",
  AIR_ATTACKHELO="Air_AttackHelo",
  AIR_UAV="Air_UAV",
  AIR_OTHER="Air_OtherAir",
  GROUND_APC="Ground_APC",
  GROUND_TRUCK="Ground_Truck",
  GROUND_INFANTRY="Ground_Infantry",
  GROUND_IFV="Ground_IFV",
  GROUND_ARTILLERY="Ground_Artillery",
  GROUND_TANK="Ground_Tank",
  GROUND_TRAIN="Ground_Train",
  GROUND_EWR="Ground_EWR",
  GROUND_AAA="Ground_AAA",
  GROUND_SAM="Ground_SAM",
  GROUND_OTHER="Ground_OtherGround",
  NAVAL_AIRCRAFTCARRIER="Naval_AircraftCarrier",
  NAVAL_WARSHIP="Naval_WarShip",
  NAVAL_ARMEDSHIP="Naval_ArmedShip",
  NAVAL_UNARMEDSHIP="Naval_UnarmedShip",
  NAVAL_OTHER="Naval_OtherNaval",
  OTHER_UNKNOWN="Other_Unknown",
}


--- Create a new GROUP from a given GroupTemplate as a parameter.
-- Note that the GroupTemplate is NOT spawned into the mission.
-- It is merely added to the @{Core.Database}.
-- @param #GROUP self
-- @param #table GroupTemplate The GroupTemplate Structure exactly as defined within the mission editor.
-- @param DCS#coalition.side CoalitionSide The coalition.side of the group.
-- @param DCS#Group.Category CategoryID The Group.Category of the group.
-- @param DCS#country.id CountryID the country.id of the group.
-- @return #GROUP self
function GROUP:NewTemplate( GroupTemplate, CoalitionSide, CategoryID, CountryID )
  local GroupName = GroupTemplate.name

  _DATABASE:_RegisterGroupTemplate( GroupTemplate, CoalitionSide, CategoryID, CountryID, GroupName )

  local self = BASE:Inherit( self, CONTROLLABLE:New( GroupName ) )
  self.GroupName = GroupName

  if not _DATABASE.GROUPS[GroupName] then
    _DATABASE.GROUPS[GroupName] = self
  end  

  self:SetEventPriority( 4 )
  return self
end



--- Create a new GROUP from an existing Group in the Mission.
-- @param #GROUP self
-- @param #string GroupName The Group name
-- @return #GROUP self
function GROUP:Register( GroupName )

  local self = BASE:Inherit( self, CONTROLLABLE:New( GroupName ) ) -- #GROUP
  
  self.GroupName = GroupName
  
  self:SetEventPriority( 4 )
  return self
end

-- Reference methods.

--- Find the GROUP wrapper class instance using the DCS Group.
-- @param #GROUP self
-- @param DCS#Group DCSGroup The DCS Group.
-- @return #GROUP The GROUP.
function GROUP:Find( DCSGroup )

  local GroupName = DCSGroup:getName() -- Wrapper.Group#GROUP
  local GroupFound = _DATABASE:FindGroup( GroupName )
  return GroupFound
end

--- Find the created GROUP using the DCS Group Name.
-- @param #GROUP self
-- @param #string GroupName The DCS Group Name.
-- @return #GROUP The GROUP.
function GROUP:FindByName( GroupName )

  local GroupFound = _DATABASE:FindGroup( GroupName )
  return GroupFound
end

-- DCS Group methods support.

--- Returns the DCS Group.
-- @param #GROUP self
-- @return DCS#Group The DCS Group.
function GROUP:GetDCSObject()
  local DCSGroup = Group.getByName( self.GroupName )

  if DCSGroup then
    return DCSGroup
  end

  return nil
end

--- Returns the @{DCS#Position3} position vectors indicating the point and direction vectors in 3D of the POSITIONABLE within the mission.
-- @param Wrapper.Positionable#POSITIONABLE self
-- @return DCS#Position The 3D position vectors of the POSITIONABLE or #nil if the groups not existing or alive.  
function GROUP:GetPositionVec3() -- Overridden from POSITIONABLE:GetPositionVec3()
  self:F2( self.PositionableName )

  local DCSPositionable = self:GetDCSObject()
  
  if DCSPositionable then
   local unit = DCSPositionable:getUnits()[1]
   if unit then
     local PositionablePosition = unit:getPosition().p
    self:T3( PositionablePosition )
    return PositionablePosition
    end
  end
  
  return nil
end

--- Returns if the group is alive.
-- The Group must:
-- 
--   * Exist at run-time.
--   * Has at least one unit.
-- 
-- When the first @{Wrapper.Unit} of the group is active, it will return true.
-- If the first @{Wrapper.Unit} of the group is inactive, it will return false.
-- 
-- @param #GROUP self
-- @return #boolean `true` if the group is alive *and* active, `false` if the group is alive but inactive or `#nil` if the group does not exist anymore.
function GROUP:IsAlive()
  self:F2( self.GroupName )

  local DCSGroup = self:GetDCSObject() -- DCS#Group

  if DCSGroup then
    if DCSGroup:isExist() then
      local DCSUnit = DCSGroup:getUnit(1) -- DCS#Unit
      if DCSUnit then
        local GroupIsAlive = DCSUnit:isActive()
        self:T3( GroupIsAlive )
        return GroupIsAlive
      end
    end
  end

  return nil
end

--- Returns if the group is activated.
-- @param #GROUP self
-- @return #boolean `true` if group is activated or `#nil` The group is not existing or alive.  
function GROUP:IsActive()
  self:F2( self.GroupName )

  local DCSGroup = self:GetDCSObject() -- DCS#Group
  
  if DCSGroup then
    local unit = DCSGroup:getUnit(1)
    if unit then
      local GroupIsActive = unit:isActive()
    return GroupIsActive 
    end
  end

  return nil
end



--- Destroys the DCS Group and all of its DCS Units.
-- Note that this destroy method also can raise a destroy event at run-time.
-- So all event listeners will catch the destroy event of this group for each unit in the group.
-- To raise these events, provide the `GenerateEvent` parameter.
-- @param #GROUP self
-- @param #boolean GenerateEvent If true, a crash [AIR] or dead [GROUND] event for each unit is generated. If false, if no event is triggered. If nil, a RemoveUnit event is triggered.
-- @param #number delay Delay in seconds before despawning the group.
-- @usage
-- -- Air unit example: destroy the Helicopter and generate a S_EVENT_CRASH for each unit in the Helicopter group.
-- Helicopter = GROUP:FindByName( "Helicopter" )
-- Helicopter:Destroy( true )
-- @usage
-- -- Ground unit example: destroy the Tanks and generate a S_EVENT_DEAD for each unit in the Tanks group.
-- Tanks = GROUP:FindByName( "Tanks" )
-- Tanks:Destroy( true )
-- @usage
-- -- Ship unit example: destroy the Ship silently.
-- Ship = GROUP:FindByName( "Ship" )
-- Ship:Destroy()
-- 
-- @usage
-- -- Destroy without event generation example.
-- Ship = GROUP:FindByName( "Boat" )
-- Ship:Destroy( false ) -- Don't generate an event upon destruction.
-- 
function GROUP:Destroy( GenerateEvent, delay )
  self:F2( self.GroupName )
  
  if delay and delay>0 then
    self:ScheduleOnce(delay, GROUP.Destroy, self, GenerateEvent)
  else

    local DCSGroup = self:GetDCSObject()
  
    if DCSGroup then
      for Index, UnitData in pairs( DCSGroup:getUnits() ) do
        if GenerateEvent and GenerateEvent == true then
          if self:IsAir() then
            self:CreateEventCrash( timer.getTime(), UnitData )
          else
            self:CreateEventDead( timer.getTime(), UnitData )
          end
        elseif GenerateEvent == false then
          -- Do nothing!
        else
          self:CreateEventRemoveUnit( timer.getTime(), UnitData )
        end
      end
      USERFLAG:New( self:GetName() ):Set( 100 )
      DCSGroup:destroy()
      DCSGroup = nil
    end
  end
  
  return nil
end


--- Returns category of the DCS Group. Returns one of
-- 
-- * Group.Category.AIRPLANE
-- * Group.Category.HELICOPTER
-- * Group.Category.GROUND
-- * Group.Category.SHIP
-- * Group.Category.TRAIN
-- 
-- @param #GROUP self
-- @return DCS#Group.Category The category ID.
function GROUP:GetCategory()
  self:F2( self.GroupName )

  local DCSGroup = self:GetDCSObject()
  if DCSGroup then
    local GroupCategory = DCSGroup:getCategory()
    self:T3( GroupCategory )
    return GroupCategory
  end

  return nil
end

--- Returns the category name of the #GROUP.
-- @param #GROUP self
-- @return #string Category name = Helicopter, Airplane, Ground Unit, Ship, Train.
function GROUP:GetCategoryName()
  self:F2( self.GroupName )

  local DCSGroup = self:GetDCSObject()
  if DCSGroup then
    local CategoryNames = {
      [Group.Category.AIRPLANE] = "Airplane",
      [Group.Category.HELICOPTER] = "Helicopter",
      [Group.Category.GROUND] = "Ground Unit",
      [Group.Category.SHIP] = "Ship",
      [Group.Category.TRAIN] = "Train",
    }
    local GroupCategory = DCSGroup:getCategory()
    self:T3( GroupCategory )

    return CategoryNames[GroupCategory]
  end

  return nil
end


--- Returns the coalition of the DCS Group.
-- @param #GROUP self
-- @return DCS#coalition.side The coalition side of the DCS Group.
function GROUP:GetCoalition()
  self:F2( self.GroupName )

  local DCSGroup = self:GetDCSObject()
  if DCSGroup then
    local GroupCoalition = DCSGroup:getCoalition()
    self:T3( GroupCoalition )
    return GroupCoalition
  end

  return nil
end

--- Returns the country of the DCS Group.
-- @param #GROUP self
-- @return DCS#country.id The country identifier or nil if the DCS Group is not existing or alive.
function GROUP:GetCountry()
  self:F2( self.GroupName )

  local DCSGroup = self:GetDCSObject()
  if DCSGroup then
    local GroupCountry = DCSGroup:getUnit(1):getCountry()
    self:T3( GroupCountry )
    return GroupCountry
  end

  return nil
end


--- Check if at least one (or all) unit(s) has (have) a certain attribute.
-- See [hoggit documentation](https://wiki.hoggitworld.com/view/DCS_func_hasAttribute).
-- @param #GROUP self
-- @param #string attribute The name of the attribute the group is supposed to have. Valid attributes can be found in the "db_attributes.lua" file which is located at in "C:\Program Files\Eagle Dynamics\DCS World\Scripts\Database".
-- @param #boolean all If true, all units of the group must have the attribute in order to return true. Default is only one unit of a heterogenious group needs to have the attribute.
-- @return #boolean Group has this attribute.
function GROUP:HasAttribute(attribute, all)

  -- Get all units of the group.
  local _units=self:GetUnits()
  
  if _units then
  
    local _allhave=true
    local _onehas=false
    
    for _,_unit in pairs(_units) do
      local _unit=_unit --Wrapper.Unit#UNIT
      if _unit then
        local _hastit=_unit:HasAttribute(attribute)
        if _hastit==true then
          _onehas=true
        else
          _allhave=false
        end
      end 
    end
    
    if all==true then
      return _allhave
    else
      return _onehas
    end
    
  end
  
  return nil
end

--- Returns the maximum speed of the group.
-- If the group is heterogenious and consists of different units, the max speed of the slowest unit is returned.
-- @param #GROUP self
-- @return #number Speed in km/h.
function GROUP:GetSpeedMax()
  self:F2( self.GroupName )

  local DCSGroup = self:GetDCSObject()
  if DCSGroup then
  
    local Units=self:GetUnits()
    
    local speedmax=nil
    
    for _,unit in pairs(Units) do
      local unit=unit --Wrapper.Unit#UNIT
      
      local speed=unit:GetSpeedMax()
      
      if speedmax==nil or speed<speedmax then
        speedmax=speed
      end
      
      --env.info(string.format("FF unit %s: speed=%.1f, speedmax=%.1f", unit:GetName(), speed, speedmax))
      
    end
    
    return speedmax
  end
  
  return nil
end

--- Returns the maximum range of the group.
-- If the group is heterogenious and consists of different units, the smallest range of all units is returned.
-- @param #GROUP self
-- @return #number Range in meters.
function GROUP:GetRange()
  self:F2( self.GroupName )

  local DCSGroup = self:GetDCSObject()
  if DCSGroup then
  
    local Units=self:GetUnits()
    
    local Rangemin=nil
    
    for _,unit in pairs(Units) do
      local unit=unit --Wrapper.Unit#UNIT
      local range=unit:GetRange()
      if range then
        if Rangemin==nil then
          Rangemin=range
        elseif range<Rangemin then
          Rangemin=range
        end
      end
    end
    
    return Rangemin
  end
  
  return nil
end


--- Returns a list of @{Wrapper.Unit} objects of the @{Wrapper.Group}.
-- @param #GROUP self
-- @return #list<Wrapper.Unit#UNIT> The list of @{Wrapper.Unit} objects of the @{Wrapper.Group}.
function GROUP:GetUnits()
  self:F2( { self.GroupName } )
  local DCSGroup = self:GetDCSObject()

  if DCSGroup then
    local DCSUnits = DCSGroup:getUnits() or {}
    local Units = {}
    for Index, UnitData in pairs( DCSUnits ) do
      Units[#Units+1] = UNIT:Find( UnitData )
    end
    self:T3( Units )
    return Units
  end

  return nil
end


--- Returns a list of @{Wrapper.Unit} objects of the @{Wrapper.Group} that are occupied by a player.
-- @param #GROUP self
-- @return #list<Wrapper.Unit#UNIT> The list of player occupied @{Wrapper.Unit} objects of the @{Wrapper.Group}.
function GROUP:GetPlayerUnits()
  self:F2( { self.GroupName } )
  local DCSGroup = self:GetDCSObject()

  if DCSGroup then
    local DCSUnits = DCSGroup:getUnits()
    local Units = {}
    for Index, UnitData in pairs( DCSUnits ) do
      local PlayerUnit = UNIT:Find( UnitData )
      if PlayerUnit:GetPlayerName() then
        Units[#Units+1] = PlayerUnit
      end
    end
    self:T3( Units )
    return Units
  end

  return nil
end

--- Check if an (air) group is a client or player slot. Information is retrieved from the group template.
-- @param #GROUP self
-- @return #boolean If true, group is associated with a client or player slot.
function GROUP:IsPlayer()
  return self:GetUnit(1):IsPlayer()
end

--- Returns the UNIT wrapper class with number UnitNumber.
-- If the underlying DCS Unit does not exist, the method will return nil. .
-- @param #GROUP self
-- @param #number UnitNumber The number of the UNIT wrapper class to be returned.
-- @return Wrapper.Unit#UNIT The UNIT wrapper class.
function GROUP:GetUnit( UnitNumber )

  local DCSGroup = self:GetDCSObject()

  if DCSGroup then
    
    local UnitFound = nil
    -- 2.7.1 dead event bug, return the first alive unit instead
    local units = DCSGroup:getUnits() or {}
    
    for _,_unit in pairs(units) do
    
      local UnitFound = UNIT:Find(_unit)
      
      if UnitFound then
      
        return UnitFound
    
      end
    end
    
  end

  return nil
  
end


--- Returns the DCS Unit with number UnitNumber.
-- If the underlying DCS Unit does not exist, the method will return nil. .
-- @param #GROUP self
-- @param #number UnitNumber The number of the DCS Unit to be returned.
-- @return DCS#Unit The DCS Unit.
function GROUP:GetDCSUnit( UnitNumber )

  local DCSGroup = self:GetDCSObject()

  if DCSGroup then
    
    if DCSGroup.getUnit and DCSGroup:getUnit( UnitNumber ) then
      return DCSGroup:getUnit( UnitNumber )
    else
    
      local UnitFound = nil
      -- 2.7.1 dead event bug, return the first alive unit instead
      local units = DCSGroup:getUnits() or {}
      
      for _,_unit in pairs(units) do
        if _unit and _unit:isExist() then
          return _unit
        end
      end
    end
  end

  return nil
end

--- Returns current size of the DCS Group.
-- If some of the DCS Units of the DCS Group are destroyed the size of the DCS Group is changed.
-- @param #GROUP self
-- @return #number The DCS Group size.
function GROUP:GetSize()

  local DCSGroup = self:GetDCSObject()

  if DCSGroup then
  
    local GroupSize = DCSGroup:getSize()
    
    if GroupSize then
      return GroupSize
    else
      return 0
    end
  end

  return nil
end

--- Count number of alive units in the group.
-- @param #GROUP self
-- @return #number Number of alive units. If DCS group is nil, 0 is returned.
function GROUP:CountAliveUnits()
  self:F3( { self.GroupName } )
  local DCSGroup = self:GetDCSObject()

  if DCSGroup then
    local units=self:GetUnits()
    local n=0
    for _,_unit in pairs(units) do
      local unit=_unit --Wrapper.Unit#UNIT
      if unit and unit:IsAlive() then
        n=n+1
      end
    end
    return n
  end

  return 0
end

--- Get the first unit of the group which is alive.
-- @param #GROUP self
-- @return Wrapper.Unit#UNIT First unit alive.
function GROUP:GetFirstUnitAlive()
  self:F3({self.GroupName})
  local DCSGroup = self:GetDCSObject()

  if DCSGroup then
    local units=self:GetUnits()
    for _,_unit in pairs(units) do
      local unit=_unit --Wrapper.Unit#UNIT
      if unit and unit:IsAlive() then
        return unit
      end
    end
  end

  return nil
end



--- Returns the average velocity Vec3 vector.
-- @param Wrapper.Group#GROUP self
-- @return DCS#Vec3 The velocity Vec3 vector or `#nil` if the GROUP is not existing or alive.  
function GROUP:GetVelocityVec3()
  self:F2( self.GroupName )

  local DCSGroup = self:GetDCSObject()
  
  if DCSGroup and DCSGroup:isExist() then
    local GroupUnits = DCSGroup:getUnits()
    local GroupCount = #GroupUnits
    
    local VelocityVec3 = { x = 0, y = 0, z = 0 }
    
    for _, DCSUnit in pairs( GroupUnits ) do
      local UnitVelocityVec3 = DCSUnit:getVelocity()
      VelocityVec3.x = VelocityVec3.x + UnitVelocityVec3.x
      VelocityVec3.y = VelocityVec3.y + UnitVelocityVec3.y
      VelocityVec3.z = VelocityVec3.z + UnitVelocityVec3.z
    end
    
    VelocityVec3.x = VelocityVec3.x / GroupCount
    VelocityVec3.y = VelocityVec3.y / GroupCount
    VelocityVec3.z = VelocityVec3.z / GroupCount
    
    return VelocityVec3
  end
  
  BASE:E( { "Cannot GetVelocityVec3", Group = self, Alive = self:IsAlive() } )

  return nil
end

--- Returns the average group altitude in meters.
-- @param Wrapper.Group#GROUP self
-- @param #boolean FromGround Measure from the ground or from sea level (ASL). Provide **true** for measuring from the ground (AGL). **false** or **nil** if you measure from sea level. 
-- @return #number The altitude of the group or nil if is not existing or alive.  
function GROUP:GetAltitude(FromGround)
  self:F2( self.GroupName )
  return self:GetHeight(FromGround)
end

--- Returns the average group height in meters.
-- @param Wrapper.Group#GROUP self
-- @param #boolean FromGround Measure from the ground or from sea level (ASL). Provide **true** for measuring from the ground (AGL). **false** or **nil** if you measure from sea level. 
-- @return #number The height of the group or nil if is not existing or alive.  
function GROUP:GetHeight( FromGround )
  self:F2( self.GroupName )

  local DCSGroup = self:GetDCSObject()
  
  if DCSGroup then
    local GroupUnits = DCSGroup:getUnits()
    local GroupCount = #GroupUnits
    
    local GroupHeight = 0

    for _, DCSUnit in pairs( GroupUnits ) do
      local GroupPosition = DCSUnit:getPosition()
      
      if FromGround == true then
        local LandHeight =  land.getHeight( { x = GroupPosition.p.x, y = GroupPosition.p.z } )
        GroupHeight = GroupHeight + ( GroupPosition.p.y - LandHeight )
      else
        GroupHeight = GroupHeight + GroupPosition.p.y
      end
    end
    
    return GroupHeight / GroupCount
  end
  
  return nil
end




---
--- Returns the initial size of the DCS Group.
-- If some of the DCS Units of the DCS Group are destroyed, the initial size of the DCS Group is unchanged.
-- @param #GROUP self
-- @return #number The DCS Group initial size.
function GROUP:GetInitialSize()
  self:F3( { self.GroupName } )
  local DCSGroup = self:GetDCSObject()

  if DCSGroup then
    local GroupInitialSize = DCSGroup:getInitialSize()
    self:T3( GroupInitialSize )
    return GroupInitialSize
  end

  return nil
end


--- Returns the DCS Units of the DCS Group.
-- @param #GROUP self
-- @return #table The DCS Units.
function GROUP:GetDCSUnits()
  self:F2( { self.GroupName } )
  local DCSGroup = self:GetDCSObject()

  if DCSGroup then
    local DCSUnits = DCSGroup:getUnits()
    self:T3( DCSUnits )
    return DCSUnits
  end

  return nil
end


--- Activates a late activated GROUP.
-- @param #GROUP self
-- @param #number delay Delay in seconds, before the group is activated.
-- @return #GROUP self
function GROUP:Activate(delay)
  self:F2( { self.GroupName } )
  if delay and delay>0 then
    self:ScheduleOnce(delay, GROUP.Activate, self)
  else
    trigger.action.activateGroup( self:GetDCSObject() )
  end
  return self
end


--- Gets the type name of the group.
-- @param #GROUP self
-- @return #string The type name of the group.
function GROUP:GetTypeName()
  self:F2( self.GroupName )

  local DCSGroup = self:GetDCSObject()

  if DCSGroup then
    local GroupTypeName = DCSGroup:getUnit(1):getTypeName()
    self:T3( GroupTypeName )
    return( GroupTypeName )
  end

  return nil
end

--- [AIRPLANE] Get the NATO reporting name (platform, e.g. "Flanker") of a GROUP (note - first unit the group). "Bogey" if not found. Currently airplanes only!
--@param #GROUP self
--@return #string NatoReportingName or "Bogey" if unknown.
function GROUP:GetNatoReportingName()
  self:F2( self.GroupName )
  
  local DCSGroup = self:GetDCSObject()
  
  if DCSGroup then
    local GroupTypeName = DCSGroup:getUnit(1):getTypeName()
    self:T3( GroupTypeName )
    return UTILS.GetReportingName(GroupTypeName)
  end
  
  return "Bogey"
  
end

--- Gets the player name of the group.
-- @param #GROUP self
-- @return #string The player name of the group.
function GROUP:GetPlayerName()
  self:F2( self.GroupName )

  local DCSGroup = self:GetDCSObject()

  if DCSGroup then
    local PlayerName = DCSGroup:getUnit(1):getPlayerName()
    self:T3( PlayerName )
    return( PlayerName )
  end

  return nil
end


--- Gets the CallSign of the first DCS Unit of the DCS Group.
-- @param #GROUP self
-- @return #string The CallSign of the first DCS Unit of the DCS Group.
function GROUP:GetCallsign()
  self:F2( self.GroupName )

  local DCSGroup = self:GetDCSObject()

  if DCSGroup then
    local GroupCallSign = DCSGroup:getUnit(1):getCallsign()
    self:T3( GroupCallSign )
    return GroupCallSign
  end

  BASE:E( { "Cannot GetCallsign", Positionable = self, Alive = self:IsAlive() } )

  return nil
end

--- Returns the current point (Vec2 vector) of the first DCS Unit in the DCS Group.
-- @param #GROUP self
-- @return DCS#Vec2 Current Vec2 point of the first DCS Unit of the DCS Group.
function GROUP:GetVec2()

  local Unit=self:GetUnit(1)
  
  if Unit then
    local vec2=Unit:GetVec2()
    return vec2
  end

end

--- Returns the current Vec3 vector of the first DCS Unit in the GROUP.
-- @param #GROUP self
-- @return DCS#Vec3 Current Vec3 of the first DCS Unit of the GROUP.
function GROUP:GetVec3()

  -- Get first unit.
  local unit=self:GetUnit(1)

  if unit then
    local vec3=unit:GetVec3()
    return vec3
  end
  
  self:E("ERROR: Cannot get Vec3 of group "..tostring(self.GroupName))
  return nil
end

--- Returns a POINT_VEC2 object indicating the point in 2D of the first UNIT of the GROUP within the mission.
-- @param #GROUP self
-- @return Core.Point#POINT_VEC2 The 2D point vector of the first DCS Unit of the GROUP.
-- @return #nil The first UNIT is not existing or alive.  
function GROUP:GetPointVec2()
  self:F2(self.GroupName)

  local FirstUnit = self:GetUnit(1)
  
  if FirstUnit then
    local FirstUnitPointVec2 = FirstUnit:GetPointVec2()
    self:T3(FirstUnitPointVec2)
    return FirstUnitPointVec2
  end
  
  BASE:E( { "Cannot GetPointVec2", Group = self, Alive = self:IsAlive() } )

  return nil
end

--- Returns a COORDINATE object indicating the point of the first UNIT of the GROUP within the mission.
-- @param Wrapper.Group#GROUP self
-- @return Core.Point#COORDINATE The COORDINATE of the GROUP.
function GROUP:GetCoordinate()
   
   
  local Units = self:GetUnits()  or {}
  
  for _,_unit in pairs(Units) do
    local FirstUnit = _unit -- Wrapper.Unit#UNIT
    
    if FirstUnit then
    
      local FirstUnitCoordinate = FirstUnit:GetCoordinate()
      
      if FirstUnitCoordinate then
        local Heading = self:GetHeading()
        FirstUnitCoordinate.Heading = Heading
        return FirstUnitCoordinate
      end
      
    end
  end
  BASE:E( { "Cannot GetCoordinate", Group = self, Alive = self:IsAlive() } )
  
end


--- Returns a random @{DCS#Vec3} vector (point in 3D of the UNIT within the mission) within a range around the first UNIT of the GROUP.
-- @param #GROUP self
-- @param #number Radius Radius in meters.
-- @return DCS#Vec3 The random 3D point vector around the first UNIT of the GROUP or #nil The GROUP is invalid or empty. 
-- @usage 
-- -- If Radius is ignored, returns the DCS#Vec3 of first UNIT of the GROUP
function GROUP:GetRandomVec3(Radius)
  self:F2(self.GroupName)
  
  local FirstUnit = self:GetUnit(1)
  
  if FirstUnit then
    local FirstUnitRandomPointVec3 = FirstUnit:GetRandomVec3(Radius)
    self:T3(FirstUnitRandomPointVec3)
    return FirstUnitRandomPointVec3
  end
  
  BASE:E( { "Cannot GetRandomVec3", Group = self, Alive = self:IsAlive() } )

  return nil
end

--- Returns the mean heading of every UNIT in the GROUP in degrees
-- @param #GROUP self
-- @return #number Mean heading of the GROUP in degrees or #nil The first UNIT is not existing or alive.
function GROUP:GetHeading()
  self:F2(self.GroupName)

  self:F2(self.GroupName)

  local GroupSize = self:GetSize()
  local HeadingAccumulator = 0
  local n=0
  local Units = self:GetUnits()
  
  if GroupSize then
    for _,unit in pairs(Units) do
      if unit and unit:IsAlive() then
        HeadingAccumulator = HeadingAccumulator + unit:GetHeading()
        n=n+1
      end
    end
    return math.floor(HeadingAccumulator / n) 
  end
  
  BASE:E( { "Cannot GetHeading", Group = self, Alive = self:IsAlive() } )

  return nil
  
end

--- Return the fuel state and unit reference for the unit with the least
-- amount of fuel in the group.
-- @param #GROUP self
-- @return #number The fuel state of the unit with the least amount of fuel.
-- @return Wrapper.Unit#UNIT reference to #Unit object for further processing.
function GROUP:GetFuelMin()
  self:F3(self.ControllableName)

  if not self:GetDCSObject() then
    BASE:E( { "Cannot GetFuel", Group = self, Alive = self:IsAlive() } )
    return 0
  end

  local min  = 65535  -- some sufficiently large number to init with
  local unit = nil
  local tmp  = nil

  for UnitID, UnitData in pairs( self:GetUnits() ) do
    if UnitData and UnitData:IsAlive() then
      tmp = UnitData:GetFuel()
      if tmp < min then
        min = tmp
        unit = UnitData
      end
    end
  end

  return min, unit
end

--- Returns relative amount of fuel (from 0.0 to 1.0) the group has in its
--  internal tanks. If there are additional fuel tanks the value may be
--  greater than 1.0.
-- @param #GROUP self
-- @return #number The relative amount of fuel (from 0.0 to 1.0).
-- @return #nil The GROUP is not existing or alive.
function GROUP:GetFuelAvg()
  self:F( self.ControllableName )

  local DCSControllable = self:GetDCSObject()
  
  if DCSControllable then
    local GroupSize = self:GetSize()
    local TotalFuel = 0
    for UnitID, UnitData in pairs( self:GetUnits() ) do
      local Unit = UnitData -- Wrapper.Unit#UNIT
      local UnitFuel = Unit:GetFuel() or 0
      self:F( { Fuel = UnitFuel } )
      TotalFuel = TotalFuel + UnitFuel
    end
    local GroupFuel = TotalFuel / GroupSize
    return GroupFuel
  end
  
  BASE:E( { "Cannot GetFuel", Group = self, Alive = self:IsAlive() } )

  return 0
end

--- Returns relative amount of fuel (from 0.0 to 1.0) the group has in its internal tanks. If there are additional fuel tanks the value may be greater than 1.0.
-- @param #GROUP self
-- @return #number The relative amount of fuel (from 0.0 to 1.0).
-- @return #nil The GROUP is not existing or alive.
function GROUP:GetFuel()
  return self:GetFuelAvg()
end


--- Get the number of shells, rockets, bombs and missiles the whole group currently has.
-- @param #GROUP self
-- @return #number Total amount of ammo the group has left. This is the sum of shells, rockets, bombs and missiles of all units.
-- @return #number Number of shells left.
-- @return #number Number of rockets left.
-- @return #number Number of bombs left.
-- @return #number Number of missiles left. 
-- @return #number Number of artillery shells left (with explosive mass, included in shells; shells can also be machine gun ammo) 
function GROUP:GetAmmunition()
  self:F( self.ControllableName )

  local DCSControllable = self:GetDCSObject()
  
  local Ntot=0
  local Nshells=0
  local Nrockets=0
  local Nmissiles=0
  local Nbombs=0
  local Narti=0
  
  if DCSControllable then
    
    -- Loop over units.
    for UnitID, UnitData in pairs( self:GetUnits() ) do
      local Unit = UnitData -- Wrapper.Unit#UNIT
      
      -- Get ammo of the unit
      local ntot, nshells, nrockets, nbombs, nmissiles, narti = Unit:GetAmmunition()
      
      Ntot=Ntot+ntot
      Nshells=Nshells+nshells
      Nrockets=Nrockets+nrockets
      Nmissiles=Nmissiles+nmissiles
      Nbombs=Nbombs+nbombs
      Narti=Narti+narti
    end
    
  end
  
  return Ntot, Nshells, Nrockets, Nbombs, Nmissiles, Narti
end


do -- Is Zone methods


--- Check if any unit of a group is inside a @{Zone}.
-- @param #GROUP self
-- @param Core.Zone#ZONE_BASE Zone The zone to test.
-- @return #boolean Returns `true` if *at least one unit* is inside the zone or `false` if *no* unit is inside.
function GROUP:IsInZone( Zone )
  
  if self:IsAlive() then
  
    for UnitID, UnitData in pairs(self:GetUnits()) do
      local Unit = UnitData -- Wrapper.Unit#UNIT
      
      local vec2 = nil
      if Unit then
       -- Get 2D vector. That's all we need for the zone check.
       vec2=Unit:GetVec2()
      end
      
      if vec2 and Zone:IsVec2InZone(vec2) then
        return true  -- At least one unit is in the zone. That is enough.
      end
      
    end
    
    return false
  end
  
  return nil
end

--- Returns true if all units of the group are within a @{Zone}.
-- @param #GROUP self
-- @param Core.Zone#ZONE_BASE Zone The zone to test.
-- @return #boolean Returns true if the Group is completely within the @{Core.Zone#ZONE_BASE}
function GROUP:IsCompletelyInZone( Zone )
  self:F2( { self.GroupName, Zone } )
  
  if not self:IsAlive() then return false end
  
  for UnitID, UnitData in pairs( self:GetUnits() ) do
    local Unit = UnitData -- Wrapper.Unit#UNIT
    if Zone:IsVec3InZone( Unit:GetVec3() ) then
    else
      return false
    end
  end
  
  return true
end

--- Returns true if some but NOT ALL units of the group are within a @{Zone}.
-- @param #GROUP self
-- @param Core.Zone#ZONE_BASE Zone The zone to test.
-- @return #boolean Returns true if the Group is partially within the @{Core.Zone#ZONE_BASE}
function GROUP:IsPartlyInZone( Zone )
  self:F2( { self.GroupName, Zone } )
  
  local IsOneUnitInZone = false
  local IsOneUnitOutsideZone = false
  
  if not self:IsAlive() then return false end
  
  for UnitID, UnitData in pairs( self:GetUnits() ) do
    local Unit = UnitData -- Wrapper.Unit#UNIT
    if Zone:IsVec3InZone( Unit:GetVec3() ) then
      IsOneUnitInZone = true
    else
      IsOneUnitOutsideZone = true
    end
  end
  
  if IsOneUnitInZone and IsOneUnitOutsideZone then
    return true
  else
    return false
  end
end

--- Returns true if part or all units of the group are within a @{Zone}.
-- @param #GROUP self
-- @param Core.Zone#ZONE_BASE Zone The zone to test.
-- @return #boolean Returns true if the Group is partially or completely within the @{Core.Zone#ZONE_BASE}.
function GROUP:IsPartlyOrCompletelyInZone( Zone )
  return self:IsPartlyInZone(Zone) or self:IsCompletelyInZone(Zone)
end

--- Returns true if none of the group units of the group are within a @{Zone}.
-- @param #GROUP self
-- @param Core.Zone#ZONE_BASE Zone The zone to test.
-- @return #boolean Returns true if the Group is not within the @{Core.Zone#ZONE_BASE}
function GROUP:IsNotInZone( Zone )
  self:F2( { self.GroupName, Zone } )
  
  if not self:IsAlive() then return true end
  
  for UnitID, UnitData in pairs( self:GetUnits() ) do
    local Unit = UnitData -- Wrapper.Unit#UNIT
    if Zone:IsVec3InZone( Unit:GetVec3() ) then
      return false
    end
  end
  
  return true
end

--- Returns true if any units of the group are within a @{Core.Zone}.
-- @param #GROUP self
-- @param Core.Zone#ZONE_BASE Zone The zone to test.
-- @return #boolean Returns true if any unit of the Group is within the @{Core.Zone#ZONE_BASE}
function GROUP:IsAnyInZone( Zone )

  if not self:IsAlive() then return false end

  for UnitID, UnitData in pairs( self:GetUnits() ) do
    local Unit = UnitData -- Wrapper.Unit#UNIT
    if Zone:IsVec3InZone( Unit:GetVec3() ) then
      return true
    end
  end
  return false
end

--- Returns the number of UNITs that are in the @{Zone}
-- @param #GROUP self
-- @param Core.Zone#ZONE_BASE Zone The zone to test.
-- @return #number The number of UNITs that are in the @{Zone}
function GROUP:CountInZone( Zone )
  self:F2( {self.GroupName, Zone} )
  local Count = 0
  
  if not self:IsAlive() then return Count end
  
  for UnitID, UnitData in pairs( self:GetUnits() ) do
    local Unit = UnitData -- Wrapper.Unit#UNIT
    if Zone:IsVec3InZone( Unit:GetVec3() ) then
      Count = Count + 1
    end
  end
  
  return Count
end

--- Returns if the group is of an air category.
-- If the group is a helicopter or a plane, then this method will return true, otherwise false.
-- @param #GROUP self
-- @return #boolean Air category evaluation result.
function GROUP:IsAir()
  self:F2( self.GroupName )

  local DCSGroup = self:GetDCSObject()

  if DCSGroup then
    local IsAirResult = DCSGroup:getCategory() == Group.Category.AIRPLANE or DCSGroup:getCategory() == Group.Category.HELICOPTER
    self:T3( IsAirResult )
    return IsAirResult
  end

  return nil
end

--- Returns if the DCS Group contains Helicopters.
-- @param #GROUP self
-- @return #boolean true if DCS Group contains Helicopters.
function GROUP:IsHelicopter()
  self:F2( self.GroupName )

  local DCSGroup = self:GetDCSObject()

  if DCSGroup then
    local GroupCategory = DCSGroup:getCategory()
    self:T2( GroupCategory )
    return GroupCategory == Group.Category.HELICOPTER
  end

  return nil
end

--- Returns if the DCS Group contains AirPlanes.
-- @param #GROUP self
-- @return #boolean true if DCS Group contains AirPlanes.
function GROUP:IsAirPlane()
  self:F2()

  local DCSGroup = self:GetDCSObject()

  if DCSGroup then
    local GroupCategory = DCSGroup:getCategory()
    self:T2( GroupCategory )
    return GroupCategory == Group.Category.AIRPLANE
  end

  return nil
end

--- Returns if the DCS Group contains Ground troops.
-- @param #GROUP self
-- @return #boolean true if DCS Group contains Ground troops.
function GROUP:IsGround()
  self:F2()

  local DCSGroup = self:GetDCSObject()

  if DCSGroup then
    local GroupCategory = DCSGroup:getCategory()
    self:T2( GroupCategory )
    return GroupCategory == Group.Category.GROUND
  end

  return nil
end

--- Returns if the DCS Group contains Ships.
-- @param #GROUP self
-- @return #boolean true if DCS Group contains Ships.
function GROUP:IsShip()
  self:F2()

  local DCSGroup = self:GetDCSObject()

  if DCSGroup then
    local GroupCategory = DCSGroup:getCategory()
    self:T2( GroupCategory )
    return GroupCategory == Group.Category.SHIP
  end

  return nil
end

--- Returns if all units of the group are on the ground or landed.
-- If all units of this group are on the ground, this function will return true, otherwise false.
-- @param #GROUP self
-- @return #boolean All units on the ground result.
function GROUP:AllOnGround()
  self:F2()

  local DCSGroup = self:GetDCSObject()

  if DCSGroup then
    local AllOnGroundResult = true

    for Index, UnitData in pairs( DCSGroup:getUnits() ) do
      if UnitData:inAir() then
        AllOnGroundResult = false
      end
    end

    self:T3( AllOnGroundResult )
    return AllOnGroundResult
  end

  return nil
end

end

do -- AI methods

  --- Turns the AI On or Off for the GROUP.
  -- @param #GROUP self
  -- @param #boolean AIOnOff The value true turns the AI On, the value false turns the AI Off.
  -- @return #GROUP The GROUP.
  function GROUP:SetAIOnOff( AIOnOff )
  
    local DCSGroup = self:GetDCSObject() -- DCS#Group
    
    if DCSGroup then
      local DCSController = DCSGroup:getController() -- DCS#Controller
      if DCSController then
        DCSController:setOnOff( AIOnOff )
        return self
      end
    end
    
    return nil
  end

  --- Turns the AI On for the GROUP.
  -- @param #GROUP self
  -- @return #GROUP The GROUP.
  function GROUP:SetAIOn()

    return self:SetAIOnOff( true )  
  end
  
  --- Turns the AI Off for the GROUP.
  -- @param #GROUP self
  -- @return #GROUP The GROUP.
  function GROUP:SetAIOff()

    return self:SetAIOnOff( false )  
  end

end



--- Returns the current maximum velocity of the group.
-- Each unit within the group gets evaluated, and the maximum velocity (= the unit which is going the fastest) is returned.
-- @param #GROUP self
-- @return #number Maximum velocity found.
function GROUP:GetMaxVelocity()
  self:F2()

  local DCSGroup = self:GetDCSObject()

  if DCSGroup then
    local GroupVelocityMax = 0

    for Index, UnitData in pairs( DCSGroup:getUnits() ) do

      local UnitVelocityVec3 = UnitData:getVelocity()
      local UnitVelocity = math.abs( UnitVelocityVec3.x ) + math.abs( UnitVelocityVec3.y ) + math.abs( UnitVelocityVec3.z )

      if UnitVelocity > GroupVelocityMax then
        GroupVelocityMax = UnitVelocity
      end
    end

    return GroupVelocityMax
  end

  return nil
end

--- Returns the current minimum height of the group.
-- Each unit within the group gets evaluated, and the minimum height (= the unit which is the lowest elevated) is returned.
-- @param #GROUP self
-- @return #number Minimum height found.
function GROUP:GetMinHeight()
  self:F2()

  local DCSGroup = self:GetDCSObject()

  if DCSGroup then
    local GroupHeightMin = 999999999

    for Index, UnitData in pairs( DCSGroup:getUnits() ) do
      local UnitData = UnitData -- DCS#Unit

      local UnitHeight = UnitData:getPoint()

      if UnitHeight < GroupHeightMin then
        GroupHeightMin = UnitHeight
      end
    end

    return GroupHeightMin
  end

  return nil
end

--- Returns the current maximum height of the group.
-- Each unit within the group gets evaluated, and the maximum height (= the unit which is the highest elevated) is returned.
-- @param #GROUP self
-- @return #number Maximum height found.
function GROUP:GetMaxHeight()
  self:F2()

  local DCSGroup = self:GetDCSObject()

  if DCSGroup then
    local GroupHeightMax = -999999999

    for Index, UnitData in pairs( DCSGroup:getUnits() ) do
      local UnitData = UnitData -- DCS#Unit

      local UnitHeight = UnitData:getPoint()

      if UnitHeight > GroupHeightMax then
        GroupHeightMax = UnitHeight
      end
    end

    return GroupHeightMax
  end

  return nil
end

-- RESPAWNING

--- Returns the group template from the @{DATABASE} (_DATABASE object).
-- @param #GROUP self
-- @return #table 
function GROUP:GetTemplate()
  local GroupName = self:GetName()
  return UTILS.DeepCopy( _DATABASE:GetGroupTemplate( GroupName ) )
end

--- Returns the group template route.points[] (the waypoints) from the @{DATABASE} (_DATABASE object).
-- @param #GROUP self
-- @return #table 
function GROUP:GetTemplateRoutePoints()
  local GroupName = self:GetName()
  return UTILS.DeepCopy( _DATABASE:GetGroupTemplate( GroupName ).route.points )
end



--- Sets the controlled status in a Template.
-- @param #GROUP self
-- @param #boolean Controlled true is controlled, false is uncontrolled.
-- @return #table 
function GROUP:SetTemplateControlled( Template, Controlled )
  Template.uncontrolled = not Controlled
  return Template
end

--- Sets the CountryID of the group in a Template.
-- @param #GROUP self
-- @param DCS#country.id CountryID The country ID.
-- @return #table 
function GROUP:SetTemplateCountry( Template, CountryID )
  Template.CountryID = CountryID
  return Template
end

--- Sets the CoalitionID of the group in a Template.
-- @param #GROUP self
-- @param DCS#coalition.side CoalitionID The coalition ID.
-- @return #table 
function GROUP:SetTemplateCoalition( Template, CoalitionID )
  Template.CoalitionID = CoalitionID
  return Template
end


--- Set the heading for the units in degrees within the respawned group.
-- @param #GROUP self
-- @param #number Heading The heading in meters.
-- @return #GROUP self
function GROUP:InitHeading( Heading )
  self.InitRespawnHeading = Heading
  return self
end


--- Set the height for the units in meters for the respawned group. (This is applicable for air units).
-- @param #GROUP self
-- @param #number Height The height in meters.
-- @return #GROUP self
function GROUP:InitHeight( Height )
  self.InitRespawnHeight = Height
  return self
end


--- Set the respawn @{Zone} for the respawned group.
-- @param #GROUP self
-- @param Core.Zone#ZONE Zone The zone in meters.
-- @return #GROUP self
function GROUP:InitZone( Zone )
  self.InitRespawnZone = Zone
  return self
end


--- Randomize the positions of the units of the respawned group within the @{Zone}.
-- When a Respawn happens, the units of the group will be placed at random positions within the Zone (selected).
-- @param #GROUP self
-- @param #boolean PositionZone true will randomize the positions within the Zone.
-- @return #GROUP self
function GROUP:InitRandomizePositionZone( PositionZone )

  self.InitRespawnRandomizePositionZone = PositionZone
  self.InitRespawnRandomizePositionInner = nil
  self.InitRespawnRandomizePositionOuter = nil

  return self
end


--- Randomize the positions of the units of the respawned group in a circle band.
-- When a Respawn happens, the units of the group will be positioned at random places within the Outer and Inner radius.
-- Thus, a band is created around the respawn location where the units will be placed at random positions.
-- @param #GROUP self
-- @param #boolean OuterRadius Outer band in meters from the center.
-- @param #boolean InnerRadius Inner band in meters from the center.
-- @return #GROUP self
function GROUP:InitRandomizePositionRadius( OuterRadius, InnerRadius )
  
  self.InitRespawnRandomizePositionZone = nil
  self.InitRespawnRandomizePositionOuter = OuterRadius
  self.InitRespawnRandomizePositionInner = InnerRadius
  
  return self
end

--- Set respawn coordinate.
-- @param #GROUP self
-- @param Core.Point#COORDINATE coordinate Coordinate where the group should be respawned.
-- @return #GROUP self
function GROUP:InitCoordinate(coordinate)
  self:F({coordinate=coordinate})
  self.InitCoord=coordinate
  return self
end

--- Sets the radio comms on or off when the group is respawned. Same as checking/unchecking the COMM box in the mission editor.
-- @param #GROUP self 
-- @param #boolean switch If true (or nil), enables the radio comms. If false, disables the radio for the spawned group.
-- @return #GROUP self
function GROUP:InitRadioCommsOnOff(switch)
  self:F({switch=switch})
  if switch==true or switch==nil then
    self.InitRespawnRadio=true
  else
    self.InitRespawnRadio=false
  end
  return self
end

--- Sets the radio frequency of the group when it is respawned.
-- @param #GROUP self 
-- @param #number frequency The frequency in MHz.
-- @return #GROUP self
function GROUP:InitRadioFrequency(frequency)
  self:F({frequency=frequency})

  self.InitRespawnFreq=frequency
  
  return self
end

--- Set radio modulation when the group is respawned. Default is AM.
-- @param #GROUP self
-- @param #string modulation Either "FM" or "AM". If no value is given, modulation is set to AM.
-- @return #GROUP self
function GROUP:InitRadioModulation(modulation)
  self:F({modulation=modulation})
  if modulation and modulation:lower()=="fm" then
    self.InitRespawnModu=radio.modulation.FM
  else
    self.InitRespawnModu=radio.modulation.AM
  end
  return self
end

--- Sets the modex (tail number) of the first unit of the group. If more units are in the group, the number is increased with every unit.
-- @param #GROUP self
-- @param #string modex Tail number of the first unit.
-- @return #GROUP self
function GROUP:InitModex(modex)
  self:F({modex=modex})
  if modex then
    self.InitRespawnModex=tonumber(modex)
  end
  return self
end

--- Respawn the @{Wrapper.Group} at a @{Point}.
-- The method will setup the new group template according the Init(Respawn) settings provided for the group.
-- These settings can be provided by calling the relevant Init...() methods of the Group.
-- 
--   - @{#GROUP.InitHeading}: Set the heading for the units in degrees within the respawned group.
--   - @{#GROUP.InitHeight}: Set the height for the units in meters for the respawned group. (This is applicable for air units).
--   - @{#GROUP.InitRandomizeHeading}: Randomize the headings for the units within the respawned group.
--   - @{#GROUP.InitZone}: Set the respawn @{Zone} for the respawned group.
--   - @{#GROUP.InitRandomizeZones}: Randomize the respawn @{Zone} between one of the @{Zone}s given for the respawned group.
--   - @{#GROUP.InitRandomizePositionZone}: Randomize the positions of the units of the respawned group within the @{Zone}.
--   - @{#GROUP.InitRandomizePositionRadius}: Randomize the positions of the units of the respawned group in a circle band.
--   - @{#GROUP.InitRandomizeTemplates}: Randomize the Template for the respawned group.
-- 
-- 
-- Notes:
-- 
--   - When InitZone or InitRandomizeZones is not used, the position of the respawned group will be its current position.
--   - The current alive group will always be destroyed and respawned using the template definition. 
-- 
-- @param Wrapper.Group#GROUP self
-- @param #table Template (optional) The template of the Group retrieved with GROUP:GetTemplate(). If the template is not provided, the template will be retrieved of the group itself.
-- @param #boolean Reset Reset positions if TRUE.
-- @return Wrapper.Group#GROUP self
function GROUP:Respawn( Template, Reset )

  -- Given template or get old.
  Template = Template or self:GetTemplate()
  
  -- Get correct heading.
  local function _Heading(course)
    local h
    if course<=180 then
      h=math.rad(course)
    else
      h=-math.rad(360-course)
    end
    return h 
  end        

  -- First check if group is alive.
  if self:IsAlive() then
  
    -- Respawn zone.
    local Zone = self.InitRespawnZone -- Core.Zone#ZONE
    
    -- Zone position or current group position.
    local Vec3 = Zone and Zone:GetVec3() or self:GetVec3()
    
    -- From point of the template.
    local From = { x = Template.x, y = Template.y }
    
    -- X, Y
    Template.x = Vec3.x
    Template.y = Vec3.z
    
    --Template.x = nil
    --Template.y = nil
    
    -- Debug number of units.
    self:F( #Template.units )
    
    -- Reset position etc?
    if Reset == true then

      -- Loop over units in group.
      for UnitID, UnitData in pairs( self:GetUnits() ) do
        local GroupUnit = UnitData -- Wrapper.Unit#UNIT
        self:F(GroupUnit:GetName())
        
        if GroupUnit:IsAlive() then
          self:I("FF Alive")
          
          -- Get unit position vector.
          local GroupUnitVec3 = GroupUnit:GetVec3()
          
          -- Check if respawn zone is set.
          if Zone then
            if self.InitRespawnRandomizePositionZone then
              GroupUnitVec3 = Zone:GetRandomVec3()
            else
              if self.InitRespawnRandomizePositionInner and self.InitRespawnRandomizePositionOuter then
                GroupUnitVec3 = POINT_VEC3:NewFromVec2( From ):GetRandomPointVec3InRadius( self.InitRespawnRandomizePositionsOuter, self.InitRespawnRandomizePositionsInner )
              else
                GroupUnitVec3 = Zone:GetVec3()
              end
            end
          end
          
          -- Coordinate where the group should be respawned.
          if self.InitCoord then
            GroupUnitVec3=self.InitCoord:GetVec3()
          end
          
          -- Altitude
          Template.units[UnitID].alt = self.InitRespawnHeight and self.InitRespawnHeight or GroupUnitVec3.y
          
          -- Unit position. Why not simply take the current positon?
          if Zone then
            Template.units[UnitID].x = ( Template.units[UnitID].x - From.x ) + GroupUnitVec3.x -- Keep the original x position of the template and translate to the new position.
            Template.units[UnitID].y = ( Template.units[UnitID].y - From.y ) + GroupUnitVec3.z -- Keep the original z position of the template and translate to the new position.
          else
            Template.units[UnitID].x=GroupUnitVec3.x
            Template.units[UnitID].y=GroupUnitVec3.z
          end
          
          -- Set heading.
          Template.units[UnitID].heading = _Heading(self.InitRespawnHeading and self.InitRespawnHeading or GroupUnit:GetHeading())
          Template.units[UnitID].psi     = -Template.units[UnitID].heading
          
          -- Debug.
          self:F( { UnitID, Template.units[UnitID], Template.units[UnitID] } )
        end
      end
      
    elseif Reset==false then  -- Reset=false or nil
    
      -- Loop over template units.
      for UnitID, TemplateUnitData in pairs( Template.units ) do
      
        self:F( "Reset"  )
        
        -- Position from template.
        local GroupUnitVec3 = { x = TemplateUnitData.x, y = TemplateUnitData.alt, z = TemplateUnitData.y }
        
        -- Respawn zone position.
        if Zone then
          if self.InitRespawnRandomizePositionZone then
            GroupUnitVec3 = Zone:GetRandomVec3()
          else
            if self.InitRespawnRandomizePositionInner and self.InitRespawnRandomizePositionOuter then
              GroupUnitVec3 = POINT_VEC3:NewFromVec2( From ):GetRandomPointVec3InRadius( self.InitRespawnRandomizePositionsOuter, self.InitRespawnRandomizePositionsInner )
            else
              GroupUnitVec3 = Zone:GetVec3()
            end
          end
        end
        
        -- Coordinate where the group should be respawned.
        if self.InitCoord then
          GroupUnitVec3=self.InitCoord:GetVec3()
        end
        
        -- Set altitude.
        Template.units[UnitID].alt = self.InitRespawnHeight and self.InitRespawnHeight or GroupUnitVec3.y
        
        -- Unit position.
        Template.units[UnitID].x = ( Template.units[UnitID].x - From.x ) + GroupUnitVec3.x -- Keep the original x position of the template and translate to the new position.
        Template.units[UnitID].y = ( Template.units[UnitID].y - From.y ) + GroupUnitVec3.z -- Keep the original z position of the template and translate to the new position.
        
        -- Heading
        Template.units[UnitID].heading = self.InitRespawnHeading and self.InitRespawnHeading or TemplateUnitData.heading
        
        -- Debug.
        self:F( { UnitID, Template.units[UnitID], Template.units[UnitID] } )
      end
      
    else
    
      local units=self:GetUnits()
    
      -- Loop over template units.
      for UnitID, Unit in pairs(Template.units) do
      
        for _,_unit in pairs(units) do
          local unit=_unit --Wrapper.Unit#UNIT
          
          if unit:GetName()==Unit.name then
            local coord=unit:GetCoordinate()
            local heading=unit:GetHeading()
            Unit.x=coord.x
            Unit.y=coord.z
            Unit.alt=coord.y
            Unit.heading=math.rad(heading)
            Unit.psi=-Unit.heading
          end
        end
      
      end
      
    end
    
  end
  
  -- Set tail number.
  if self.InitRespawnModex then
    for UnitID=1,#Template.units do
      Template.units[UnitID].onboard_num=string.format("%03d", self.InitRespawnModex+(UnitID-1))
    end
  end
  
  -- Set radio frequency and modulation.
  if self.InitRespawnRadio then
    Template.communication=self.InitRespawnRadio
  end
  if self.InitRespawnFreq then
    Template.frequency=self.InitRespawnFreq
  end
  if self.InitRespawnModu then
    Template.modulation=self.InitRespawnModu
  end
  
  -- Destroy old group. Dont trigger any dead/crash events since this is a respawn.
  self:Destroy(false)
  
  self:T({Template=Template})
  
  -- Spawn new group.
  _DATABASE:Spawn(Template)
  
  -- Reset events.
  self:ResetEvents()
  
  return self
end


--- Respawn a group at an airbase.
-- Note that the group has to be on parking spots at the airbase already in order for this to work.
-- So each unit of the group is respawned at exactly the same parking spot as it currently occupies.
-- @param Wrapper.Group#GROUP self
-- @param #table SpawnTemplate (Optional) The spawn template for the group. If no template is given it is exacted from the group.
-- @param Core.Spawn#SPAWN.Takeoff Takeoff (Optional) Takeoff type. Sould be either SPAWN.Takeoff.Cold or SPAWN.Takeoff.Hot. Default is SPAWN.Takeoff.Hot.
-- @param #boolean Uncontrolled (Optional) If true, spawn in uncontrolled state.
-- @return Wrapper.Group#GROUP Group spawned at airbase or nil if group could not be spawned.
function GROUP:RespawnAtCurrentAirbase(SpawnTemplate, Takeoff, Uncontrolled) -- R2.4
  self:F2( { SpawnTemplate, Takeoff, Uncontrolled} )

  if self and self:IsAlive() then

    -- Get closest airbase. Should be the one we are currently on.
    local airbase=self:GetCoordinate():GetClosestAirbase()
    
    if airbase then
      self:F2("Closest airbase = "..airbase:GetName())
    else
      self:E("ERROR: could not find closest airbase!")
      return nil
    end
    -- Takeoff type. Default hot.
    Takeoff = Takeoff or SPAWN.Takeoff.Hot
    
    -- Coordinate of the airbase.
    local AirbaseCoord=airbase:GetCoordinate()
    
    -- Spawn template.  
    SpawnTemplate = SpawnTemplate or self:GetTemplate()
  
    if SpawnTemplate then
  
      local SpawnPoint = SpawnTemplate.route.points[1]
  
      -- These are only for ships.
      SpawnPoint.linkUnit = nil
      SpawnPoint.helipadId = nil
      SpawnPoint.airdromeId = nil
  
      -- Aibase id and category.
      local AirbaseID       = airbase:GetID()
      local AirbaseCategory = airbase:GetAirbaseCategory()
      
      if AirbaseCategory == Airbase.Category.SHIP or AirbaseCategory == Airbase.Category.HELIPAD then
        SpawnPoint.linkUnit  = AirbaseID
        SpawnPoint.helipadId = AirbaseID
      elseif AirbaseCategory == Airbase.Category.AIRDROME then
        SpawnPoint.airdromeId = AirbaseID
      end
  
      
      SpawnPoint.type   = GROUPTEMPLATE.Takeoff[Takeoff][1] -- type
      SpawnPoint.action = GROUPTEMPLATE.Takeoff[Takeoff][2] -- action
      
      -- Get the units of the group.
      local units=self:GetUnits()
  
      local x
      local y
      for UnitID=1,#units do
          
        local unit=units[UnitID] --Wrapper.Unit#UNIT
  
        -- Get closest parking spot of current unit. Note that we look for occupied spots since the unit is currently sitting on it!
        local Parkingspot, TermialID, Distance=unit:GetCoordinate():GetClosestParkingSpot(airbase)
        
        --Parkingspot:MarkToAll("parking spot")
        self:T2(string.format("Closest parking spot distance = %s, terminal ID=%s", tostring(Distance), tostring(TermialID)))
  
        -- Get unit coordinates for respawning position.
        local uc=unit:GetCoordinate()
        --uc:MarkToAll(string.format("re-spawnplace %s terminal %d", unit:GetName(), TermialID))
        
        SpawnTemplate.units[UnitID].x   = uc.x --Parkingspot.x
        SpawnTemplate.units[UnitID].y   = uc.z --Parkingspot.z
        SpawnTemplate.units[UnitID].alt = uc.y --Parkingspot.y
  
        SpawnTemplate.units[UnitID].parking    = TermialID
        SpawnTemplate.units[UnitID].parking_id = nil
        
        --SpawnTemplate.units[UnitID].unitId=nil
      end
      
      --SpawnTemplate.groupId=nil
      
      SpawnPoint.x   = SpawnTemplate.units[1].x   --x --AirbaseCoord.x
      SpawnPoint.y   = SpawnTemplate.units[1].y   --y --AirbaseCoord.z
      SpawnPoint.alt = SpawnTemplate.units[1].alt --AirbaseCoord:GetLandHeight()
                 
      SpawnTemplate.x = SpawnTemplate.units[1].x  --x --AirbaseCoord.x
      SpawnTemplate.y = SpawnTemplate.units[1].y  --y --AirbaseCoord.z
      
      -- Set uncontrolled state.
      SpawnTemplate.uncontrolled=Uncontrolled
      
      -- Set radio frequency and modulation.
      if self.InitRespawnRadio then
        SpawnTemplate.communication=self.InitRespawnRadio
      end
      if self.InitRespawnFreq then
        SpawnTemplate.frequency=self.InitRespawnFreq
      end
      if self.InitRespawnModu then
        SpawnTemplate.modulation=self.InitRespawnModu
      end
  
      -- Destroy old group.
      self:Destroy(false)
      
      -- Spawn new group.
      _DATABASE:Spawn(SpawnTemplate)
    
      -- Reset events.
      self:ResetEvents()
  
      return self
    end
  else
    self:E("WARNING: GROUP is not alive!")
  end
  
  return nil
end


--- Return the mission template of the group.
-- @param #GROUP self
-- @return #table The MissionTemplate
function GROUP:GetTaskMission()
  self:F2( self.GroupName )

  return routines.utils.deepCopy( _DATABASE.Templates.Groups[self.GroupName].Template )
end

--- Return the mission route of the group.
-- @param #GROUP self
-- @return #table The mission route defined by points.
function GROUP:GetTaskRoute()
  self:F2( self.GroupName )

  return routines.utils.deepCopy( _DATABASE.Templates.Groups[self.GroupName].Template.route.points )
end

--- Return the route of a group by using the @{Core.Database#DATABASE} class.
-- @param #GROUP self
-- @param #number Begin The route point from where the copy will start. The base route point is 0.
-- @param #number End The route point where the copy will end. The End point is the last point - the End point. The last point has base 0.
-- @param #boolean Randomize Randomization of the route, when true.
-- @param #number Radius When randomization is on, the randomization is within the radius.
function GROUP:CopyRoute( Begin, End, Randomize, Radius )
  self:F2( { Begin, End } )

  local Points = {}

  -- Could be a Spawned Group
  local GroupName = string.match( self:GetName(), ".*#" )
  if GroupName then
    GroupName = GroupName:sub( 1, -2 )
  else
    GroupName = self:GetName()
  end

  self:T3( { GroupName } )

  local Template = _DATABASE.Templates.Groups[GroupName].Template

  if Template then
    if not Begin then
      Begin = 0
    end
    if not End then
      End = 0
    end

    for TPointID = Begin + 1, #Template.route.points - End do
      if Template.route.points[TPointID] then
        Points[#Points+1] = routines.utils.deepCopy( Template.route.points[TPointID] )
        if Randomize then
          if not Radius then
            Radius = 500
          end
          Points[#Points].x = Points[#Points].x + math.random( Radius * -1, Radius )
          Points[#Points].y = Points[#Points].y + math.random( Radius * -1, Radius )
        end
      end
    end
    return Points
  else
    error( "Template not found for Group : " .. GroupName )
  end

  return nil
end

--- Calculate the maxium A2G threat level of the Group.
-- @param #GROUP self
-- @return #number Number between 0 and 10.
function GROUP:CalculateThreatLevelA2G()
  
  local MaxThreatLevelA2G = 0
  for UnitName, UnitData in pairs( self:GetUnits() ) do
    local ThreatUnit = UnitData -- Wrapper.Unit#UNIT
    local ThreatLevelA2G = ThreatUnit:GetThreatLevel()
    if ThreatLevelA2G > MaxThreatLevelA2G then
      MaxThreatLevelA2G = ThreatLevelA2G
    end
  end

  self:T3( MaxThreatLevelA2G )
  return MaxThreatLevelA2G
end

--- Get threat level of the group.
-- @param #GROUP self
-- @return #number Max threat level (a number between 0 and 10).
function GROUP:GetThreatLevel()
  
  local threatlevelMax = 0
  for UnitName, UnitData in pairs(self:GetUnits()) do  
    local ThreatUnit = UnitData -- Wrapper.Unit#UNIT
    
    local threatlevel = ThreatUnit:GetThreatLevel()
    if threatlevel > threatlevelMax then
      threatlevelMax=threatlevel
    end
  end

  return threatlevelMax
end


--- Returns true if the first unit of the GROUP is in the air.
-- @param Wrapper.Group#GROUP self
-- @return #boolean true if in the first unit of the group is in the air or #nil if the GROUP is not existing or not alive.   
function GROUP:InAir()
  self:F2( self.GroupName )

  local DCSGroup = self:GetDCSObject()
  
  if DCSGroup then
    local DCSUnit = DCSGroup:getUnit(1)
    if DCSUnit then
      local GroupInAir = DCSGroup:getUnit(1):inAir()
      self:T3( GroupInAir )
      return GroupInAir
    end
  end
  
  return nil
end

--- Checks whether any unit (or optionally) all units of a group is(are) airbore or not.
-- @param Wrapper.Group#GROUP self
-- @param #boolean AllUnits (Optional) If true, check whether all units of the group are airborne.
-- @return #boolean True if at least one (optionally all) unit(s) is(are) airborne or false otherwise. Nil if no unit exists or is alive.
function GROUP:IsAirborne(AllUnits)
  self:F2( self.GroupName )

  -- Get all units of the group.
  local units=self:GetUnits()
  
  if units then
  
    if AllUnits then
    
      --- We want to know if ALL units are airborne.

      for _,_unit in pairs(units) do
        local unit=_unit --Wrapper.Unit#UNIT
        
        if unit then
        
          -- Unit in air or not.
          local inair=unit:InAir()
          
          -- At least one unit is not in air.
          if not inair then
            return false
          end
        end
        
      end
      
      -- All units are in air.
      return true
    
    else
    
      --- We want to know if ANY unit is airborne.

      for _,_unit in pairs(units) do
        local unit=_unit --Wrapper.Unit#UNIT
        
        if unit then
        
          -- Unit in air or not.
          local inair=unit:InAir()
          
          if inair then
            -- At least one unit is in air.
            return true
          end
          
        end
        
        -- No unit is in air.
        return false
        
      end
    end
  end
  
  return nil
end



--- Returns the DCS descriptor table of the nth unit of the group.
-- @param #GROUP self
-- @param #number n (Optional) The number of the unit for which the dscriptor is returned.
-- @return DCS#Object.Desc The descriptor of the first unit of the group or #nil if the group does not exist any more.   
function GROUP:GetDCSDesc(n)
  -- Default.
  n=n or 1
  
  local unit=self:GetUnit(n)
  if unit and unit:IsAlive()~=nil then
    local desc=unit:GetDesc()
    return desc
  end
  
  return nil
end


--- Get the generalized attribute of a self.
-- Note that for a heterogenious self, the attribute is determined from the attribute of the first unit!
-- @param #GROUP self
-- @return #string Generalized attribute of the self.
function GROUP:GetAttribute()

  -- Default
  local attribute=GROUP.Attribute.OTHER_UNKNOWN --#GROUP.Attribute

  if self then

    -----------
    --- Air ---
    -----------
    -- Planes
    local transportplane=self:HasAttribute("Transports") and self:HasAttribute("Planes")
    local awacs=self:HasAttribute("AWACS")
    local fighter=self:HasAttribute("Fighters") or self:HasAttribute("Interceptors") or self:HasAttribute("Multirole fighters") or (self:HasAttribute("Bombers") and not self:HasAttribute("Strategic bombers"))
    local bomber=self:HasAttribute("Strategic bombers")
    local tanker=self:HasAttribute("Tankers")
    local uav=self:HasAttribute("UAVs")
    -- Helicopters
    local transporthelo=self:HasAttribute("Transport helicopters")
    local attackhelicopter=self:HasAttribute("Attack helicopters")

    --------------
    --- Ground ---
    --------------
    -- Ground
    local apc=self:HasAttribute("APC")
    local truck=self:HasAttribute("Trucks") and self:GetCategory()==Group.Category.GROUND
    local infantry=self:HasAttribute("Infantry")
    local artillery=self:HasAttribute("Artillery")
    local tank=self:HasAttribute("Old Tanks") or self:HasAttribute("Modern Tanks")
    local aaa=self:HasAttribute("AAA") and (not self:HasAttribute("SAM elements"))
    local ewr=self:HasAttribute("EWR")
    local ifv=self:HasAttribute("IFV")
    local sam=self:HasAttribute("SAM elements") or self:HasAttribute("Optical Tracker")
    -- Train
    local train=self:GetCategory()==Group.Category.TRAIN

    -------------
    --- Naval ---
    -------------
    -- Ships
    local aircraftcarrier=self:HasAttribute("Aircraft Carriers")
    local warship=self:HasAttribute("Heavy armed ships")
    local armedship=self:HasAttribute("Armed ships")
    local unarmedship=self:HasAttribute("Unarmed ships")


    -- Define attribute. Order of attack is important.
    if fighter then
      attribute=GROUP.Attribute.AIR_FIGHTER
    elseif bomber then
      attribute=GROUP.Attribute.AIR_BOMBER
    elseif awacs then
      attribute=GROUP.Attribute.AIR_AWACS  
    elseif transportplane then
      attribute=GROUP.Attribute.AIR_TRANSPORTPLANE
    elseif tanker then
      attribute=GROUP.Attribute.AIR_TANKER
      -- helos
    elseif attackhelicopter then
      attribute=GROUP.Attribute.AIR_ATTACKHELO  
    elseif transporthelo then
      attribute=GROUP.Attribute.AIR_TRANSPORTHELO
    elseif uav then
      attribute=GROUP.Attribute.AIR_UAV
      -- ground - order of attack
    elseif ewr then
      attribute=GROUP.Attribute.GROUND_EWR
    elseif sam then
      attribute=GROUP.Attribute.GROUND_SAM
    elseif aaa then
      attribute=GROUP.Attribute.GROUND_AAA
    elseif artillery then
      attribute=GROUP.Attribute.GROUND_ARTILLERY         
    elseif tank then
      attribute=GROUP.Attribute.GROUND_TANK 
    elseif ifv then
      attribute=GROUP.Attribute.GROUND_IFV   
    elseif apc then
      attribute=GROUP.Attribute.GROUND_APC
    elseif infantry then
      attribute=GROUP.Attribute.GROUND_INFANTRY 
    elseif truck then
      attribute=GROUP.Attribute.GROUND_TRUCK
    elseif train then
      attribute=GROUP.Attribute.GROUND_TRAIN
      -- ships
    elseif aircraftcarrier then
      attribute=GROUP.Attribute.NAVAL_AIRCRAFTCARRIER
    elseif warship then
      attribute=GROUP.Attribute.NAVAL_WARSHIP
    elseif armedship then
      attribute=GROUP.Attribute.NAVAL_ARMEDSHIP
    elseif unarmedship then
      attribute=GROUP.Attribute.NAVAL_UNARMEDSHIP
    else
      if self:IsGround() then
        attribute=GROUP.Attribute.GROUND_OTHER
      elseif self:IsShip() then
        attribute=GROUP.Attribute.NAVAL_OTHER
      elseif self:IsAir() then
        attribute=GROUP.Attribute.AIR_OTHER
      else
        attribute=GROUP.Attribute.OTHER_UNKNOWN
      end
    end
  end

  return attribute
end


do -- Route methods

  --- (AIR) Return the Group to an @{Wrapper.Airbase#AIRBASE}.  
  -- The following things are to be taken into account:
  -- 
  --   * The group is respawned to achieve the RTB, there may be side artefacts as a result of this. (Like weapons suddenly come back).
  --   * A group consisting out of more than one unit, may rejoin formation when respawned.
  --   * A speed can be given in km/h. If no speed is specified, the maximum speed of the first unit will be taken to return to base.
  --   * When there is no @{Wrapper.Airbase} object specified, the group will return to the home base if the route of the group is pinned at take-off or at landing to a base.
  --   * When there is no @{Wrapper.Airbase} object specified and the group route is not pinned to any airbase, it will return to the nearest airbase.
  -- 
  -- @param #GROUP self
  -- @param Wrapper.Airbase#AIRBASE RTBAirbase (optional) The @{Wrapper.Airbase} to return to. If blank, the controllable will return to the nearest friendly airbase.
  -- @param #number Speed (optional) The Speed, if no Speed is given, 80% of maximum Speed of the group is selected. 
  -- @return #GROUP self
  function GROUP:RouteRTB( RTBAirbase, Speed )
    self:F( { RTBAirbase:GetName(), Speed } )
  
    local DCSGroup = self:GetDCSObject()
  
    if DCSGroup then
  
      if RTBAirbase then
      
        -- If speed is not given take 80% of max speed.
        local Speed=Speed or self:GetSpeedMax()*0.8
        
        -- Curent (from) waypoint.
        local coord=self:GetCoordinate()
        local PointFrom=coord:WaypointAirTurningPoint(nil, Speed)
        
        -- Airbase coordinate.
        --local PointAirbase=RTBAirbase:GetCoordinate():SetAltitude(coord.y):WaypointAirTurningPoint(nil ,Speed)
        
        -- Landing waypoint. More general than prev version since it should also work with FAPRS and ships.
        local PointLanding=RTBAirbase:GetCoordinate():WaypointAirLanding(Speed, RTBAirbase)        
        
        -- Waypoint table.
        local Points={PointFrom, PointLanding}
        --local Points={PointFrom, PointAirbase, PointLanding}
    
        -- Debug info.
        self:T3(Points)

        -- Get group template.
        local Template=self:GetTemplate()
        
        -- Set route points.
        Template.route.points=Points
        
        -- Respawn the group.
        self:Respawn(Template, true)
        
        -- Route the group or this will not work.
        self:Route(Points)
      else
      
        -- Clear all tasks.
        self:ClearTasks()
        
      end
    end
  
    return self
  end

end

function GROUP:OnReSpawn( ReSpawnFunction )

  self.ReSpawnFunction = ReSpawnFunction
end

do -- Event Handling

  --- Subscribe to a DCS Event.
  -- @param #GROUP self
  -- @param Core.Event#EVENTS Event
  -- @param #function EventFunction (optional) The function to be called when the event occurs for the GROUP.
  -- @return #GROUP
  function GROUP:HandleEvent( Event, EventFunction, ... )
  
    self:EventDispatcher():OnEventForGroup( self:GetName(), EventFunction, self, Event, ... )
    
    return self
  end
  
  --- UnSubscribe to a DCS event.
  -- @param #GROUP self
  -- @param Core.Event#EVENTS Event
  -- @return #GROUP
  function GROUP:UnHandleEvent( Event )
  
    self:EventDispatcher():RemoveEvent( self, Event )
    
    return self
  end

  --- Reset the subscriptions.
  -- @param #GROUP self
  -- @return #GROUP
  function GROUP:ResetEvents()
  
    self:EventDispatcher():Reset( self )
    
    for UnitID, UnitData in pairs( self:GetUnits() ) do
      UnitData:ResetEvents()
    end
    
    return self
  end

end

do -- Players

  --- Get player names
  -- @param #GROUP self
  -- @return #table The group has players, an array of player names is returned.
  -- @return #nil The group has no players
  function GROUP:GetPlayerNames()
  
    local HasPlayers = false
  
    local PlayerNames = {}
    
    local Units = self:GetUnits()
    for UnitID, UnitData in pairs( Units ) do
      local Unit = UnitData -- Wrapper.Unit#UNIT
      local PlayerName = Unit:GetPlayerName()
      if PlayerName and PlayerName ~= "" then
        PlayerNames = PlayerNames or {}
        table.insert( PlayerNames, PlayerName )
        HasPlayers = true
      end   
    end

    if HasPlayers == true then    
      self:F2( PlayerNames )
      return PlayerNames
    end
    
    return nil
  end


  --- Get the active player count in the group.
  -- @param #GROUP self
  -- @return #number The amount of players.
  function GROUP:GetPlayerCount()
  
    local PlayerCount = 0
    
    local Units = self:GetUnits()
    for UnitID, UnitData in pairs( Units or {} ) do
      local Unit = UnitData -- Wrapper.Unit#UNIT
      local PlayerName = Unit:GetPlayerName()
      if PlayerName and PlayerName ~= "" then
        PlayerCount = PlayerCount + 1
      end   
    end

    return PlayerCount
  end
  
end

--- GROUND - Switch on/off radar emissions for the group.
-- @param #GROUP self
-- @param #boolean switch If true, emission is enabled. If false, emission is disabled.
-- @return #GROUP self 
function GROUP:EnableEmission(switch)
  self:F2( self.GroupName )
  local switch = switch or false
  
  local DCSUnit = self:GetDCSObject()
  
  if DCSUnit then
  
    DCSUnit:enableEmission(switch)

  end

  return self
end

--- Switch on/off invisible flag for the group.
-- @param #GROUP self
-- @param #boolean switch If true, emission is enabled. If false, emission is disabled.
-- @return #GROUP self 
function GROUP:SetCommandInvisible(switch)
  self:F2( self.GroupName )
  if switch==nil then
    switch=false
  end
  local SetInvisible = {id = 'SetInvisible', params = {value = switch}}
  self:SetCommand(SetInvisible)
  return self
end

--- Switch on/off immortal flag for the group.
-- @param #GROUP self
-- @param #boolean switch If true, emission is enabled. If false, emission is disabled.
-- @return #GROUP self 
function GROUP:SetCommandImmortal(switch)
  self:F2( self.GroupName )
  if switch==nil then
    switch=false
  end
  local SetImmortal = {id = 'SetImmortal', params = {value = switch}}
  self:SetCommand(SetImmortal)
  return self
end

--- Get skill from Group. Effectively gets the skill from Unit 1 as the group holds no skill value.
-- @param #GROUP self
-- @return #string Skill String of skill name.
function GROUP:GetSkill()
  self:F2( self.GroupName )
  local unit = self:GetUnit(1)
  local name = unit:GetName()
  local skill = _DATABASE.Templates.Units[name].Template.skill or "Random"
  return skill
end


--- Get the unit in the group with the highest threat level, which is still alive.
-- @param #GROUP self
-- @return Wrapper.Unit#UNIT The most dangerous unit in the group.
-- @return #number Threat level of the unit.
function GROUP:GetHighestThreat()

  -- Get units of the group.
  local units=self:GetUnits()

  if units then

    local threat=nil ; local maxtl=0
    for _,_unit in pairs(units or {}) do
      local unit=_unit --Wrapper.Unit#UNIT

      if unit and unit:IsAlive() then

        -- Threat level of group.
        local tl=unit:GetThreatLevel()

        -- Check if greater the current threat.
        if tl>maxtl then
          maxtl=tl
          threat=unit
        end        
      end
    end

    return threat, maxtl    
  end

  return nil, nil
end

--- Get TTS friendly, optionally customized callsign mainly for **player groups**. A customized callsign is taken from the #GROUP name, after an optional '#' sign, e.g. "Aerial 1-1#Ghostrider" resulting in "Ghostrider 9", or, 
<<<<<<< HEAD
-- if that isn't available, from the playername, as set in the mission editor main screen, after an optional '|' sign (actually, more of a personal call sign), e.g. "Apple|Moose" results in "Moose 9 1". Options see below.
-- @param #GROUP self
-- @param #boolean ShortCallsign Return a shortened customized callsign, i.e. "Ghostrider 9" and not "Ghostrider 9 1"
-- @param #boolean (Player only) Keepnumber Return customized callsign, incl optional numbers at the end, e.g. "Aerial 1-1#Ghostrider 109" results in "Ghostrider 109", if you want to e.g. use historical US Navy Callsigns
=======
-- if that isn't available, from the playername, as set in the mission editor main screen under Logbook, after an optional '|' sign (actually, more of a personal call sign), e.g. "Apple|Moose" results in "Moose 9 1". Options see below.
-- @param #GROUP self
-- @param #boolean ShortCallsign Return a shortened customized callsign, i.e. "Ghostrider 9" and not "Ghostrider 9 1"
-- @param #boolean Keepnumber (Player only) Return customized callsign, incl optional numbers at the end, e.g. "Aerial 1-1#Ghostrider 109" results in "Ghostrider 109", if you want to e.g. use historical US Navy Callsigns
>>>>>>> b53b1f08
-- @param #table CallsignTranslations with DCS callsigns as keys and replacements as values
-- @return #string Callsign
-- @usage
--            -- Set Custom CAP Flight Callsigns for use with TTS
--            mygroup:GetCustomCallSign(true,false,{
--              Devil = 'Bengal',
--              Snake = 'Winder',
--              Colt = 'Camelot',
--              Enfield = 'Victory',
--              Uzi = 'Evil Eye'
--            })
--
-- results in this outcome if the group has Callsign "Enfield 9 1" on the 1st #UNIT of the group:
--
<<<<<<< HEAD
--   		'Victory 9'
--
-- 
function GROUP:GetCustomCallSign(ShortCallsign,Keepnumber,CallsignTranslations)
  self:T("GetCustomCallSign")

  local callsign = "Ghost 1"
  if self:IsAlive() then
	local IsPlayer = self:IsPlayer()
    local shortcallsign = self:GetCallsign() or "unknown91" -- e.g.Uzi91, but we want Uzi 9 1
    local callsignroot = string.match(shortcallsign, '(%a+)') -- Uzi
    self:T("CallSign = " .. callsignroot)
    local groupname = self:GetName()
=======
--      'Victory 9'
--
-- 
function GROUP:GetCustomCallSign(ShortCallsign,Keepnumber,CallsignTranslations)
  --self:I("GetCustomCallSign")

  local callsign = "Ghost 1"
  if self:IsAlive() then
    local IsPlayer = self:IsPlayer()
    local shortcallsign = self:GetCallsign() or "unknown91" -- e.g.Uzi91, but we want Uzi 9 1
    local callsignroot = string.match(shortcallsign, '(%a+)') -- Uzi
    --self:I("CallSign = " .. callsignroot)
    local groupname = self:GetName()
    BASE:I({name=groupname,IsPlayer=IsPlayer})
>>>>>>> b53b1f08
    local callnumber = string.match(shortcallsign, "(%d+)$" ) or "91" -- 91
    local callnumbermajor = string.char(string.byte(callnumber,1)) -- 9
    local callnumberminor = string.char(string.byte(callnumber,2)) -- 1
    local personalized = false
    if IsPlayer and string.find(groupname,"#") then
      -- personalized flight name in group naming
<<<<<<< HEAD
	  if Keepnumber then
		shortcallsign = string.match(groupname,"#(.+)") -- Ghostrider 219
	  else
		shortcallsign = string.match(groupname,"#([%a]+)") -- Ghostrider
	  end
      personalized = true
    elseif IsPlayer and string.find(self:GetPlayerName(),"|") then
      -- personalized flight name in group naming
      shortcallsign = string.match(Group:GetPlayerName(),"|([%a]+)") -- Ghostrider
      personalized = true
    end
	
    if (not personalized) and CallsignTranslations and CallsignTranslations[callsignroot] then
      callsignroot = CallsignTranslations[callsignroot]
    end
	
	if personalized then
		-- player personalized callsign
		if Keepnumber then
			return shortcallsign -- Ghostrider 219
		elseif ShortCallsign then
			callsign = shortcallsign.." "..callnumbermajor -- Ghostrider 9
		else
			callsign = shortcallsign.." "..callnumbermajor.." "..callnumberminor -- Ghostrider 9 1
		end
		return callsign
	end
	
	-- AI or not personalized
	if ShortCallsign then
	  callsign = callsignroot.." "..callnumbermajor -- Uzi/Victory 9
	else
	  callsign = callsignroot.." "..callnumbermajor.." "..callnumberminor -- Uzi/Victory 9 1
	end

    self:T("Generated Callsign = " .. callsign)
  end
  
  return callsign
end
=======
    if Keepnumber then
    shortcallsign = string.match(groupname,"#(.+)") -- Ghostrider 219
    else
    shortcallsign = string.match(groupname,"#([%a]+)") -- Ghostrider
    end
      personalized = true
    elseif IsPlayer and string.find(self:GetPlayerName(),"|") then
      -- personalized flight name in group naming
      shortcallsign = string.match(self:GetPlayerName(),"|([%a]+)") -- Ghostrider
      personalized = true
    end
  
    if (not personalized) and CallsignTranslations and CallsignTranslations[callsignroot] then
      callsignroot = CallsignTranslations[callsignroot]
    end
  
  if personalized then
    -- player personalized callsign
    if Keepnumber then
      return shortcallsign -- Ghostrider 219
    elseif ShortCallsign then
      callsign = shortcallsign.." "..callnumbermajor -- Ghostrider 9
    else
      callsign = shortcallsign.." "..callnumbermajor.." "..callnumberminor -- Ghostrider 9 1
    end
    return callsign
  end
  
  -- AI or not personalized
  if ShortCallsign then
    callsign = callsignroot.." "..callnumbermajor -- Uzi/Victory 9
  else
    callsign = callsignroot.." "..callnumbermajor.." "..callnumberminor -- Uzi/Victory 9 1
  end

    --self:I("Generated Callsign = " .. callsign)
  end
  
  return callsign
end
>>>>>>> b53b1f08
<|MERGE_RESOLUTION|>--- conflicted
+++ resolved
@@ -2728,17 +2728,10 @@
 end
 
 --- Get TTS friendly, optionally customized callsign mainly for **player groups**. A customized callsign is taken from the #GROUP name, after an optional '#' sign, e.g. "Aerial 1-1#Ghostrider" resulting in "Ghostrider 9", or, 
-<<<<<<< HEAD
--- if that isn't available, from the playername, as set in the mission editor main screen, after an optional '|' sign (actually, more of a personal call sign), e.g. "Apple|Moose" results in "Moose 9 1". Options see below.
--- @param #GROUP self
--- @param #boolean ShortCallsign Return a shortened customized callsign, i.e. "Ghostrider 9" and not "Ghostrider 9 1"
--- @param #boolean (Player only) Keepnumber Return customized callsign, incl optional numbers at the end, e.g. "Aerial 1-1#Ghostrider 109" results in "Ghostrider 109", if you want to e.g. use historical US Navy Callsigns
-=======
 -- if that isn't available, from the playername, as set in the mission editor main screen under Logbook, after an optional '|' sign (actually, more of a personal call sign), e.g. "Apple|Moose" results in "Moose 9 1". Options see below.
 -- @param #GROUP self
 -- @param #boolean ShortCallsign Return a shortened customized callsign, i.e. "Ghostrider 9" and not "Ghostrider 9 1"
 -- @param #boolean Keepnumber (Player only) Return customized callsign, incl optional numbers at the end, e.g. "Aerial 1-1#Ghostrider 109" results in "Ghostrider 109", if you want to e.g. use historical US Navy Callsigns
->>>>>>> b53b1f08
 -- @param #table CallsignTranslations with DCS callsigns as keys and replacements as values
 -- @return #string Callsign
 -- @usage
@@ -2753,21 +2746,6 @@
 --
 -- results in this outcome if the group has Callsign "Enfield 9 1" on the 1st #UNIT of the group:
 --
-<<<<<<< HEAD
---   		'Victory 9'
---
--- 
-function GROUP:GetCustomCallSign(ShortCallsign,Keepnumber,CallsignTranslations)
-  self:T("GetCustomCallSign")
-
-  local callsign = "Ghost 1"
-  if self:IsAlive() then
-	local IsPlayer = self:IsPlayer()
-    local shortcallsign = self:GetCallsign() or "unknown91" -- e.g.Uzi91, but we want Uzi 9 1
-    local callsignroot = string.match(shortcallsign, '(%a+)') -- Uzi
-    self:T("CallSign = " .. callsignroot)
-    local groupname = self:GetName()
-=======
 --      'Victory 9'
 --
 -- 
@@ -2782,55 +2760,12 @@
     --self:I("CallSign = " .. callsignroot)
     local groupname = self:GetName()
     BASE:I({name=groupname,IsPlayer=IsPlayer})
->>>>>>> b53b1f08
     local callnumber = string.match(shortcallsign, "(%d+)$" ) or "91" -- 91
     local callnumbermajor = string.char(string.byte(callnumber,1)) -- 9
     local callnumberminor = string.char(string.byte(callnumber,2)) -- 1
     local personalized = false
     if IsPlayer and string.find(groupname,"#") then
       -- personalized flight name in group naming
-<<<<<<< HEAD
-	  if Keepnumber then
-		shortcallsign = string.match(groupname,"#(.+)") -- Ghostrider 219
-	  else
-		shortcallsign = string.match(groupname,"#([%a]+)") -- Ghostrider
-	  end
-      personalized = true
-    elseif IsPlayer and string.find(self:GetPlayerName(),"|") then
-      -- personalized flight name in group naming
-      shortcallsign = string.match(Group:GetPlayerName(),"|([%a]+)") -- Ghostrider
-      personalized = true
-    end
-	
-    if (not personalized) and CallsignTranslations and CallsignTranslations[callsignroot] then
-      callsignroot = CallsignTranslations[callsignroot]
-    end
-	
-	if personalized then
-		-- player personalized callsign
-		if Keepnumber then
-			return shortcallsign -- Ghostrider 219
-		elseif ShortCallsign then
-			callsign = shortcallsign.." "..callnumbermajor -- Ghostrider 9
-		else
-			callsign = shortcallsign.." "..callnumbermajor.." "..callnumberminor -- Ghostrider 9 1
-		end
-		return callsign
-	end
-	
-	-- AI or not personalized
-	if ShortCallsign then
-	  callsign = callsignroot.." "..callnumbermajor -- Uzi/Victory 9
-	else
-	  callsign = callsignroot.." "..callnumbermajor.." "..callnumberminor -- Uzi/Victory 9 1
-	end
-
-    self:T("Generated Callsign = " .. callsign)
-  end
-  
-  return callsign
-end
-=======
     if Keepnumber then
     shortcallsign = string.match(groupname,"#(.+)") -- Ghostrider 219
     else
@@ -2870,5 +2805,4 @@
   end
   
   return callsign
-end
->>>>>>> b53b1f08
+end