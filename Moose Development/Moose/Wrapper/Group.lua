--- conflicted
+++ resolved
@@ -367,7 +367,7 @@
     return DCSGroup
   end
 
-  self:E(string.format("ERROR: Could not get DCS group object of group %s because DCS object could not be found!", tostring(self.GroupName)))
+  self:T2(string.format("ERROR: Could not get DCS group object of group %s because DCS object could not be found!", tostring(self.GroupName)))
   return nil
 end
 
@@ -516,11 +516,7 @@
   local DCSGroup = self:GetDCSObject()
   if DCSGroup then
     local GroupCategory = DCSGroup:getCategory()
-<<<<<<< HEAD
-    --self:I( GroupCategory )
-=======
     --self:T3( GroupCategory )
->>>>>>> 6243137d
     return GroupCategory
   end
 
