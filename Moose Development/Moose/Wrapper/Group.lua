--- **Wrapper** - GROUP wraps the DCS Class Group objects.
-- 
-- ===
-- 
-- The @{#GROUP} class is a wrapper class to handle the DCS Group objects.
-- 
-- ## Features:
--
--  * Support all DCS Group APIs.
--  * Enhance with Group specific APIs not in the DCS Group API set.
--  * Handle local Group Controller.
--  * Manage the "state" of the DCS Group.
--
-- **IMPORTANT: ONE SHOULD NEVER SANITIZE these GROUP OBJECT REFERENCES! (make the GROUP object references nil).**
--
-- ===
-- 
-- For each DCS Group object alive within a running mission, a GROUP wrapper object (instance) will be created within the global _DATABASE object (an instance of @{Core.Database#DATABASE}).
-- This is done at the beginning of the mission (when the mission starts), and dynamically when new DCS Group objects are spawned (using the @{Core.Spawn} class).
-- 
-- The GROUP class does not contain a :New() method, rather it provides :Find() methods to retrieve the object reference
-- using the DCS Group or the DCS GroupName.
--
-- The GROUP methods will reference the DCS Group object by name when it is needed during API execution.
-- If the DCS Group object does not exist or is nil, the GROUP methods will return nil and may log an exception in the DCS.log file.
-- 
-- ===
-- 
-- ### Author: **FlightControl**
-- 
-- ### Contributions: 
-- 
--   * **Entropy**, **Afinegan**: Came up with the requirement for AIOnOff().
--   * **Applevangelist**: various
--   
-- ===
-- 
-- @module Wrapper.Group
-- @image Wrapper_Group.JPG

---
-- @type GROUP
-- @extends Wrapper.Controllable#CONTROLLABLE
-- @field #string GroupName The name of the group.


--- Wrapper class of the DCS world Group object.
-- 
-- ## Finding groups
-- 
-- The GROUP class provides the following functions to retrieve quickly the relevant GROUP instance:
--
--  * @{#GROUP.Find}(): Find a GROUP instance from the global _DATABASE object (an instance of @{Core.Database#DATABASE}) using a DCS Group object.
--  * @{#GROUP.FindByName}(): Find a GROUP instance from the global _DATABASE object (an instance of @{Core.Database#DATABASE}) using a DCS Group name.
<<<<<<< HEAD
--  * @{#GROUP:FindByMatching}(): Find a GROUP instance from the global _DATABASE object (an instance of @{Core.Database#DATABASE}) using pattern matching.
--  * @{#GROUP:FindByAllMatching}(): Find all GROUP instances from the global _DATABASE object (an instance of @{Core.Database#DATABASE}) using pattern matching.
=======
--  * @{#GROUP.FindByMatching}(): Find a GROUP instance from the global _DATABASE object (an instance of @{Core.Database#DATABASE}) using pattern matching.
--  * @{#GROUP.FindAllByMatching}(): Find all GROUP instances from the global _DATABASE object (an instance of @{Core.Database#DATABASE}) using pattern matching.
>>>>>>> fa43a6c4
--
-- ## Tasking of groups
--
-- A GROUP is derived from the wrapper class CONTROLLABLE (@{Wrapper.Controllable#CONTROLLABLE}). 
-- See the @{Wrapper.Controllable} task methods section for a description of the task methods.
--
-- But here is an example how a group can be assigned a task.
-- 
-- This test demonstrates the use(s) of the SwitchWayPoint method of the GROUP class.
-- 
-- First we look up the objects. We create a GROUP object `HeliGroup`, using the @{#GROUP:FindByName}() method, looking up the `"Helicopter"` group object.
-- Same for the `"AttackGroup"`.
--          
--          local HeliGroup = GROUP:FindByName( "Helicopter" )
--          local AttackGroup = GROUP:FindByName( "AttackGroup" )
-- 
-- Now we retrieve the @{Wrapper.Unit#UNIT} objects of the `AttackGroup` object, using the method `:GetUnits()`.   
--       
--          local AttackUnits = AttackGroup:GetUnits()
--          
-- Tasks are actually text strings that we build using methods of GROUP.
-- So first, we declare an list of `Tasks`.  
--        
--          local Tasks = {}
-- 
-- Now we loop over the `AttackUnits` using a for loop.
-- We retrieve the `AttackUnit` using the `AttackGroup:GetUnit()` method.
-- Each `AttackUnit` found, will be attacked by `HeliGroup`, using the method `HeliGroup:TaskAttackUnit()`.
-- This method returns a string containing a command line to execute the task to the `HeliGroup`.
-- The code will assign the task string command to the next element in the `Task` list, using `Tasks[#Tasks+1]`.
-- This little code will take the count of `Task` using `#` operator, and will add `1` to the count.
-- This result will be the index of the `Task` element.
--          
--          for i = 1, #AttackUnits do
--            local AttackUnit = AttackGroup:GetUnit( i )
--            Tasks[#Tasks+1] = HeliGroup:TaskAttackUnit( AttackUnit )
--          end
--          
-- Once these tasks have been executed, a function `_Resume` will be called ...
--          
--          Tasks[#Tasks+1] = HeliGroup:TaskFunction( "_Resume", { "''" } )
--          
--          -- @param Wrapper.Group#GROUP HeliGroup
--          function _Resume( HeliGroup )
--            env.info( '_Resume' )
--          
--            HeliGroup:MessageToAll( "Resuming",10,"Info")
--          end
-- 
-- Now here is where the task gets assigned!
-- Using `HeliGroup:PushTask`, the task is pushed onto the task queue of the group `HeliGroup`.
-- Since `Tasks` is an array of tasks, we use the `HeliGroup:TaskCombo` method to execute the tasks.
-- The `HeliGroup:PushTask` method can receive a delay parameter in seconds.
-- In the example, `30` is given as a delay.
-- 
-- 
--          HeliGroup:PushTask( 
--            HeliGroup:TaskCombo(
--            Tasks
--            ), 30 
--          ) 
-- 
-- That's it!
-- But again, please refer to the @{Wrapper.Controllable} task methods section for a description of the different task methods that are available.
-- 
-- 
--
-- ### Obtain the mission from group templates
-- 
-- Group templates contain complete mission descriptions. Sometimes you want to copy a complete mission from a group and assign it to another:
-- 
--   * @{Wrapper.Controllable#CONTROLLABLE.TaskMission}: (AIR + GROUND) Return a mission task from a mission template.
--
-- ## GROUP Command methods
--
-- A GROUP is a @{Wrapper.Controllable}. See the @{Wrapper.Controllable} command methods section for a description of the command methods.
-- 
-- ## GROUP option methods
--
-- A GROUP is a @{Wrapper.Controllable}. See the @{Wrapper.Controllable} option methods section for a description of the option methods.
-- 
-- ## GROUP Zone validation methods
-- 
-- The group can be validated whether it is completely, partly or not within a @{Core.Zone}.
-- Use the following Zone validation methods on the group:
-- 
--   * @{#GROUP.IsCompletelyInZone}: Returns true if all units of the group are within a @{Core.Zone}.
--   * @{#GROUP.IsPartlyInZone}: Returns true if some units of the group are within a @{Core.Zone}.
--   * @{#GROUP.IsNotInZone}: Returns true if none of the group units of the group are within a @{Core.Zone}.
--   
-- The zone can be of any @{Core.Zone} class derived from @{Core.Zone#ZONE_BASE}. So, these methods are polymorphic to the zones tested on.
-- 
-- ## GROUP AI methods
-- 
-- A GROUP has AI methods to control the AI activation.
-- 
--   * @{#GROUP.SetAIOnOff}(): Turns the GROUP AI On or Off.
--   * @{#GROUP.SetAIOn}(): Turns the GROUP AI On.
--   * @{#GROUP.SetAIOff}(): Turns the GROUP AI Off.
-- 
-- @field #GROUP GROUP
GROUP = {
  ClassName = "GROUP",
}


--- Enumerator for location at airbases
-- @type GROUP.Takeoff
GROUP.Takeoff = {
  Air = 1,
  Runway = 2,
  Hot = 3,
  Cold = 4,
}

GROUPTEMPLATE = {}

GROUPTEMPLATE.Takeoff = {
  [GROUP.Takeoff.Air] =     { "Turning Point", "Turning Point" },
  [GROUP.Takeoff.Runway] =  { "TakeOff", "From Runway" },
  [GROUP.Takeoff.Hot] =     { "TakeOffParkingHot", "From Parking Area Hot" },
  [GROUP.Takeoff.Cold] =    { "TakeOffParking", "From Parking Area" }
}

--- Generalized group attributes. See [DCS attributes](https://wiki.hoggitworld.com/view/DCS_enum_attributes) on hoggit.
-- @type GROUP.Attribute
-- @field #string AIR_TRANSPORTPLANE Airplane with transport capability. This can be used to transport other assets.
-- @field #string AIR_AWACS Airborne Early Warning and Control System.
-- @field #string AIR_FIGHTER Fighter, interceptor, ... airplane.
-- @field #string AIR_BOMBER Aircraft which can be used for strategic bombing.
-- @field #string AIR_TANKER Airplane which can refuel other aircraft.
-- @field #string AIR_TRANSPORTHELO Helicopter with transport capability. This can be used to transport other assets.
-- @field #string AIR_ATTACKHELO Attack helicopter.
-- @field #string AIR_UAV Unpiloted Aerial Vehicle, e.g. drones.
-- @field #string AIR_OTHER Any airborne unit that does not fall into any other airborne category.
-- @field #string GROUND_APC Infantry carriers, in particular Amoured Personell Carrier. This can be used to transport other assets.
-- @field #string GROUND_TRUCK Unarmed ground vehicles, which has the DCS "Truck" attribute.
-- @field #string GROUND_INFANTRY Ground infantry assets.
-- @field #string GROUND_IFV Ground Infantry Fighting Vehicle.
-- @field #string GROUND_ARTILLERY Artillery assets.
-- @field #string GROUND_TANK Tanks (modern or old).
-- @field #string GROUND_TRAIN Trains. Not that trains are **not** yet properly implemented in DCS and cannot be used currently.
-- @field #string GROUND_EWR Early Warning Radar.
-- @field #string GROUND_AAA Anti-Aircraft Artillery.
-- @field #string GROUND_SAM Surface-to-Air Missile system or components.
-- @field #string GROUND_OTHER Any ground unit that does not fall into any other ground category.
-- @field #string NAVAL_AIRCRAFTCARRIER Aircraft carrier.
-- @field #string NAVAL_WARSHIP War ship, i.e. cruisers, destroyers, firgates and corvettes.
-- @field #string NAVAL_ARMEDSHIP Any armed ship that is not an aircraft carrier, a cruiser, destroyer, firgatte or corvette.
-- @field #string NAVAL_UNARMEDSHIP Any unarmed naval vessel.
-- @field #string NAVAL_OTHER Any naval unit that does not fall into any other naval category.
-- @field #string OTHER_UNKNOWN Anything that does not fall into any other category.
GROUP.Attribute = {
  AIR_TRANSPORTPLANE="Air_TransportPlane",
  AIR_AWACS="Air_AWACS",
  AIR_FIGHTER="Air_Fighter",
  AIR_BOMBER="Air_Bomber",
  AIR_TANKER="Air_Tanker",
  AIR_TRANSPORTHELO="Air_TransportHelo",
  AIR_ATTACKHELO="Air_AttackHelo",
  AIR_UAV="Air_UAV",
  AIR_OTHER="Air_OtherAir",
  GROUND_APC="Ground_APC",
  GROUND_TRUCK="Ground_Truck",
  GROUND_INFANTRY="Ground_Infantry",
  GROUND_IFV="Ground_IFV",
  GROUND_ARTILLERY="Ground_Artillery",
  GROUND_TANK="Ground_Tank",
  GROUND_TRAIN="Ground_Train",
  GROUND_EWR="Ground_EWR",
  GROUND_AAA="Ground_AAA",
  GROUND_SAM="Ground_SAM",
  GROUND_OTHER="Ground_OtherGround",
  NAVAL_AIRCRAFTCARRIER="Naval_AircraftCarrier",
  NAVAL_WARSHIP="Naval_WarShip",
  NAVAL_ARMEDSHIP="Naval_ArmedShip",
  NAVAL_UNARMEDSHIP="Naval_UnarmedShip",
  NAVAL_OTHER="Naval_OtherNaval",
  OTHER_UNKNOWN="Other_Unknown",
}


--- Create a new GROUP from a given GroupTemplate as a parameter.
-- Note that the GroupTemplate is NOT spawned into the mission.
-- It is merely added to the @{Core.Database}.
-- @param #GROUP self
-- @param #table GroupTemplate The GroupTemplate Structure exactly as defined within the mission editor.
-- @param DCS#coalition.side CoalitionSide The coalition.side of the group.
-- @param DCS#Group.Category CategoryID The Group.Category of the group.
-- @param DCS#country.id CountryID the country.id of the group.
-- @return #GROUP self
function GROUP:NewTemplate( GroupTemplate, CoalitionSide, CategoryID, CountryID )
  local GroupName = GroupTemplate.name

  _DATABASE:_RegisterGroupTemplate( GroupTemplate, CoalitionSide, CategoryID, CountryID, GroupName )

  local self = BASE:Inherit( self, CONTROLLABLE:New( GroupName ) )
  self.GroupName = GroupName

  if not _DATABASE.GROUPS[GroupName] then
    _DATABASE.GROUPS[GroupName] = self
  end  

  self:SetEventPriority( 4 )
  return self
end



--- Create a new GROUP from an existing Group in the Mission.
-- @param #GROUP self
-- @param #string GroupName The Group name
-- @return #GROUP self
function GROUP:Register( GroupName )

  local self = BASE:Inherit( self, CONTROLLABLE:New( GroupName ) ) -- #GROUP
  
  self.GroupName = GroupName
  
  self:SetEventPriority( 4 )
  return self
end

-- Reference methods.

--- Find the GROUP wrapper class instance using the DCS Group.
-- @param #GROUP self
-- @param DCS#Group DCSGroup The DCS Group.
-- @return #GROUP The GROUP.
function GROUP:Find( DCSGroup )

  local GroupName = DCSGroup:getName() -- Wrapper.Group#GROUP
  local GroupFound = _DATABASE:FindGroup( GroupName )
  return GroupFound
end

--- Find a GROUP using the DCS Group Name.
-- @param #GROUP self
-- @param #string GroupName The DCS Group Name.
-- @return #GROUP The GROUP.
function GROUP:FindByName( GroupName )

  local GroupFound = _DATABASE:FindGroup( GroupName )
  return GroupFound
end

--- Find the first(!) GROUP matching using patterns. Note that this is **a lot** slower than `:FindByName()`!
-- @param #GROUP self
-- @param #string Pattern The pattern to look for. Refer to [LUA patterns](http://www.easyuo.com/openeuo/wiki/index.php/Lua_Patterns_and_Captures_(Regular_Expressions)) for regular expressions in LUA.
-- @return #GROUP The GROUP.
-- @usage
--          -- Find a group with a partial group name
--          local grp = GROUP:FindByMatching( "Apple" )
--          -- will return e.g. a group named "Apple-1-1"
--          
--          -- using a pattern
--          local grp = GROUP:FindByMatching( ".%d.%d$" )
--          -- will return the first group found ending in "-1-1" to "-9-9", but not e.g. "-10-1"
function GROUP:FindByMatching( Pattern )
  local GroupFound = nil
  
  for name,group in pairs(_DATABASE.GROUPS) do
    if string.match(name, Pattern ) then
      GroupFound = group
      break
    end
  end
  
  return GroupFound
end

--- Find all GROUP objects matching using patterns. Note that this is **a lot** slower than `:FindByName()`!
-- @param #GROUP self
-- @param #string Pattern The pattern to look for. Refer to [LUA patterns](http://www.easyuo.com/openeuo/wiki/index.php/Lua_Patterns_and_Captures_(Regular_Expressions)) for regular expressions in LUA.
-- @return #table Groups Table of matching #GROUP objects found
-- @usage
--          -- Find all group with a partial group name
--          local grptable = GROUP:FindAllByMatching( "Apple" )
--          -- will return all groups with "Apple" in the name
--          
--          -- using a pattern
--          local grp = GROUP:FindAllByMatching( ".%d.%d$" )
--          -- will return the all groups found ending in "-1-1" to "-9-9", but not e.g. "-10-1" or "-1-10"
function GROUP:FindAllByMatching( Pattern )
  local GroupsFound = {}
  
  for name,group in pairs(_DATABASE.GROUPS) do
    if string.match(name, Pattern ) then
      GroupsFound[#GroupsFound+1] = group
    end
  end
  
  return GroupsFound
end

-- DCS Group methods support.

--- Returns the DCS Group.
-- @param #GROUP self
-- @return DCS#Group The DCS Group.
function GROUP:GetDCSObject()
  local DCSGroup = Group.getByName( self.GroupName )

  if DCSGroup then
    return DCSGroup
  end

  return nil
end

--- Returns the @{DCS#Position3} position vectors indicating the point and direction vectors in 3D of the POSITIONABLE within the mission.
-- @param Wrapper.Positionable#POSITIONABLE self
-- @return DCS#Position The 3D position vectors of the POSITIONABLE or #nil if the groups not existing or alive.  
function GROUP:GetPositionVec3() -- Overridden from POSITIONABLE:GetPositionVec3()
  self:F2( self.PositionableName )

  local DCSPositionable = self:GetDCSObject()
  
  if DCSPositionable then
   local unit = DCSPositionable:getUnits()[1]
   if unit then
     local PositionablePosition = unit:getPosition().p
    self:T3( PositionablePosition )
    return PositionablePosition
    end
  end
  
  return nil
end

--- Returns if the group is alive.
-- The Group must:
-- 
--   * Exist at run-time.
--   * Has at least one unit.
-- 
-- When the first @{Wrapper.Unit} of the group is active, it will return true.
-- If the first @{Wrapper.Unit} of the group is inactive, it will return false.
-- 
-- @param #GROUP self
-- @return #boolean `true` if the group is alive *and* active, `false` if the group is alive but inactive or `#nil` if the group does not exist anymore.
function GROUP:IsAlive()
  self:F2( self.GroupName )

  local DCSGroup = self:GetDCSObject() -- DCS#Group

  if DCSGroup then
    if DCSGroup:isExist() then
      local DCSUnit = DCSGroup:getUnit(1) -- DCS#Unit
      if DCSUnit then
        local GroupIsAlive = DCSUnit:isActive()
        self:T3( GroupIsAlive )
        return GroupIsAlive
      end
    end
  end

  return nil
end

--- Returns if the group is activated.
-- @param #GROUP self
-- @return #boolean `true` if group is activated or `#nil` The group is not existing or alive.  
function GROUP:IsActive()
  self:F2( self.GroupName )

  local DCSGroup = self:GetDCSObject() -- DCS#Group
  
  if DCSGroup then
    local unit = DCSGroup:getUnit(1)
    if unit then
      local GroupIsActive = unit:isActive()
    return GroupIsActive 
    end
  end

  return nil
end



--- Destroys the DCS Group and all of its DCS Units.
-- Note that this destroy method also can raise a destroy event at run-time.
-- So all event listeners will catch the destroy event of this group for each unit in the group.
-- To raise these events, provide the `GenerateEvent` parameter.
-- @param #GROUP self
-- @param #boolean GenerateEvent If true, a crash [AIR] or dead [GROUND] event for each unit is generated. If false, if no event is triggered. If nil, a RemoveUnit event is triggered.
-- @param #number delay Delay in seconds before despawning the group.
-- @usage
-- -- Air unit example: destroy the Helicopter and generate a S_EVENT_CRASH for each unit in the Helicopter group.
-- Helicopter = GROUP:FindByName( "Helicopter" )
-- Helicopter:Destroy( true )
-- @usage
-- -- Ground unit example: destroy the Tanks and generate a S_EVENT_DEAD for each unit in the Tanks group.
-- Tanks = GROUP:FindByName( "Tanks" )
-- Tanks:Destroy( true )
-- @usage
-- -- Ship unit example: destroy the Ship silently.
-- Ship = GROUP:FindByName( "Ship" )
-- Ship:Destroy()
-- 
-- @usage
-- -- Destroy without event generation example.
-- Ship = GROUP:FindByName( "Boat" )
-- Ship:Destroy( false ) -- Don't generate an event upon destruction.
-- 
function GROUP:Destroy( GenerateEvent, delay )
  self:F2( self.GroupName )
  
  if delay and delay>0 then
    self:ScheduleOnce(delay, GROUP.Destroy, self, GenerateEvent)
  else

    local DCSGroup = self:GetDCSObject()
  
    if DCSGroup then
      for Index, UnitData in pairs( DCSGroup:getUnits() ) do
        if GenerateEvent and GenerateEvent == true then
          if self:IsAir() then
            self:CreateEventCrash( timer.getTime(), UnitData )
          else
            self:CreateEventDead( timer.getTime(), UnitData )
          end
        elseif GenerateEvent == false then
          -- Do nothing!
        else
          self:CreateEventRemoveUnit( timer.getTime(), UnitData )
        end
      end
      USERFLAG:New( self:GetName() ):Set( 100 )
      DCSGroup:destroy()
      DCSGroup = nil
    end
  end
  
  return nil
end


--- Returns category of the DCS Group. Returns one of
-- 
-- * Group.Category.AIRPLANE
-- * Group.Category.HELICOPTER
-- * Group.Category.GROUND
-- * Group.Category.SHIP
-- * Group.Category.TRAIN
-- 
-- @param #GROUP self
-- @return DCS#Group.Category The category ID.
function GROUP:GetCategory()
  self:F2( self.GroupName )

  local DCSGroup = self:GetDCSObject()
  if DCSGroup then
    local GroupCategory = DCSGroup:getCategory()
    self:T3( GroupCategory )
    return GroupCategory
  end

  return nil
end

--- Returns the category name of the #GROUP.
-- @param #GROUP self
-- @return #string Category name = Helicopter, Airplane, Ground Unit, Ship, Train.
function GROUP:GetCategoryName()
  self:F2( self.GroupName )

  local DCSGroup = self:GetDCSObject()
  if DCSGroup then
    local CategoryNames = {
      [Group.Category.AIRPLANE] = "Airplane",
      [Group.Category.HELICOPTER] = "Helicopter",
      [Group.Category.GROUND] = "Ground Unit",
      [Group.Category.SHIP] = "Ship",
      [Group.Category.TRAIN] = "Train",
    }
    local GroupCategory = DCSGroup:getCategory()
    self:T3( GroupCategory )

    return CategoryNames[GroupCategory]
  end

  return nil
end


--- Returns the coalition of the DCS Group.
-- @param #GROUP self
-- @return DCS#coalition.side The coalition side of the DCS Group.
function GROUP:GetCoalition()
  self:F2( self.GroupName )

  local DCSGroup = self:GetDCSObject()
  if DCSGroup then
    local GroupCoalition = DCSGroup:getCoalition()
    self:T3( GroupCoalition )
    return GroupCoalition
  end

  return nil
end

--- Returns the country of the DCS Group.
-- @param #GROUP self
-- @return DCS#country.id The country identifier or nil if the DCS Group is not existing or alive.
function GROUP:GetCountry()
  self:F2( self.GroupName )

  local DCSGroup = self:GetDCSObject()
  if DCSGroup then
    local GroupCountry = DCSGroup:getUnit(1):getCountry()
    self:T3( GroupCountry )
    return GroupCountry
  end

  return nil
end


--- Check if at least one (or all) unit(s) has (have) a certain attribute.
-- See [hoggit documentation](https://wiki.hoggitworld.com/view/DCS_func_hasAttribute).
-- @param #GROUP self
-- @param #string attribute The name of the attribute the group is supposed to have. Valid attributes can be found in the "db_attributes.lua" file which is located at in "C:\Program Files\Eagle Dynamics\DCS World\Scripts\Database".
-- @param #boolean all If true, all units of the group must have the attribute in order to return true. Default is only one unit of a heterogenious group needs to have the attribute.
-- @return #boolean Group has this attribute.
function GROUP:HasAttribute(attribute, all)

  -- Get all units of the group.
  local _units=self:GetUnits()
  
  if _units then
  
    local _allhave=true
    local _onehas=false
    
    for _,_unit in pairs(_units) do
      local _unit=_unit --Wrapper.Unit#UNIT
      if _unit then
        local _hastit=_unit:HasAttribute(attribute)
        if _hastit==true then
          _onehas=true
        else
          _allhave=false
        end
      end 
    end
    
    if all==true then
      return _allhave
    else
      return _onehas
    end
    
  end
  
  return nil
end

--- Returns the maximum speed of the group.
-- If the group is heterogenious and consists of different units, the max speed of the slowest unit is returned.
-- @param #GROUP self
-- @return #number Speed in km/h.
function GROUP:GetSpeedMax()
  self:F2( self.GroupName )

  local DCSGroup = self:GetDCSObject()
  if DCSGroup then
  
    local Units=self:GetUnits()
    
    local speedmax=nil
    
    for _,unit in pairs(Units) do
      local unit=unit --Wrapper.Unit#UNIT
      
      local speed=unit:GetSpeedMax()
      
      if speedmax==nil or speed<speedmax then
        speedmax=speed
      end
      
      --env.info(string.format("FF unit %s: speed=%.1f, speedmax=%.1f", unit:GetName(), speed, speedmax))
      
    end
    
    return speedmax
  end
  
  return nil
end

--- Returns the maximum range of the group.
-- If the group is heterogenious and consists of different units, the smallest range of all units is returned.
-- @param #GROUP self
-- @return #number Range in meters.
function GROUP:GetRange()
  self:F2( self.GroupName )

  local DCSGroup = self:GetDCSObject()
  if DCSGroup then
  
    local Units=self:GetUnits()
    
    local Rangemin=nil
    
    for _,unit in pairs(Units) do
      local unit=unit --Wrapper.Unit#UNIT
      local range=unit:GetRange()
      if range then
        if Rangemin==nil then
          Rangemin=range
        elseif range<Rangemin then
          Rangemin=range
        end
      end
    end
    
    return Rangemin
  end
  
  return nil
end

--- Returns a list of @{Wrapper.Unit} objects of the @{Wrapper.Group}.
-- @param #GROUP self
-- @return #table of Wrapper.Unit#UNIT objects, indexed by number.
function GROUP:GetUnits()
  self:F2( { self.GroupName } )
  local DCSGroup = self:GetDCSObject()

  if DCSGroup then
    local DCSUnits = DCSGroup:getUnits() or {}
    local Units = {}
    for Index, UnitData in pairs( DCSUnits ) do
      Units[#Units+1] = UNIT:Find( UnitData )
    end
    self:T3( Units )
    return Units
  end

  return nil
end

--- Returns a list of @{Wrapper.Unit} objects of the @{Wrapper.Group} that are occupied by a player.
-- @param #GROUP self
-- @return #list<Wrapper.Unit#UNIT> The list of player occupied @{Wrapper.Unit} objects of the @{Wrapper.Group}.
function GROUP:GetPlayerUnits()
  self:F2( { self.GroupName } )
  local DCSGroup = self:GetDCSObject()

  if DCSGroup then
    local DCSUnits = DCSGroup:getUnits()
    local Units = {}
    for Index, UnitData in pairs( DCSUnits ) do
      local PlayerUnit = UNIT:Find( UnitData )
      if PlayerUnit:GetPlayerName() then
        Units[#Units+1] = PlayerUnit
      end
    end
    self:T3( Units )
    return Units
  end

  return nil
end

--- Check if an (air) group is a client or player slot. Information is retrieved from the group template.
-- @param #GROUP self
-- @return #boolean If true, group is associated with a client or player slot.
function GROUP:IsPlayer()
  return self:GetUnit(1):IsPlayer()
end

--- Returns the UNIT wrapper object with number UnitNumber. If it doesn't exist, tries to return the next available unit.
-- If no underlying DCS Units exist, the method will return nil.
-- @param #GROUP self
-- @param #number UnitNumber The number of the UNIT wrapper class to be returned.
-- @return Wrapper.Unit#UNIT The UNIT object or nil
function GROUP:GetUnit( UnitNumber )
  local DCSGroup = self:GetDCSObject()
  if DCSGroup then  
    local UnitFound = nil
    -- 2.7.1 dead event bug, return the first alive unit instead
    -- Maybe fixed with 2.8?
    local units = DCSGroup:getUnits() or {}    
    if units[UnitNumber] then
      local UnitFound = UNIT:Find(units[UnitNumber])
      if UnitFound then
        return UnitFound
      end
    else 
      for _,_unit in pairs(units) do     
        local UnitFound = UNIT:Find(_unit)       
        if UnitFound then       
          return UnitFound     
        end
      end
    end
  end
  return nil 
end


--- Returns the DCS Unit with number UnitNumber.
-- If the underlying DCS Unit does not exist, the method will return try to find the next unit. Returns nil if no units are found.
-- @param #GROUP self
-- @param #number UnitNumber The number of the DCS Unit to be returned.
-- @return DCS#Unit The DCS Unit.
function GROUP:GetDCSUnit( UnitNumber )

  local DCSGroup = self:GetDCSObject()

  if DCSGroup then
    
    if DCSGroup.getUnit and DCSGroup:getUnit( UnitNumber ) then
      return DCSGroup:getUnit( UnitNumber )
    else

      -- 2.7.1 dead event bug, return the first alive unit instead
      local units = DCSGroup:getUnits() or {}
      
      for _,_unit in pairs(units) do
        if _unit and _unit:isExist() then
          return _unit
        end
      end
    end
  end

  return nil
end

--- Returns current size of the DCS Group.
-- If some of the DCS Units of the DCS Group are destroyed the size of the DCS Group is changed.
-- @param #GROUP self
-- @return #number The DCS Group size.
function GROUP:GetSize()

  local DCSGroup = self:GetDCSObject()

  if DCSGroup then
  
    local GroupSize = DCSGroup:getSize()
    
    if GroupSize then
      return GroupSize
    else
      return 0
    end
  end

  return nil
end

--- Count number of alive units in the group.
-- @param #GROUP self
-- @return #number Number of alive units. If DCS group is nil, 0 is returned.
function GROUP:CountAliveUnits()
  self:F3( { self.GroupName } )
  local DCSGroup = self:GetDCSObject()

  if DCSGroup then
    local units=self:GetUnits()
    local n=0
    for _,_unit in pairs(units) do
      local unit=_unit --Wrapper.Unit#UNIT
      if unit and unit:IsAlive() then
        n=n+1
      end
    end
    return n
  end

  return 0
end

--- Get the first unit of the group which is alive.
-- @param #GROUP self
-- @return Wrapper.Unit#UNIT First unit alive.
function GROUP:GetFirstUnitAlive()
  self:F3({self.GroupName})
  local DCSGroup = self:GetDCSObject()

  if DCSGroup then
    local units=self:GetUnits()
    for _,_unit in pairs(units) do
      local unit=_unit --Wrapper.Unit#UNIT
      if unit and unit:IsAlive() then
        return unit
      end
    end
  end

  return nil
end

--- Get the first unit of the group. Might be nil!
-- @param #GROUP self
-- @return Wrapper.Unit#UNIT First unit or nil if it does not exist.
function GROUP:GetFirstUnit()
  self:F3({self.GroupName})
  local DCSGroup = self:GetDCSObject()

  if DCSGroup then
    local units=self:GetUnits()
    return units[1]
  end

  return nil
end

--- Returns the average velocity Vec3 vector.
-- @param Wrapper.Group#GROUP self
-- @return DCS#Vec3 The velocity Vec3 vector or `#nil` if the GROUP is not existing or alive.  
function GROUP:GetVelocityVec3()
  self:F2( self.GroupName )

  local DCSGroup = self:GetDCSObject()
  
  if DCSGroup and DCSGroup:isExist() then
    local GroupUnits = DCSGroup:getUnits()
    local GroupCount = #GroupUnits
    
    local VelocityVec3 = { x = 0, y = 0, z = 0 }
    
    for _, DCSUnit in pairs( GroupUnits ) do
      local UnitVelocityVec3 = DCSUnit:getVelocity()
      VelocityVec3.x = VelocityVec3.x + UnitVelocityVec3.x
      VelocityVec3.y = VelocityVec3.y + UnitVelocityVec3.y
      VelocityVec3.z = VelocityVec3.z + UnitVelocityVec3.z
    end
    
    VelocityVec3.x = VelocityVec3.x / GroupCount
    VelocityVec3.y = VelocityVec3.y / GroupCount
    VelocityVec3.z = VelocityVec3.z / GroupCount
    
    return VelocityVec3
  end
  
  BASE:E( { "Cannot GetVelocityVec3", Group = self, Alive = self:IsAlive() } )

  return nil
end

--- Returns the average group altitude in meters.
-- @param Wrapper.Group#GROUP self
-- @param #boolean FromGround Measure from the ground or from sea level (ASL). Provide **true** for measuring from the ground (AGL). **false** or **nil** if you measure from sea level. 
-- @return #number The altitude of the group or nil if is not existing or alive.  
function GROUP:GetAltitude(FromGround)
  self:F2( self.GroupName )
  return self:GetHeight(FromGround)
end

--- Returns the average group height in meters.
-- @param Wrapper.Group#GROUP self
-- @param #boolean FromGround Measure from the ground or from sea level (ASL). Provide **true** for measuring from the ground (AGL). **false** or **nil** if you measure from sea level. 
-- @return #number The height of the group or nil if is not existing or alive.  
function GROUP:GetHeight( FromGround )
  self:F2( self.GroupName )

  local DCSGroup = self:GetDCSObject()
  
  if DCSGroup then
    local GroupUnits = DCSGroup:getUnits()
    local GroupCount = #GroupUnits
    
    local GroupHeight = 0

    for _, DCSUnit in pairs( GroupUnits ) do
      local GroupPosition = DCSUnit:getPosition()
      
      if FromGround == true then
        local LandHeight =  land.getHeight( { x = GroupPosition.p.x, y = GroupPosition.p.z } )
        GroupHeight = GroupHeight + ( GroupPosition.p.y - LandHeight )
      else
        GroupHeight = GroupHeight + GroupPosition.p.y
      end
    end
    
    return GroupHeight / GroupCount
  end
  
  return nil
end




---
--- Returns the initial size of the DCS Group.
-- If some of the DCS Units of the DCS Group are destroyed, the initial size of the DCS Group is unchanged.
-- @param #GROUP self
-- @return #number The DCS Group initial size.
function GROUP:GetInitialSize()
  self:F3( { self.GroupName } )
  local DCSGroup = self:GetDCSObject()

  if DCSGroup then
    local GroupInitialSize = DCSGroup:getInitialSize()
    self:T3( GroupInitialSize )
    return GroupInitialSize
  end

  return nil
end


--- Returns the DCS Units of the DCS Group.
-- @param #GROUP self
-- @return #table The DCS Units.
function GROUP:GetDCSUnits()
  self:F2( { self.GroupName } )
  local DCSGroup = self:GetDCSObject()

  if DCSGroup then
    local DCSUnits = DCSGroup:getUnits()
    self:T3( DCSUnits )
    return DCSUnits
  end

  return nil
end


--- Activates a late activated GROUP.
-- @param #GROUP self
-- @param #number delay Delay in seconds, before the group is activated.
-- @return #GROUP self
function GROUP:Activate(delay)
  self:F2( { self.GroupName } )
  if delay and delay>0 then
    self:ScheduleOnce(delay, GROUP.Activate, self)
  else
    trigger.action.activateGroup( self:GetDCSObject() )
  end
  return self
end


--- Gets the type name of the group.
-- @param #GROUP self
-- @return #string The type name of the group.
function GROUP:GetTypeName()
  self:F2( self.GroupName )

  local DCSGroup = self:GetDCSObject()

  if DCSGroup then
    local GroupTypeName = DCSGroup:getUnit(1):getTypeName()
    self:T3( GroupTypeName )
    return( GroupTypeName )
  end

  return nil
end

--- [AIRPLANE] Get the NATO reporting name (platform, e.g. "Flanker") of a GROUP (note - first unit the group). "Bogey" if not found. Currently airplanes only!
--@param #GROUP self
--@return #string NatoReportingName or "Bogey" if unknown.
function GROUP:GetNatoReportingName()
  self:F2( self.GroupName )
  
  local DCSGroup = self:GetDCSObject()
  
  if DCSGroup then
    local GroupTypeName = DCSGroup:getUnit(1):getTypeName()
    self:T3( GroupTypeName )
    return UTILS.GetReportingName(GroupTypeName)
  end
  
  return "Bogey"
  
end

--- Gets the player name of the group.
-- @param #GROUP self
-- @return #string The player name of the group.
function GROUP:GetPlayerName()
  self:F2( self.GroupName )

  local DCSGroup = self:GetDCSObject()

  if DCSGroup then
    local PlayerName = DCSGroup:getUnit(1):getPlayerName()
    self:T3( PlayerName )
    return( PlayerName )
  end

  return nil
end


--- Gets the CallSign of the first DCS Unit of the DCS Group.
-- @param #GROUP self
-- @return #string The CallSign of the first DCS Unit of the DCS Group.
function GROUP:GetCallsign()
  self:F2( self.GroupName )

  local DCSGroup = self:GetDCSObject()

  if DCSGroup then
    local GroupCallSign = DCSGroup:getUnit(1):getCallsign()
    self:T3( GroupCallSign )
    return GroupCallSign
  end

  BASE:E( { "Cannot GetCallsign", Positionable = self, Alive = self:IsAlive() } )

  return nil
end

--- Returns the current point (Vec2 vector) of the first DCS Unit in the DCS Group.
-- @param #GROUP self
-- @return DCS#Vec2 Current Vec2 point of the first DCS Unit of the DCS Group.
function GROUP:GetVec2()

  local Unit=self:GetUnit(1)
  
  if Unit then
    local vec2=Unit:GetVec2()
    return vec2
  end

end

--- Returns the current Vec3 vector of the first Unit in the GROUP.
-- @param #GROUP self
-- @return DCS#Vec3 Current Vec3 of the first Unit of the GROUP or nil if cannot be found.
function GROUP:GetVec3()

  -- Get first unit.
  local unit=self:GetUnit(1)

  if unit then
    local vec3=unit:GetVec3()
    return vec3
  end
  
  self:E("ERROR: Cannot get Vec3 of group "..tostring(self.GroupName))
  return nil
end

--- Returns the average Vec3 vector of the Units in the GROUP.
-- @param #GROUP self
-- @return DCS#Vec3 Current Vec3 of the GROUP  or nil if cannot be found.
function GROUP:GetAverageVec3()
  local units = self:GetUnits() or {}
    -- Init.
  local x=0 ; local y=0 ; local z=0 ; local n=0
  -- Loop over all units.
  for _,unit in pairs(units) do
    local vec3=nil --DCS#Vec3
    if unit and unit:IsAlive() then
      vec3 = unit:GetVec3()
    end
    if vec3 then
      -- Sum up posits.
      x=x+vec3.x
      y=y+vec3.y
      z=z+vec3.z
      -- Increase counter.
      n=n+1
    end
  end

  if n>0 then
    -- Average.
    local Vec3={x=x/n, y=y/n, z=z/n} --DCS#Vec3
    return Vec3
  end
  return nil 
end

--- Returns a POINT_VEC2 object indicating the point in 2D of the first UNIT of the GROUP within the mission.
-- @param #GROUP self
-- @return Core.Point#POINT_VEC2 The 2D point vector of the first DCS Unit of the GROUP.
-- @return #nil The first UNIT is not existing or alive.  
function GROUP:GetPointVec2()
  self:F2(self.GroupName)

  local FirstUnit = self:GetUnit(1)
  
  if FirstUnit then
    local FirstUnitPointVec2 = FirstUnit:GetPointVec2()
    self:T3(FirstUnitPointVec2)
    return FirstUnitPointVec2
  end
  
  BASE:E( { "Cannot GetPointVec2", Group = self, Alive = self:IsAlive() } )

  return nil
end

--- Returns a COORDINATE object indicating the average position of the GROUP within the mission.
-- @param Wrapper.Group#GROUP self
-- @return Core.Point#COORDINATE The COORDINATE of the GROUP.
function GROUP:GetAverageCoordinate()
  local vec3 = self:GetAverageVec3()
  if vec3 then
    local coord = COORDINATE:NewFromVec3(vec3)
    local Heading = self:GetHeading()
    coord.Heading = Heading
  else
    BASE:E( { "Cannot GetAverageCoordinate", Group = self, Alive = self:IsAlive() } )
    return nil
  end
end

--- Returns a COORDINATE object indicating the point of the first UNIT of the GROUP within the mission.
-- @param Wrapper.Group#GROUP self
-- @return Core.Point#COORDINATE The COORDINATE of the GROUP.
function GROUP:GetCoordinate()
   
   
  local Units = self:GetUnits()  or {}
  
  for _,_unit in pairs(Units) do
    local FirstUnit = _unit -- Wrapper.Unit#UNIT
    
    if FirstUnit then
    
      local FirstUnitCoordinate = FirstUnit:GetCoordinate()
      
      if FirstUnitCoordinate then
        local Heading = self:GetHeading()
        FirstUnitCoordinate.Heading = Heading
        return FirstUnitCoordinate
      end
      
    end
  end
  BASE:E( { "Cannot GetCoordinate", Group = self, Alive = self:IsAlive() } )
  
end


--- Returns a random @{DCS#Vec3} vector (point in 3D of the UNIT within the mission) within a range around the first UNIT of the GROUP.
-- @param #GROUP self
-- @param #number Radius Radius in meters.
-- @return DCS#Vec3 The random 3D point vector around the first UNIT of the GROUP or #nil The GROUP is invalid or empty. 
-- @usage 
-- -- If Radius is ignored, returns the DCS#Vec3 of first UNIT of the GROUP
function GROUP:GetRandomVec3(Radius)
  self:F2(self.GroupName)
  
  local FirstUnit = self:GetUnit(1)
  
  if FirstUnit then
    local FirstUnitRandomPointVec3 = FirstUnit:GetRandomVec3(Radius)
    self:T3(FirstUnitRandomPointVec3)
    return FirstUnitRandomPointVec3
  end
  
  BASE:E( { "Cannot GetRandomVec3", Group = self, Alive = self:IsAlive() } )

  return nil
end

--- Returns the mean heading of every UNIT in the GROUP in degrees
-- @param #GROUP self
-- @return #number Mean heading of the GROUP in degrees or #nil The first UNIT is not existing or alive.
function GROUP:GetHeading()
  self:F2(self.GroupName)

  self:F2(self.GroupName)

  local GroupSize = self:GetSize()
  local HeadingAccumulator = 0
  local n=0
  local Units = self:GetUnits()
  
  if GroupSize then
    for _,unit in pairs(Units) do
      if unit and unit:IsAlive() then
        HeadingAccumulator = HeadingAccumulator + unit:GetHeading()
        n=n+1
      end
    end
    return math.floor(HeadingAccumulator / n) 
  end
  
  BASE:E( { "Cannot GetHeading", Group = self, Alive = self:IsAlive() } )

  return nil
  
end

--- Return the fuel state and unit reference for the unit with the least
-- amount of fuel in the group.
-- @param #GROUP self
-- @return #number The fuel state of the unit with the least amount of fuel.
-- @return Wrapper.Unit#UNIT reference to #Unit object for further processing.
function GROUP:GetFuelMin()
  self:F3(self.ControllableName)

  if not self:GetDCSObject() then
    BASE:E( { "Cannot GetFuel", Group = self, Alive = self:IsAlive() } )
    return 0
  end

  local min  = 65535  -- some sufficiently large number to init with
  local unit = nil
  local tmp  = nil

  for UnitID, UnitData in pairs( self:GetUnits() ) do
    if UnitData and UnitData:IsAlive() then
      tmp = UnitData:GetFuel()
      if tmp < min then
        min = tmp
        unit = UnitData
      end
    end
  end

  return min, unit
end

--- Returns relative amount of fuel (from 0.0 to 1.0) the group has in its
--  internal tanks. If there are additional fuel tanks the value may be
--  greater than 1.0.
-- @param #GROUP self
-- @return #number The relative amount of fuel (from 0.0 to 1.0).
-- @return #nil The GROUP is not existing or alive.
function GROUP:GetFuelAvg()
  self:F( self.ControllableName )

  local DCSControllable = self:GetDCSObject()
  
  if DCSControllable then
    local GroupSize = self:GetSize()
    local TotalFuel = 0
    for UnitID, UnitData in pairs( self:GetUnits() ) do
      local Unit = UnitData -- Wrapper.Unit#UNIT
      local UnitFuel = Unit:GetFuel() or 0
      self:F( { Fuel = UnitFuel } )
      TotalFuel = TotalFuel + UnitFuel
    end
    local GroupFuel = TotalFuel / GroupSize
    return GroupFuel
  end
  
  BASE:E( { "Cannot GetFuel", Group = self, Alive = self:IsAlive() } )

  return 0
end

--- Returns relative amount of fuel (from 0.0 to 1.0) the group has in its internal tanks. If there are additional fuel tanks the value may be greater than 1.0.
-- @param #GROUP self
-- @return #number The relative amount of fuel (from 0.0 to 1.0).
-- @return #nil The GROUP is not existing or alive.
function GROUP:GetFuel()
  return self:GetFuelAvg()
end


--- Get the number of shells, rockets, bombs and missiles the whole group currently has.
-- @param #GROUP self
-- @return #number Total amount of ammo the group has left. This is the sum of shells, rockets, bombs and missiles of all units.
-- @return #number Number of shells left.
-- @return #number Number of rockets left.
-- @return #number Number of bombs left.
-- @return #number Number of missiles left. 
-- @return #number Number of artillery shells left (with explosive mass, included in shells; shells can also be machine gun ammo) 
function GROUP:GetAmmunition()
  self:F( self.ControllableName )

  local DCSControllable = self:GetDCSObject()
  
  local Ntot=0
  local Nshells=0
  local Nrockets=0
  local Nmissiles=0
  local Nbombs=0
  local Narti=0
  
  if DCSControllable then
    
    -- Loop over units.
    for UnitID, UnitData in pairs( self:GetUnits() ) do
      local Unit = UnitData -- Wrapper.Unit#UNIT
      
      -- Get ammo of the unit
      local ntot, nshells, nrockets, nbombs, nmissiles, narti = Unit:GetAmmunition()
      
      Ntot=Ntot+ntot
      Nshells=Nshells+nshells
      Nrockets=Nrockets+nrockets
      Nmissiles=Nmissiles+nmissiles
      Nbombs=Nbombs+nbombs
      Narti=Narti+narti
    end
    
  end
  
  return Ntot, Nshells, Nrockets, Nbombs, Nmissiles, Narti
end


do -- Is Zone methods


--- Check if any unit of a group is inside a @{Core.Zone}.
-- @param #GROUP self
-- @param Core.Zone#ZONE_BASE Zone The zone to test.
-- @return #boolean Returns `true` if *at least one unit* is inside the zone or `false` if *no* unit is inside.
function GROUP:IsInZone( Zone )
  
  if self:IsAlive() then
  
    for UnitID, UnitData in pairs(self:GetUnits()) do
      local Unit = UnitData -- Wrapper.Unit#UNIT
      
      local vec2 = nil
      if Unit then
       -- Get 2D vector. That's all we need for the zone check.
       vec2=Unit:GetVec2()
      end
      
      if vec2 and Zone:IsVec2InZone(vec2) then
        return true  -- At least one unit is in the zone. That is enough.
      end
      
    end
    
    return false
  end
  
  return nil
end

--- Returns true if all units of the group are within a @{Core.Zone}.
-- @param #GROUP self
-- @param Core.Zone#ZONE_BASE Zone The zone to test.
-- @return #boolean Returns true if the Group is completely within the @{Core.Zone#ZONE_BASE}
function GROUP:IsCompletelyInZone( Zone )
  self:F2( { self.GroupName, Zone } )
  
  if not self:IsAlive() then return false end
  
  for UnitID, UnitData in pairs( self:GetUnits() ) do
    local Unit = UnitData -- Wrapper.Unit#UNIT
    if Zone:IsVec3InZone( Unit:GetVec3() ) then
    else
      return false
    end
  end
  
  return true
end

--- Returns true if some but NOT ALL units of the group are within a @{Core.Zone}.
-- @param #GROUP self
-- @param Core.Zone#ZONE_BASE Zone The zone to test.
-- @return #boolean Returns true if the Group is partially within the @{Core.Zone#ZONE_BASE}
function GROUP:IsPartlyInZone( Zone )
  self:F2( { self.GroupName, Zone } )
  
  local IsOneUnitInZone = false
  local IsOneUnitOutsideZone = false
  
  if not self:IsAlive() then return false end
  
  for UnitID, UnitData in pairs( self:GetUnits() ) do
    local Unit = UnitData -- Wrapper.Unit#UNIT
    if Zone:IsVec3InZone( Unit:GetVec3() ) then
      IsOneUnitInZone = true
    else
      IsOneUnitOutsideZone = true
    end
  end
  
  if IsOneUnitInZone and IsOneUnitOutsideZone then
    return true
  else
    return false
  end
end

--- Returns true if part or all units of the group are within a @{Core.Zone}.
-- @param #GROUP self
-- @param Core.Zone#ZONE_BASE Zone The zone to test.
-- @return #boolean Returns true if the Group is partially or completely within the @{Core.Zone#ZONE_BASE}.
function GROUP:IsPartlyOrCompletelyInZone( Zone )
  return self:IsPartlyInZone(Zone) or self:IsCompletelyInZone(Zone)
end

--- Returns true if none of the group units of the group are within a @{Core.Zone}.
-- @param #GROUP self
-- @param Core.Zone#ZONE_BASE Zone The zone to test.
-- @return #boolean Returns true if the Group is not within the @{Core.Zone#ZONE_BASE}
function GROUP:IsNotInZone( Zone )
  self:F2( { self.GroupName, Zone } )
  
  if not self:IsAlive() then return true end
  
  for UnitID, UnitData in pairs( self:GetUnits() ) do
    local Unit = UnitData -- Wrapper.Unit#UNIT
    if Zone:IsVec3InZone( Unit:GetVec3() ) then
      return false
    end
  end
  
  return true
end

--- Returns true if any units of the group are within a @{Core.Zone}.
-- @param #GROUP self
-- @param Core.Zone#ZONE_BASE Zone The zone to test.
-- @return #boolean Returns true if any unit of the Group is within the @{Core.Zone#ZONE_BASE}
function GROUP:IsAnyInZone( Zone )

  if not self:IsAlive() then return false end

  for UnitID, UnitData in pairs( self:GetUnits() ) do
    local Unit = UnitData -- Wrapper.Unit#UNIT
    if Zone:IsVec3InZone( Unit:GetVec3() ) then
      return true
    end
  end
  return false
end

--- Returns the number of UNITs that are in the @{Core.Zone}
-- @param #GROUP self
-- @param Core.Zone#ZONE_BASE Zone The zone to test.
-- @return #number The number of UNITs that are in the @{Core.Zone}
function GROUP:CountInZone( Zone )
  self:F2( {self.GroupName, Zone} )
  local Count = 0
  
  if not self:IsAlive() then return Count end
  
  for UnitID, UnitData in pairs( self:GetUnits() ) do
    local Unit = UnitData -- Wrapper.Unit#UNIT
    if Zone:IsVec3InZone( Unit:GetVec3() ) then
      Count = Count + 1
    end
  end
  
  return Count
end

--- Returns if the group is of an air category.
-- If the group is a helicopter or a plane, then this method will return true, otherwise false.
-- @param #GROUP self
-- @return #boolean Air category evaluation result.
function GROUP:IsAir()
  self:F2( self.GroupName )

  local DCSGroup = self:GetDCSObject()

  if DCSGroup then
    local IsAirResult = DCSGroup:getCategory() == Group.Category.AIRPLANE or DCSGroup:getCategory() == Group.Category.HELICOPTER
    self:T3( IsAirResult )
    return IsAirResult
  end

  return nil
end

--- Returns if the DCS Group contains Helicopters.
-- @param #GROUP self
-- @return #boolean true if DCS Group contains Helicopters.
function GROUP:IsHelicopter()
  self:F2( self.GroupName )

  local DCSGroup = self:GetDCSObject()

  if DCSGroup then
    local GroupCategory = DCSGroup:getCategory()
    self:T2( GroupCategory )
    return GroupCategory == Group.Category.HELICOPTER
  end

  return nil
end

--- Returns if the DCS Group contains AirPlanes.
-- @param #GROUP self
-- @return #boolean true if DCS Group contains AirPlanes.
function GROUP:IsAirPlane()
  self:F2()

  local DCSGroup = self:GetDCSObject()

  if DCSGroup then
    local GroupCategory = DCSGroup:getCategory()
    self:T2( GroupCategory )
    return GroupCategory == Group.Category.AIRPLANE
  end

  return nil
end

--- Returns if the DCS Group contains Ground troops.
-- @param #GROUP self
-- @return #boolean true if DCS Group contains Ground troops.
function GROUP:IsGround()
  self:F2()

  local DCSGroup = self:GetDCSObject()

  if DCSGroup then
    local GroupCategory = DCSGroup:getCategory()
    self:T2( GroupCategory )
    return GroupCategory == Group.Category.GROUND
  end

  return nil
end

--- Returns if the DCS Group contains Ships.
-- @param #GROUP self
-- @return #boolean true if DCS Group contains Ships.
function GROUP:IsShip()
  self:F2()

  local DCSGroup = self:GetDCSObject()

  if DCSGroup then
    local GroupCategory = DCSGroup:getCategory()
    self:T2( GroupCategory )
    return GroupCategory == Group.Category.SHIP
  end

  return nil
end

--- Returns if all units of the group are on the ground or landed.
-- If all units of this group are on the ground, this function will return true, otherwise false.
-- @param #GROUP self
-- @return #boolean All units on the ground result.
function GROUP:AllOnGround()
  self:F2()

  local DCSGroup = self:GetDCSObject()

  if DCSGroup then
    local AllOnGroundResult = true

    for Index, UnitData in pairs( DCSGroup:getUnits() ) do
      if UnitData:inAir() then
        AllOnGroundResult = false
      end
    end

    self:T3( AllOnGroundResult )
    return AllOnGroundResult
  end

  return nil
end

end

do -- AI methods

  --- Turns the AI On or Off for the GROUP.
  -- @param #GROUP self
  -- @param #boolean AIOnOff The value true turns the AI On, the value false turns the AI Off.
  -- @return #GROUP The GROUP.
  function GROUP:SetAIOnOff( AIOnOff )
  
    local DCSGroup = self:GetDCSObject() -- DCS#Group
    
    if DCSGroup then
      local DCSController = DCSGroup:getController() -- DCS#Controller
      if DCSController then
        DCSController:setOnOff( AIOnOff )
        return self
      end
    end
    
    return nil
  end

  --- Turns the AI On for the GROUP.
  -- @param #GROUP self
  -- @return #GROUP The GROUP.
  function GROUP:SetAIOn()

    return self:SetAIOnOff( true )  
  end
  
  --- Turns the AI Off for the GROUP.
  -- @param #GROUP self
  -- @return #GROUP The GROUP.
  function GROUP:SetAIOff()

    return self:SetAIOnOff( false )  
  end

end



--- Returns the current maximum velocity of the group.
-- Each unit within the group gets evaluated, and the maximum velocity (= the unit which is going the fastest) is returned.
-- @param #GROUP self
-- @return #number Maximum velocity found.
function GROUP:GetMaxVelocity()
  self:F2()

  local DCSGroup = self:GetDCSObject()

  if DCSGroup then
    local GroupVelocityMax = 0

    for Index, UnitData in pairs( DCSGroup:getUnits() ) do

      local UnitVelocityVec3 = UnitData:getVelocity()
      local UnitVelocity = math.abs( UnitVelocityVec3.x ) + math.abs( UnitVelocityVec3.y ) + math.abs( UnitVelocityVec3.z )

      if UnitVelocity > GroupVelocityMax then
        GroupVelocityMax = UnitVelocity
      end
    end

    return GroupVelocityMax
  end

  return nil
end

--- Returns the current minimum height of the group.
-- Each unit within the group gets evaluated, and the minimum height (= the unit which is the lowest elevated) is returned.
-- @param #GROUP self
-- @return #number Minimum height found.
function GROUP:GetMinHeight()
  self:F2()

  local DCSGroup = self:GetDCSObject()

  if DCSGroup then
    local GroupHeightMin = 999999999

    for Index, UnitData in pairs( DCSGroup:getUnits() ) do
      local UnitData = UnitData -- DCS#Unit

      local UnitHeight = UnitData:getPoint()

      if UnitHeight < GroupHeightMin then
        GroupHeightMin = UnitHeight
      end
    end

    return GroupHeightMin
  end

  return nil
end

--- Returns the current maximum height of the group, i.e. the highest unit height of that group.
-- Each unit within the group gets evaluated, and the maximum height (= the unit which is the highest elevated) is returned.
-- @param #GROUP self
-- @return #number Maximum height found.
function GROUP:GetMaxHeight()
  self:F2()

  local DCSGroup = self:GetDCSObject()

  if DCSGroup then
    local GroupHeightMax = -999999999

    for Index, UnitData in pairs( DCSGroup:getUnits() ) do
      local UnitData = UnitData -- DCS#Unit

      local UnitHeight = UnitData:getPoint().p.y -- Height -- found by @Heavydrinker

      if UnitHeight > GroupHeightMax then
        GroupHeightMax = UnitHeight
      end
    end

    return GroupHeightMax
  end

  return nil
end

-- RESPAWNING

--- Returns the group template from the global _DATABASE object (an instance of @{Core.Database#DATABASE}).
-- @param #GROUP self
-- @return #table 
function GROUP:GetTemplate()
  local GroupName = self:GetName()
  return UTILS.DeepCopy( _DATABASE:GetGroupTemplate( GroupName ) )
end

--- Returns the group template route.points[] (the waypoints) from the global _DATABASE object (an instance of @{Core.Database#DATABASE}).
-- @param #GROUP self
-- @return #table 
function GROUP:GetTemplateRoutePoints()
  local GroupName = self:GetName()
  return UTILS.DeepCopy( _DATABASE:GetGroupTemplate( GroupName ).route.points )
end



--- Sets the controlled status in a Template.
-- @param #GROUP self
-- @param #boolean Controlled true is controlled, false is uncontrolled.
-- @return #table 
function GROUP:SetTemplateControlled( Template, Controlled )
  Template.uncontrolled = not Controlled
  return Template
end

--- Sets the CountryID of the group in a Template.
-- @param #GROUP self
-- @param DCS#country.id CountryID The country ID.
-- @return #table 
function GROUP:SetTemplateCountry( Template, CountryID )
  Template.CountryID = CountryID
  return Template
end

--- Sets the CoalitionID of the group in a Template.
-- @param #GROUP self
-- @param DCS#coalition.side CoalitionID The coalition ID.
-- @return #table 
function GROUP:SetTemplateCoalition( Template, CoalitionID )
  Template.CoalitionID = CoalitionID
  return Template
end


--- Set the heading for the units in degrees within the respawned group.
-- @param #GROUP self
-- @param #number Heading The heading in meters.
-- @return #GROUP self
function GROUP:InitHeading( Heading )
  self.InitRespawnHeading = Heading
  return self
end


--- Set the height for the units in meters for the respawned group. (This is applicable for air units).
-- @param #GROUP self
-- @param #number Height The height in meters.
-- @return #GROUP self
function GROUP:InitHeight( Height )
  self.InitRespawnHeight = Height
  return self
end


--- Set the respawn @{Core.Zone} for the respawned group.
-- @param #GROUP self
-- @param Core.Zone#ZONE Zone The zone in meters.
-- @return #GROUP self
function GROUP:InitZone( Zone )
  self.InitRespawnZone = Zone
  return self
end


--- Randomize the positions of the units of the respawned group within the @{Core.Zone}.
-- When a Respawn happens, the units of the group will be placed at random positions within the Zone (selected).
-- @param #GROUP self
-- @param #boolean PositionZone true will randomize the positions within the Zone.
-- @return #GROUP self
function GROUP:InitRandomizePositionZone( PositionZone )

  self.InitRespawnRandomizePositionZone = PositionZone
  self.InitRespawnRandomizePositionInner = nil
  self.InitRespawnRandomizePositionOuter = nil

  return self
end


--- Randomize the positions of the units of the respawned group in a circle band.
-- When a Respawn happens, the units of the group will be positioned at random places within the Outer and Inner radius.
-- Thus, a band is created around the respawn location where the units will be placed at random positions.
-- @param #GROUP self
-- @param #boolean OuterRadius Outer band in meters from the center.
-- @param #boolean InnerRadius Inner band in meters from the center.
-- @return #GROUP self
function GROUP:InitRandomizePositionRadius( OuterRadius, InnerRadius )
  
  self.InitRespawnRandomizePositionZone = nil
  self.InitRespawnRandomizePositionOuter = OuterRadius
  self.InitRespawnRandomizePositionInner = InnerRadius
  
  return self
end

--- Set respawn coordinate.
-- @param #GROUP self
-- @param Core.Point#COORDINATE coordinate Coordinate where the group should be respawned.
-- @return #GROUP self
function GROUP:InitCoordinate(coordinate)
  self:F({coordinate=coordinate})
  self.InitCoord=coordinate
  return self
end

--- Sets the radio comms on or off when the group is respawned. Same as checking/unchecking the COMM box in the mission editor.
-- @param #GROUP self 
-- @param #boolean switch If true (or nil), enables the radio comms. If false, disables the radio for the spawned group.
-- @return #GROUP self
function GROUP:InitRadioCommsOnOff(switch)
  self:F({switch=switch})
  if switch==true or switch==nil then
    self.InitRespawnRadio=true
  else
    self.InitRespawnRadio=false
  end
  return self
end

--- Sets the radio frequency of the group when it is respawned.
-- @param #GROUP self 
-- @param #number frequency The frequency in MHz.
-- @return #GROUP self
function GROUP:InitRadioFrequency(frequency)
  self:F({frequency=frequency})

  self.InitRespawnFreq=frequency
  
  return self
end

--- Set radio modulation when the group is respawned. Default is AM.
-- @param #GROUP self
-- @param #string modulation Either "FM" or "AM". If no value is given, modulation is set to AM.
-- @return #GROUP self
function GROUP:InitRadioModulation(modulation)
  self:F({modulation=modulation})
  if modulation and modulation:lower()=="fm" then
    self.InitRespawnModu=radio.modulation.FM
  else
    self.InitRespawnModu=radio.modulation.AM
  end
  return self
end

--- Sets the modex (tail number) of the first unit of the group. If more units are in the group, the number is increased with every unit.
-- @param #GROUP self
-- @param #string modex Tail number of the first unit.
-- @return #GROUP self
function GROUP:InitModex(modex)
  self:F({modex=modex})
  if modex then
    self.InitRespawnModex=tonumber(modex)
  end
  return self
end

--- Respawn the @{Wrapper.Group} at a @{Core.Point}.
-- The method will setup the new group template according the Init(Respawn) settings provided for the group.
-- These settings can be provided by calling the relevant Init...() methods of the Group.
-- 
--   - @{#GROUP.InitHeading}: Set the heading for the units in degrees within the respawned group.
--   - @{#GROUP.InitHeight}: Set the height for the units in meters for the respawned group. (This is applicable for air units).
--   - @{#GROUP.InitRandomizeHeading}: Randomize the headings for the units within the respawned group.
--   - @{#GROUP.InitZone}: Set the respawn @{Core.Zone} for the respawned group.
--   - @{#GROUP.InitRandomizeZones}: Randomize the respawn @{Core.Zone} between one of the @{Core.Zone}s given for the respawned group.
--   - @{#GROUP.InitRandomizePositionZone}: Randomize the positions of the units of the respawned group within the @{Core.Zone}.
--   - @{#GROUP.InitRandomizePositionRadius}: Randomize the positions of the units of the respawned group in a circle band.
--   - @{#GROUP.InitRandomizeTemplates}: Randomize the Template for the respawned group.
-- 
-- 
-- Notes:
-- 
--   - When InitZone or InitRandomizeZones is not used, the position of the respawned group will be its current position.
--   - The current alive group will always be destroyed and respawned using the template definition. 
-- 
-- @param Wrapper.Group#GROUP self
-- @param #table Template (optional) The template of the Group retrieved with GROUP:GetTemplate(). If the template is not provided, the template will be retrieved of the group itself.
-- @param #boolean Reset Reset positions if TRUE.
-- @return Wrapper.Group#GROUP self
function GROUP:Respawn( Template, Reset )

  -- Given template or get old.
  Template = Template or self:GetTemplate()
  
  -- Get correct heading.
  local function _Heading(course)
    local h
    if course<=180 then
      h=math.rad(course)
    else
      h=-math.rad(360-course)
    end
    return h 
  end        

  -- First check if group is alive.
  if self:IsAlive() then
  
    -- Respawn zone.
    local Zone = self.InitRespawnZone -- Core.Zone#ZONE
    
    -- Zone position or current group position.
    local Vec3 = Zone and Zone:GetVec3() or self:GetVec3()
    
    -- From point of the template.
    local From = { x = Template.x, y = Template.y }
    
    -- X, Y
    Template.x = Vec3.x
    Template.y = Vec3.z
    
    --Template.x = nil
    --Template.y = nil
    
    -- Debug number of units.
    self:F( #Template.units )
    
    -- Reset position etc?
    if Reset == true then

      -- Loop over units in group.
      for UnitID, UnitData in pairs( self:GetUnits() ) do
        local GroupUnit = UnitData -- Wrapper.Unit#UNIT
        self:F(GroupUnit:GetName())
        
        if GroupUnit:IsAlive() then
          self:I("FF Alive")
          
          -- Get unit position vector.
          local GroupUnitVec3 = GroupUnit:GetVec3()
          
          -- Check if respawn zone is set.
          if Zone then
            if self.InitRespawnRandomizePositionZone then
              GroupUnitVec3 = Zone:GetRandomVec3()
            else
              if self.InitRespawnRandomizePositionInner and self.InitRespawnRandomizePositionOuter then
                GroupUnitVec3 = POINT_VEC3:NewFromVec2( From ):GetRandomPointVec3InRadius( self.InitRespawnRandomizePositionsOuter, self.InitRespawnRandomizePositionsInner )
              else
                GroupUnitVec3 = Zone:GetVec3()
              end
            end
          end
          
          -- Coordinate where the group should be respawned.
          if self.InitCoord then
            GroupUnitVec3=self.InitCoord:GetVec3()
          end
          
          -- Altitude
          Template.units[UnitID].alt = self.InitRespawnHeight and self.InitRespawnHeight or GroupUnitVec3.y
          
          -- Unit position. Why not simply take the current positon?
          if Zone then
            Template.units[UnitID].x = ( Template.units[UnitID].x - From.x ) + GroupUnitVec3.x -- Keep the original x position of the template and translate to the new position.
            Template.units[UnitID].y = ( Template.units[UnitID].y - From.y ) + GroupUnitVec3.z -- Keep the original z position of the template and translate to the new position.
          else
            Template.units[UnitID].x=GroupUnitVec3.x
            Template.units[UnitID].y=GroupUnitVec3.z
          end
          
          -- Set heading.
          Template.units[UnitID].heading = _Heading(self.InitRespawnHeading and self.InitRespawnHeading or GroupUnit:GetHeading())
          Template.units[UnitID].psi     = -Template.units[UnitID].heading
          
          -- Debug.
          self:F( { UnitID, Template.units[UnitID], Template.units[UnitID] } )
        end
      end
      
    elseif Reset==false then  -- Reset=false or nil
    
      -- Loop over template units.
      for UnitID, TemplateUnitData in pairs( Template.units ) do
      
        self:F( "Reset"  )
        
        -- Position from template.
        local GroupUnitVec3 = { x = TemplateUnitData.x, y = TemplateUnitData.alt, z = TemplateUnitData.y }
        
        -- Respawn zone position.
        if Zone then
          if self.InitRespawnRandomizePositionZone then
            GroupUnitVec3 = Zone:GetRandomVec3()
          else
            if self.InitRespawnRandomizePositionInner and self.InitRespawnRandomizePositionOuter then
              GroupUnitVec3 = POINT_VEC3:NewFromVec2( From ):GetRandomPointVec3InRadius( self.InitRespawnRandomizePositionsOuter, self.InitRespawnRandomizePositionsInner )
            else
              GroupUnitVec3 = Zone:GetVec3()
            end
          end
        end
        
        -- Coordinate where the group should be respawned.
        if self.InitCoord then
          GroupUnitVec3=self.InitCoord:GetVec3()
        end
        
        -- Set altitude.
        Template.units[UnitID].alt = self.InitRespawnHeight and self.InitRespawnHeight or GroupUnitVec3.y
        
        -- Unit position.
        Template.units[UnitID].x = ( Template.units[UnitID].x - From.x ) + GroupUnitVec3.x -- Keep the original x position of the template and translate to the new position.
        Template.units[UnitID].y = ( Template.units[UnitID].y - From.y ) + GroupUnitVec3.z -- Keep the original z position of the template and translate to the new position.
        
        -- Heading
        Template.units[UnitID].heading = self.InitRespawnHeading and self.InitRespawnHeading or TemplateUnitData.heading
        
        -- Debug.
        self:F( { UnitID, Template.units[UnitID], Template.units[UnitID] } )
      end
      
    else
    
      local units=self:GetUnits()
    
      -- Loop over template units.
      for UnitID, Unit in pairs(Template.units) do
      
        for _,_unit in pairs(units) do
          local unit=_unit --Wrapper.Unit#UNIT
          
          if unit:GetName()==Unit.name then
            local coord=unit:GetCoordinate()
            local heading=unit:GetHeading()
            Unit.x=coord.x
            Unit.y=coord.z
            Unit.alt=coord.y
            Unit.heading=math.rad(heading)
            Unit.psi=-Unit.heading
          end
        end
      
      end
      
    end
    
  end
  
  -- Set tail number.
  if self.InitRespawnModex then
    for UnitID=1,#Template.units do
      Template.units[UnitID].onboard_num=string.format("%03d", self.InitRespawnModex+(UnitID-1))
    end
  end
  
  -- Set radio frequency and modulation.
  if self.InitRespawnRadio then
    Template.communication=self.InitRespawnRadio
  end
  if self.InitRespawnFreq then
    Template.frequency=self.InitRespawnFreq
  end
  if self.InitRespawnModu then
    Template.modulation=self.InitRespawnModu
  end
  
  -- Destroy old group. Dont trigger any dead/crash events since this is a respawn.
  self:Destroy(false)
  
  self:T({Template=Template})
  
  -- Spawn new group.
  _DATABASE:Spawn(Template)
  
  -- Reset events.
  self:ResetEvents()
  
  return self
end


--- Respawn a group at an airbase.
-- Note that the group has to be on parking spots at the airbase already in order for this to work.
-- So each unit of the group is respawned at exactly the same parking spot as it currently occupies.
-- @param Wrapper.Group#GROUP self
-- @param #table SpawnTemplate (Optional) The spawn template for the group. If no template is given it is exacted from the group.
-- @param Core.Spawn#SPAWN.Takeoff Takeoff (Optional) Takeoff type. Sould be either SPAWN.Takeoff.Cold or SPAWN.Takeoff.Hot. Default is SPAWN.Takeoff.Hot.
-- @param #boolean Uncontrolled (Optional) If true, spawn in uncontrolled state.
-- @return Wrapper.Group#GROUP Group spawned at airbase or nil if group could not be spawned.
function GROUP:RespawnAtCurrentAirbase(SpawnTemplate, Takeoff, Uncontrolled) -- R2.4
  self:F2( { SpawnTemplate, Takeoff, Uncontrolled} )

  if self and self:IsAlive() then

    -- Get closest airbase. Should be the one we are currently on.
    local airbase=self:GetCoordinate():GetClosestAirbase()
    
    if airbase then
      self:F2("Closest airbase = "..airbase:GetName())
    else
      self:E("ERROR: could not find closest airbase!")
      return nil
    end
    -- Takeoff type. Default hot.
    Takeoff = Takeoff or SPAWN.Takeoff.Hot
    
    -- Coordinate of the airbase.
    local AirbaseCoord=airbase:GetCoordinate()
    
    -- Spawn template.  
    SpawnTemplate = SpawnTemplate or self:GetTemplate()
  
    if SpawnTemplate then
  
      local SpawnPoint = SpawnTemplate.route.points[1]
  
      -- These are only for ships.
      SpawnPoint.linkUnit = nil
      SpawnPoint.helipadId = nil
      SpawnPoint.airdromeId = nil
  
      -- Aibase id and category.
      local AirbaseID       = airbase:GetID()
      local AirbaseCategory = airbase:GetAirbaseCategory()
      
      if AirbaseCategory == Airbase.Category.SHIP or AirbaseCategory == Airbase.Category.HELIPAD then
        SpawnPoint.linkUnit  = AirbaseID
        SpawnPoint.helipadId = AirbaseID
      elseif AirbaseCategory == Airbase.Category.AIRDROME then
        SpawnPoint.airdromeId = AirbaseID
      end
  
      
      SpawnPoint.type   = GROUPTEMPLATE.Takeoff[Takeoff][1] -- type
      SpawnPoint.action = GROUPTEMPLATE.Takeoff[Takeoff][2] -- action
      
      -- Get the units of the group.
      local units=self:GetUnits()
  
      local x
      local y
      for UnitID=1,#units do
          
        local unit=units[UnitID] --Wrapper.Unit#UNIT
  
        -- Get closest parking spot of current unit. Note that we look for occupied spots since the unit is currently sitting on it!
        local Parkingspot, TermialID, Distance=unit:GetCoordinate():GetClosestParkingSpot(airbase)
        
        --Parkingspot:MarkToAll("parking spot")
        self:T2(string.format("Closest parking spot distance = %s, terminal ID=%s", tostring(Distance), tostring(TermialID)))
  
        -- Get unit coordinates for respawning position.
        local uc=unit:GetCoordinate()
        --uc:MarkToAll(string.format("re-spawnplace %s terminal %d", unit:GetName(), TermialID))
        
        SpawnTemplate.units[UnitID].x   = uc.x --Parkingspot.x
        SpawnTemplate.units[UnitID].y   = uc.z --Parkingspot.z
        SpawnTemplate.units[UnitID].alt = uc.y --Parkingspot.y
  
        SpawnTemplate.units[UnitID].parking    = TermialID
        SpawnTemplate.units[UnitID].parking_id = nil
        
        --SpawnTemplate.units[UnitID].unitId=nil
      end
      
      --SpawnTemplate.groupId=nil
      
      SpawnPoint.x   = SpawnTemplate.units[1].x   --x --AirbaseCoord.x
      SpawnPoint.y   = SpawnTemplate.units[1].y   --y --AirbaseCoord.z
      SpawnPoint.alt = SpawnTemplate.units[1].alt --AirbaseCoord:GetLandHeight()
                 
      SpawnTemplate.x = SpawnTemplate.units[1].x  --x --AirbaseCoord.x
      SpawnTemplate.y = SpawnTemplate.units[1].y  --y --AirbaseCoord.z
      
      -- Set uncontrolled state.
      SpawnTemplate.uncontrolled=Uncontrolled
      
      -- Set radio frequency and modulation.
      if self.InitRespawnRadio then
        SpawnTemplate.communication=self.InitRespawnRadio
      end
      if self.InitRespawnFreq then
        SpawnTemplate.frequency=self.InitRespawnFreq
      end
      if self.InitRespawnModu then
        SpawnTemplate.modulation=self.InitRespawnModu
      end
  
      -- Destroy old group.
      self:Destroy(false)
      
      -- Spawn new group.
      _DATABASE:Spawn(SpawnTemplate)
    
      -- Reset events.
      self:ResetEvents()
  
      return self
    end
  else
    self:E("WARNING: GROUP is not alive!")
  end
  
  return nil
end


--- Return the mission template of the group.
-- @param #GROUP self
-- @return #table The MissionTemplate
function GROUP:GetTaskMission()
  self:F2( self.GroupName )

  return UTILS.DeepCopy( _DATABASE.Templates.Groups[self.GroupName].Template )
end

--- Return the mission route of the group.
-- @param #GROUP self
-- @return #table The mission route defined by points.
function GROUP:GetTaskRoute()
  self:F2( self.GroupName )

  return UTILS.DeepCopy( _DATABASE.Templates.Groups[self.GroupName].Template.route.points )
end

--- Return the route of a group by using the global _DATABASE object (an instance of @{Core.Database#DATABASE}).
-- @param #GROUP self
-- @param #number Begin The route point from where the copy will start. The base route point is 0.
-- @param #number End The route point where the copy will end. The End point is the last point - the End point. The last point has base 0.
-- @param #boolean Randomize Randomization of the route, when true.
-- @param #number Radius When randomization is on, the randomization is within the radius.
function GROUP:CopyRoute( Begin, End, Randomize, Radius )
  self:F2( { Begin, End } )

  local Points = {}

  -- Could be a Spawned Group
  local GroupName = string.match( self:GetName(), ".*#" )
  if GroupName then
    GroupName = GroupName:sub( 1, -2 )
  else
    GroupName = self:GetName()
  end

  self:T3( { GroupName } )

  local Template = _DATABASE.Templates.Groups[GroupName].Template

  if Template then
    if not Begin then
      Begin = 0
    end
    if not End then
      End = 0
    end

    for TPointID = Begin + 1, #Template.route.points - End do
      if Template.route.points[TPointID] then
        Points[#Points+1] = UTILS.DeepCopy( Template.route.points[TPointID] )
        if Randomize then
          if not Radius then
            Radius = 500
          end
          Points[#Points].x = Points[#Points].x + math.random( Radius * -1, Radius )
          Points[#Points].y = Points[#Points].y + math.random( Radius * -1, Radius )
        end
      end
    end
    return Points
  else
    error( "Template not found for Group : " .. GroupName )
  end

  return nil
end

--- Calculate the maxium A2G threat level of the Group.
-- @param #GROUP self
-- @return #number Number between 0 and 10.
function GROUP:CalculateThreatLevelA2G()
  
  local MaxThreatLevelA2G = 0
  for UnitName, UnitData in pairs( self:GetUnits() ) do
    local ThreatUnit = UnitData -- Wrapper.Unit#UNIT
    local ThreatLevelA2G = ThreatUnit:GetThreatLevel()
    if ThreatLevelA2G > MaxThreatLevelA2G then
      MaxThreatLevelA2G = ThreatLevelA2G
    end
  end

  self:T3( MaxThreatLevelA2G )
  return MaxThreatLevelA2G
end

--- Get threat level of the group.
-- @param #GROUP self
-- @return #number Max threat level (a number between 0 and 10).
function GROUP:GetThreatLevel()
  
  local threatlevelMax = 0
  for UnitName, UnitData in pairs(self:GetUnits()) do  
    local ThreatUnit = UnitData -- Wrapper.Unit#UNIT
    
    local threatlevel = ThreatUnit:GetThreatLevel()
    if threatlevel > threatlevelMax then
      threatlevelMax=threatlevel
    end
  end

  return threatlevelMax
end


--- Returns true if the first unit of the GROUP is in the air.
-- @param Wrapper.Group#GROUP self
-- @return #boolean true if in the first unit of the group is in the air or #nil if the GROUP is not existing or not alive.   
function GROUP:InAir()
  self:F2( self.GroupName )

  local DCSGroup = self:GetDCSObject()
  
  if DCSGroup then
    local DCSUnit = DCSGroup:getUnit(1)
    if DCSUnit then
      local GroupInAir = DCSGroup:getUnit(1):inAir()
      self:T3( GroupInAir )
      return GroupInAir
    end
  end
  
  return nil
end

--- Checks whether any unit (or optionally) all units of a group is(are) airbore or not.
-- @param Wrapper.Group#GROUP self
-- @param #boolean AllUnits (Optional) If true, check whether all units of the group are airborne.
-- @return #boolean True if at least one (optionally all) unit(s) is(are) airborne or false otherwise. Nil if no unit exists or is alive.
function GROUP:IsAirborne(AllUnits)
  self:F2( self.GroupName )

  -- Get all units of the group.
  local units=self:GetUnits()
  
  if units then
  
    if AllUnits then
    
      --- We want to know if ALL units are airborne.

      for _,_unit in pairs(units) do
        local unit=_unit --Wrapper.Unit#UNIT
        
        if unit then
        
          -- Unit in air or not.
          local inair=unit:InAir()
          
          -- At least one unit is not in air.
          if not inair then
            return false
          end
        end
        
      end
      
      -- All units are in air.
      return true
    
    else
    
      --- We want to know if ANY unit is airborne.

      for _,_unit in pairs(units) do
        local unit=_unit --Wrapper.Unit#UNIT
        
        if unit then
        
          -- Unit in air or not.
          local inair=unit:InAir()
          
          if inair then
            -- At least one unit is in air.
            return true
          end
          
        end
        
        -- No unit is in air.
        return false
        
      end
    end
  end
  
  return nil
end



--- Returns the DCS descriptor table of the nth unit of the group.
-- @param #GROUP self
-- @param #number n (Optional) The number of the unit for which the dscriptor is returned.
-- @return DCS#Object.Desc The descriptor of the first unit of the group or #nil if the group does not exist any more.   
function GROUP:GetDCSDesc(n)
  -- Default.
  n=n or 1
  
  local unit=self:GetUnit(n)
  if unit and unit:IsAlive()~=nil then
    local desc=unit:GetDesc()
    return desc
  end
  
  return nil
end


--- Get the generalized attribute of a self.
-- Note that for a heterogenious self, the attribute is determined from the attribute of the first unit!
-- @param #GROUP self
-- @return #string Generalized attribute of the self.
function GROUP:GetAttribute()

  -- Default
  local attribute=GROUP.Attribute.OTHER_UNKNOWN --#GROUP.Attribute

  if self then

    -----------
    --- Air ---
    -----------
    -- Planes
    local transportplane=self:HasAttribute("Transports") and self:HasAttribute("Planes")
    local awacs=self:HasAttribute("AWACS")
    local fighter=self:HasAttribute("Fighters") or self:HasAttribute("Interceptors") or self:HasAttribute("Multirole fighters") or (self:HasAttribute("Bombers") and not self:HasAttribute("Strategic bombers"))
    local bomber=self:HasAttribute("Strategic bombers")
    local tanker=self:HasAttribute("Tankers")
    local uav=self:HasAttribute("UAVs")
    -- Helicopters
    local transporthelo=self:HasAttribute("Transport helicopters")
    local attackhelicopter=self:HasAttribute("Attack helicopters")

    --------------
    --- Ground ---
    --------------
    -- Ground
    local apc=self:HasAttribute("APC")
    local truck=self:HasAttribute("Trucks") and self:GetCategory()==Group.Category.GROUND
    local infantry=self:HasAttribute("Infantry")
    local artillery=self:HasAttribute("Artillery")
    local tank=self:HasAttribute("Old Tanks") or self:HasAttribute("Modern Tanks") or self:HasAttribute("Tanks")
    local aaa=self:HasAttribute("AAA") and (not self:HasAttribute("SAM elements"))
    local ewr=self:HasAttribute("EWR")
    local ifv=self:HasAttribute("IFV")
    local sam=self:HasAttribute("SAM elements") or self:HasAttribute("Optical Tracker")
    -- Train
    local train=self:GetCategory()==Group.Category.TRAIN

    -------------
    --- Naval ---
    -------------
    -- Ships
    local aircraftcarrier=self:HasAttribute("Aircraft Carriers")
    local warship=self:HasAttribute("Heavy armed ships")
    local armedship=self:HasAttribute("Armed ships")
    local unarmedship=self:HasAttribute("Unarmed ships")


    -- Define attribute. Order of attack is important.
    if fighter then
      attribute=GROUP.Attribute.AIR_FIGHTER
    elseif bomber then
      attribute=GROUP.Attribute.AIR_BOMBER
    elseif awacs then
      attribute=GROUP.Attribute.AIR_AWACS  
    elseif transportplane then
      attribute=GROUP.Attribute.AIR_TRANSPORTPLANE
    elseif tanker then
      attribute=GROUP.Attribute.AIR_TANKER
      -- helos
    elseif attackhelicopter then
      attribute=GROUP.Attribute.AIR_ATTACKHELO  
    elseif transporthelo then
      attribute=GROUP.Attribute.AIR_TRANSPORTHELO
    elseif uav then
      attribute=GROUP.Attribute.AIR_UAV
      -- ground - order of attack
    elseif ewr then
      attribute=GROUP.Attribute.GROUND_EWR
    elseif sam then
      attribute=GROUP.Attribute.GROUND_SAM
    elseif aaa then
      attribute=GROUP.Attribute.GROUND_AAA
    elseif artillery then
      attribute=GROUP.Attribute.GROUND_ARTILLERY         
    elseif tank then
      attribute=GROUP.Attribute.GROUND_TANK 
    elseif ifv then
      attribute=GROUP.Attribute.GROUND_IFV   
    elseif apc then
      attribute=GROUP.Attribute.GROUND_APC
    elseif infantry then
      attribute=GROUP.Attribute.GROUND_INFANTRY 
    elseif truck then
      attribute=GROUP.Attribute.GROUND_TRUCK
    elseif train then
      attribute=GROUP.Attribute.GROUND_TRAIN
      -- ships
    elseif aircraftcarrier then
      attribute=GROUP.Attribute.NAVAL_AIRCRAFTCARRIER
    elseif warship then
      attribute=GROUP.Attribute.NAVAL_WARSHIP
    elseif armedship then
      attribute=GROUP.Attribute.NAVAL_ARMEDSHIP
    elseif unarmedship then
      attribute=GROUP.Attribute.NAVAL_UNARMEDSHIP
    else
      if self:IsGround() then
        attribute=GROUP.Attribute.GROUND_OTHER
      elseif self:IsShip() then
        attribute=GROUP.Attribute.NAVAL_OTHER
      elseif self:IsAir() then
        attribute=GROUP.Attribute.AIR_OTHER
      else
        attribute=GROUP.Attribute.OTHER_UNKNOWN
      end
    end
  end

  return attribute
end


do -- Route methods

  --- (AIR) Return the Group to an @{Wrapper.Airbase#AIRBASE}.  
  -- The following things are to be taken into account:
  -- 
  --   * The group is respawned to achieve the RTB, there may be side artefacts as a result of this. (Like weapons suddenly come back).
  --   * A group consisting out of more than one unit, may rejoin formation when respawned.
  --   * A speed can be given in km/h. If no speed is specified, the maximum speed of the first unit will be taken to return to base.
  --   * When there is no @{Wrapper.Airbase} object specified, the group will return to the home base if the route of the group is pinned at take-off or at landing to a base.
  --   * When there is no @{Wrapper.Airbase} object specified and the group route is not pinned to any airbase, it will return to the nearest airbase.
  -- 
  -- @param #GROUP self
  -- @param Wrapper.Airbase#AIRBASE RTBAirbase (optional) The @{Wrapper.Airbase} to return to. If blank, the controllable will return to the nearest friendly airbase.
  -- @param #number Speed (optional) The Speed, if no Speed is given, 80% of maximum Speed of the group is selected. 
  -- @return #GROUP self
  function GROUP:RouteRTB( RTBAirbase, Speed )
    self:F( { RTBAirbase:GetName(), Speed } )
  
    local DCSGroup = self:GetDCSObject()
  
    if DCSGroup then
  
      if RTBAirbase then
      
        -- If speed is not given take 80% of max speed.
        local Speed=Speed or self:GetSpeedMax()*0.8
        
        -- Curent (from) waypoint.
        local coord=self:GetCoordinate()
        local PointFrom=coord:WaypointAirTurningPoint(nil, Speed)
        
        -- Airbase coordinate.
        --local PointAirbase=RTBAirbase:GetCoordinate():SetAltitude(coord.y):WaypointAirTurningPoint(nil ,Speed)
        
        -- Landing waypoint. More general than prev version since it should also work with FAPRS and ships.
        local PointLanding=RTBAirbase:GetCoordinate():WaypointAirLanding(Speed, RTBAirbase)        
        
        -- Waypoint table.
        local Points={PointFrom, PointLanding}
        --local Points={PointFrom, PointAirbase, PointLanding}
    
        -- Debug info.
        self:T3(Points)

        -- Get group template.
        local Template=self:GetTemplate()
        
        -- Set route points.
        Template.route.points=Points
        
        -- Respawn the group.
        self:Respawn(Template, true)
        
        -- Route the group or this will not work.
        self:Route(Points)
      else
      
        -- Clear all tasks.
        self:ClearTasks()
        
      end
    end
  
    return self
  end

end

function GROUP:OnReSpawn( ReSpawnFunction )

  self.ReSpawnFunction = ReSpawnFunction
end

do -- Event Handling

  --- Subscribe to a DCS Event.
  -- @param #GROUP self
  -- @param Core.Event#EVENTS Event
  -- @param #function EventFunction (optional) The function to be called when the event occurs for the GROUP.
  -- @return #GROUP
  function GROUP:HandleEvent( Event, EventFunction, ... )
  
    self:EventDispatcher():OnEventForGroup( self:GetName(), EventFunction, self, Event, ... )
    
    return self
  end
  
  --- UnSubscribe to a DCS event.
  -- @param #GROUP self
  -- @param Core.Event#EVENTS Event
  -- @return #GROUP
  function GROUP:UnHandleEvent( Event )
  
    self:EventDispatcher():RemoveEvent( self, Event )
    
    return self
  end

  --- Reset the subscriptions.
  -- @param #GROUP self
  -- @return #GROUP
  function GROUP:ResetEvents()
  
    self:EventDispatcher():Reset( self )
    
    for UnitID, UnitData in pairs( self:GetUnits() ) do
      UnitData:ResetEvents()
    end
    
    return self
  end

end

do -- Players

  --- Get player names
  -- @param #GROUP self
  -- @return #table The group has players, an array of player names is returned.
  -- @return #nil The group has no players
  function GROUP:GetPlayerNames()
  
    local HasPlayers = false
  
    local PlayerNames = {}
    
    local Units = self:GetUnits()
    for UnitID, UnitData in pairs( Units ) do
      local Unit = UnitData -- Wrapper.Unit#UNIT
      local PlayerName = Unit:GetPlayerName()
      if PlayerName and PlayerName ~= "" then
        PlayerNames = PlayerNames or {}
        table.insert( PlayerNames, PlayerName )
        HasPlayers = true
      end   
    end

    if HasPlayers == true then    
      self:F2( PlayerNames )
      return PlayerNames
    end
    
    return nil
  end


  --- Get the active player count in the group.
  -- @param #GROUP self
  -- @return #number The amount of players.
  function GROUP:GetPlayerCount()
  
    local PlayerCount = 0
    
    local Units = self:GetUnits()
    for UnitID, UnitData in pairs( Units or {} ) do
      local Unit = UnitData -- Wrapper.Unit#UNIT
      local PlayerName = Unit:GetPlayerName()
      if PlayerName and PlayerName ~= "" then
        PlayerCount = PlayerCount + 1
      end   
    end

    return PlayerCount
  end
  
end

--- GROUND - Switch on/off radar emissions for the group.
-- @param #GROUP self
-- @param #boolean switch If true, emission is enabled. If false, emission is disabled.
-- @return #GROUP self 
function GROUP:EnableEmission(switch)
  self:F2( self.GroupName )
  local switch = switch or false
  
  local DCSUnit = self:GetDCSObject()
  
  if DCSUnit then
  
    DCSUnit:enableEmission(switch)

  end

  return self
end

--- Switch on/off invisible flag for the group.
-- @param #GROUP self
-- @param #boolean switch If true, emission is enabled. If false, emission is disabled.
-- @return #GROUP self 
function GROUP:SetCommandInvisible(switch)
  self:F2( self.GroupName )
  if switch==nil then
    switch=false
  end
  local SetInvisible = {id = 'SetInvisible', params = {value = switch}}
  self:SetCommand(SetInvisible)
  return self
end

--- Switch on/off immortal flag for the group.
-- @param #GROUP self
-- @param #boolean switch If true, emission is enabled. If false, emission is disabled.
-- @return #GROUP self 
function GROUP:SetCommandImmortal(switch)
  self:F2( self.GroupName )
  if switch==nil then
    switch=false
  end
  local SetImmortal = {id = 'SetImmortal', params = {value = switch}}
  self:SetCommand(SetImmortal)
  return self
end

--- Get skill from Group. Effectively gets the skill from Unit 1 as the group holds no skill value.
-- @param #GROUP self
-- @return #string Skill String of skill name.
function GROUP:GetSkill()
  self:F2( self.GroupName )
  local unit = self:GetUnit(1)
  local name = unit:GetName()
  local skill = _DATABASE.Templates.Units[name].Template.skill or "Random"
  return skill
end


--- Get the unit in the group with the highest threat level, which is still alive.
-- @param #GROUP self
-- @return Wrapper.Unit#UNIT The most dangerous unit in the group.
-- @return #number Threat level of the unit.
function GROUP:GetHighestThreat()

  -- Get units of the group.
  local units=self:GetUnits()

  if units then

    local threat=nil ; local maxtl=0
    for _,_unit in pairs(units or {}) do
      local unit=_unit --Wrapper.Unit#UNIT

      if unit and unit:IsAlive() then

        -- Threat level of group.
        local tl=unit:GetThreatLevel()

        -- Check if greater the current threat.
        if tl>maxtl then
          maxtl=tl
          threat=unit
        end        
      end
    end

    return threat, maxtl    
  end

  return nil, nil
end

--- Get TTS friendly, optionally customized callsign mainly for **player groups**. A customized callsign is taken from the #GROUP name, after an optional '#' sign, e.g. "Aerial 1-1#Ghostrider" resulting in "Ghostrider 9", or, 
-- if that isn't available, from the playername, as set in the mission editor main screen under Logbook, after an optional '|' sign (actually, more of a personal call sign), e.g. "Apple|Moose" results in "Moose 9 1". Options see below.
-- @param #GROUP self
-- @param #boolean ShortCallsign Return a shortened customized callsign, i.e. "Ghostrider 9" and not "Ghostrider 9 1"
-- @param #boolean Keepnumber (Player only) Return customized callsign, incl optional numbers at the end, e.g. "Aerial 1-1#Ghostrider 109" results in "Ghostrider 109", if you want to e.g. use historical US Navy Callsigns
-- @param #table CallsignTranslations Table to translate between DCS standard callsigns and bespoke ones. Overrides personal/parsed callsigns if set
-- callsigns from playername or group name.
-- @return #string Callsign
-- @usage
--            -- suppose there are three groups with one (client) unit each:
--            -- Slot 1               -- with mission editor callsign Enfield-1
--            -- Slot 2 # Apollo 403  -- with mission editor callsign Enfield-2
--            -- Slot 3 | Apollo      -- with mission editor callsign Enfield-3 
--            -- Slot 4 | Apollo      -- with mission editor callsign Devil-4
--            -- and suppose these Custom CAP Flight Callsigns for use with TTS are set
--            mygroup:GetCustomCallSign(true,false,{
--              Devil = 'Bengal',
--              Snake = 'Winder',
--              Colt = 'Camelot',
--              Enfield = 'Victory',
--              Uzi = 'Evil Eye'
--            })
--            -- then GetCustomCallsign will return
--            -- Enfield-1 for Slot 1
--            -- Apollo for Slot 2 or Apollo 403 if Keepnumber is set
--            -- Apollo for Slot 3
--            -- Bengal-4 for Slot 4

function GROUP:GetCustomCallSign(ShortCallsign,Keepnumber,CallsignTranslations)
  --self:I("GetCustomCallSign")

  local callsign = "Ghost 1"
  if self:IsAlive() then
    local IsPlayer = self:IsPlayer()
    local shortcallsign = self:GetCallsign() or "unknown91" -- e.g.Uzi91, but we want Uzi 9 1
    local callsignroot = string.match(shortcallsign, '(%a+)') or "Ghost" -- Uzi
    --self:I("CallSign = " .. callsignroot)
    local groupname = self:GetName()
    local callnumber = string.match(shortcallsign, "(%d+)$" ) or "91" -- 91
    local callnumbermajor = string.char(string.byte(callnumber,1)) -- 9
    local callnumberminor = string.char(string.byte(callnumber,2)) -- 1
    local personalized = false

    -- prioritize bespoke callsigns over parsing, prefer parsing over default callsigns
    if CallsignTranslations and CallsignTranslations[callsignroot] then
      callsignroot = CallsignTranslations[callsignroot]
    elseif IsPlayer and string.find(groupname,"#") then
      -- personalized flight name in group naming
      if Keepnumber then
        shortcallsign = string.match(groupname,"#(.+)") or "Ghost 111" -- Ghostrider 219
      else
        shortcallsign = string.match(groupname,"#%s*([%a]+)") or "Ghost" -- Ghostrider
      end
      personalized = true
    elseif IsPlayer and string.find(self:GetPlayerName(),"|") then
      -- personalized flight name in group naming
      shortcallsign = string.match(self:GetPlayerName(),"|%s*([%a]+)") or string.match(self:GetPlayerName(),"|%s*([%d]+)") or "Ghost" -- Ghostrider
      personalized = true
    end

    if personalized then
      -- player personalized callsign
      -- remove trailing/leading spaces
      shortcallsign=string.gsub(shortcallsign,"^%s*","")
      shortcallsign=string.gsub(shortcallsign,"%s*$","")
      if Keepnumber then
        return shortcallsign -- Ghostrider 219
      elseif ShortCallsign then
        callsign = shortcallsign.." "..callnumbermajor -- Ghostrider 9
      else
        callsign = shortcallsign.." "..callnumbermajor.." "..callnumberminor -- Ghostrider 9 1
      end
      return callsign
    end
    
    -- AI or not personalized
    if ShortCallsign then
      callsign = callsignroot.." "..callnumbermajor -- Uzi/Victory 9
    else
      callsign = callsignroot.." "..callnumbermajor.." "..callnumberminor -- Uzi/Victory 9 1
    end

    --self:I("Generated Callsign = " .. callsign)
  end
  
  return callsign
end

---
-- @param #GROUP self
-- @param Wrapper.Group#GROUP CarrierGroup.
-- @param #number Speed Speed in knots.
-- @param #boolean ToKIAS If true, adjust speed to altitude (KIAS).
-- @param #number Altitude Altitude the tanker orbits at in feet.
-- @param #number Delay (optional) Set the task after this many seconds. Defaults to one.
-- @param #number LastWaypoint (optional) Waypoint number of carrier group that when reached, ends the recovery tanker task.
-- @return #GROUP self
function GROUP:SetAsRecoveryTanker(CarrierGroup,Speed,ToKIAS,Altitude,Delay,LastWaypoint)
  
  local speed = ToKIAS == true and UTILS.KnotsToAltKIAS(Speed,Altitude) or Speed
  speed = UTILS.KnotsToMps(speed)
  
  local alt = UTILS.FeetToMeters(Altitude)
  local delay = Delay or 1
  
  local task = self:TaskRecoveryTanker(CarrierGroup,speed,alt,LastWaypoint)

  self:SetTask(task,delay)
  
  local tankertask = self:EnRouteTaskTanker()
  self:PushTask(tankertask,delay+2)
  
  return self  
end<|MERGE_RESOLUTION|>--- conflicted
+++ resolved
@@ -52,13 +52,8 @@
 --
 --  * @{#GROUP.Find}(): Find a GROUP instance from the global _DATABASE object (an instance of @{Core.Database#DATABASE}) using a DCS Group object.
 --  * @{#GROUP.FindByName}(): Find a GROUP instance from the global _DATABASE object (an instance of @{Core.Database#DATABASE}) using a DCS Group name.
-<<<<<<< HEAD
---  * @{#GROUP:FindByMatching}(): Find a GROUP instance from the global _DATABASE object (an instance of @{Core.Database#DATABASE}) using pattern matching.
---  * @{#GROUP:FindByAllMatching}(): Find all GROUP instances from the global _DATABASE object (an instance of @{Core.Database#DATABASE}) using pattern matching.
-=======
 --  * @{#GROUP.FindByMatching}(): Find a GROUP instance from the global _DATABASE object (an instance of @{Core.Database#DATABASE}) using pattern matching.
 --  * @{#GROUP.FindAllByMatching}(): Find all GROUP instances from the global _DATABASE object (an instance of @{Core.Database#DATABASE}) using pattern matching.
->>>>>>> fa43a6c4
 --
 -- ## Tasking of groups
 --
