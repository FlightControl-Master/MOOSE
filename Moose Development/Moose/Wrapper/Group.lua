--- **Wrapper** - GROUP wraps the DCS Class Group objects.
-- 
-- ===
-- 
-- The @{#GROUP} class is a wrapper class to handle the DCS Group objects.
-- 
-- ## Features:
--
--  * Support all DCS Group APIs.
--  * Enhance with Group specific APIs not in the DCS Group API set.
--  * Handle local Group Controller.
--  * Manage the "state" of the DCS Group.
--
-- **IMPORTANT: ONE SHOULD NEVER SANITIZE these GROUP OBJECT REFERENCES! (make the GROUP object references nil).**
--
-- ===
-- 
-- For each DCS Group object alive within a running mission, a GROUP wrapper object (instance) will be created within the global _DATABASE object (an instance of @{Core.Database#DATABASE}).
-- This is done at the beginning of the mission (when the mission starts), and dynamically when new DCS Group objects are spawned (using the @{Core.Spawn} class).
-- 
-- The GROUP class does not contain a :New() method, rather it provides :Find() methods to retrieve the object reference
-- using the DCS Group or the DCS GroupName.
--
-- The GROUP methods will reference the DCS Group object by name when it is needed during API execution.
-- If the DCS Group object does not exist or is nil, the GROUP methods will return nil and may log an exception in the DCS.log file.
-- 
-- ===
-- 
-- ### Author: **FlightControl**
-- 
-- ### Contributions: 
-- 
--   * [**Entropy**](https://forums.eagle.ru/member.php?u=111471), **Afinegan**: Came up with the requirement for AIOnOff().
-- 
-- ===
-- 
-- @module Wrapper.Group
-- @image Wrapper_Group.JPG

<<<<<<< HEAD

=======
---
>>>>>>> 515764bb
-- @type GROUP
-- @extends Wrapper.Controllable#CONTROLLABLE
-- @field #string GroupName The name of the group.


--- Wrapper class of the DCS world Group object.
-- 
-- The GROUP class provides the following functions to retrieve quickly the relevant GROUP instance:
--
--  * @{#GROUP.Find}(): Find a GROUP instance from the global _DATABASE object (an instance of @{Core.Database#DATABASE}) using a DCS Group object.
--  * @{#GROUP.FindByName}(): Find a GROUP instance from the global _DATABASE object (an instance of @{Core.Database#DATABASE}) using a DCS Group name.
--
-- # 1. Tasking of groups
--
-- A GROUP is derived from the wrapper class CONTROLLABLE (@{Wrapper.Controllable#CONTROLLABLE}). 
-- See the @{Wrapper.Controllable} task methods section for a description of the task methods.
--
-- But here is an example how a group can be assigned a task.
-- 
-- This test demonstrates the use(s) of the SwitchWayPoint method of the GROUP class.
-- 
-- First we look up the objects. We create a GROUP object `HeliGroup`, using the @{#GROUP:FindByName}() method, looking up the `"Helicopter"` group object.
-- Same for the `"AttackGroup"`.
--          
--          local HeliGroup = GROUP:FindByName( "Helicopter" )
--          local AttackGroup = GROUP:FindByName( "AttackGroup" )
-- 
-- Now we retrieve the @{Wrapper.Unit#UNIT} objects of the `AttackGroup` object, using the method `:GetUnits()`.   
--       
--          local AttackUnits = AttackGroup:GetUnits()
--          
-- Tasks are actually text strings that we build using methods of GROUP.
-- So first, we declare an list of `Tasks`.  
--        
--          local Tasks = {}
-- 
-- Now we loop over the `AttackUnits` using a for loop.
-- We retrieve the `AttackUnit` using the `AttackGroup:GetUnit()` method.
-- Each `AttackUnit` found, will be attacked by `HeliGroup`, using the method `HeliGroup:TaskAttackUnit()`.
-- This method returns a string containing a command line to execute the task to the `HeliGroup`.
-- The code will assign the task string command to the next element in the `Task` list, using `Tasks[#Tasks+1]`.
-- This little code will take the count of `Task` using `#` operator, and will add `1` to the count.
-- This result will be the index of the `Task` element.
--          
--          for i = 1, #AttackUnits do
--            local AttackUnit = AttackGroup:GetUnit( i )
--            Tasks[#Tasks+1] = HeliGroup:TaskAttackUnit( AttackUnit )
--          end
--          
-- Once these tasks have been executed, a function `_Resume` will be called ...
--          
--          Tasks[#Tasks+1] = HeliGroup:TaskFunction( "_Resume", { "''" } )
--          
--          -- @param Wrapper.Group#GROUP HeliGroup
--          function _Resume( HeliGroup )
--            env.info( '_Resume' )
--          
--            HeliGroup:MessageToAll( "Resuming",10,"Info")
--          end
-- 
-- Now here is where the task gets assigned!
-- Using `HeliGroup:PushTask`, the task is pushed onto the task queue of the group `HeliGroup`.
-- Since `Tasks` is an array of tasks, we use the `HeliGroup:TaskCombo` method to execute the tasks.
-- The `HeliGroup:PushTask` method can receive a delay parameter in seconds.
-- In the example, `30` is given as a delay.
-- 
-- 
--          HeliGroup:PushTask( 
--            HeliGroup:TaskCombo(
--            Tasks
--            ), 30 
--          ) 
-- 
-- That's it!
-- But again, please refer to the @{Wrapper.Controllable} task methods section for a description of the different task methods that are available.
-- 
-- 
--
-- ### Obtain the mission from group templates
-- 
-- Group templates contain complete mission descriptions. Sometimes you want to copy a complete mission from a group and assign it to another:
-- 
--   * @{Wrapper.Controllable#CONTROLLABLE.TaskMission}: (AIR + GROUND) Return a mission task from a mission template.
--
-- ## GROUP Command methods
--
-- A GROUP is a @{Wrapper.Controllable}. See the @{Wrapper.Controllable} command methods section for a description of the command methods.
-- 
-- ## GROUP option methods
--
-- A GROUP is a @{Wrapper.Controllable}. See the @{Wrapper.Controllable} option methods section for a description of the option methods.
-- 
-- ## GROUP Zone validation methods
-- 
-- The group can be validated whether it is completely, partly or not within a @{Core.Zone}.
-- Use the following Zone validation methods on the group:
-- 
--   * @{#GROUP.IsCompletelyInZone}: Returns true if all units of the group are within a @{Core.Zone}.
--   * @{#GROUP.IsPartlyInZone}: Returns true if some units of the group are within a @{Core.Zone}.
--   * @{#GROUP.IsNotInZone}: Returns true if none of the group units of the group are within a @{Core.Zone}.
--   
-- The zone can be of any @{Core.Zone} class derived from @{Core.Zone#ZONE_BASE}. So, these methods are polymorphic to the zones tested on.
-- 
-- ## GROUP AI methods
-- 
-- A GROUP has AI methods to control the AI activation.
-- 
--   * @{#GROUP.SetAIOnOff}(): Turns the GROUP AI On or Off.
--   * @{#GROUP.SetAIOn}(): Turns the GROUP AI On.
--   * @{#GROUP.SetAIOff}(): Turns the GROUP AI Off.
-- 
-- @field #GROUP GROUP
GROUP = {
  ClassName = "GROUP",
}


--- Enumerator for location at airbases
-- @type GROUP.Takeoff
GROUP.Takeoff = {
  Air = 1,
  Runway = 2,
  Hot = 3,
  Cold = 4,
}

GROUPTEMPLATE = {}

GROUPTEMPLATE.Takeoff = {
  [GROUP.Takeoff.Air] =     { "Turning Point", "Turning Point" },
  [GROUP.Takeoff.Runway] =  { "TakeOff", "From Runway" },
  [GROUP.Takeoff.Hot] =     { "TakeOffParkingHot", "From Parking Area Hot" },
  [GROUP.Takeoff.Cold] =    { "TakeOffParking", "From Parking Area" }
}

--- Generalized group attributes. See [DCS attributes](https://wiki.hoggitworld.com/view/DCS_enum_attributes) on hoggit.
-- @type GROUP.Attribute
-- @field #string AIR_TRANSPORTPLANE Airplane with transport capability. This can be used to transport other assets.
-- @field #string AIR_AWACS Airborne Early Warning and Control System.
-- @field #string AIR_FIGHTER Fighter, interceptor, ... airplane.
-- @field #string AIR_BOMBER Aircraft which can be used for strategic bombing.
-- @field #string AIR_TANKER Airplane which can refuel other aircraft.
-- @field #string AIR_TRANSPORTHELO Helicopter with transport capability. This can be used to transport other assets.
-- @field #string AIR_ATTACKHELO Attack helicopter.
-- @field #string AIR_UAV Unpiloted Aerial Vehicle, e.g. drones.
-- @field #string AIR_OTHER Any airborne unit that does not fall into any other airborne category.
-- @field #string GROUND_APC Infantry carriers, in particular Amoured Personell Carrier. This can be used to transport other assets.
-- @field #string GROUND_TRUCK Unarmed ground vehicles, which has the DCS "Truck" attribute.
-- @field #string GROUND_INFANTRY Ground infantry assets.
-- @field #string GROUND_IFV Ground Infantry Fighting Vehicle.
-- @field #string GROUND_ARTILLERY Artillery assets.
-- @field #string GROUND_TANK Tanks (modern or old).
-- @field #string GROUND_TRAIN Trains. Not that trains are **not** yet properly implemented in DCS and cannot be used currently.
-- @field #string GROUND_EWR Early Warning Radar.
-- @field #string GROUND_AAA Anti-Aircraft Artillery.
-- @field #string GROUND_SAM Surface-to-Air Missile system or components.
-- @field #string GROUND_OTHER Any ground unit that does not fall into any other ground category.
-- @field #string NAVAL_AIRCRAFTCARRIER Aircraft carrier.
-- @field #string NAVAL_WARSHIP War ship, i.e. cruisers, destroyers, firgates and corvettes.
-- @field #string NAVAL_ARMEDSHIP Any armed ship that is not an aircraft carrier, a cruiser, destroyer, firgatte or corvette.
-- @field #string NAVAL_UNARMEDSHIP Any unarmed naval vessel.
-- @field #string NAVAL_OTHER Any naval unit that does not fall into any other naval category.
-- @field #string OTHER_UNKNOWN Anything that does not fall into any other category.
GROUP.Attribute = {
  AIR_TRANSPORTPLANE="Air_TransportPlane",
  AIR_AWACS="Air_AWACS",
  AIR_FIGHTER="Air_Fighter",
  AIR_BOMBER="Air_Bomber",
  AIR_TANKER="Air_Tanker",
  AIR_TRANSPORTHELO="Air_TransportHelo",
  AIR_ATTACKHELO="Air_AttackHelo",
  AIR_UAV="Air_UAV",
  AIR_OTHER="Air_OtherAir",
  GROUND_APC="Ground_APC",
  GROUND_TRUCK="Ground_Truck",
  GROUND_INFANTRY="Ground_Infantry",
  GROUND_IFV="Ground_IFV",
  GROUND_ARTILLERY="Ground_Artillery",
  GROUND_TANK="Ground_Tank",
  GROUND_TRAIN="Ground_Train",
  GROUND_EWR="Ground_EWR",
  GROUND_AAA="Ground_AAA",
  GROUND_SAM="Ground_SAM",
  GROUND_OTHER="Ground_OtherGround",
  NAVAL_AIRCRAFTCARRIER="Naval_AircraftCarrier",
  NAVAL_WARSHIP="Naval_WarShip",
  NAVAL_ARMEDSHIP="Naval_ArmedShip",
  NAVAL_UNARMEDSHIP="Naval_UnarmedShip",
  NAVAL_OTHER="Naval_OtherNaval",
  OTHER_UNKNOWN="Other_Unknown",
}


--- Create a new GROUP from a given GroupTemplate as a parameter.
-- Note that the GroupTemplate is NOT spawned into the mission.
-- It is merely added to the @{Core.Database}.
-- @param #GROUP self
-- @param #table GroupTemplate The GroupTemplate Structure exactly as defined within the mission editor.
-- @param DCS#coalition.side CoalitionSide The coalition.side of the group.
-- @param DCS#Group.Category CategoryID The Group.Category of the group.
-- @param DCS#country.id CountryID the country.id of the group.
-- @return #GROUP self
function GROUP:NewTemplate( GroupTemplate, CoalitionSide, CategoryID, CountryID )
  local GroupName = GroupTemplate.name

  _DATABASE:_RegisterGroupTemplate( GroupTemplate, CoalitionSide, CategoryID, CountryID, GroupName )

  local self = BASE:Inherit( self, CONTROLLABLE:New( GroupName ) )
  self.GroupName = GroupName

  if not _DATABASE.GROUPS[GroupName] then
    _DATABASE.GROUPS[GroupName] = self
  end  

  self:SetEventPriority( 4 )
  return self
end



--- Create a new GROUP from an existing Group in the Mission.
-- @param #GROUP self
-- @param #string GroupName The Group name
-- @return #GROUP self
function GROUP:Register( GroupName )

  local self = BASE:Inherit( self, CONTROLLABLE:New( GroupName ) ) -- #GROUP
  
  self.GroupName = GroupName
  
  self:SetEventPriority( 4 )
  return self
end

-- Reference methods.

--- Find the GROUP wrapper class instance using the DCS Group.
-- @param #GROUP self
-- @param DCS#Group DCSGroup The DCS Group.
-- @return #GROUP The GROUP.
function GROUP:Find( DCSGroup )

  local GroupName = DCSGroup:getName() -- Wrapper.Group#GROUP
  local GroupFound = _DATABASE:FindGroup( GroupName )
  return GroupFound
end

--- Find the created GROUP using the DCS Group Name.
-- @param #GROUP self
-- @param #string GroupName The DCS Group Name.
-- @return #GROUP The GROUP.
function GROUP:FindByName( GroupName )

  local GroupFound = _DATABASE:FindGroup( GroupName )
  return GroupFound
end

-- DCS Group methods support.

--- Returns the DCS Group.
-- @param #GROUP self
-- @return DCS#Group The DCS Group.
function GROUP:GetDCSObject()
  local DCSGroup = Group.getByName( self.GroupName )

  if DCSGroup then
    return DCSGroup
  end

  return nil
end

--- Returns the @{DCS#Position3} position vectors indicating the point and direction vectors in 3D of the POSITIONABLE within the mission.
-- @param Wrapper.Positionable#POSITIONABLE self
-- @return DCS#Position The 3D position vectors of the POSITIONABLE or #nil if the groups not existing or alive.  
function GROUP:GetPositionVec3() -- Overridden from POSITIONABLE:GetPositionVec3()
  self:F2( self.PositionableName )

  local DCSPositionable = self:GetDCSObject()
  
  if DCSPositionable then
   local unit = DCSPositionable:getUnits()[1]
   if unit then
     local PositionablePosition = unit:getPosition().p
    self:T3( PositionablePosition )
    return PositionablePosition
    end
  end
  
  return nil
end

--- Returns if the group is alive.
-- The Group must:
-- 
--   * Exist at run-time.
--   * Has at least one unit.
-- 
-- When the first @{Wrapper.Unit} of the group is active, it will return true.
-- If the first @{Wrapper.Unit} of the group is inactive, it will return false.
-- 
-- @param #GROUP self
-- @return #boolean `true` if the group is alive *and* active, `false` if the group is alive but inactive or `#nil` if the group does not exist anymore.
function GROUP:IsAlive()
  self:F2( self.GroupName )

  local DCSGroup = self:GetDCSObject() -- DCS#Group

  if DCSGroup then
    if DCSGroup:isExist() then
      local DCSUnit = DCSGroup:getUnit(1) -- DCS#Unit
      if DCSUnit then
        local GroupIsAlive = DCSUnit:isActive()
        self:T3( GroupIsAlive )
        return GroupIsAlive
      end
    end
  end

  return nil
end

--- Returns if the group is activated.
-- @param #GROUP self
-- @return #boolean `true` if group is activated or `#nil` The group is not existing or alive.  
function GROUP:IsActive()
  self:F2( self.GroupName )

  local DCSGroup = self:GetDCSObject() -- DCS#Group
  
  if DCSGroup then
    local unit = DCSGroup:getUnit(1)
    if unit then
      local GroupIsActive = unit:isActive()
    return GroupIsActive 
    end
  end

  return nil
end



--- Destroys the DCS Group and all of its DCS Units.
-- Note that this destroy method also can raise a destroy event at run-time.
-- So all event listeners will catch the destroy event of this group for each unit in the group.
-- To raise these events, provide the `GenerateEvent` parameter.
-- @param #GROUP self
-- @param #boolean GenerateEvent If true, a crash [AIR] or dead [GROUND] event for each unit is generated. If false, if no event is triggered. If nil, a RemoveUnit event is triggered.
-- @param #number delay Delay in seconds before despawning the group.
-- @usage
-- -- Air unit example: destroy the Helicopter and generate a S_EVENT_CRASH for each unit in the Helicopter group.
-- Helicopter = GROUP:FindByName( "Helicopter" )
-- Helicopter:Destroy( true )
-- @usage
-- -- Ground unit example: destroy the Tanks and generate a S_EVENT_DEAD for each unit in the Tanks group.
-- Tanks = GROUP:FindByName( "Tanks" )
-- Tanks:Destroy( true )
-- @usage
-- -- Ship unit example: destroy the Ship silently.
-- Ship = GROUP:FindByName( "Ship" )
-- Ship:Destroy()
-- 
-- @usage
-- -- Destroy without event generation example.
-- Ship = GROUP:FindByName( "Boat" )
-- Ship:Destroy( false ) -- Don't generate an event upon destruction.
-- 
function GROUP:Destroy( GenerateEvent, delay )
  self:F2( self.GroupName )
  
  if delay and delay>0 then
    self:ScheduleOnce(delay, GROUP.Destroy, self, GenerateEvent)
  else

    local DCSGroup = self:GetDCSObject()
  
    if DCSGroup then
      for Index, UnitData in pairs( DCSGroup:getUnits() ) do
        if GenerateEvent and GenerateEvent == true then
          if self:IsAir() then
            self:CreateEventCrash( timer.getTime(), UnitData )
          else
            self:CreateEventDead( timer.getTime(), UnitData )
          end
        elseif GenerateEvent == false then
          -- Do nothing!
        else
          self:CreateEventRemoveUnit( timer.getTime(), UnitData )
        end
      end
      USERFLAG:New( self:GetName() ):Set( 100 )
      DCSGroup:destroy()
      DCSGroup = nil
    end
  end
  
  return nil
end


--- Returns category of the DCS Group. Returns one of
-- 
-- * Group.Category.AIRPLANE
-- * Group.Category.HELICOPTER
-- * Group.Category.GROUND
-- * Group.Category.SHIP
-- * Group.Category.TRAIN
-- 
-- @param #GROUP self
-- @return DCS#Group.Category The category ID.
function GROUP:GetCategory()
  self:F2( self.GroupName )

  local DCSGroup = self:GetDCSObject()
  if DCSGroup then
    local GroupCategory = DCSGroup:getCategory()
    self:T3( GroupCategory )
    return GroupCategory
  end

  return nil
end

--- Returns the category name of the #GROUP.
-- @param #GROUP self
-- @return #string Category name = Helicopter, Airplane, Ground Unit, Ship, Train.
function GROUP:GetCategoryName()
  self:F2( self.GroupName )

  local DCSGroup = self:GetDCSObject()
  if DCSGroup then
    local CategoryNames = {
      [Group.Category.AIRPLANE] = "Airplane",
      [Group.Category.HELICOPTER] = "Helicopter",
      [Group.Category.GROUND] = "Ground Unit",
      [Group.Category.SHIP] = "Ship",
      [Group.Category.TRAIN] = "Train",
    }
    local GroupCategory = DCSGroup:getCategory()
    self:T3( GroupCategory )

    return CategoryNames[GroupCategory]
  end

  return nil
end


--- Returns the coalition of the DCS Group.
-- @param #GROUP self
-- @return DCS#coalition.side The coalition side of the DCS Group.
function GROUP:GetCoalition()
  self:F2( self.GroupName )

  local DCSGroup = self:GetDCSObject()
  if DCSGroup then
    local GroupCoalition = DCSGroup:getCoalition()
    self:T3( GroupCoalition )
    return GroupCoalition
  end

  return nil
end

--- Returns the country of the DCS Group.
-- @param #GROUP self
-- @return DCS#country.id The country identifier or nil if the DCS Group is not existing or alive.
function GROUP:GetCountry()
  self:F2( self.GroupName )

  local DCSGroup = self:GetDCSObject()
  if DCSGroup then
    local GroupCountry = DCSGroup:getUnit(1):getCountry()
    self:T3( GroupCountry )
    return GroupCountry
  end

  return nil
end


--- Check if at least one (or all) unit(s) has (have) a certain attribute.
-- See [hoggit documentation](https://wiki.hoggitworld.com/view/DCS_func_hasAttribute).
-- @param #GROUP self
-- @param #string attribute The name of the attribute the group is supposed to have. Valid attributes can be found in the "db_attributes.lua" file which is located at in "C:\Program Files\Eagle Dynamics\DCS World\Scripts\Database".
-- @param #boolean all If true, all units of the group must have the attribute in order to return true. Default is only one unit of a heterogenious group needs to have the attribute.
-- @return #boolean Group has this attribute.
function GROUP:HasAttribute(attribute, all)

  -- Get all units of the group.
  local _units=self:GetUnits()
  
  if _units then
  
    local _allhave=true
    local _onehas=false
    
    for _,_unit in pairs(_units) do
      local _unit=_unit --Wrapper.Unit#UNIT
      if _unit then
        local _hastit=_unit:HasAttribute(attribute)
        if _hastit==true then
          _onehas=true
        else
          _allhave=false
        end
      end 
    end
    
    if all==true then
      return _allhave
    else
      return _onehas
    end
    
  end
  
  return nil
end

--- Returns the maximum speed of the group.
-- If the group is heterogenious and consists of different units, the max speed of the slowest unit is returned.
-- @param #GROUP self
-- @return #number Speed in km/h.
function GROUP:GetSpeedMax()
  self:F2( self.GroupName )

  local DCSGroup = self:GetDCSObject()
  if DCSGroup then
  
    local Units=self:GetUnits()
    
    local speedmax=nil
    
    for _,unit in pairs(Units) do
      local unit=unit --Wrapper.Unit#UNIT
      
      local speed=unit:GetSpeedMax()
      
      if speedmax==nil or speed<speedmax then
        speedmax=speed
      end
      
      --env.info(string.format("FF unit %s: speed=%.1f, speedmax=%.1f", unit:GetName(), speed, speedmax))
      
    end
    
    return speedmax
  end
  
  return nil
end

--- Returns the maximum range of the group.
-- If the group is heterogenious and consists of different units, the smallest range of all units is returned.
-- @param #GROUP self
-- @return #number Range in meters.
function GROUP:GetRange()
  self:F2( self.GroupName )

  local DCSGroup = self:GetDCSObject()
  if DCSGroup then
  
    local Units=self:GetUnits()
    
    local Rangemin=nil
    
    for _,unit in pairs(Units) do
      local unit=unit --Wrapper.Unit#UNIT
      local range=unit:GetRange()
      if range then
        if Rangemin==nil then
          Rangemin=range
        elseif range<Rangemin then
          Rangemin=range
        end
      end
    end
    
    return Rangemin
  end
  
  return nil
end

--- Returns a list of @{Wrapper.Unit} objects of the @{Wrapper.Group}.
-- @param #GROUP self
-- @return #table of Wrapper.Unit#UNIT objects, indexed by number.
function GROUP:GetUnits()
  self:F2( { self.GroupName } )
  local DCSGroup = self:GetDCSObject()

  if DCSGroup then
    local DCSUnits = DCSGroup:getUnits() or {}
    local Units = {}
    for Index, UnitData in pairs( DCSUnits ) do
      Units[#Units+1] = UNIT:Find( UnitData )
    end
    self:T3( Units )
    return Units
  end

  return nil
end

--- Returns a list of @{Wrapper.Unit} objects of the @{Wrapper.Group} that are occupied by a player.
-- @param #GROUP self
-- @return #list<Wrapper.Unit#UNIT> The list of player occupied @{Wrapper.Unit} objects of the @{Wrapper.Group}.
function GROUP:GetPlayerUnits()
  self:F2( { self.GroupName } )
  local DCSGroup = self:GetDCSObject()

  if DCSGroup then
    local DCSUnits = DCSGroup:getUnits()
    local Units = {}
    for Index, UnitData in pairs( DCSUnits ) do
      local PlayerUnit = UNIT:Find( UnitData )
      if PlayerUnit:GetPlayerName() then
        Units[#Units+1] = PlayerUnit
      end
    end
    self:T3( Units )
    return Units
  end

  return nil
end

--- Check if an (air) group is a client or player slot. Information is retrieved from the group template.
-- @param #GROUP self
-- @return #boolean If true, group is associated with a client or player slot.
function GROUP:IsPlayer()
  return self:GetUnit(1):IsPlayer()
end

--- Returns the UNIT wrapper object with number UnitNumber. If it doesn't exist, tries to return the next available unit.
-- If no underlying DCS Units exist, the method will return nil.
-- @param #GROUP self
-- @param #number UnitNumber The number of the UNIT wrapper class to be returned.
-- @return Wrapper.Unit#UNIT The UNIT object or nil
function GROUP:GetUnit( UnitNumber )
  local DCSGroup = self:GetDCSObject()
  if DCSGroup then  
    local UnitFound = nil
    -- 2.7.1 dead event bug, return the first alive unit instead
    -- Maybe fixed with 2.8?
    local units = DCSGroup:getUnits() or {}    
    if units[UnitNumber] then
      local UnitFound = UNIT:Find(units[UnitNumber])
      if UnitFound then
        return UnitFound
      end
    else 
      for _,_unit in pairs(units) do     
        local UnitFound = UNIT:Find(_unit)       
        if UnitFound then       
          return UnitFound     
        end
      end
    end
  end
  return nil 
end


--- Returns the DCS Unit with number UnitNumber.
-- If the underlying DCS Unit does not exist, the method will return try to find the next unit. Returns nil if no units are found.
-- @param #GROUP self
-- @param #number UnitNumber The number of the DCS Unit to be returned.
-- @return DCS#Unit The DCS Unit.
function GROUP:GetDCSUnit( UnitNumber )

  local DCSGroup = self:GetDCSObject()

  if DCSGroup then
    
    if DCSGroup.getUnit and DCSGroup:getUnit( UnitNumber ) then
      return DCSGroup:getUnit( UnitNumber )
    else

      -- 2.7.1 dead event bug, return the first alive unit instead
      local units = DCSGroup:getUnits() or {}
      
      for _,_unit in pairs(units) do
        if _unit and _unit:isExist() then
          return _unit
        end
      end
    end
  end

  return nil
end

--- Returns current size of the DCS Group.
-- If some of the DCS Units of the DCS Group are destroyed the size of the DCS Group is changed.
-- @param #GROUP self
-- @return #number The DCS Group size.
function GROUP:GetSize()

  local DCSGroup = self:GetDCSObject()

  if DCSGroup then
  
    local GroupSize = DCSGroup:getSize()
    
    if GroupSize then
      return GroupSize
    else
      return 0
    end
  end

  return nil
end

--- Count number of alive units in the group.
-- @param #GROUP self
-- @return #number Number of alive units. If DCS group is nil, 0 is returned.
function GROUP:CountAliveUnits()
  self:F3( { self.GroupName } )
  local DCSGroup = self:GetDCSObject()

  if DCSGroup then
    local units=self:GetUnits()
    local n=0
    for _,_unit in pairs(units) do
      local unit=_unit --Wrapper.Unit#UNIT
      if unit and unit:IsAlive() then
        n=n+1
      end
    end
    return n
  end

  return 0
end

--- Get the first unit of the group which is alive.
-- @param #GROUP self
-- @return Wrapper.Unit#UNIT First unit alive.
function GROUP:GetFirstUnitAlive()
  self:F3({self.GroupName})
  local DCSGroup = self:GetDCSObject()

  if DCSGroup then
    local units=self:GetUnits()
    for _,_unit in pairs(units) do
      local unit=_unit --Wrapper.Unit#UNIT
      if unit and unit:IsAlive() then
        return unit
      end
    end
  end

  return nil
end

--- Get the first unit of the group. Might be nil!
-- @param #GROUP self
-- @return Wrapper.Unit#UNIT First unit or nil if it does not exist.
function GROUP:GetFirstUnit()
  self:F3({self.GroupName})
  local DCSGroup = self:GetDCSObject()

  if DCSGroup then
    local units=self:GetUnits()
    return units[1]
  end

  return nil
end

--- Returns the average velocity Vec3 vector.
-- @param Wrapper.Group#GROUP self
-- @return DCS#Vec3 The velocity Vec3 vector or `#nil` if the GROUP is not existing or alive.  
function GROUP:GetVelocityVec3()
  self:F2( self.GroupName )

  local DCSGroup = self:GetDCSObject()
  
  if DCSGroup and DCSGroup:isExist() then
    local GroupUnits = DCSGroup:getUnits()
    local GroupCount = #GroupUnits
    
    local VelocityVec3 = { x = 0, y = 0, z = 0 }
    
    for _, DCSUnit in pairs( GroupUnits ) do
      local UnitVelocityVec3 = DCSUnit:getVelocity()
      VelocityVec3.x = VelocityVec3.x + UnitVelocityVec3.x
      VelocityVec3.y = VelocityVec3.y + UnitVelocityVec3.y
      VelocityVec3.z = VelocityVec3.z + UnitVelocityVec3.z
    end
    
    VelocityVec3.x = VelocityVec3.x / GroupCount
    VelocityVec3.y = VelocityVec3.y / GroupCount
    VelocityVec3.z = VelocityVec3.z / GroupCount
    
    return VelocityVec3
  end
  
  BASE:E( { "Cannot GetVelocityVec3", Group = self, Alive = self:IsAlive() } )

  return nil
end

--- Returns the average group altitude in meters.
-- @param Wrapper.Group#GROUP self
-- @param #boolean FromGround Measure from the ground or from sea level (ASL). Provide **true** for measuring from the ground (AGL). **false** or **nil** if you measure from sea level. 
-- @return #number The altitude of the group or nil if is not existing or alive.  
function GROUP:GetAltitude(FromGround)
  self:F2( self.GroupName )
  return self:GetHeight(FromGround)
end

--- Returns the average group height in meters.
-- @param Wrapper.Group#GROUP self
-- @param #boolean FromGround Measure from the ground or from sea level (ASL). Provide **true** for measuring from the ground (AGL). **false** or **nil** if you measure from sea level. 
-- @return #number The height of the group or nil if is not existing or alive.  
function GROUP:GetHeight( FromGround )
  self:F2( self.GroupName )

  local DCSGroup = self:GetDCSObject()
  
  if DCSGroup then
    local GroupUnits = DCSGroup:getUnits()
    local GroupCount = #GroupUnits
    
    local GroupHeight = 0

    for _, DCSUnit in pairs( GroupUnits ) do
      local GroupPosition = DCSUnit:getPosition()
      
      if FromGround == true then
        local LandHeight =  land.getHeight( { x = GroupPosition.p.x, y = GroupPosition.p.z } )
        GroupHeight = GroupHeight + ( GroupPosition.p.y - LandHeight )
      else
        GroupHeight = GroupHeight + GroupPosition.p.y
      end
    end
    
    return GroupHeight / GroupCount
  end
  
  return nil
end




---
--- Returns the initial size of the DCS Group.
-- If some of the DCS Units of the DCS Group are destroyed, the initial size of the DCS Group is unchanged.
-- @param #GROUP self
-- @return #number The DCS Group initial size.
function GROUP:GetInitialSize()
  self:F3( { self.GroupName } )
  local DCSGroup = self:GetDCSObject()

  if DCSGroup then
    local GroupInitialSize = DCSGroup:getInitialSize()
    self:T3( GroupInitialSize )
    return GroupInitialSize
  end

  return nil
end


--- Returns the DCS Units of the DCS Group.
-- @param #GROUP self
-- @return #table The DCS Units.
function GROUP:GetDCSUnits()
  self:F2( { self.GroupName } )
  local DCSGroup = self:GetDCSObject()

  if DCSGroup then
    local DCSUnits = DCSGroup:getUnits()
    self:T3( DCSUnits )
    return DCSUnits
  end

  return nil
end


--- Activates a late activated GROUP.
-- @param #GROUP self
-- @param #number delay Delay in seconds, before the group is activated.
-- @return #GROUP self
function GROUP:Activate(delay)
  self:F2( { self.GroupName } )
  if delay and delay>0 then
    self:ScheduleOnce(delay, GROUP.Activate, self)
  else
    trigger.action.activateGroup( self:GetDCSObject() )
  end
  return self
end


--- Gets the type name of the group.
-- @param #GROUP self
-- @return #string The type name of the group.
function GROUP:GetTypeName()
  self:F2( self.GroupName )

  local DCSGroup = self:GetDCSObject()

  if DCSGroup then
    local GroupTypeName = DCSGroup:getUnit(1):getTypeName()
    self:T3( GroupTypeName )
    return( GroupTypeName )
  end

  return nil
end

--- [AIRPLANE] Get the NATO reporting name (platform, e.g. "Flanker") of a GROUP (note - first unit the group). "Bogey" if not found. Currently airplanes only!
--@param #GROUP self
--@return #string NatoReportingName or "Bogey" if unknown.
function GROUP:GetNatoReportingName()
  self:F2( self.GroupName )
  
  local DCSGroup = self:GetDCSObject()
  
  if DCSGroup then
    local GroupTypeName = DCSGroup:getUnit(1):getTypeName()
    self:T3( GroupTypeName )
    return UTILS.GetReportingName(GroupTypeName)
  end
  
  return "Bogey"
  
end

--- Gets the player name of the group.
-- @param #GROUP self
-- @return #string The player name of the group.
function GROUP:GetPlayerName()
  self:F2( self.GroupName )

  local DCSGroup = self:GetDCSObject()

  if DCSGroup then
    local PlayerName = DCSGroup:getUnit(1):getPlayerName()
    self:T3( PlayerName )
    return( PlayerName )
  end

  return nil
end


--- Gets the CallSign of the first DCS Unit of the DCS Group.
-- @param #GROUP self
-- @return #string The CallSign of the first DCS Unit of the DCS Group.
function GROUP:GetCallsign()
  self:F2( self.GroupName )

  local DCSGroup = self:GetDCSObject()

  if DCSGroup then
    local GroupCallSign = DCSGroup:getUnit(1):getCallsign()
    self:T3( GroupCallSign )
    return GroupCallSign
  end

  BASE:E( { "Cannot GetCallsign", Positionable = self, Alive = self:IsAlive() } )

  return nil
end

--- Returns the current point (Vec2 vector) of the first DCS Unit in the DCS Group.
-- @param #GROUP self
-- @return DCS#Vec2 Current Vec2 point of the first DCS Unit of the DCS Group.
function GROUP:GetVec2()

  local Unit=self:GetUnit(1)
  
  if Unit then
    local vec2=Unit:GetVec2()
    return vec2
  end

end

--- Returns the current Vec3 vector of the first Unit in the GROUP.
-- @param #GROUP self
-- @return DCS#Vec3 Current Vec3 of the first Unit of the GROUP or nil if cannot be found.
function GROUP:GetVec3()

  -- Get first unit.
  local unit=self:GetUnit(1)

  if unit then
    local vec3=unit:GetVec3()
    return vec3
  end
  
  self:E("ERROR: Cannot get Vec3 of group "..tostring(self.GroupName))
  return nil
end

--- Returns the average Vec3 vector of the Units in the GROUP.
-- @param #GROUP self
-- @return DCS#Vec3 Current Vec3 of the GROUP  or nil if cannot be found.
function GROUP:GetAverageVec3()
  local units = self:GetUnits() or {}
    -- Init.
  local x=0 ; local y=0 ; local z=0 ; local n=0
  -- Loop over all units.
  for _,unit in pairs(units) do
    local vec3=nil --DCS#Vec3
    if unit and unit:IsAlive() then
      vec3 = unit:GetVec3()
    end
    if vec3 then
      -- Sum up posits.
      x=x+vec3.x
      y=y+vec3.y
      z=z+vec3.z
      -- Increase counter.
      n=n+1
    end
  end

  if n>0 then
    -- Average.
    local Vec3={x=x/n, y=y/n, z=z/n} --DCS#Vec3
    return Vec3
  end
  return nil 
end

--- Returns a POINT_VEC2 object indicating the point in 2D of the first UNIT of the GROUP within the mission.
-- @param #GROUP self
-- @return Core.Point#POINT_VEC2 The 2D point vector of the first DCS Unit of the GROUP.
-- @return #nil The first UNIT is not existing or alive.  
function GROUP:GetPointVec2()
  self:F2(self.GroupName)

  local FirstUnit = self:GetUnit(1)
  
  if FirstUnit then
    local FirstUnitPointVec2 = FirstUnit:GetPointVec2()
    self:T3(FirstUnitPointVec2)
    return FirstUnitPointVec2
  end
  
  BASE:E( { "Cannot GetPointVec2", Group = self, Alive = self:IsAlive() } )

  return nil
end

--- Returns a COORDINATE object indicating the average position of the GROUP within the mission.
-- @param Wrapper.Group#GROUP self
-- @return Core.Point#COORDINATE The COORDINATE of the GROUP.
function GROUP:GetAverageCoordinate()
  local vec3 = self:GetAverageVec3()
  if vec3 then
    local coord = COORDINATE:NewFromVec3(vec3)
    local Heading = self:GetHeading()
    coord.Heading = Heading
  else
    BASE:E( { "Cannot GetAverageCoordinate", Group = self, Alive = self:IsAlive() } )
    return nil
  end
end

--- Returns a COORDINATE object indicating the point of the first UNIT of the GROUP within the mission.
-- @param Wrapper.Group#GROUP self
-- @return Core.Point#COORDINATE The COORDINATE of the GROUP.
function GROUP:GetCoordinate()
   
   
  local Units = self:GetUnits()  or {}
  
  for _,_unit in pairs(Units) do
    local FirstUnit = _unit -- Wrapper.Unit#UNIT
    
    if FirstUnit then
    
      local FirstUnitCoordinate = FirstUnit:GetCoordinate()
      
      if FirstUnitCoordinate then
        local Heading = self:GetHeading()
        FirstUnitCoordinate.Heading = Heading
        return FirstUnitCoordinate
      end
      
    end
  end
  BASE:E( { "Cannot GetCoordinate", Group = self, Alive = self:IsAlive() } )
  
end


--- Returns a random @{DCS#Vec3} vector (point in 3D of the UNIT within the mission) within a range around the first UNIT of the GROUP.
-- @param #GROUP self
-- @param #number Radius Radius in meters.
-- @return DCS#Vec3 The random 3D point vector around the first UNIT of the GROUP or #nil The GROUP is invalid or empty. 
-- @usage 
-- -- If Radius is ignored, returns the DCS#Vec3 of first UNIT of the GROUP
function GROUP:GetRandomVec3(Radius)
  self:F2(self.GroupName)
  
  local FirstUnit = self:GetUnit(1)
  
  if FirstUnit then
    local FirstUnitRandomPointVec3 = FirstUnit:GetRandomVec3(Radius)
    self:T3(FirstUnitRandomPointVec3)
    return FirstUnitRandomPointVec3
  end
  
  BASE:E( { "Cannot GetRandomVec3", Group = self, Alive = self:IsAlive() } )

  return nil
end

--- Returns the mean heading of every UNIT in the GROUP in degrees
-- @param #GROUP self
-- @return #number Mean heading of the GROUP in degrees or #nil The first UNIT is not existing or alive.
function GROUP:GetHeading()
  self:F2(self.GroupName)

  self:F2(self.GroupName)

  local GroupSize = self:GetSize()
  local HeadingAccumulator = 0
  local n=0
  local Units = self:GetUnits()
  
  if GroupSize then
    for _,unit in pairs(Units) do
      if unit and unit:IsAlive() then
        HeadingAccumulator = HeadingAccumulator + unit:GetHeading()
        n=n+1
      end
    end
    return math.floor(HeadingAccumulator / n) 
  end
  
  BASE:E( { "Cannot GetHeading", Group = self, Alive = self:IsAlive() } )

  return nil
  
end

--- Return the fuel state and unit reference for the unit with the least
-- amount of fuel in the group.
-- @param #GROUP self
-- @return #number The fuel state of the unit with the least amount of fuel.
-- @return Wrapper.Unit#UNIT reference to #Unit object for further processing.
function GROUP:GetFuelMin()
  self:F3(self.ControllableName)

  if not self:GetDCSObject() then
    BASE:E( { "Cannot GetFuel", Group = self, Alive = self:IsAlive() } )
    return 0
  end

  local min  = 65535  -- some sufficiently large number to init with
  local unit = nil
  local tmp  = nil

  for UnitID, UnitData in pairs( self:GetUnits() ) do
    if UnitData and UnitData:IsAlive() then
      tmp = UnitData:GetFuel()
      if tmp < min then
        min = tmp
        unit = UnitData
      end
    end
  end

  return min, unit
end

--- Returns relative amount of fuel (from 0.0 to 1.0) the group has in its
--  internal tanks. If there are additional fuel tanks the value may be
--  greater than 1.0.
-- @param #GROUP self
-- @return #number The relative amount of fuel (from 0.0 to 1.0).
-- @return #nil The GROUP is not existing or alive.
function GROUP:GetFuelAvg()
  self:F( self.ControllableName )

  local DCSControllable = self:GetDCSObject()
  
  if DCSControllable then
    local GroupSize = self:GetSize()
    local TotalFuel = 0
    for UnitID, UnitData in pairs( self:GetUnits() ) do
      local Unit = UnitData -- Wrapper.Unit#UNIT
      local UnitFuel = Unit:GetFuel() or 0
      self:F( { Fuel = UnitFuel } )
      TotalFuel = TotalFuel + UnitFuel
    end
    local GroupFuel = TotalFuel / GroupSize
    return GroupFuel
  end
  
  BASE:E( { "Cannot GetFuel", Group = self, Alive = self:IsAlive() } )

  return 0
end

--- Returns relative amount of fuel (from 0.0 to 1.0) the group has in its internal tanks. If there are additional fuel tanks the value may be greater than 1.0.
-- @param #GROUP self
-- @return #number The relative amount of fuel (from 0.0 to 1.0).
-- @return #nil The GROUP is not existing or alive.
function GROUP:GetFuel()
  return self:GetFuelAvg()
end


--- Get the number of shells, rockets, bombs and missiles the whole group currently has.
-- @param #GROUP self
-- @return #number Total amount of ammo the group has left. This is the sum of shells, rockets, bombs and missiles of all units.
-- @return #number Number of shells left.
-- @return #number Number of rockets left.
-- @return #number Number of bombs left.
-- @return #number Number of missiles left. 
-- @return #number Number of artillery shells left (with explosive mass, included in shells; shells can also be machine gun ammo) 
function GROUP:GetAmmunition()
  self:F( self.ControllableName )

  local DCSControllable = self:GetDCSObject()
  
  local Ntot=0
  local Nshells=0
  local Nrockets=0
  local Nmissiles=0
  local Nbombs=0
  local Narti=0
  
  if DCSControllable then
    
    -- Loop over units.
    for UnitID, UnitData in pairs( self:GetUnits() ) do
      local Unit = UnitData -- Wrapper.Unit#UNIT
      
      -- Get ammo of the unit
      local ntot, nshells, nrockets, nbombs, nmissiles, narti = Unit:GetAmmunition()
      
      Ntot=Ntot+ntot
      Nshells=Nshells+nshells
      Nrockets=Nrockets+nrockets
      Nmissiles=Nmissiles+nmissiles
      Nbombs=Nbombs+nbombs
      Narti=Narti+narti
    end
    
  end
  
  return Ntot, Nshells, Nrockets, Nbombs, Nmissiles, Narti
end


do -- Is Zone methods


--- Check if any unit of a group is inside a @{Core.Zone}.
-- @param #GROUP self
-- @param Core.Zone#ZONE_BASE Zone The zone to test.
-- @return #boolean Returns `true` if *at least one unit* is inside the zone or `false` if *no* unit is inside.
function GROUP:IsInZone( Zone )
  
  if self:IsAlive() then
  
    for UnitID, UnitData in pairs(self:GetUnits()) do
      local Unit = UnitData -- Wrapper.Unit#UNIT
      
      local vec2 = nil
      if Unit then
       -- Get 2D vector. That's all we need for the zone check.
       vec2=Unit:GetVec2()
      end
      
      if vec2 and Zone:IsVec2InZone(vec2) then
        return true  -- At least one unit is in the zone. That is enough.
      end
      
    end
    
    return false
  end
  
  return nil
end

--- Returns true if all units of the group are within a @{Core.Zone}.
-- @param #GROUP self
-- @param Core.Zone#ZONE_BASE Zone The zone to test.
-- @return #boolean Returns true if the Group is completely within the @{Core.Zone#ZONE_BASE}
function GROUP:IsCompletelyInZone( Zone )
  self:F2( { self.GroupName, Zone } )
  
  if not self:IsAlive() then return false end
  
  for UnitID, UnitData in pairs( self:GetUnits() ) do
    local Unit = UnitData -- Wrapper.Unit#UNIT
    if Zone:IsVec3InZone( Unit:GetVec3() ) then
    else
      return false
    end
  end
  
  return true
end

--- Returns true if some but NOT ALL units of the group are within a @{Core.Zone}.
-- @param #GROUP self
-- @param Core.Zone#ZONE_BASE Zone The zone to test.
-- @return #boolean Returns true if the Group is partially within the @{Core.Zone#ZONE_BASE}
function GROUP:IsPartlyInZone( Zone )
  self:F2( { self.GroupName, Zone } )
  
  local IsOneUnitInZone = false
  local IsOneUnitOutsideZone = false
  
  if not self:IsAlive() then return false end
  
  for UnitID, UnitData in pairs( self:GetUnits() ) do
    local Unit = UnitData -- Wrapper.Unit#UNIT
    if Zone:IsVec3InZone( Unit:GetVec3() ) then
      IsOneUnitInZone = true
    else
      IsOneUnitOutsideZone = true
    end
  end
  
  if IsOneUnitInZone and IsOneUnitOutsideZone then
    return true
  else
    return false
  end
end

--- Returns true if part or all units of the group are within a @{Core.Zone}.
-- @param #GROUP self
-- @param Core.Zone#ZONE_BASE Zone The zone to test.
-- @return #boolean Returns true if the Group is partially or completely within the @{Core.Zone#ZONE_BASE}.
function GROUP:IsPartlyOrCompletelyInZone( Zone )
  return self:IsPartlyInZone(Zone) or self:IsCompletelyInZone(Zone)
end

--- Returns true if none of the group units of the group are within a @{Core.Zone}.
-- @param #GROUP self
-- @param Core.Zone#ZONE_BASE Zone The zone to test.
-- @return #boolean Returns true if the Group is not within the @{Core.Zone#ZONE_BASE}
function GROUP:IsNotInZone( Zone )
  self:F2( { self.GroupName, Zone } )
  
  if not self:IsAlive() then return true end
  
  for UnitID, UnitData in pairs( self:GetUnits() ) do
    local Unit = UnitData -- Wrapper.Unit#UNIT
    if Zone:IsVec3InZone( Unit:GetVec3() ) then
      return false
    end
  end
  
  return true
end

--- Returns true if any units of the group are within a @{Core.Zone}.
-- @param #GROUP self
-- @param Core.Zone#ZONE_BASE Zone The zone to test.
-- @return #boolean Returns true if any unit of the Group is within the @{Core.Zone#ZONE_BASE}
function GROUP:IsAnyInZone( Zone )

  if not self:IsAlive() then return false end

  for UnitID, UnitData in pairs( self:GetUnits() ) do
    local Unit = UnitData -- Wrapper.Unit#UNIT
    if Zone:IsVec3InZone( Unit:GetVec3() ) then
      return true
    end
  end
  return false
end

--- Returns the number of UNITs that are in the @{Core.Zone}
-- @param #GROUP self
-- @param Core.Zone#ZONE_BASE Zone The zone to test.
-- @return #number The number of UNITs that are in the @{Core.Zone}
function GROUP:CountInZone( Zone )
  self:F2( {self.GroupName, Zone} )
  local Count = 0
  
  if not self:IsAlive() then return Count end
  
  for UnitID, UnitData in pairs( self:GetUnits() ) do
    local Unit = UnitData -- Wrapper.Unit#UNIT
    if Zone:IsVec3InZone( Unit:GetVec3() ) then
      Count = Count + 1
    end
  end
  
  return Count
end

--- Returns if the group is of an air category.
-- If the group is a helicopter or a plane, then this method will return true, otherwise false.
-- @param #GROUP self
-- @return #boolean Air category evaluation result.
function GROUP:IsAir()
  self:F2( self.GroupName )

  local DCSGroup = self:GetDCSObject()

  if DCSGroup then
    local IsAirResult = DCSGroup:getCategory() == Group.Category.AIRPLANE or DCSGroup:getCategory() == Group.Category.HELICOPTER
    self:T3( IsAirResult )
    return IsAirResult
  end

  return nil
end

--- Returns if the DCS Group contains Helicopters.
-- @param #GROUP self
-- @return #boolean true if DCS Group contains Helicopters.
function GROUP:IsHelicopter()
  self:F2( self.GroupName )

  local DCSGroup = self:GetDCSObject()

  if DCSGroup then
    local GroupCategory = DCSGroup:getCategory()
    self:T2( GroupCategory )
    return GroupCategory == Group.Category.HELICOPTER
  end

  return nil
end

--- Returns if the DCS Group contains AirPlanes.
-- @param #GROUP self
-- @return #boolean true if DCS Group contains AirPlanes.
function GROUP:IsAirPlane()
  self:F2()

  local DCSGroup = self:GetDCSObject()

  if DCSGroup then
    local GroupCategory = DCSGroup:getCategory()
    self:T2( GroupCategory )
    return GroupCategory == Group.Category.AIRPLANE
  end

  return nil
end

--- Returns if the DCS Group contains Ground troops.
-- @param #GROUP self
-- @return #boolean true if DCS Group contains Ground troops.
function GROUP:IsGround()
  self:F2()

  local DCSGroup = self:GetDCSObject()

  if DCSGroup then
    local GroupCategory = DCSGroup:getCategory()
    self:T2( GroupCategory )
    return GroupCategory == Group.Category.GROUND
  end

  return nil
end

--- Returns if the DCS Group contains Ships.
-- @param #GROUP self
-- @return #boolean true if DCS Group contains Ships.
function GROUP:IsShip()
  self:F2()

  local DCSGroup = self:GetDCSObject()

  if DCSGroup then
    local GroupCategory = DCSGroup:getCategory()
    self:T2( GroupCategory )
    return GroupCategory == Group.Category.SHIP
  end

  return nil
end

--- Returns if all units of the group are on the ground or landed.
-- If all units of this group are on the ground, this function will return true, otherwise false.
-- @param #GROUP self
-- @return #boolean All units on the ground result.
function GROUP:AllOnGround()
  self:F2()

  local DCSGroup = self:GetDCSObject()

  if DCSGroup then
    local AllOnGroundResult = true

    for Index, UnitData in pairs( DCSGroup:getUnits() ) do
      if UnitData:inAir() then
        AllOnGroundResult = false
      end
    end

    self:T3( AllOnGroundResult )
    return AllOnGroundResult
  end

  return nil
end

end

do -- AI methods

  --- Turns the AI On or Off for the GROUP.
  -- @param #GROUP self
  -- @param #boolean AIOnOff The value true turns the AI On, the value false turns the AI Off.
  -- @return #GROUP The GROUP.
  function GROUP:SetAIOnOff( AIOnOff )
  
    local DCSGroup = self:GetDCSObject() -- DCS#Group
    
    if DCSGroup then
      local DCSController = DCSGroup:getController() -- DCS#Controller
      if DCSController then
        DCSController:setOnOff( AIOnOff )
        return self
      end
    end
    
    return nil
  end

  --- Turns the AI On for the GROUP.
  -- @param #GROUP self
  -- @return #GROUP The GROUP.
  function GROUP:SetAIOn()

    return self:SetAIOnOff( true )  
  end
  
  --- Turns the AI Off for the GROUP.
  -- @param #GROUP self
  -- @return #GROUP The GROUP.
  function GROUP:SetAIOff()

    return self:SetAIOnOff( false )  
  end

end



--- Returns the current maximum velocity of the group.
-- Each unit within the group gets evaluated, and the maximum velocity (= the unit which is going the fastest) is returned.
-- @param #GROUP self
-- @return #number Maximum velocity found.
function GROUP:GetMaxVelocity()
  self:F2()

  local DCSGroup = self:GetDCSObject()

  if DCSGroup then
    local GroupVelocityMax = 0

    for Index, UnitData in pairs( DCSGroup:getUnits() ) do

      local UnitVelocityVec3 = UnitData:getVelocity()
      local UnitVelocity = math.abs( UnitVelocityVec3.x ) + math.abs( UnitVelocityVec3.y ) + math.abs( UnitVelocityVec3.z )

      if UnitVelocity > GroupVelocityMax then
        GroupVelocityMax = UnitVelocity
      end
    end

    return GroupVelocityMax
  end

  return nil
end

--- Returns the current minimum height of the group.
-- Each unit within the group gets evaluated, and the minimum height (= the unit which is the lowest elevated) is returned.
-- @param #GROUP self
-- @return #number Minimum height found.
function GROUP:GetMinHeight()
  self:F2()

  local DCSGroup = self:GetDCSObject()

  if DCSGroup then
    local GroupHeightMin = 999999999

    for Index, UnitData in pairs( DCSGroup:getUnits() ) do
      local UnitData = UnitData -- DCS#Unit

      local UnitHeight = UnitData:getPoint()

      if UnitHeight < GroupHeightMin then
        GroupHeightMin = UnitHeight
      end
    end

    return GroupHeightMin
  end

  return nil
end

--- Returns the current maximum height of the group, i.e. the highest unit height of that group.
-- Each unit within the group gets evaluated, and the maximum height (= the unit which is the highest elevated) is returned.
-- @param #GROUP self
-- @return #number Maximum height found.
function GROUP:GetMaxHeight()
  self:F2()

  local DCSGroup = self:GetDCSObject()

  if DCSGroup then
    local GroupHeightMax = -999999999

    for Index, UnitData in pairs( DCSGroup:getUnits() ) do
      local UnitData = UnitData -- DCS#Unit

      local UnitHeight = UnitData:getPoint().p.y -- Height -- found by @Heavydrinker

      if UnitHeight > GroupHeightMax then
        GroupHeightMax = UnitHeight
      end
    end

    return GroupHeightMax
  end

  return nil
end

-- RESPAWNING

--- Returns the group template from the global _DATABASE object (an instance of @{Core.Database#DATABASE}).
-- @param #GROUP self
-- @return #table 
function GROUP:GetTemplate()
  local GroupName = self:GetName()
  return UTILS.DeepCopy( _DATABASE:GetGroupTemplate( GroupName ) )
end

--- Returns the group template route.points[] (the waypoints) from the global _DATABASE object (an instance of @{Core.Database#DATABASE}).
-- @param #GROUP self
-- @return #table 
function GROUP:GetTemplateRoutePoints()
  local GroupName = self:GetName()
  return UTILS.DeepCopy( _DATABASE:GetGroupTemplate( GroupName ).route.points )
end



--- Sets the controlled status in a Template.
-- @param #GROUP self
-- @param #boolean Controlled true is controlled, false is uncontrolled.
-- @return #table 
function GROUP:SetTemplateControlled( Template, Controlled )
  Template.uncontrolled = not Controlled
  return Template
end

--- Sets the CountryID of the group in a Template.
-- @param #GROUP self
-- @param DCS#country.id CountryID The country ID.
-- @return #table 
function GROUP:SetTemplateCountry( Template, CountryID )
  Template.CountryID = CountryID
  return Template
end

--- Sets the CoalitionID of the group in a Template.
-- @param #GROUP self
-- @param DCS#coalition.side CoalitionID The coalition ID.
-- @return #table 
function GROUP:SetTemplateCoalition( Template, CoalitionID )
  Template.CoalitionID = CoalitionID
  return Template
end


--- Set the heading for the units in degrees within the respawned group.
-- @param #GROUP self
-- @param #number Heading The heading in meters.
-- @return #GROUP self
function GROUP:InitHeading( Heading )
  self.InitRespawnHeading = Heading
  return self
end


--- Set the height for the units in meters for the respawned group. (This is applicable for air units).
-- @param #GROUP self
-- @param #number Height The height in meters.
-- @return #GROUP self
function GROUP:InitHeight( Height )
  self.InitRespawnHeight = Height
  return self
end


--- Set the respawn @{Core.Zone} for the respawned group.
-- @param #GROUP self
-- @param Core.Zone#ZONE Zone The zone in meters.
-- @return #GROUP self
function GROUP:InitZone( Zone )
  self.InitRespawnZone = Zone
  return self
end


--- Randomize the positions of the units of the respawned group within the @{Core.Zone}.
-- When a Respawn happens, the units of the group will be placed at random positions within the Zone (selected).
-- @param #GROUP self
-- @param #boolean PositionZone true will randomize the positions within the Zone.
-- @return #GROUP self
function GROUP:InitRandomizePositionZone( PositionZone )

  self.InitRespawnRandomizePositionZone = PositionZone
  self.InitRespawnRandomizePositionInner = nil
  self.InitRespawnRandomizePositionOuter = nil

  return self
end


--- Randomize the positions of the units of the respawned group in a circle band.
-- When a Respawn happens, the units of the group will be positioned at random places within the Outer and Inner radius.
-- Thus, a band is created around the respawn location where the units will be placed at random positions.
-- @param #GROUP self
-- @param #boolean OuterRadius Outer band in meters from the center.
-- @param #boolean InnerRadius Inner band in meters from the center.
-- @return #GROUP self
function GROUP:InitRandomizePositionRadius( OuterRadius, InnerRadius )
  
  self.InitRespawnRandomizePositionZone = nil
  self.InitRespawnRandomizePositionOuter = OuterRadius
  self.InitRespawnRandomizePositionInner = InnerRadius
  
  return self
end

--- Set respawn coordinate.
-- @param #GROUP self
-- @param Core.Point#COORDINATE coordinate Coordinate where the group should be respawned.
-- @return #GROUP self
function GROUP:InitCoordinate(coordinate)
  self:F({coordinate=coordinate})
  self.InitCoord=coordinate
  return self
end

--- Sets the radio comms on or off when the group is respawned. Same as checking/unchecking the COMM box in the mission editor.
-- @param #GROUP self 
-- @param #boolean switch If true (or nil), enables the radio comms. If false, disables the radio for the spawned group.
-- @return #GROUP self
function GROUP:InitRadioCommsOnOff(switch)
  self:F({switch=switch})
  if switch==true or switch==nil then
    self.InitRespawnRadio=true
  else
    self.InitRespawnRadio=false
  end
  return self
end

--- Sets the radio frequency of the group when it is respawned.
-- @param #GROUP self 
-- @param #number frequency The frequency in MHz.
-- @return #GROUP self
function GROUP:InitRadioFrequency(frequency)
  self:F({frequency=frequency})

  self.InitRespawnFreq=frequency
  
  return self
end

--- Set radio modulation when the group is respawned. Default is AM.
-- @param #GROUP self
-- @param #string modulation Either "FM" or "AM". If no value is given, modulation is set to AM.
-- @return #GROUP self
function GROUP:InitRadioModulation(modulation)
  self:F({modulation=modulation})
  if modulation and modulation:lower()=="fm" then
    self.InitRespawnModu=radio.modulation.FM
  else
    self.InitRespawnModu=radio.modulation.AM
  end
  return self
end

--- Sets the modex (tail number) of the first unit of the group. If more units are in the group, the number is increased with every unit.
-- @param #GROUP self
-- @param #string modex Tail number of the first unit.
-- @return #GROUP self
function GROUP:InitModex(modex)
  self:F({modex=modex})
  if modex then
    self.InitRespawnModex=tonumber(modex)
  end
  return self
end

--- Respawn the @{Wrapper.Group} at a @{Point}.
-- The method will setup the new group template according the Init(Respawn) settings provided for the group.
-- These settings can be provided by calling the relevant Init...() methods of the Group.
-- 
--   - @{#GROUP.InitHeading}: Set the heading for the units in degrees within the respawned group.
--   - @{#GROUP.InitHeight}: Set the height for the units in meters for the respawned group. (This is applicable for air units).
--   - @{#GROUP.InitRandomizeHeading}: Randomize the headings for the units within the respawned group.
--   - @{#GROUP.InitZone}: Set the respawn @{Core.Zone} for the respawned group.
--   - @{#GROUP.InitRandomizeZones}: Randomize the respawn @{Core.Zone} between one of the @{Core.Zone}s given for the respawned group.
--   - @{#GROUP.InitRandomizePositionZone}: Randomize the positions of the units of the respawned group within the @{Core.Zone}.
--   - @{#GROUP.InitRandomizePositionRadius}: Randomize the positions of the units of the respawned group in a circle band.
--   - @{#GROUP.InitRandomizeTemplates}: Randomize the Template for the respawned group.
-- 
-- 
-- Notes:
-- 
--   - When InitZone or InitRandomizeZones is not used, the position of the respawned group will be its current position.
--   - The current alive group will always be destroyed and respawned using the template definition. 
-- 
-- @param Wrapper.Group#GROUP self
-- @param #table Template (optional) The template of the Group retrieved with GROUP:GetTemplate(). If the template is not provided, the template will be retrieved of the group itself.
-- @param #boolean Reset Reset positions if TRUE.
-- @return Wrapper.Group#GROUP self
function GROUP:Respawn( Template, Reset )

  -- Given template or get old.
  Template = Template or self:GetTemplate()
  
  -- Get correct heading.
  local function _Heading(course)
    local h
    if course<=180 then
      h=math.rad(course)
    else
      h=-math.rad(360-course)
    end
    return h 
  end        

  -- First check if group is alive.
  if self:IsAlive() then
  
    -- Respawn zone.
    local Zone = self.InitRespawnZone -- Core.Zone#ZONE
    
    -- Zone position or current group position.
    local Vec3 = Zone and Zone:GetVec3() or self:GetVec3()
    
    -- From point of the template.
    local From = { x = Template.x, y = Template.y }
    
    -- X, Y
    Template.x = Vec3.x
    Template.y = Vec3.z
    
    --Template.x = nil
    --Template.y = nil
    
    -- Debug number of units.
    self:F( #Template.units )
    
    -- Reset position etc?
    if Reset == true then

      -- Loop over units in group.
      for UnitID, UnitData in pairs( self:GetUnits() ) do
        local GroupUnit = UnitData -- Wrapper.Unit#UNIT
        self:F(GroupUnit:GetName())
        
        if GroupUnit:IsAlive() then
          self:I("FF Alive")
          
          -- Get unit position vector.
          local GroupUnitVec3 = GroupUnit:GetVec3()
          
          -- Check if respawn zone is set.
          if Zone then
            if self.InitRespawnRandomizePositionZone then
              GroupUnitVec3 = Zone:GetRandomVec3()
            else
              if self.InitRespawnRandomizePositionInner and self.InitRespawnRandomizePositionOuter then
                GroupUnitVec3 = POINT_VEC3:NewFromVec2( From ):GetRandomPointVec3InRadius( self.InitRespawnRandomizePositionsOuter, self.InitRespawnRandomizePositionsInner )
              else
                GroupUnitVec3 = Zone:GetVec3()
              end
            end
          end
          
          -- Coordinate where the group should be respawned.
          if self.InitCoord then
            GroupUnitVec3=self.InitCoord:GetVec3()
          end
          
          -- Altitude
          Template.units[UnitID].alt = self.InitRespawnHeight and self.InitRespawnHeight or GroupUnitVec3.y
          
          -- Unit position. Why not simply take the current positon?
          if Zone then
            Template.units[UnitID].x = ( Template.units[UnitID].x - From.x ) + GroupUnitVec3.x -- Keep the original x position of the template and translate to the new position.
            Template.units[UnitID].y = ( Template.units[UnitID].y - From.y ) + GroupUnitVec3.z -- Keep the original z position of the template and translate to the new position.
          else
            Template.units[UnitID].x=GroupUnitVec3.x
            Template.units[UnitID].y=GroupUnitVec3.z
          end
          
          -- Set heading.
          Template.units[UnitID].heading = _Heading(self.InitRespawnHeading and self.InitRespawnHeading or GroupUnit:GetHeading())
          Template.units[UnitID].psi     = -Template.units[UnitID].heading
          
          -- Debug.
          self:F( { UnitID, Template.units[UnitID], Template.units[UnitID] } )
        end
      end
      
    elseif Reset==false then  -- Reset=false or nil
    
      -- Loop over template units.
      for UnitID, TemplateUnitData in pairs( Template.units ) do
      
        self:F( "Reset"  )
        
        -- Position from template.
        local GroupUnitVec3 = { x = TemplateUnitData.x, y = TemplateUnitData.alt, z = TemplateUnitData.y }
        
        -- Respawn zone position.
        if Zone then
          if self.InitRespawnRandomizePositionZone then
            GroupUnitVec3 = Zone:GetRandomVec3()
          else
            if self.InitRespawnRandomizePositionInner and self.InitRespawnRandomizePositionOuter then
              GroupUnitVec3 = POINT_VEC3:NewFromVec2( From ):GetRandomPointVec3InRadius( self.InitRespawnRandomizePositionsOuter, self.InitRespawnRandomizePositionsInner )
            else
              GroupUnitVec3 = Zone:GetVec3()
            end
          end
        end
        
        -- Coordinate where the group should be respawned.
        if self.InitCoord then
          GroupUnitVec3=self.InitCoord:GetVec3()
        end
        
        -- Set altitude.
        Template.units[UnitID].alt = self.InitRespawnHeight and self.InitRespawnHeight or GroupUnitVec3.y
        
        -- Unit position.
        Template.units[UnitID].x = ( Template.units[UnitID].x - From.x ) + GroupUnitVec3.x -- Keep the original x position of the template and translate to the new position.
        Template.units[UnitID].y = ( Template.units[UnitID].y - From.y ) + GroupUnitVec3.z -- Keep the original z position of the template and translate to the new position.
        
        -- Heading
        Template.units[UnitID].heading = self.InitRespawnHeading and self.InitRespawnHeading or TemplateUnitData.heading
        
        -- Debug.
        self:F( { UnitID, Template.units[UnitID], Template.units[UnitID] } )
      end
      
    else
    
      local units=self:GetUnits()
    
      -- Loop over template units.
      for UnitID, Unit in pairs(Template.units) do
      
        for _,_unit in pairs(units) do
          local unit=_unit --Wrapper.Unit#UNIT
          
          if unit:GetName()==Unit.name then
            local coord=unit:GetCoordinate()
            local heading=unit:GetHeading()
            Unit.x=coord.x
            Unit.y=coord.z
            Unit.alt=coord.y
            Unit.heading=math.rad(heading)
            Unit.psi=-Unit.heading
          end
        end
      
      end
      
    end
    
  end
  
  -- Set tail number.
  if self.InitRespawnModex then
    for UnitID=1,#Template.units do
      Template.units[UnitID].onboard_num=string.format("%03d", self.InitRespawnModex+(UnitID-1))
    end
  end
  
  -- Set radio frequency and modulation.
  if self.InitRespawnRadio then
    Template.communication=self.InitRespawnRadio
  end
  if self.InitRespawnFreq then
    Template.frequency=self.InitRespawnFreq
  end
  if self.InitRespawnModu then
    Template.modulation=self.InitRespawnModu
  end
  
  -- Destroy old group. Dont trigger any dead/crash events since this is a respawn.
  self:Destroy(false)
  
  self:T({Template=Template})
  
  -- Spawn new group.
  _DATABASE:Spawn(Template)
  
  -- Reset events.
  self:ResetEvents()
  
  return self
end


--- Respawn a group at an airbase.
-- Note that the group has to be on parking spots at the airbase already in order for this to work.
-- So each unit of the group is respawned at exactly the same parking spot as it currently occupies.
-- @param Wrapper.Group#GROUP self
-- @param #table SpawnTemplate (Optional) The spawn template for the group. If no template is given it is exacted from the group.
-- @param Core.Spawn#SPAWN.Takeoff Takeoff (Optional) Takeoff type. Sould be either SPAWN.Takeoff.Cold or SPAWN.Takeoff.Hot. Default is SPAWN.Takeoff.Hot.
-- @param #boolean Uncontrolled (Optional) If true, spawn in uncontrolled state.
-- @return Wrapper.Group#GROUP Group spawned at airbase or nil if group could not be spawned.
function GROUP:RespawnAtCurrentAirbase(SpawnTemplate, Takeoff, Uncontrolled) -- R2.4
  self:F2( { SpawnTemplate, Takeoff, Uncontrolled} )

  if self and self:IsAlive() then

    -- Get closest airbase. Should be the one we are currently on.
    local airbase=self:GetCoordinate():GetClosestAirbase()
    
    if airbase then
      self:F2("Closest airbase = "..airbase:GetName())
    else
      self:E("ERROR: could not find closest airbase!")
      return nil
    end
    -- Takeoff type. Default hot.
    Takeoff = Takeoff or SPAWN.Takeoff.Hot
    
    -- Coordinate of the airbase.
    local AirbaseCoord=airbase:GetCoordinate()
    
    -- Spawn template.  
    SpawnTemplate = SpawnTemplate or self:GetTemplate()
  
    if SpawnTemplate then
  
      local SpawnPoint = SpawnTemplate.route.points[1]
  
      -- These are only for ships.
      SpawnPoint.linkUnit = nil
      SpawnPoint.helipadId = nil
      SpawnPoint.airdromeId = nil
  
      -- Aibase id and category.
      local AirbaseID       = airbase:GetID()
      local AirbaseCategory = airbase:GetAirbaseCategory()
      
      if AirbaseCategory == Airbase.Category.SHIP or AirbaseCategory == Airbase.Category.HELIPAD then
        SpawnPoint.linkUnit  = AirbaseID
        SpawnPoint.helipadId = AirbaseID
      elseif AirbaseCategory == Airbase.Category.AIRDROME then
        SpawnPoint.airdromeId = AirbaseID
      end
  
      
      SpawnPoint.type   = GROUPTEMPLATE.Takeoff[Takeoff][1] -- type
      SpawnPoint.action = GROUPTEMPLATE.Takeoff[Takeoff][2] -- action
      
      -- Get the units of the group.
      local units=self:GetUnits()
  
      local x
      local y
      for UnitID=1,#units do
          
        local unit=units[UnitID] --Wrapper.Unit#UNIT
  
        -- Get closest parking spot of current unit. Note that we look for occupied spots since the unit is currently sitting on it!
        local Parkingspot, TermialID, Distance=unit:GetCoordinate():GetClosestParkingSpot(airbase)
        
        --Parkingspot:MarkToAll("parking spot")
        self:T2(string.format("Closest parking spot distance = %s, terminal ID=%s", tostring(Distance), tostring(TermialID)))
  
        -- Get unit coordinates for respawning position.
        local uc=unit:GetCoordinate()
        --uc:MarkToAll(string.format("re-spawnplace %s terminal %d", unit:GetName(), TermialID))
        
        SpawnTemplate.units[UnitID].x   = uc.x --Parkingspot.x
        SpawnTemplate.units[UnitID].y   = uc.z --Parkingspot.z
        SpawnTemplate.units[UnitID].alt = uc.y --Parkingspot.y
  
        SpawnTemplate.units[UnitID].parking    = TermialID
        SpawnTemplate.units[UnitID].parking_id = nil
        
        --SpawnTemplate.units[UnitID].unitId=nil
      end
      
      --SpawnTemplate.groupId=nil
      
      SpawnPoint.x   = SpawnTemplate.units[1].x   --x --AirbaseCoord.x
      SpawnPoint.y   = SpawnTemplate.units[1].y   --y --AirbaseCoord.z
      SpawnPoint.alt = SpawnTemplate.units[1].alt --AirbaseCoord:GetLandHeight()
                 
      SpawnTemplate.x = SpawnTemplate.units[1].x  --x --AirbaseCoord.x
      SpawnTemplate.y = SpawnTemplate.units[1].y  --y --AirbaseCoord.z
      
      -- Set uncontrolled state.
      SpawnTemplate.uncontrolled=Uncontrolled
      
      -- Set radio frequency and modulation.
      if self.InitRespawnRadio then
        SpawnTemplate.communication=self.InitRespawnRadio
      end
      if self.InitRespawnFreq then
        SpawnTemplate.frequency=self.InitRespawnFreq
      end
      if self.InitRespawnModu then
        SpawnTemplate.modulation=self.InitRespawnModu
      end
  
      -- Destroy old group.
      self:Destroy(false)
      
      -- Spawn new group.
      _DATABASE:Spawn(SpawnTemplate)
    
      -- Reset events.
      self:ResetEvents()
  
      return self
    end
  else
    self:E("WARNING: GROUP is not alive!")
  end
  
  return nil
end


--- Return the mission template of the group.
-- @param #GROUP self
-- @return #table The MissionTemplate
function GROUP:GetTaskMission()
  self:F2( self.GroupName )

  return UTILS.DeepCopy( _DATABASE.Templates.Groups[self.GroupName].Template )
end

--- Return the mission route of the group.
-- @param #GROUP self
-- @return #table The mission route defined by points.
function GROUP:GetTaskRoute()
  self:F2( self.GroupName )

  return UTILS.DeepCopy( _DATABASE.Templates.Groups[self.GroupName].Template.route.points )
end

--- Return the route of a group by using the global _DATABASE object (an instance of @{Core.Database#DATABASE}).
-- @param #GROUP self
-- @param #number Begin The route point from where the copy will start. The base route point is 0.
-- @param #number End The route point where the copy will end. The End point is the last point - the End point. The last point has base 0.
-- @param #boolean Randomize Randomization of the route, when true.
-- @param #number Radius When randomization is on, the randomization is within the radius.
function GROUP:CopyRoute( Begin, End, Randomize, Radius )
  self:F2( { Begin, End } )

  local Points = {}

  -- Could be a Spawned Group
  local GroupName = string.match( self:GetName(), ".*#" )
  if GroupName then
    GroupName = GroupName:sub( 1, -2 )
  else
    GroupName = self:GetName()
  end

  self:T3( { GroupName } )

  local Template = _DATABASE.Templates.Groups[GroupName].Template

  if Template then
    if not Begin then
      Begin = 0
    end
    if not End then
      End = 0
    end

    for TPointID = Begin + 1, #Template.route.points - End do
      if Template.route.points[TPointID] then
        Points[#Points+1] = UTILS.DeepCopy( Template.route.points[TPointID] )
        if Randomize then
          if not Radius then
            Radius = 500
          end
          Points[#Points].x = Points[#Points].x + math.random( Radius * -1, Radius )
          Points[#Points].y = Points[#Points].y + math.random( Radius * -1, Radius )
        end
      end
    end
    return Points
  else
    error( "Template not found for Group : " .. GroupName )
  end

  return nil
end

--- Calculate the maxium A2G threat level of the Group.
-- @param #GROUP self
-- @return #number Number between 0 and 10.
function GROUP:CalculateThreatLevelA2G()
  
  local MaxThreatLevelA2G = 0
  for UnitName, UnitData in pairs( self:GetUnits() ) do
    local ThreatUnit = UnitData -- Wrapper.Unit#UNIT
    local ThreatLevelA2G = ThreatUnit:GetThreatLevel()
    if ThreatLevelA2G > MaxThreatLevelA2G then
      MaxThreatLevelA2G = ThreatLevelA2G
    end
  end

  self:T3( MaxThreatLevelA2G )
  return MaxThreatLevelA2G
end

--- Get threat level of the group.
-- @param #GROUP self
-- @return #number Max threat level (a number between 0 and 10).
function GROUP:GetThreatLevel()
  
  local threatlevelMax = 0
  for UnitName, UnitData in pairs(self:GetUnits()) do  
    local ThreatUnit = UnitData -- Wrapper.Unit#UNIT
    
    local threatlevel = ThreatUnit:GetThreatLevel()
    if threatlevel > threatlevelMax then
      threatlevelMax=threatlevel
    end
  end

  return threatlevelMax
end


--- Returns true if the first unit of the GROUP is in the air.
-- @param Wrapper.Group#GROUP self
-- @return #boolean true if in the first unit of the group is in the air or #nil if the GROUP is not existing or not alive.   
function GROUP:InAir()
  self:F2( self.GroupName )

  local DCSGroup = self:GetDCSObject()
  
  if DCSGroup then
    local DCSUnit = DCSGroup:getUnit(1)
    if DCSUnit then
      local GroupInAir = DCSGroup:getUnit(1):inAir()
      self:T3( GroupInAir )
      return GroupInAir
    end
  end
  
  return nil
end

--- Checks whether any unit (or optionally) all units of a group is(are) airbore or not.
-- @param Wrapper.Group#GROUP self
-- @param #boolean AllUnits (Optional) If true, check whether all units of the group are airborne.
-- @return #boolean True if at least one (optionally all) unit(s) is(are) airborne or false otherwise. Nil if no unit exists or is alive.
function GROUP:IsAirborne(AllUnits)
  self:F2( self.GroupName )

  -- Get all units of the group.
  local units=self:GetUnits()
  
  if units then
  
    if AllUnits then
    
      --- We want to know if ALL units are airborne.

      for _,_unit in pairs(units) do
        local unit=_unit --Wrapper.Unit#UNIT
        
        if unit then
        
          -- Unit in air or not.
          local inair=unit:InAir()
          
          -- At least one unit is not in air.
          if not inair then
            return false
          end
        end
        
      end
      
      -- All units are in air.
      return true
    
    else
    
      --- We want to know if ANY unit is airborne.

      for _,_unit in pairs(units) do
        local unit=_unit --Wrapper.Unit#UNIT
        
        if unit then
        
          -- Unit in air or not.
          local inair=unit:InAir()
          
          if inair then
            -- At least one unit is in air.
            return true
          end
          
        end
        
        -- No unit is in air.
        return false
        
      end
    end
  end
  
  return nil
end



--- Returns the DCS descriptor table of the nth unit of the group.
-- @param #GROUP self
-- @param #number n (Optional) The number of the unit for which the dscriptor is returned.
-- @return DCS#Object.Desc The descriptor of the first unit of the group or #nil if the group does not exist any more.   
function GROUP:GetDCSDesc(n)
  -- Default.
  n=n or 1
  
  local unit=self:GetUnit(n)
  if unit and unit:IsAlive()~=nil then
    local desc=unit:GetDesc()
    return desc
  end
  
  return nil
end


--- Get the generalized attribute of a self.
-- Note that for a heterogenious self, the attribute is determined from the attribute of the first unit!
-- @param #GROUP self
-- @return #string Generalized attribute of the self.
function GROUP:GetAttribute()

  -- Default
  local attribute=GROUP.Attribute.OTHER_UNKNOWN --#GROUP.Attribute

  if self then

    -----------
    --- Air ---
    -----------
    -- Planes
    local transportplane=self:HasAttribute("Transports") and self:HasAttribute("Planes")
    local awacs=self:HasAttribute("AWACS")
    local fighter=self:HasAttribute("Fighters") or self:HasAttribute("Interceptors") or self:HasAttribute("Multirole fighters") or (self:HasAttribute("Bombers") and not self:HasAttribute("Strategic bombers"))
    local bomber=self:HasAttribute("Strategic bombers")
    local tanker=self:HasAttribute("Tankers")
    local uav=self:HasAttribute("UAVs")
    -- Helicopters
    local transporthelo=self:HasAttribute("Transport helicopters")
    local attackhelicopter=self:HasAttribute("Attack helicopters")

    --------------
    --- Ground ---
    --------------
    -- Ground
    local apc=self:HasAttribute("APC")
    local truck=self:HasAttribute("Trucks") and self:GetCategory()==Group.Category.GROUND
    local infantry=self:HasAttribute("Infantry")
    local artillery=self:HasAttribute("Artillery")
    local tank=self:HasAttribute("Old Tanks") or self:HasAttribute("Modern Tanks") or self:HasAttribute("Tanks")
    local aaa=self:HasAttribute("AAA") and (not self:HasAttribute("SAM elements"))
    local ewr=self:HasAttribute("EWR")
    local ifv=self:HasAttribute("IFV")
    local sam=self:HasAttribute("SAM elements") or self:HasAttribute("Optical Tracker")
    -- Train
    local train=self:GetCategory()==Group.Category.TRAIN

    -------------
    --- Naval ---
    -------------
    -- Ships
    local aircraftcarrier=self:HasAttribute("Aircraft Carriers")
    local warship=self:HasAttribute("Heavy armed ships")
    local armedship=self:HasAttribute("Armed ships")
    local unarmedship=self:HasAttribute("Unarmed ships")


    -- Define attribute. Order of attack is important.
    if fighter then
      attribute=GROUP.Attribute.AIR_FIGHTER
    elseif bomber then
      attribute=GROUP.Attribute.AIR_BOMBER
    elseif awacs then
      attribute=GROUP.Attribute.AIR_AWACS  
    elseif transportplane then
      attribute=GROUP.Attribute.AIR_TRANSPORTPLANE
    elseif tanker then
      attribute=GROUP.Attribute.AIR_TANKER
      -- helos
    elseif attackhelicopter then
      attribute=GROUP.Attribute.AIR_ATTACKHELO  
    elseif transporthelo then
      attribute=GROUP.Attribute.AIR_TRANSPORTHELO
    elseif uav then
      attribute=GROUP.Attribute.AIR_UAV
      -- ground - order of attack
    elseif ewr then
      attribute=GROUP.Attribute.GROUND_EWR
    elseif sam then
      attribute=GROUP.Attribute.GROUND_SAM
    elseif aaa then
      attribute=GROUP.Attribute.GROUND_AAA
    elseif artillery then
      attribute=GROUP.Attribute.GROUND_ARTILLERY         
    elseif tank then
      attribute=GROUP.Attribute.GROUND_TANK 
    elseif ifv then
      attribute=GROUP.Attribute.GROUND_IFV   
    elseif apc then
      attribute=GROUP.Attribute.GROUND_APC
    elseif infantry then
      attribute=GROUP.Attribute.GROUND_INFANTRY 
    elseif truck then
      attribute=GROUP.Attribute.GROUND_TRUCK
    elseif train then
      attribute=GROUP.Attribute.GROUND_TRAIN
      -- ships
    elseif aircraftcarrier then
      attribute=GROUP.Attribute.NAVAL_AIRCRAFTCARRIER
    elseif warship then
      attribute=GROUP.Attribute.NAVAL_WARSHIP
    elseif armedship then
      attribute=GROUP.Attribute.NAVAL_ARMEDSHIP
    elseif unarmedship then
      attribute=GROUP.Attribute.NAVAL_UNARMEDSHIP
    else
      if self:IsGround() then
        attribute=GROUP.Attribute.GROUND_OTHER
      elseif self:IsShip() then
        attribute=GROUP.Attribute.NAVAL_OTHER
      elseif self:IsAir() then
        attribute=GROUP.Attribute.AIR_OTHER
      else
        attribute=GROUP.Attribute.OTHER_UNKNOWN
      end
    end
  end

  return attribute
end


do -- Route methods

  --- (AIR) Return the Group to an @{Wrapper.Airbase#AIRBASE}.  
  -- The following things are to be taken into account:
  -- 
  --   * The group is respawned to achieve the RTB, there may be side artefacts as a result of this. (Like weapons suddenly come back).
  --   * A group consisting out of more than one unit, may rejoin formation when respawned.
  --   * A speed can be given in km/h. If no speed is specified, the maximum speed of the first unit will be taken to return to base.
  --   * When there is no @{Wrapper.Airbase} object specified, the group will return to the home base if the route of the group is pinned at take-off or at landing to a base.
  --   * When there is no @{Wrapper.Airbase} object specified and the group route is not pinned to any airbase, it will return to the nearest airbase.
  -- 
  -- @param #GROUP self
  -- @param Wrapper.Airbase#AIRBASE RTBAirbase (optional) The @{Wrapper.Airbase} to return to. If blank, the controllable will return to the nearest friendly airbase.
  -- @param #number Speed (optional) The Speed, if no Speed is given, 80% of maximum Speed of the group is selected. 
  -- @return #GROUP self
  function GROUP:RouteRTB( RTBAirbase, Speed )
    self:F( { RTBAirbase:GetName(), Speed } )
  
    local DCSGroup = self:GetDCSObject()
  
    if DCSGroup then
  
      if RTBAirbase then
      
        -- If speed is not given take 80% of max speed.
        local Speed=Speed or self:GetSpeedMax()*0.8
        
        -- Curent (from) waypoint.
        local coord=self:GetCoordinate()
        local PointFrom=coord:WaypointAirTurningPoint(nil, Speed)
        
        -- Airbase coordinate.
        --local PointAirbase=RTBAirbase:GetCoordinate():SetAltitude(coord.y):WaypointAirTurningPoint(nil ,Speed)
        
        -- Landing waypoint. More general than prev version since it should also work with FAPRS and ships.
        local PointLanding=RTBAirbase:GetCoordinate():WaypointAirLanding(Speed, RTBAirbase)        
        
        -- Waypoint table.
        local Points={PointFrom, PointLanding}
        --local Points={PointFrom, PointAirbase, PointLanding}
    
        -- Debug info.
        self:T3(Points)

        -- Get group template.
        local Template=self:GetTemplate()
        
        -- Set route points.
        Template.route.points=Points
        
        -- Respawn the group.
        self:Respawn(Template, true)
        
        -- Route the group or this will not work.
        self:Route(Points)
      else
      
        -- Clear all tasks.
        self:ClearTasks()
        
      end
    end
  
    return self
  end

end

function GROUP:OnReSpawn( ReSpawnFunction )

  self.ReSpawnFunction = ReSpawnFunction
end

do -- Event Handling

  --- Subscribe to a DCS Event.
  -- @param #GROUP self
  -- @param Core.Event#EVENTS Event
  -- @param #function EventFunction (optional) The function to be called when the event occurs for the GROUP.
  -- @return #GROUP
  function GROUP:HandleEvent( Event, EventFunction, ... )
  
    self:EventDispatcher():OnEventForGroup( self:GetName(), EventFunction, self, Event, ... )
    
    return self
  end
  
  --- UnSubscribe to a DCS event.
  -- @param #GROUP self
  -- @param Core.Event#EVENTS Event
  -- @return #GROUP
  function GROUP:UnHandleEvent( Event )
  
    self:EventDispatcher():RemoveEvent( self, Event )
    
    return self
  end

  --- Reset the subscriptions.
  -- @param #GROUP self
  -- @return #GROUP
  function GROUP:ResetEvents()
  
    self:EventDispatcher():Reset( self )
    
    for UnitID, UnitData in pairs( self:GetUnits() ) do
      UnitData:ResetEvents()
    end
    
    return self
  end

end

do -- Players

  --- Get player names
  -- @param #GROUP self
  -- @return #table The group has players, an array of player names is returned.
  -- @return #nil The group has no players
  function GROUP:GetPlayerNames()
  
    local HasPlayers = false
  
    local PlayerNames = {}
    
    local Units = self:GetUnits()
    for UnitID, UnitData in pairs( Units ) do
      local Unit = UnitData -- Wrapper.Unit#UNIT
      local PlayerName = Unit:GetPlayerName()
      if PlayerName and PlayerName ~= "" then
        PlayerNames = PlayerNames or {}
        table.insert( PlayerNames, PlayerName )
        HasPlayers = true
      end   
    end

    if HasPlayers == true then    
      self:F2( PlayerNames )
      return PlayerNames
    end
    
    return nil
  end


  --- Get the active player count in the group.
  -- @param #GROUP self
  -- @return #number The amount of players.
  function GROUP:GetPlayerCount()
  
    local PlayerCount = 0
    
    local Units = self:GetUnits()
    for UnitID, UnitData in pairs( Units or {} ) do
      local Unit = UnitData -- Wrapper.Unit#UNIT
      local PlayerName = Unit:GetPlayerName()
      if PlayerName and PlayerName ~= "" then
        PlayerCount = PlayerCount + 1
      end   
    end

    return PlayerCount
  end
  
end

--- GROUND - Switch on/off radar emissions for the group.
-- @param #GROUP self
-- @param #boolean switch If true, emission is enabled. If false, emission is disabled.
-- @return #GROUP self 
function GROUP:EnableEmission(switch)
  self:F2( self.GroupName )
  local switch = switch or false
  
  local DCSUnit = self:GetDCSObject()
  
  if DCSUnit then
  
    DCSUnit:enableEmission(switch)

  end

  return self
end

--- Switch on/off invisible flag for the group.
-- @param #GROUP self
-- @param #boolean switch If true, emission is enabled. If false, emission is disabled.
-- @return #GROUP self 
function GROUP:SetCommandInvisible(switch)
  self:F2( self.GroupName )
  if switch==nil then
    switch=false
  end
  local SetInvisible = {id = 'SetInvisible', params = {value = switch}}
  self:SetCommand(SetInvisible)
  return self
end

--- Switch on/off immortal flag for the group.
-- @param #GROUP self
-- @param #boolean switch If true, emission is enabled. If false, emission is disabled.
-- @return #GROUP self 
function GROUP:SetCommandImmortal(switch)
  self:F2( self.GroupName )
  if switch==nil then
    switch=false
  end
  local SetImmortal = {id = 'SetImmortal', params = {value = switch}}
  self:SetCommand(SetImmortal)
  return self
end

--- Get skill from Group. Effectively gets the skill from Unit 1 as the group holds no skill value.
-- @param #GROUP self
-- @return #string Skill String of skill name.
function GROUP:GetSkill()
  self:F2( self.GroupName )
  local unit = self:GetUnit(1)
  local name = unit:GetName()
  local skill = _DATABASE.Templates.Units[name].Template.skill or "Random"
  return skill
end


--- Get the unit in the group with the highest threat level, which is still alive.
-- @param #GROUP self
-- @return Wrapper.Unit#UNIT The most dangerous unit in the group.
-- @return #number Threat level of the unit.
function GROUP:GetHighestThreat()

  -- Get units of the group.
  local units=self:GetUnits()

  if units then

    local threat=nil ; local maxtl=0
    for _,_unit in pairs(units or {}) do
      local unit=_unit --Wrapper.Unit#UNIT

      if unit and unit:IsAlive() then

        -- Threat level of group.
        local tl=unit:GetThreatLevel()

        -- Check if greater the current threat.
        if tl>maxtl then
          maxtl=tl
          threat=unit
        end        
      end
    end

    return threat, maxtl    
  end

  return nil, nil
end

--- Get TTS friendly, optionally customized callsign mainly for **player groups**. A customized callsign is taken from the #GROUP name, after an optional '#' sign, e.g. "Aerial 1-1#Ghostrider" resulting in "Ghostrider 9", or, 
-- if that isn't available, from the playername, as set in the mission editor main screen under Logbook, after an optional '|' sign (actually, more of a personal call sign), e.g. "Apple|Moose" results in "Moose 9 1". Options see below.
-- @param #GROUP self
-- @param #boolean ShortCallsign Return a shortened customized callsign, i.e. "Ghostrider 9" and not "Ghostrider 9 1"
-- @param #boolean Keepnumber (Player only) Return customized callsign, incl optional numbers at the end, e.g. "Aerial 1-1#Ghostrider 109" results in "Ghostrider 109", if you want to e.g. use historical US Navy Callsigns
-- @param #table CallsignTranslations Table to translate between DCS standard callsigns and bespoke ones. Overrides personal/parsed callsigns if set
-- callsigns from playername or group name.
-- @return #string Callsign
-- @usage
--            -- suppose there are three groups with one (client) unit each:
--            -- Slot 1               -- with mission editor callsign Enfield-1
--            -- Slot 2 # Apollo 403  -- with mission editor callsign Enfield-2
--            -- Slot 3 | Apollo      -- with mission editor callsign Enfield-3 
--            -- Slot 4 | Apollo      -- with mission editor callsign Devil-4
--            -- and suppose these Custom CAP Flight Callsigns for use with TTS are set
--            mygroup:GetCustomCallSign(true,false,{
--              Devil = 'Bengal',
--              Snake = 'Winder',
--              Colt = 'Camelot',
--              Enfield = 'Victory',
--              Uzi = 'Evil Eye'
--            })
--            -- then GetCustomCallsign will return
--            -- Enfield-1 for Slot 1
--            -- Apollo for Slot 2 or Apollo 403 if Keepnumber is set
--            -- Apollo for Slot 3
--            -- Bengal-4 for Slot 4

function GROUP:GetCustomCallSign(ShortCallsign,Keepnumber,CallsignTranslations)
  --self:I("GetCustomCallSign")

  local callsign = "Ghost 1"
  if self:IsAlive() then
    local IsPlayer = self:IsPlayer()
    local shortcallsign = self:GetCallsign() or "unknown91" -- e.g.Uzi91, but we want Uzi 9 1
    local callsignroot = string.match(shortcallsign, '(%a+)') or "Ghost" -- Uzi
    --self:I("CallSign = " .. callsignroot)
    local groupname = self:GetName()
    local callnumber = string.match(shortcallsign, "(%d+)$" ) or "91" -- 91
    local callnumbermajor = string.char(string.byte(callnumber,1)) -- 9
    local callnumberminor = string.char(string.byte(callnumber,2)) -- 1
    local personalized = false

    -- prioritize bespoke callsigns over parsing, prefer parsing over default callsigns
    if CallsignTranslations and CallsignTranslations[callsignroot] then
      callsignroot = CallsignTranslations[callsignroot]
    elseif IsPlayer and string.find(groupname,"#") then
      -- personalized flight name in group naming
      if Keepnumber then
        shortcallsign = string.match(groupname,"#(.+)") or "Ghost 111" -- Ghostrider 219
      else
        shortcallsign = string.match(groupname,"#%s*([%a]+)") or "Ghost" -- Ghostrider
      end
      personalized = true
    elseif IsPlayer and string.find(self:GetPlayerName(),"|") then
      -- personalized flight name in group naming
      shortcallsign = string.match(self:GetPlayerName(),"|%s*([%a]+)") or string.match(self:GetPlayerName(),"|%s*([%d]+)") or "Ghost" -- Ghostrider
      personalized = true
    end

    if personalized then
      -- player personalized callsign
      -- remove trailing/leading spaces
      shortcallsign=string.gsub(shortcallsign,"^%s*","")
      shortcallsign=string.gsub(shortcallsign,"%s*$","")
      if Keepnumber then
        return shortcallsign -- Ghostrider 219
      elseif ShortCallsign then
        callsign = shortcallsign.." "..callnumbermajor -- Ghostrider 9
      else
        callsign = shortcallsign.." "..callnumbermajor.." "..callnumberminor -- Ghostrider 9 1
      end
      return callsign
    end
    
    -- AI or not personalized
    if ShortCallsign then
      callsign = callsignroot.." "..callnumbermajor -- Uzi/Victory 9
    else
      callsign = callsignroot.." "..callnumbermajor.." "..callnumberminor -- Uzi/Victory 9 1
    end

    --self:I("Generated Callsign = " .. callsign)
  end
  
  return callsign
end

---
-- @param #GROUP self
-- @param Wrapper.Group#GROUP CarrierGroup.
-- @param #number Speed Speed in knots.
-- @param #boolean ToKIAS If true, adjust speed to altitude (KIAS).
-- @param #number Altitude Altitude the tanker orbits at in feet.
-- @param #number Delay (optional) Set the task after this many seconds. Defaults to one.
-- @param #number LastWaypoint (optional) Waypoint number of carrier group that when reached, ends the recovery tanker task.
-- @return #GROUP self
function GROUP:SetAsRecoveryTanker(CarrierGroup,Speed,ToKIAS,Altitude,Delay,LastWaypoint)
  
  local speed = ToKIAS == true and UTILS.KnotsToAltKIAS(Speed,Altitude) or Speed
  speed = UTILS.KnotsToMps(speed)
  
  local alt = UTILS.FeetToMeters(Altitude)
  local delay = Delay or 1
  
  local task = self:TaskRecoveryTanker(CarrierGroup,speed,alt,LastWaypoint)

  self:SetTask(task,delay)
  
  local tankertask = self:EnRouteTaskTanker()
  self:PushTask(tankertask,delay+2)
  
  return self  
end<|MERGE_RESOLUTION|>--- conflicted
+++ resolved
@@ -37,11 +37,7 @@
 -- @module Wrapper.Group
 -- @image Wrapper_Group.JPG
 
-<<<<<<< HEAD
-
-=======
 ---
->>>>>>> 515764bb
 -- @type GROUP
 -- @extends Wrapper.Controllable#CONTROLLABLE
 -- @field #string GroupName The name of the group.
