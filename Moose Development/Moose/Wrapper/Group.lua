--- **Wrapper** -- GROUP wraps the DCS Class Group objects.
-- 
-- ===
-- 
-- The @{#GROUP} class is a wrapper class to handle the DCS Group objects:
--
--  * Support all DCS Group APIs.
--  * Enhance with Group specific APIs not in the DCS Group API set.
--  * Handle local Group Controller.
--  * Manage the "state" of the DCS Group.
--
-- **IMPORTANT: ONE SHOULD NEVER SANATIZE these GROUP OBJECT REFERENCES! (make the GROUP object references nil).**
--
-- See the detailed documentation on the GROUP class.
-- 
-- ===
-- 
-- ### Author: **FlightControl**
-- 
-- ### Contributions: 
-- 
--   * [**Entropy**](https://forums.eagle.ru/member.php?u=111471), **Afinegan**: Came up with the requirement for AIOnOff().
-- 
-- ===
-- 
-- @module Wrapper.Group


--- @type GROUP
-- @extends Wrapper.Controllable#CONTROLLABLE
-- @field #string GroupName The name of the group.


--- 
-- # GROUP class, extends @{Wrapper.Controllable#CONTROLLABLE}
-- 
-- For each DCS Group object alive within a running mission, a GROUP wrapper object (instance) will be created within the _@{DATABASE} object.
-- This is done at the beginning of the mission (when the mission starts), and dynamically when new DCS Group objects are spawned (using the @{SPAWN} class).
--
-- The GROUP class does not contain a :New() method, rather it provides :Find() methods to retrieve the object reference
-- using the DCS Group or the DCS GroupName.
--
-- Another thing to know is that GROUP objects do not "contain" the DCS Group object.
-- The GROUP methods will reference the DCS Group object by name when it is needed during API execution.
-- If the DCS Group object does not exist or is nil, the GROUP methods will return nil and log an exception in the DCS.log file.
--
-- The GROUP class provides the following functions to retrieve quickly the relevant GROUP instance:
--
--  * @{#GROUP.Find}(): Find a GROUP instance from the _DATABASE object using a DCS Group object.
--  * @{#GROUP.FindByName}(): Find a GROUP instance from the _DATABASE object using a DCS Group name.
--
-- ## GROUP task methods
--
-- A GROUP is a @{Wrapper.Controllable}. See the @{Wrapper.Controllable} task methods section for a description of the task methods.
--
-- ### Obtain the mission from group templates
-- 
-- Group templates contain complete mission descriptions. Sometimes you want to copy a complete mission from a group and assign it to another:
-- 
--   * @{Wrapper.Controllable#CONTROLLABLE.TaskMission}: (AIR + GROUND) Return a mission task from a mission template.
--
-- ## GROUP Command methods
--
-- A GROUP is a @{Wrapper.Controllable}. See the @{Wrapper.Controllable} command methods section for a description of the command methods.
-- 
-- ## GROUP option methods
--
-- A GROUP is a @{Wrapper.Controllable}. See the @{Wrapper.Controllable} option methods section for a description of the option methods.
-- 
-- ## GROUP Zone validation methods
-- 
-- The group can be validated whether it is completely, partly or not within a @{Zone}.
-- Use the following Zone validation methods on the group:
-- 
--   * @{#GROUP.IsCompletelyInZone}: Returns true if all units of the group are within a @{Zone}.
--   * @{#GROUP.IsPartlyInZone}: Returns true if some units of the group are within a @{Zone}.
--   * @{#GROUP.IsNotInZone}: Returns true if none of the group units of the group are within a @{Zone}.
--   
-- The zone can be of any @{Zone} class derived from @{Core.Zone#ZONE_BASE}. So, these methods are polymorphic to the zones tested on.
-- 
-- ## GROUP AI methods
-- 
-- A GROUP has AI methods to control the AI activation.
-- 
--   * @{#GROUP.SetAIOnOff}(): Turns the GROUP AI On or Off.
--   * @{#GROUP.SetAIOn}(): Turns the GROUP AI On.
--   * @{#GROUP.SetAIOff}(): Turns the GROUP AI Off.
-- 
-- @field #GROUP GROUP
GROUP = {
  ClassName = "GROUP",
}


--- Enumerator for location at airbases
-- @type GROUP.Takeoff
GROUP.Takeoff = {
  Air = 1,
  Runway = 2,
  Hot = 3,
  Cold = 4,
}

GROUPTEMPLATE = {}

GROUPTEMPLATE.Takeoff = {
  [GROUP.Takeoff.Air] =     { "Turning Point", "Turning Point" },
  [GROUP.Takeoff.Runway] =  { "TakeOff", "From Runway" },
  [GROUP.Takeoff.Hot] =     { "TakeOffParkingHot", "From Parking Area Hot" },
  [GROUP.Takeoff.Cold] =    { "TakeOffParking", "From Parking Area" }
}

--- Create a new GROUP from a given GroupTemplate as a parameter.
-- Note that the GroupTemplate is NOT spawned into the mission.
-- It is merely added to the @{Core.Database}.
-- @param #GROUP self
-- @param #table GroupTemplate The GroupTemplate Structure exactly as defined within the mission editor.
-- @param Dcs.DCScoalition#coalition.side CoalitionSide The coalition.side of the group.
-- @param Dcs.DCSGroup#Group.Category CategoryID The Group.Category of the group.
-- @param Dcs.DCScountry#country.id CountryID the country.id of the group.
-- @return #GROUP self
function GROUP:NewTemplate( GroupTemplate, CoalitionSide, CategoryID, CountryID )
  local GroupName = GroupTemplate.name
  _DATABASE:_RegisterGroupTemplate( GroupTemplate, CoalitionSide, CategoryID, CountryID, GroupName )
  self = BASE:Inherit( self, CONTROLLABLE:New( GroupName ) )
  self:F2( GroupName )
  self.GroupName = GroupName
  
  _DATABASE:AddGroup( GroupName )
  
  self:SetEventPriority( 4 )
  return self
end



--- Create a new GROUP from an existing Group in the Mission.
-- @param #GROUP self
-- @param #string GroupName The Group name
-- @return #GROUP self
function GROUP:Register( GroupName )
  local self = BASE:Inherit( self, CONTROLLABLE:New( GroupName ) ) -- #GROUP
  self:F( GroupName )
  self.GroupName = GroupName
  
  self:SetEventPriority( 4 )
  return self
end

-- Reference methods.

--- Find the GROUP wrapper class instance using the DCS Group.
-- @param #GROUP self
-- @param Dcs.DCSWrapper.Group#Group DCSGroup The DCS Group.
-- @return #GROUP The GROUP.
function GROUP:Find( DCSGroup )

  local GroupName = DCSGroup:getName() -- Wrapper.Group#GROUP
  local GroupFound = _DATABASE:FindGroup( GroupName )
  return GroupFound
end

--- Find the created GROUP using the DCS Group Name.
-- @param #GROUP self
-- @param #string GroupName The DCS Group Name.
-- @return #GROUP The GROUP.
function GROUP:FindByName( GroupName )

  local GroupFound = _DATABASE:FindGroup( GroupName )
  return GroupFound
end

-- DCS Group methods support.

--- Returns the DCS Group.
-- @param #GROUP self
-- @return Dcs.DCSWrapper.Group#Group The DCS Group.
function GROUP:GetDCSObject()
  local DCSGroup = Group.getByName( self.GroupName )

  if DCSGroup then
    return DCSGroup
  end

  return nil
end

--- Returns the @{DCSTypes#Position3} position vectors indicating the point and direction vectors in 3D of the POSITIONABLE within the mission.
-- @param Wrapper.Positionable#POSITIONABLE self
-- @return Dcs.DCSTypes#Position The 3D position vectors of the POSITIONABLE.
-- @return #nil The POSITIONABLE is not existing or alive.  
function GROUP:GetPositionVec3() -- Overridden from POSITIONABLE:GetPositionVec3()
  self:F2( self.PositionableName )

  local DCSPositionable = self:GetDCSObject()
  
  if DCSPositionable then
    local PositionablePosition = DCSPositionable:getUnits()[1]:getPosition().p
    self:T3( PositionablePosition )
    return PositionablePosition
  end
  
  return nil
end

--- Returns if the Group is alive.
-- The Group must:
-- 
--   * Exist at run-time.
--   * Has at least one unit.
-- 
-- When the first @{Wrapper.Unit} of the Group is active, it will return true.
-- If the first @{Wrapper.Unit} of the Group is inactive, it will return false.
-- 
-- @param #GROUP self
-- @return #boolean true if the Group is alive and active.
-- @return #boolean false if the Group is alive but inactive.
-- @return #nil if the group does not exist anymore.
function GROUP:IsAlive()
  self:F2( self.GroupName )

  local DCSGroup = self:GetDCSObject() -- Dcs.DCSGroup#Group

  if DCSGroup then
    if DCSGroup:isExist() then
      local DCSUnit = DCSGroup:getUnit(1) -- Dcs.DCSUnit#Unit
      if DCSUnit then
        local GroupIsAlive = DCSUnit:isActive()
        self:T3( GroupIsAlive )
        return GroupIsAlive
      end
    end
  end

  return nil
end

--- Destroys the DCS Group and all of its DCS Units.
-- Note that this destroy method also can raise a destroy event at run-time.
-- So all event listeners will catch the destroy event of this group for each unit in the group.
-- To raise these events, provide the `GenerateEvent` parameter.
-- @param #GROUP self
-- @param #boolean GenerateEvent true if you want to generate a crash or dead event for each unit.
-- @usage
-- -- Air unit example: destroy the Helicopter and generate a S_EVENT_CRASH for each unit in the Helicopter group.
-- Helicopter = GROUP:FindByName( "Helicopter" )
-- Helicopter:Destroy( true )
-- @usage
-- -- Ground unit example: destroy the Tanks and generate a S_EVENT_DEAD for each unit in the Tanks group.
-- Tanks = GROUP:FindByName( "Tanks" )
-- Tanks:Destroy( true )
-- @usage
-- -- Ship unit example: destroy the Ship silently.
-- Ship = GROUP:FindByName( "Ship" )
-- Ship:Destroy( true )
function GROUP:Destroy( GenerateEvent )
  self:F2( self.GroupName )

  local DCSGroup = self:GetDCSObject()

  if DCSGroup then
    if GenerateEvent and GenerateEvent == true then
      for Index, UnitData in pairs( DCSGroup:getUnits() ) do
        if self:IsAir() then
          self:CreateEventCrash( timer.getTime(), UnitData )
        else
          self:CreateEventDead( timer.getTime(), UnitData )
        end
      end
    end
    USERFLAG:New( self:GetName() ):Set( 100 )
    DCSGroup:destroy()
    DCSGroup = nil
  end

  return nil
end


--- Returns category of the DCS Group.
-- @param #GROUP self
-- @return Dcs.DCSWrapper.Group#Group.Category The category ID
function GROUP:GetCategory()
  self:F2( self.GroupName )

  local DCSGroup = self:GetDCSObject()
  if DCSGroup then
    local GroupCategory = DCSGroup:getCategory()
    self:T3( GroupCategory )
    return GroupCategory
  end

  return nil
end

--- Returns the category name of the #GROUP.
-- @param #GROUP self
-- @return #string Category name = Helicopter, Airplane, Ground Unit, Ship
function GROUP:GetCategoryName()
  self:F2( self.GroupName )

  local DCSGroup = self:GetDCSObject()
  if DCSGroup then
    local CategoryNames = {
      [Group.Category.AIRPLANE] = "Airplane",
      [Group.Category.HELICOPTER] = "Helicopter",
      [Group.Category.GROUND] = "Ground Unit",
      [Group.Category.SHIP] = "Ship",
    }
    local GroupCategory = DCSGroup:getCategory()
    self:T3( GroupCategory )

    return CategoryNames[GroupCategory]
  end

  return nil
end


--- Returns the coalition of the DCS Group.
-- @param #GROUP self
-- @return Dcs.DCSCoalitionWrapper.Object#coalition.side The coalition side of the DCS Group.
function GROUP:GetCoalition()
  self:F2( self.GroupName )

  local DCSGroup = self:GetDCSObject()
  if DCSGroup then
    local GroupCoalition = DCSGroup:getCoalition()
    self:T3( GroupCoalition )
    return GroupCoalition
  end

  return nil
end

--- Returns the country of the DCS Group.
-- @param #GROUP self
-- @return Dcs.DCScountry#country.id The country identifier.
-- @return #nil The DCS Group is not existing or alive.
function GROUP:GetCountry()
  self:F2( self.GroupName )

  local DCSGroup = self:GetDCSObject()
  if DCSGroup then
    local GroupCountry = DCSGroup:getUnit(1):getCountry()
    self:T3( GroupCountry )
    return GroupCountry
  end

  return nil
end

<<<<<<< HEAD
--- Returns the maximum speed of the group.
-- If the group is heterogenious and consists of different units, the max speed of the slowest unit is returned.
-- @param #GROUP self
-- @return #number Speed in km/h.
function GROUP:GetSpeedMax()
  self:F2( self.GroupName )

  local DCSGroup = self:GetDCSObject()
  if DCSGroup then
  
    local Units=self:GetUnits()
    
    local speedmax=nil
    
    for _,unit in pairs(Units) do
      local unit=unit --Wrapper.Unit#UNIT
      local speed=unit:GetSpeedMax()
      if speedmax==nil then
        speedmax=speed
      elseif speed<speedmax then
        speedmax=speed
      end
    end
    
    return speedmax
  end
  
  return nil
end

--- Returns a list of @{Unit} objects of the @{Group}.
=======
--- Returns a list of @{Wrapper.Unit} objects of the @{Wrapper.Group}.
>>>>>>> 5e2a5cf5
-- @param #GROUP self
-- @return #list<Wrapper.Unit#UNIT> The list of @{Wrapper.Unit} objects of the @{Wrapper.Group}.
function GROUP:GetUnits()
  self:F2( { self.GroupName } )
  local DCSGroup = self:GetDCSObject()

  if DCSGroup then
    local DCSUnits = DCSGroup:getUnits()
    local Units = {}
    for Index, UnitData in pairs( DCSUnits ) do
      Units[#Units+1] = UNIT:Find( UnitData )
    end
    self:T3( Units )
    return Units
  end

  return nil
end


--- Returns a list of @{Wrapper.Unit} objects of the @{Wrapper.Group} that are occupied by a player.
-- @param #GROUP self
-- @return #list<Wrapper.Unit#UNIT> The list of player occupied @{Wrapper.Unit} objects of the @{Wrapper.Group}.
function GROUP:GetPlayerUnits()
  self:F2( { self.GroupName } )
  local DCSGroup = self:GetDCSObject()

  if DCSGroup then
    local DCSUnits = DCSGroup:getUnits()
    local Units = {}
    for Index, UnitData in pairs( DCSUnits ) do
      local PlayerUnit = UNIT:Find( UnitData )
      if PlayerUnit:GetPlayerName() then
        Units[#Units+1] = PlayerUnit
      end
    end
    self:T3( Units )
    return Units
  end

  return nil
end


--- Returns the UNIT wrapper class with number UnitNumber.
-- If the underlying DCS Unit does not exist, the method will return nil. .
-- @param #GROUP self
-- @param #number UnitNumber The number of the UNIT wrapper class to be returned.
-- @return Wrapper.Unit#UNIT The UNIT wrapper class.
function GROUP:GetUnit( UnitNumber )
  self:F3( { self.GroupName, UnitNumber } )

  local DCSGroup = self:GetDCSObject()

  if DCSGroup then
    local DCSUnit = DCSGroup:getUnit( UnitNumber )
    local UnitFound = UNIT:Find( DCSGroup:getUnit( UnitNumber ) )
    self:T2( UnitFound )
    return UnitFound
  end

  return nil
end

--- Returns the DCS Unit with number UnitNumber.
-- If the underlying DCS Unit does not exist, the method will return nil. .
-- @param #GROUP self
-- @param #number UnitNumber The number of the DCS Unit to be returned.
-- @return Dcs.DCSWrapper.Unit#Unit The DCS Unit.
function GROUP:GetDCSUnit( UnitNumber )
  self:F3( { self.GroupName, UnitNumber } )

  local DCSGroup = self:GetDCSObject()

  if DCSGroup then
    local DCSUnitFound = DCSGroup:getUnit( UnitNumber )
    self:T3( DCSUnitFound )
    return DCSUnitFound
  end

  return nil
end

--- Returns current size of the DCS Group.
-- If some of the DCS Units of the DCS Group are destroyed the size of the DCS Group is changed.
-- @param #GROUP self
-- @return #number The DCS Group size.
function GROUP:GetSize()
  self:F3( { self.GroupName } )
  local DCSGroup = self:GetDCSObject()

  if DCSGroup then
    local GroupSize = DCSGroup:getSize()
    
    if GroupSize then
      self:T3( GroupSize )
      return GroupSize
    else
      return 0
    end
  end

  return nil
end


--- Returns the average velocity Vec3 vector.
-- @param Wrapper.Group#GROUP self
-- @return Dcs.DCSTypes#Vec3 The velocity Vec3 vector
-- @return #nil The GROUP is not existing or alive.  
function GROUP:GetVelocityVec3()
  self:F2( self.GroupName )

  local DCSGroup = self:GetDCSObject()
  
  if DCSGroup and DCSGroup:isExist() then
    local GroupUnits = DCSGroup:getUnits()
    local GroupCount = #GroupUnits
    
    local VelocityVec3 = { x = 0, y = 0, z = 0 }
    
    for _, DCSUnit in pairs( GroupUnits ) do
      local UnitVelocityVec3 = DCSUnit:getVelocity()
      VelocityVec3.x = VelocityVec3.x + UnitVelocityVec3.x
      VelocityVec3.y = VelocityVec3.y + UnitVelocityVec3.y
      VelocityVec3.z = VelocityVec3.z + UnitVelocityVec3.z
    end
    
    VelocityVec3.x = VelocityVec3.x / GroupCount
    VelocityVec3.y = VelocityVec3.y / GroupCount
    VelocityVec3.z = VelocityVec3.z / GroupCount
    
    return VelocityVec3
  end
  
  BASE:E( { "Cannot GetVelocityVec3", Group = self, Alive = self:IsAlive() } )

  return nil
end


--- Returns the average group height in meters.
-- @param Wrapper.Group#GROUP self
-- @param #boolean FromGround Measure from the ground or from sea level. Provide **true** for measuring from the ground. **false** or **nil** if you measure from sea level. 
-- @return Dcs.DCSTypes#Vec3 The height of the group.
-- @return #nil The GROUP is not existing or alive.  
function GROUP:GetHeight( FromGround )
  self:F2( self.GroupName )

  local DCSGroup = self:GetDCSObject()
  
  if DCSGroup then
    local GroupUnits = DCSGroup:getUnits()
    local GroupCount = #GroupUnits
    
    local GroupHeight = 0

    for _, DCSUnit in pairs( GroupUnits ) do
      local GroupPosition = DCSUnit:getPosition()
      
      if FromGround == true then
        local LandHeight =  land.getHeight( { GroupPosition.p.x, GroupPosition.p.z } )
        GroupHeight = GroupHeight + ( GroupPosition.p.y - LandHeight )
      else
        GroupHeight = GroupHeight + GroupPosition.p.y
      end
    end
    
    return GroupHeight / GroupCount
  end
  
  return nil
end




---
--- Returns the initial size of the DCS Group.
-- If some of the DCS Units of the DCS Group are destroyed, the initial size of the DCS Group is unchanged.
-- @param #GROUP self
-- @return #number The DCS Group initial size.
function GROUP:GetInitialSize()
  self:F3( { self.GroupName } )
  local DCSGroup = self:GetDCSObject()

  if DCSGroup then
    local GroupInitialSize = DCSGroup:getInitialSize()
    self:T3( GroupInitialSize )
    return GroupInitialSize
  end

  return nil
end


--- Returns the DCS Units of the DCS Group.
-- @param #GROUP self
-- @return #table The DCS Units.
function GROUP:GetDCSUnits()
  self:F2( { self.GroupName } )
  local DCSGroup = self:GetDCSObject()

  if DCSGroup then
    local DCSUnits = DCSGroup:getUnits()
    self:T3( DCSUnits )
    return DCSUnits
  end

  return nil
end


--- Activates a GROUP.
-- @param #GROUP self
function GROUP:Activate()
  self:F2( { self.GroupName } )
  trigger.action.activateGroup( self:GetDCSObject() )
  return self:GetDCSObject()
end


--- Gets the type name of the group.
-- @param #GROUP self
-- @return #string The type name of the group.
function GROUP:GetTypeName()
  self:F2( self.GroupName )

  local DCSGroup = self:GetDCSObject()

  if DCSGroup then
    local GroupTypeName = DCSGroup:getUnit(1):getTypeName()
    self:T3( GroupTypeName )
    return( GroupTypeName )
  end

  return nil
end

--- Gets the player name of the group.
-- @param #GROUP self
-- @return #string The player name of the group.
function GROUP:GetPlayerName()
  self:F2( self.GroupName )

  local DCSGroup = self:GetDCSObject()

  if DCSGroup then
    local PlayerName = DCSGroup:getUnit(1):getPlayerName()
    self:T3( PlayerName )
    return( PlayerName )
  end

  return nil
end


--- Gets the CallSign of the first DCS Unit of the DCS Group.
-- @param #GROUP self
-- @return #string The CallSign of the first DCS Unit of the DCS Group.
function GROUP:GetCallsign()
  self:F2( self.GroupName )

  local DCSGroup = self:GetDCSObject()

  if DCSGroup then
    local GroupCallSign = DCSGroup:getUnit(1):getCallsign()
    self:T3( GroupCallSign )
    return GroupCallSign
  end

  BASE:E( { "Cannot GetCallsign", Positionable = self, Alive = self:IsAlive() } )

  return nil
end

--- Returns the current point (Vec2 vector) of the first DCS Unit in the DCS Group.
-- @param #GROUP self
-- @return Dcs.DCSTypes#Vec2 Current Vec2 point of the first DCS Unit of the DCS Group.
function GROUP:GetVec2()
  self:F2( self.GroupName )

  local UnitPoint = self:GetUnit(1)
  UnitPoint:GetVec2()
  local GroupPointVec2 = UnitPoint:GetVec2()
  self:T3( GroupPointVec2 )
  return GroupPointVec2
end

--- Returns the current Vec3 vector of the first DCS Unit in the GROUP.
-- @param #GROUP self
-- @return Dcs.DCSTypes#Vec3 Current Vec3 of the first DCS Unit of the GROUP.
function GROUP:GetVec3()
  self:F2( self.GroupName )

  local GroupVec3 = self:GetUnit(1):GetVec3()
  self:T3( GroupVec3 )
  return GroupVec3
end

--- Returns a POINT_VEC2 object indicating the point in 2D of the first UNIT of the GROUP within the mission.
-- @param #GROUP self
-- @return Core.Point#POINT_VEC2 The 2D point vector of the first DCS Unit of the GROUP.
-- @return #nil The first UNIT is not existing or alive.  
function GROUP:GetPointVec2()
  self:F2(self.GroupName)

  local FirstUnit = self:GetUnit(1)
  
  if FirstUnit then
    local FirstUnitPointVec2 = FirstUnit:GetPointVec2()
    self:T3(FirstUnitPointVec2)
    return FirstUnitPointVec2
  end
  
  BASE:E( { "Cannot GetPointVec2", Group = self, Alive = self:IsAlive() } )

  return nil
end

--- Returns a COORDINATE object indicating the point of the first UNIT of the GROUP within the mission.
-- @param Wrapper.Group#GROUP self
-- @return Core.Point#COORDINATE The COORDINATE of the GROUP.
function GROUP:GetCoordinate()
  self:F2( self.PositionableName )

  local FirstUnit = self:GetUnit(1)
  
  if FirstUnit then
    local FirstUnitCoordinate = FirstUnit:GetCoordinate()
    self:T3(FirstUnitCoordinate)
    return FirstUnitCoordinate
  end
  
  BASE:E( { "Cannot GetCoordinate", Group = self, Alive = self:IsAlive() } )

  return nil
end


--- Returns a random @{DCSTypes#Vec3} vector (point in 3D of the UNIT within the mission) within a range around the first UNIT of the GROUP.
-- @param #GROUP self
-- @param #number Radius
-- @return Dcs.DCSTypes#Vec3 The random 3D point vector around the first UNIT of the GROUP.
-- @return #nil The GROUP is invalid or empty
-- @usage 
-- -- If Radius is ignored, returns the Dcs.DCSTypes#Vec3 of first UNIT of the GROUP
function GROUP:GetRandomVec3(Radius)
  self:F2(self.GroupName)
  
  local FirstUnit = self:GetUnit(1)
  
  if FirstUnit then
    local FirstUnitRandomPointVec3 = FirstUnit:GetRandomVec3(Radius)
    self:T3(FirstUnitRandomPointVec3)
    return FirstUnitRandomPointVec3
  end
  
  BASE:E( { "Cannot GetRandomVec3", Group = self, Alive = self:IsAlive() } )

  return nil
end

--- Returns the mean heading of every UNIT in the GROUP in degrees
-- @param #GROUP self
-- @return #number mean heading of the GROUP
-- @return #nil The first UNIT is not existing or alive.
function GROUP:GetHeading()
  self:F2(self.GroupName)

  local GroupSize = self:GetSize()
  local HeadingAccumulator = 0
  
  if GroupSize then
    for i = 1, GroupSize do
      HeadingAccumulator = HeadingAccumulator + self:GetUnit(i):GetHeading()
    end
    return math.floor(HeadingAccumulator / GroupSize)
  end
  
  BASE:E( { "Cannot GetHeading", Group = self, Alive = self:IsAlive() } )

  return nil
  
end

--- Returns relative amount of fuel (from 0.0 to 1.0) the group has in its internal tanks. If there are additional fuel tanks the value may be greater than 1.0.
-- @param #GROUP self
-- @return #number The relative amount of fuel (from 0.0 to 1.0).
-- @return #nil The GROUP is not existing or alive.  
function GROUP:GetFuel()
  self:F( self.ControllableName )

  local DCSControllable = self:GetDCSObject()
  
  if DCSControllable then
    local GroupSize = self:GetSize()
    local TotalFuel = 0
    for UnitID, UnitData in pairs( self:GetUnits() ) do
      local Unit = UnitData -- Wrapper.Unit#UNIT
      local UnitFuel = Unit:GetFuel()
      self:F( { Fuel = UnitFuel } )
      TotalFuel = TotalFuel + UnitFuel
    end
    local GroupFuel = TotalFuel / GroupSize
    return GroupFuel
  end
  
  BASE:E( { "Cannot GetFuel", Group = self, Alive = self:IsAlive() } )

  return 0
end


do -- Is Zone methods

--- Returns true if all units of the group are within a @{Zone}.
-- @param #GROUP self
-- @param Core.Zone#ZONE_BASE Zone The zone to test.
-- @return #boolean Returns true if the Group is completely within the @{Core.Zone#ZONE_BASE}
function GROUP:IsCompletelyInZone( Zone )
  self:F2( { self.GroupName, Zone } )
  
  if not self:IsAlive() then return false end
  
  for UnitID, UnitData in pairs( self:GetUnits() ) do
    local Unit = UnitData -- Wrapper.Unit#UNIT
    if Zone:IsVec3InZone( Unit:GetVec3() ) then
    else
      return false
    end
  end
  
  return true
end

--- Returns true if some units of the group are within a @{Zone}.
-- @param #GROUP self
-- @param Core.Zone#ZONE_BASE Zone The zone to test.
-- @return #boolean Returns true if the Group is partially within the @{Core.Zone#ZONE_BASE}
function GROUP:IsPartlyInZone( Zone )
  self:F2( { self.GroupName, Zone } )
  
  local IsOneUnitInZone = false
  local IsOneUnitOutsideZone = false
  
  if not self:IsAlive() then return false end
  
  for UnitID, UnitData in pairs( self:GetUnits() ) do
    local Unit = UnitData -- Wrapper.Unit#UNIT
    if Zone:IsVec3InZone( Unit:GetVec3() ) then
      IsOneUnitInZone = true
    else
      IsOneUnitOutsideZone = true
    end
  end
  
  if IsOneUnitInZone and IsOneUnitOutsideZone then
    return true
  else
    return false
  end
end

--- Returns true if none of the group units of the group are within a @{Zone}.
-- @param #GROUP self
-- @param Core.Zone#ZONE_BASE Zone The zone to test.
-- @return #boolean Returns true if the Group is not within the @{Core.Zone#ZONE_BASE}
function GROUP:IsNotInZone( Zone )
  self:F2( { self.GroupName, Zone } )
  
  if not self:IsAlive() then return true end
  
  for UnitID, UnitData in pairs( self:GetUnits() ) do
    local Unit = UnitData -- Wrapper.Unit#UNIT
    if Zone:IsVec3InZone( Unit:GetVec3() ) then
      return false
    end
  end
  
  return true
end

--- Returns the number of UNITs that are in the @{Zone}
-- @param #GROUP self
-- @param Core.Zone#ZONE_BASE Zone The zone to test.
-- @return #number The number of UNITs that are in the @{Zone}
function GROUP:CountInZone( Zone )
  self:F2( {self.GroupName, Zone} )
  local Count = 0
  
  if not self:IsAlive() then return Count end
  
  for UnitID, UnitData in pairs( self:GetUnits() ) do
    local Unit = UnitData -- Wrapper.Unit#UNIT
    if Zone:IsVec3InZone( Unit:GetVec3() ) then
      Count = Count + 1
    end
  end
  
  return Count
end

--- Returns if the group is of an air category.
-- If the group is a helicopter or a plane, then this method will return true, otherwise false.
-- @param #GROUP self
-- @return #boolean Air category evaluation result.
function GROUP:IsAir()
  self:F2( self.GroupName )

  local DCSGroup = self:GetDCSObject()

  if DCSGroup then
    local IsAirResult = DCSGroup:getCategory() == Group.Category.AIRPLANE or DCSGroup:getCategory() == Group.Category.HELICOPTER
    self:T3( IsAirResult )
    return IsAirResult
  end

  return nil
end

--- Returns if the DCS Group contains Helicopters.
-- @param #GROUP self
-- @return #boolean true if DCS Group contains Helicopters.
function GROUP:IsHelicopter()
  self:F2( self.GroupName )

  local DCSGroup = self:GetDCSObject()

  if DCSGroup then
    local GroupCategory = DCSGroup:getCategory()
    self:T2( GroupCategory )
    return GroupCategory == Group.Category.HELICOPTER
  end

  return nil
end

--- Returns if the DCS Group contains AirPlanes.
-- @param #GROUP self
-- @return #boolean true if DCS Group contains AirPlanes.
function GROUP:IsAirPlane()
  self:F2()

  local DCSGroup = self:GetDCSObject()

  if DCSGroup then
    local GroupCategory = DCSGroup:getCategory()
    self:T2( GroupCategory )
    return GroupCategory == Group.Category.AIRPLANE
  end

  return nil
end

--- Returns if the DCS Group contains Ground troops.
-- @param #GROUP self
-- @return #boolean true if DCS Group contains Ground troops.
function GROUP:IsGround()
  self:F2()

  local DCSGroup = self:GetDCSObject()

  if DCSGroup then
    local GroupCategory = DCSGroup:getCategory()
    self:T2( GroupCategory )
    return GroupCategory == Group.Category.GROUND
  end

  return nil
end

--- Returns if the DCS Group contains Ships.
-- @param #GROUP self
-- @return #boolean true if DCS Group contains Ships.
function GROUP:IsShip()
  self:F2()

  local DCSGroup = self:GetDCSObject()

  if DCSGroup then
    local GroupCategory = DCSGroup:getCategory()
    self:T2( GroupCategory )
    return GroupCategory == Group.Category.SHIP
  end

  return nil
end

--- Returns if all units of the group are on the ground or landed.
-- If all units of this group are on the ground, this function will return true, otherwise false.
-- @param #GROUP self
-- @return #boolean All units on the ground result.
function GROUP:AllOnGround()
  self:F2()

  local DCSGroup = self:GetDCSObject()

  if DCSGroup then
    local AllOnGroundResult = true

    for Index, UnitData in pairs( DCSGroup:getUnits() ) do
      if UnitData:inAir() then
        AllOnGroundResult = false
      end
    end

    self:T3( AllOnGroundResult )
    return AllOnGroundResult
  end

  return nil
end

end

do -- AI methods

  --- Turns the AI On or Off for the GROUP.
  -- @param #GROUP self
  -- @param #boolean AIOnOff The value true turns the AI On, the value false turns the AI Off.
  -- @return #GROUP The GROUP.
  function GROUP:SetAIOnOff( AIOnOff )
  
    local DCSGroup = self:GetDCSObject() -- Dcs.DCSGroup#Group
    
    if DCSGroup then
      local DCSController = DCSGroup:getController() -- Dcs.DCSController#Controller
      if DCSController then
        DCSController:setOnOff( AIOnOff )
        return self
      end
    end
    
    return nil
  end

  --- Turns the AI On for the GROUP.
  -- @param #GROUP self
  -- @return #GROUP The GROUP.
  function GROUP:SetAIOn()

    return self:SetAIOnOff( true )  
  end
  
  --- Turns the AI Off for the GROUP.
  -- @param #GROUP self
  -- @return #GROUP The GROUP.
  function GROUP:SetAIOff()

    return self:SetAIOnOff( false )  
  end

end



--- Returns the current maximum velocity of the group.
-- Each unit within the group gets evaluated, and the maximum velocity (= the unit which is going the fastest) is returned.
-- @param #GROUP self
-- @return #number Maximum velocity found.
function GROUP:GetMaxVelocity()
  self:F2()

  local DCSGroup = self:GetDCSObject()

  if DCSGroup then
    local GroupVelocityMax = 0

    for Index, UnitData in pairs( DCSGroup:getUnits() ) do

      local UnitVelocityVec3 = UnitData:getVelocity()
      local UnitVelocity = math.abs( UnitVelocityVec3.x ) + math.abs( UnitVelocityVec3.y ) + math.abs( UnitVelocityVec3.z )

      if UnitVelocity > GroupVelocityMax then
        GroupVelocityMax = UnitVelocity
      end
    end

    return GroupVelocityMax
  end

  return nil
end

--- Returns the current minimum height of the group.
-- Each unit within the group gets evaluated, and the minimum height (= the unit which is the lowest elevated) is returned.
-- @param #GROUP self
-- @return #number Minimum height found.
function GROUP:GetMinHeight()
  self:F2()

end

--- Returns the current maximum height of the group.
-- Each unit within the group gets evaluated, and the maximum height (= the unit which is the highest elevated) is returned.
-- @param #GROUP self
-- @return #number Maximum height found.
function GROUP:GetMaxHeight()
  self:F2()

end

-- RESPAWNING

--- Returns the group template from the @{DATABASE} (_DATABASE object).
-- @param #GROUP self
-- @return #table 
function GROUP:GetTemplate()
  local GroupName = self:GetName()
  return UTILS.DeepCopy( _DATABASE:GetGroupTemplate( GroupName ) )
end

--- Returns the group template route.points[] (the waypoints) from the @{DATABASE} (_DATABASE object).
-- @param #GROUP self
-- @return #table 
function GROUP:GetTemplateRoutePoints()
  local GroupName = self:GetName()
  return UTILS.DeepCopy( _DATABASE:GetGroupTemplate( GroupName ).route.points )
end



--- Sets the controlled status in a Template.
-- @param #GROUP self
-- @param #boolean Controlled true is controlled, false is uncontrolled.
-- @return #table 
function GROUP:SetTemplateControlled( Template, Controlled )
  Template.uncontrolled = not Controlled
  return Template
end

--- Sets the CountryID of the group in a Template.
-- @param #GROUP self
-- @param Dcs.DCScountry#country.id CountryID The country ID.
-- @return #table 
function GROUP:SetTemplateCountry( Template, CountryID )
  Template.CountryID = CountryID
  return Template
end

--- Sets the CoalitionID of the group in a Template.
-- @param #GROUP self
-- @param Dcs.DCSCoalitionWrapper.Object#coalition.side CoalitionID The coalition ID.
-- @return #table 
function GROUP:SetTemplateCoalition( Template, CoalitionID )
  Template.CoalitionID = CoalitionID
  return Template
end


--- Set the heading for the units in degrees within the respawned group.
-- @param #GROUP self
-- @param #number Heading The heading in meters.
-- @return #GROUP self
function GROUP:InitHeading( Heading )
  self.InitRespawnHeading = Heading
  return self
end


--- Set the height for the units in meters for the respawned group. (This is applicable for air units).
-- @param #GROUP self
-- @param #number Height The height in meters.
-- @return #GROUP self
function GROUP:InitHeight( Height )
  self.InitRespawnHeight = Height
  return self
end


--- Set the respawn @{Zone} for the respawned group.
-- @param #GROUP self
-- @param Core.Zone#ZONE Zone The zone in meters.
-- @return #GROUP self
function GROUP:InitZone( Zone )
  self.InitRespawnZone = Zone
  return self
end


--- Randomize the positions of the units of the respawned group within the @{Zone}.
-- When a Respawn happens, the units of the group will be placed at random positions within the Zone (selected).
-- @param #GROUP self
-- @param #boolean PositionZone true will randomize the positions within the Zone.
-- @return #GROUP self
function GROUP:InitRandomizePositionZone( PositionZone )

  self.InitRespawnRandomizePositionZone = PositionZone
  self.InitRespawnRandomizePositionInner = nil
  self.InitRespawnRandomizePositionOuter = nil

  return self
end


--- Randomize the positions of the units of the respawned group in a circle band.
-- When a Respawn happens, the units of the group will be positioned at random places within the Outer and Inner radius.
-- Thus, a band is created around the respawn location where the units will be placed at random positions.
-- @param #GROUP self
-- @param #boolean OuterRadius Outer band in meters from the center.
-- @param #boolean InnerRadius Inner band in meters from the center.
-- @return #GROUP self
function GROUP:InitRandomizePositionRadius( OuterRadius, InnerRadius )
  
  self.InitRespawnRandomizePositionZone = nil
  self.InitRespawnRandomizePositionOuter = OuterRadius
  self.InitRespawnRandomizePositionInner = InnerRadius
  
  return self
end


--- Respawn the @{Wrapper.Group} at a @{Point}.
-- The method will setup the new group template according the Init(Respawn) settings provided for the group.
-- These settings can be provided by calling the relevant Init...() methods of the Group.
-- 
--   - @{#GROUP.InitHeading}: Set the heading for the units in degrees within the respawned group.
--   - @{#GROUP.InitHeight}: Set the height for the units in meters for the respawned group. (This is applicable for air units).
--   - @{#GROUP.InitRandomizeHeading}: Randomize the headings for the units within the respawned group.
--   - @{#GROUP.InitZone}: Set the respawn @{Zone} for the respawned group.
--   - @{#GROUP.InitRandomizeZones}: Randomize the respawn @{Zone} between one of the @{Zone}s given for the respawned group.
--   - @{#GROUP.InitRandomizePositionZone}: Randomize the positions of the units of the respawned group within the @{Zone}.
--   - @{#GROUP.InitRandomizePositionRadius}: Randomize the positions of the units of the respawned group in a circle band.
--   - @{#GROUP.InitRandomizeTemplates}: Randomize the Template for the respawned group.
-- 
-- 
-- Notes:
-- 
--   - When InitZone or InitRandomizeZones is not used, the position of the respawned group will be its current position.
--   - The current alive group will always be destroyed and respawned using the template definition. 
-- 
-- @param Wrapper.Group#GROUP self
-- @param #table Template (optional) The template of the Group retrieved with GROUP:GetTemplate(). If the template is not provided, the template will be retrieved of the group itself.
function GROUP:Respawn( Template, Reset )

  if not Template then
    Template = self:GetTemplate()
  end

  if self:IsAlive() then
    local Zone = self.InitRespawnZone -- Core.Zone#ZONE
    local Vec3 = Zone and Zone:GetVec3() or self:GetVec3()
    local From = { x = Template.x, y = Template.y }
    Template.x = Vec3.x
    Template.y = Vec3.z
    --Template.x = nil
    --Template.y = nil
    
    self:F( #Template.units )
    if Reset == true then
      for UnitID, UnitData in pairs( self:GetUnits() ) do
        local GroupUnit = UnitData -- Wrapper.Unit#UNIT
        self:F( GroupUnit:GetName() )
        if GroupUnit:IsAlive() then
          self:F( "Alive"  )
          local GroupUnitVec3 = GroupUnit:GetVec3() 
          if Zone then
            if self.InitRespawnRandomizePositionZone then
              GroupUnitVec3 = Zone:GetRandomVec3()
            else
              if self.InitRespawnRandomizePositionInner and self.InitRespawnRandomizePositionOuter then
                GroupUnitVec3 = POINT_VEC3:NewFromVec2( From ):GetRandomPointVec3InRadius( self.InitRespawnRandomizePositionsOuter, self.InitRespawnRandomizePositionsInner )
              else
                GroupUnitVec3 = Zone:GetVec3()
              end
            end
          end
          
          Template.units[UnitID].alt = self.InitRespawnHeight and self.InitRespawnHeight or GroupUnitVec3.y
          Template.units[UnitID].x = ( Template.units[UnitID].x - From.x ) + GroupUnitVec3.x -- Keep the original x position of the template and translate to the new position.
          Template.units[UnitID].y = ( Template.units[UnitID].y - From.y ) + GroupUnitVec3.z -- Keep the original z position of the template and translate to the new position.
          Template.units[UnitID].heading = self.InitRespawnHeading and self.InitRespawnHeading or GroupUnit:GetHeading()
          self:F( { UnitID, Template.units[UnitID], Template.units[UnitID] } )
        end
      end
    else
      for UnitID, TemplateUnitData in pairs( Template.units ) do
        self:F( "Reset"  )
        local GroupUnitVec3 = { x = TemplateUnitData.x, y = TemplateUnitData.alt, z = TemplateUnitData.y }
        if Zone then
          if self.InitRespawnRandomizePositionZone then
            GroupUnitVec3 = Zone:GetRandomVec3()
          else
            if self.InitRespawnRandomizePositionInner and self.InitRespawnRandomizePositionOuter then
              GroupUnitVec3 = POINT_VEC3:NewFromVec2( From ):GetRandomPointVec3InRadius( self.InitRespawnRandomizePositionsOuter, self.InitRespawnRandomizePositionsInner )
            else
              GroupUnitVec3 = Zone:GetVec3()
            end
          end
        end
        
        Template.units[UnitID].alt = self.InitRespawnHeight and self.InitRespawnHeight or GroupUnitVec3.y
        Template.units[UnitID].x = ( Template.units[UnitID].x - From.x ) + GroupUnitVec3.x -- Keep the original x position of the template and translate to the new position.
        Template.units[UnitID].y = ( Template.units[UnitID].y - From.y ) + GroupUnitVec3.z -- Keep the original z position of the template and translate to the new position.
        Template.units[UnitID].heading = self.InitRespawnHeading and self.InitRespawnHeading or TemplateUnitData.heading
        self:F( { UnitID, Template.units[UnitID], Template.units[UnitID] } )
      end
    end      
    
  end
  
  self:Destroy()
  _DATABASE:Spawn( Template )
  
  self:ResetEvents()
  
  return self
  
end


--- @param Wrapper.Group#GROUP self
function GROUP:RespawnAtAirbase( AirbaseRespawn, Takeoff, TakeoffAltitude ) -- R2.4
  self:F( { AirbaseRespawn, Takeoff, TakeoffAltitude } )

  local PointVec3 = AirbaseRespawn:GetPointVec3()

  Takeoff = Takeoff or SPAWN.Takeoff.Hot
  
  local SpawnTemplate = self:GetTemplate()

  if SpawnTemplate then

    local SpawnPoint = SpawnTemplate.route.points[1] 

    -- These are only for ships.
    SpawnPoint.linkUnit = nil
    SpawnPoint.helipadId = nil
    SpawnPoint.airdromeId = nil

    local AirbaseID = AirbaseRespawn:GetID()
    local AirbaseCategory = AirbaseRespawn:GetDesc().category
    self:F( { AirbaseCategory = AirbaseCategory, Ship = Airbase.Category.SHIP, Helipad = Airbase.Category.HELIPAD, Airdrome = Airbase.Category.AIRDROME } )
    
    if AirbaseCategory == Airbase.Category.SHIP then
      SpawnPoint.linkUnit = AirbaseID
      SpawnPoint.helipadId = AirbaseID
    elseif AirbaseCategory == Airbase.Category.HELIPAD then
      SpawnPoint.linkUnit = AirbaseID
      SpawnPoint.helipadId = AirbaseID
    elseif AirbaseCategory == Airbase.Category.AIRDROME then
      SpawnPoint.airdromeId = AirbaseID
    end

    SpawnPoint.alt = 0
            
    SpawnPoint.type = GROUPTEMPLATE.Takeoff[Takeoff][1] -- type
    SpawnPoint.action = GROUPTEMPLATE.Takeoff[Takeoff][2] -- action
    

    -- Translate the position of the Group Template to the Vec3.
    for UnitID = 1, #SpawnTemplate.units do
      self:T( 'Before Translation SpawnTemplate.units['..UnitID..'].x = ' .. SpawnTemplate.units[UnitID].x .. ', SpawnTemplate.units['..UnitID..'].y = ' .. SpawnTemplate.units[UnitID].y )

      -- These cause a lot of confusion.
      local UnitTemplate = SpawnTemplate.units[UnitID]

      UnitTemplate.parking = 15
      UnitTemplate.parking_id = "30"
      UnitTemplate.alt = 0

      local SX = UnitTemplate.x
      local SY = UnitTemplate.y 
      local BX = SpawnPoint.x
      local BY = SpawnPoint.y
      local TX = PointVec3.x + ( SX - BX )
      local TY = PointVec3.z + ( SY - BY )
      
      UnitTemplate.x = TX
      UnitTemplate.y = TY
      
      if Takeoff == GROUP.Takeoff.Air then
        UnitTemplate.alt = PointVec3.y + ( TakeoffAltitude or 200 )
      --else
      --  UnitTemplate.alt = PointVec3.y + 10
      end
      self:T( 'After Translation SpawnTemplate.units['..UnitID..'].x = ' .. UnitTemplate.x .. ', SpawnTemplate.units['..UnitID..'].y = ' .. UnitTemplate.y )
    end
    
    SpawnPoint.x = PointVec3.x
    SpawnPoint.y = PointVec3.z
    
    if Takeoff == GROUP.Takeoff.Air then
      SpawnPoint.alt = PointVec3.y + ( TakeoffAltitude or 200 )
    --else
    --  SpawnPoint.alt = PointVec3.y + 10
    end

    SpawnTemplate.x = PointVec3.x
    SpawnTemplate.y = PointVec3.z
    
    local GroupSpawned = self:Respawn( SpawnTemplate )
    
    -- When spawned in the air, we need to generate a Takeoff Event
    
    if Takeoff == GROUP.Takeoff.Air then
      for UnitID, UnitSpawned in pairs( GroupSpawned:GetUnits() ) do
        SCHEDULER:New( nil, BASE.CreateEventTakeoff, { GroupSpawned, timer.getTime(), UnitSpawned:GetDCSObject() } , 1 )
      end
    end

    return GroupSpawned
  end
  
  return nil
end


--- Return the mission template of the group.
-- @param #GROUP self
-- @return #table The MissionTemplate
function GROUP:GetTaskMission()
  self:F2( self.GroupName )

  return routines.utils.deepCopy( _DATABASE.Templates.Groups[self.GroupName].Template )
end

--- Return the mission route of the group.
-- @param #GROUP self
-- @return #table The mission route defined by points.
function GROUP:GetTaskRoute()
  self:F2( self.GroupName )

  return routines.utils.deepCopy( _DATABASE.Templates.Groups[self.GroupName].Template.route.points )
end

--- Return the route of a group by using the @{Core.Database#DATABASE} class.
-- @param #GROUP self
-- @param #number Begin The route point from where the copy will start. The base route point is 0.
-- @param #number End The route point where the copy will end. The End point is the last point - the End point. The last point has base 0.
-- @param #boolean Randomize Randomization of the route, when true.
-- @param #number Radius When randomization is on, the randomization is within the radius.
function GROUP:CopyRoute( Begin, End, Randomize, Radius )
  self:F2( { Begin, End } )

  local Points = {}

  -- Could be a Spawned Group
  local GroupName = string.match( self:GetName(), ".*#" )
  if GroupName then
    GroupName = GroupName:sub( 1, -2 )
  else
    GroupName = self:GetName()
  end

  self:T3( { GroupName } )

  local Template = _DATABASE.Templates.Groups[GroupName].Template

  if Template then
    if not Begin then
      Begin = 0
    end
    if not End then
      End = 0
    end

    for TPointID = Begin + 1, #Template.route.points - End do
      if Template.route.points[TPointID] then
        Points[#Points+1] = routines.utils.deepCopy( Template.route.points[TPointID] )
        if Randomize then
          if not Radius then
            Radius = 500
          end
          Points[#Points].x = Points[#Points].x + math.random( Radius * -1, Radius )
          Points[#Points].y = Points[#Points].y + math.random( Radius * -1, Radius )
        end
      end
    end
    return Points
  else
    error( "Template not found for Group : " .. GroupName )
  end

  return nil
end

--- Calculate the maxium A2G threat level of the Group.
-- @param #GROUP self
function GROUP:CalculateThreatLevelA2G()
  
  local MaxThreatLevelA2G = 0
  for UnitName, UnitData in pairs( self:GetUnits() ) do
    local ThreatUnit = UnitData -- Wrapper.Unit#UNIT
    local ThreatLevelA2G = ThreatUnit:GetThreatLevel()
    if ThreatLevelA2G > MaxThreatLevelA2G then
      MaxThreatLevelA2G = ThreatLevelA2G
    end
  end

  self:T3( MaxThreatLevelA2G )
  return MaxThreatLevelA2G
end

--- Returns true if the first unit of the GROUP is in the air.
-- @param Wrapper.Group#GROUP self
-- @return #boolean true if in the first unit of the group is in the air.
-- @return #nil The GROUP is not existing or not alive.  
function GROUP:InAir()
  self:F2( self.GroupName )

  local DCSGroup = self:GetDCSObject()
  
  if DCSGroup then
    local DCSUnit = DCSGroup:getUnit(1)
    if DCSUnit then
      local GroupInAir = DCSGroup:getUnit(1):inAir()
      self:T3( GroupInAir )
      return GroupInAir
    end
  end
  
  return nil
end

do -- Route methods

  --- (AIR) Return the Group to an @{Wrapper.Airbase#AIRBASE}.  
  -- The following things are to be taken into account:
  -- 
  --   * The group is respawned to achieve the RTB, there may be side artefacts as a result of this. (Like weapons suddenly come back).
  --   * A group consisting out of more than one unit, may rejoin formation when respawned.
  --   * A speed can be given in km/h. If no speed is specified, the maximum speed of the first unit will be taken to return to base.
  --   * When there is no @{Wrapper.Airbase} object specified, the group will return to the home base if the route of the group is pinned at take-off or at landing to a base.
  --   * When there is no @{Wrapper.Airbase} object specified and the group route is not pinned to any airbase, it will return to the nearest airbase.
  -- 
  -- @param #GROUP self
  -- @param Wrapper.Airbase#AIRBASE RTBAirbase (optional) The @{Wrapper.Airbase} to return to. If blank, the controllable will return to the nearest friendly airbase.
  -- @param #number Speed (optional) The Speed, if no Speed is given, the maximum Speed of the first unit is selected. 
  -- @return #GROUP
  function GROUP:RouteRTB( RTBAirbase, Speed )
    self:F( { RTBAirbase:GetName(), Speed } )
  
    local DCSGroup = self:GetDCSObject()
  
    if DCSGroup then
  
      if RTBAirbase then
      
        local GroupPoint = self:GetVec2()
        local GroupVelocity = self:GetUnit(1):GetDesc().speedMax
    
        local PointFrom = {}
        PointFrom.x = GroupPoint.x
        PointFrom.y = GroupPoint.y
        PointFrom.type = "Turning Point"
        PointFrom.action = "Turning Point"
        PointFrom.speed = GroupVelocity

    
        local PointTo = {}
        local AirbasePointVec2 = RTBAirbase:GetPointVec2()
        local AirbaseAirPoint = AirbasePointVec2:WaypointAir(
          POINT_VEC3.RoutePointAltType.BARO,
          "Land",
          "Landing", 
          Speed or self:GetUnit(1):GetDesc().speedMax
        )
        
        AirbaseAirPoint["airdromeId"] = RTBAirbase:GetID()
        AirbaseAirPoint["speed_locked"] = true,
    
        self:F(AirbaseAirPoint )
    
        local Points = { PointFrom, AirbaseAirPoint }
    
        self:T3( Points )

        local Template = self:GetTemplate()
        Template.route.points = Points
        self:Respawn( Template )
    
        --self:Route( Points )
      else
        self:ClearTasks()
      end
    end
  
    return self
  end

end

function GROUP:OnReSpawn( ReSpawnFunction )

  self.ReSpawnFunction = ReSpawnFunction
end

do -- Event Handling

  --- Subscribe to a DCS Event.
  -- @param #GROUP self
  -- @param Core.Event#EVENTS Event
  -- @param #function EventFunction (optional) The function to be called when the event occurs for the GROUP.
  -- @return #GROUP
  function GROUP:HandleEvent( Event, EventFunction, ... )
  
    self:EventDispatcher():OnEventForGroup( self:GetName(), EventFunction, self, Event, ... )
    
    return self
  end
  
  --- UnSubscribe to a DCS event.
  -- @param #GROUP self
  -- @param Core.Event#EVENTS Event
  -- @return #GROUP
  function GROUP:UnHandleEvent( Event )
  
    self:EventDispatcher():RemoveEvent( self, Event )
    
    return self
  end

  --- Reset the subscriptions.
  -- @param #GROUP self
  -- @return #GROUP
  function GROUP:ResetEvents()
  
    self:EventDispatcher():Reset( self )
    
    for UnitID, UnitData in pairs( self:GetUnits() ) do
      UnitData:ResetEvents()
    end
    
    return self
  end

end

do -- Players

  --- Get player names
  -- @param #GROUP self
  -- @return #table The group has players, an array of player names is returned.
  -- @return #nil The group has no players
  function GROUP:GetPlayerNames()
  
    local HasPlayers = false
  
    local PlayerNames = {}
    
    local Units = self:GetUnits()
    for UnitID, UnitData in pairs( Units ) do
      local Unit = UnitData -- Wrapper.Unit#UNIT
      local PlayerName = Unit:GetPlayerName()
      if PlayerName and PlayerName ~= "" then
        PlayerNames = PlayerNames or {}
        table.insert( PlayerNames, PlayerName )
        HasPlayers = true
      end   
    end

    if HasPlayers == true then    
      self:F2( PlayerNames )
      return PlayerNames
    end
    
    return nil
  end


  --- Get the active player count in the group.
  -- @param #GROUP self
  -- @return #number The amount of players.
  function GROUP:GetPlayerCount()
  
    local PlayerCount = 0
    
    local Units = self:GetUnits()
    for UnitID, UnitData in pairs( Units or {} ) do
      local Unit = UnitData -- Wrapper.Unit#UNIT
      local PlayerName = Unit:GetPlayerName()
      if PlayerName and PlayerName ~= "" then
        PlayerCount = PlayerCount + 1
      end   
    end

    return PlayerCount
  end
  
end

--do -- Smoke
--
----- Signal a flare at the position of the GROUP.
---- @param #GROUP self
---- @param Utilities.Utils#FLARECOLOR FlareColor
--function GROUP:Flare( FlareColor )
--  self:F2()
--  trigger.action.signalFlare( self:GetVec3(), FlareColor , 0 )
--end
--
----- Signal a white flare at the position of the GROUP.
---- @param #GROUP self
--function GROUP:FlareWhite()
--  self:F2()
--  trigger.action.signalFlare( self:GetVec3(), trigger.flareColor.White , 0 )
--end
--
----- Signal a yellow flare at the position of the GROUP.
---- @param #GROUP self
--function GROUP:FlareYellow()
--  self:F2()
--  trigger.action.signalFlare( self:GetVec3(), trigger.flareColor.Yellow , 0 )
--end
--
----- Signal a green flare at the position of the GROUP.
---- @param #GROUP self
--function GROUP:FlareGreen()
--  self:F2()
--  trigger.action.signalFlare( self:GetVec3(), trigger.flareColor.Green , 0 )
--end
--
----- Signal a red flare at the position of the GROUP.
---- @param #GROUP self
--function GROUP:FlareRed()
--  self:F2()
--  local Vec3 = self:GetVec3()
--  if Vec3 then
--    trigger.action.signalFlare( Vec3, trigger.flareColor.Red, 0 )
--  end
--end
--
----- Smoke the GROUP.
---- @param #GROUP self
--function GROUP:Smoke( SmokeColor, Range )
--  self:F2()
--  if Range then
--    trigger.action.smoke( self:GetRandomVec3( Range ), SmokeColor )
--  else
--    trigger.action.smoke( self:GetVec3(), SmokeColor )
--  end
--  
--end
--
----- Smoke the GROUP Green.
---- @param #GROUP self
--function GROUP:SmokeGreen()
--  self:F2()
--  trigger.action.smoke( self:GetVec3(), trigger.smokeColor.Green )
--end
--
----- Smoke the GROUP Red.
---- @param #GROUP self
--function GROUP:SmokeRed()
--  self:F2()
--  trigger.action.smoke( self:GetVec3(), trigger.smokeColor.Red )
--end
--
----- Smoke the GROUP White.
---- @param #GROUP self
--function GROUP:SmokeWhite()
--  self:F2()
--  trigger.action.smoke( self:GetVec3(), trigger.smokeColor.White )
--end
--
----- Smoke the GROUP Orange.
---- @param #GROUP self
--function GROUP:SmokeOrange()
--  self:F2()
--  trigger.action.smoke( self:GetVec3(), trigger.smokeColor.Orange )
--end
--
----- Smoke the GROUP Blue.
---- @param #GROUP self
--function GROUP:SmokeBlue()
--  self:F2()
--  trigger.action.smoke( self:GetVec3(), trigger.smokeColor.Blue )
--end
--
--
--
--end<|MERGE_RESOLUTION|>--- conflicted
+++ resolved
@@ -350,7 +350,6 @@
   return nil
 end
 
-<<<<<<< HEAD
 --- Returns the maximum speed of the group.
 -- If the group is heterogenious and consists of different units, the max speed of the slowest unit is returned.
 -- @param #GROUP self
@@ -381,10 +380,8 @@
   return nil
 end
 
---- Returns a list of @{Unit} objects of the @{Group}.
-=======
+
 --- Returns a list of @{Wrapper.Unit} objects of the @{Wrapper.Group}.
->>>>>>> 5e2a5cf5
 -- @param #GROUP self
 -- @return #list<Wrapper.Unit#UNIT> The list of @{Wrapper.Unit} objects of the @{Wrapper.Group}.
 function GROUP:GetUnits()
