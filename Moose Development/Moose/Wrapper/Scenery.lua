--- conflicted
+++ resolved
@@ -12,21 +12,12 @@
 -- @image Wrapper_Scenery.JPG
 
 
-<<<<<<< HEAD
-
---- @type SCENERY
---- @field #string ClassName
---- @field #string SceneryName
---- @field #DCS.Object SceneryObject
---- @field #number Life0
-=======
 --- SCENERY Class
 -- @type SCENERY
 -- @field #string ClassName Name of the class.
 -- @field #string SceneryName Name of the scenery object.
 -- @field DCS#Object SceneryObject DCS scenery object.
 -- @field #number Life0 Initial life points.
->>>>>>> 949e2f9f
 -- @extends Wrapper.Positionable#POSITIONABLE
 
 
@@ -44,17 +35,10 @@
 }
 
 --- Register scenery object as POSITIONABLE.
-<<<<<<< HEAD
---- @param #SCENERY self
---- @param #string SceneryName Scenery name.
---- @param #DCS.Object SceneryObject DCS scenery object.
---- @return #SCENERY Scenery object.
-=======
 --@param #SCENERY self
 --@param #string SceneryName Scenery name.
 --@param DCS#Object SceneryObject DCS scenery object.
 --@return #SCENERY Scenery object.
->>>>>>> 949e2f9f
 function SCENERY:Register( SceneryName, SceneryObject )
 
   local self = BASE:Inherit( self, POSITIONABLE:New( SceneryName ) )
@@ -72,13 +56,8 @@
 end
 
 --- Obtain DCS Object from the SCENERY Object.
-<<<<<<< HEAD
---- @param #SCENERY self
---- @return #DCS.Object DCS scenery object.
-=======
 --@param #SCENERY self
 --@return DCS#Object DCS scenery object.
->>>>>>> 949e2f9f
 function SCENERY:GetDCSObject()
   return self.SceneryObject
 end
@@ -94,15 +73,9 @@
   return life
 end
 
-<<<<<<< HEAD
---- Get current initial life points from the SCENERY Object.
---- @param #SCENERY self
---- @return #number life
-=======
 --- Get initial life points of the SCENERY Object.
 --@param #SCENERY self
 --@return #number life
->>>>>>> 949e2f9f
 function SCENERY:GetLife0()
   return self.Life0 or 0
 end
@@ -121,17 +94,10 @@
   return self:GetLife() < 1 and true or false
 end 
 
-<<<<<<< HEAD
---- Get the threat level of a SCENERY object. Always 0.
---- @param #SCENERY self
---- @return #number Threat level 0.
---- @return #string  "Scenery".
-=======
 --- Get the threat level of a SCENERY object. Always 0 as scenery does not pose a threat to anyone.
 --@param #SCENERY self
 --@return #number Threat level 0.
 --@return #string  "Scenery".
->>>>>>> 949e2f9f
 function SCENERY:GetThreatLevel()
   return 0, "Scenery"
 end
