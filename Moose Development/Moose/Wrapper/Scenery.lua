--- conflicted
+++ resolved
@@ -74,8 +74,6 @@
     self.Vec2 = SceneryZone:GetVec2()
     self.Vector = (self.Vec3 and VECTOR) and VECTOR:NewFromVec(self.Vec3) or nil
   end
-<<<<<<< HEAD
-=======
 
   if SceneryObject then
     local vec3 = SceneryObject:getPoint()
@@ -83,7 +81,6 @@
     self.Vec2 = { x = vec3.x, y = vec3.z }
     self.Vector = (self.Vec3 and VECTOR) and VECTOR:NewFromVec(self.Vec3) or nil
   end
->>>>>>> 4e342a59
   
   if self.SceneryObject and self.SceneryObject.getLife then -- fix some objects do not have all functions
     self.Life0 = self.SceneryObject:getLife() or 1
