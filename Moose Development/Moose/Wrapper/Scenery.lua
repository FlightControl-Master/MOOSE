--- **Wrapper** - SCENERY models scenery within the DCS simulator.
-- 
-- ===
-- 
-- ### Author: **FlightControl**
-- 
-- ### Contributions: **Applevangelist**, **funkyfranky**
-- 
-- ===
-- 
-- @module Wrapper.Scenery
-- @image Wrapper_Scenery.JPG+


--- SCENERY Class
-- @type SCENERY
-- @field #string ClassName Name of the class.
-- @field #string SceneryName Name of the scenery object.
-- @field DCS#Object SceneryObject DCS scenery object.
-- @field #number Life0 Initial life points.
-- @field #table Properties
-- @extends Wrapper.Positionable#POSITIONABLE


--- Wrapper class to handle Scenery objects that are defined on the map.
-- 
-- The @{Wrapper.Scenery#SCENERY} class is a wrapper class to handle the DCS Scenery objects:
-- 
--  * Wraps the DCS Scenery objects.
--  * Support all DCS Scenery APIs.
--  * Enhance with Scenery specific APIs not in the DCS API set.
--  
--  @field #SCENERY
SCENERY = {
  ClassName = "SCENERY",
}

--- Register scenery object as POSITIONABLE.
--@param #SCENERY self
--@param #string SceneryName Scenery name.
--@param DCS#Object SceneryObject DCS scenery object.
--@return #SCENERY Scenery object.
function SCENERY:Register( SceneryName, SceneryObject )

  local self = BASE:Inherit( self, POSITIONABLE:New( SceneryName ) )
  
  self.SceneryName = tostring(SceneryName)
  
  self.SceneryObject = SceneryObject
  
  if self.SceneryObject then
    self.Life0 = self.SceneryObject:getLife()
  else
    self.Life0 = 0
  end
  
  self.Properties = {}
  
  return self
end

--- Returns the Value of the zone with the given PropertyName, or nil if no matching property exists.
-- @param #SCENERY self
-- @param #string PropertyName The name of a the QuadZone Property from the scenery assignment to be retrieved.
-- @return #string The Value of the QuadZone Property from the scenery assignment with the given PropertyName, or nil if absent.
function SCENERY:GetProperty(PropertyName)
  return self.Properties[PropertyName]
end

--- Returns the scenery Properties table.
-- @param #SCENERY self
-- @return #table The Key:Value table of QuadZone properties of the zone from the scenery assignment .
function SCENERY:GetAllProperties()
  return self.Properties
end

--- Set a scenery property
-- @param #SCENERY self
-- @param #string PropertyName
-- @param #string PropertyValue
-- @return #SCENERY self
function SCENERY:SetProperty(PropertyName, PropertyValue)
  self.Properties[PropertyName] = PropertyValue
  return self
end
--- Obtain object name.
--@param #SCENERY self
--@return #string Name
function SCENERY:GetName()
  return self.SceneryName
end

--- Obtain DCS Object from the SCENERY Object.
--@param #SCENERY self
--@return DCS#Object DCS scenery object.
function SCENERY:GetDCSObject()
  return self.SceneryObject
end

--- Get current life points from the SCENERY Object.
--  **CAVEAT**: Some objects change their life value or "hitpoints" **after** the first hit. Hence we will adjust the life0 value to 120% 
--  of the last life value if life exceeds life0 (initial life) at any point. Thus will will get a smooth percentage decrease, if you use this e.g. as success 
--  criteria for a bombing task.
--@param #SCENERY self
--@return #number life
function SCENERY:GetLife()
  local life = 0
  if self.SceneryObject then
    life = self.SceneryObject:getLife()
    if life > self.Life0 then
      self.Life0 = math.floor(life * 1.2)
    end
  end
  return life
end

--- Get initial life points of the SCENERY Object.
--@param #SCENERY self
--@return #number life
function SCENERY:GetLife0()
  return self.Life0 or 0
end

--- Check if SCENERY Object is alive.
--@param #SCENERY self
--@return #number life
function SCENERY:IsAlive()
  return self:GetLife() >= 1 and true or false
end 

--- Check if SCENERY Object is dead.
--@param #SCENERY self
--@return #number life
function SCENERY:IsDead()
  return self:GetLife() < 1 and true or false
end 

--- Get the threat level of a SCENERY object. Always 0 as scenery does not pose a threat to anyone.
--@param #SCENERY self
--@return #number Threat level 0.
--@return #string  "Scenery".
function SCENERY:GetThreatLevel()
  return 0, "Scenery"
end

--- Find a SCENERY object from its name or id. Since SCENERY isn't registered in the Moose database (just too many objects per map), we need to do a scan first
-- to find the correct object.
--@param #SCENERY self
--@param #string Name The name/id of the scenery object as taken from the ME. Ex. '595785449'
--@param Core.Point#COORDINATE Coordinate Where to find the scenery object
--@param #number Radius (optional) Search radius around coordinate, defaults to 100
--@return #SCENERY Scenery Object or `nil` if it cannot be found
function SCENERY:FindByName(Name, Coordinate, Radius, Role)

  local radius = Radius or 100
  local name = Name or "unknown"
  local scenery = nil
  
  ---
  -- @param Core.Point#COORDINATE coordinate
  -- @param #number radius
  -- @param #string name
  local function SceneryScan(scoordinate, sradius, sname)
    if scoordinate ~= nil then
      local Vec2 = scoordinate:GetVec2()
      local scanzone = ZONE_RADIUS:New("Zone-"..sname,Vec2,sradius,true)
      scanzone:Scan({Object.Category.SCENERY})
      local scanned = scanzone:GetScannedSceneryObjects()
      local rscenery = nil -- Wrapper.Scenery#SCENERY
      for _,_scenery in pairs(scanned) do
        local scenery = _scenery -- Wrapper.Scenery#SCENERY
        if tostring(scenery.SceneryName) == tostring(sname) then
          rscenery = scenery
          if Role then rscenery:SetProperty("ROLE",Role) end
          break
        end
      end
      return rscenery
    end
    return nil
  end
  
  if Coordinate then
    --BASE:I("Coordinate Scenery Scan")
    scenery = SceneryScan(Coordinate, radius, name)
  end

  return scenery  
end

--- Find a SCENERY object from its name or id. Since SCENERY isn't registered in the Moose database (just too many objects per map), we need to do a scan first
-- to find the correct object.
--@param #SCENERY self
--@param #string Name The name or id of the scenery object as taken from the ME. Ex. '595785449'
--@param Core.Zone#ZONE_BASE Zone Where to find the scenery object. Can be handed as zone name.
--@param #number Radius (optional) Search radius around coordinate, defaults to 100
--@return #SCENERY Scenery Object or `nil` if it cannot be found
function SCENERY:FindByNameInZone(Name, Zone, Radius)   
  local radius = Radius or 100
  local name = Name or "unknown"
  if type(Zone) == "string" then
    Zone = ZONE:FindByName(Zone)
  end
  local coordinate = Zone:GetCoordinate()
  return self:FindByName(Name,coordinate,Radius,Zone:GetProperty("ROLE"))
end

--- Find a SCENERY object from its zone name. Since SCENERY isn't registered in the Moose database (just too many objects per map), we need to do a scan first
-- to find the correct object.
--@param #SCENERY self
--@param #string ZoneName The name of the scenery zone as created with a right-click on the map in the mission editor and select "assigned to...". Can be handed over as ZONE object.
--@return #SCENERY First found Scenery Object or `nil` if it cannot be found
function SCENERY:FindByZoneName( ZoneName )
  local zone = ZoneName -- Core.Zone#ZONE_BASE
  if type(ZoneName) == "string" then
    zone = ZONE:FindByName(ZoneName)  -- Core.Zone#ZONE_POLYGON
  end
  local _id = zone:GetProperty('OBJECT ID')
<<<<<<< HEAD
  --local properties = zone:GetAllProperties() or {}
  --BASE:I(string.format("Object ID is: %s",_id or "none"))
=======
>>>>>>> 677a64c3
  --BASE:T("Object ID ".._id)
  if not _id then
    -- this zone has no object ID
    BASE:E("**** Zone without object ID: "..ZoneName.." | Type: "..tostring(zone.ClassName))
    if string.find(zone.ClassName,"POLYGON") then
      zone:Scan({Object.Category.SCENERY})
      local scanned = zone:GetScannedSceneryObjects()
      for _,_scenery in (scanned) do
        local scenery = _scenery -- Wrapper.Scenery#SCENERY
        if scenery:IsAlive() then
          local role = zone:GetProperty("ROLE")
          if role then scenery:SetProperty("ROLE",role) end
          return scenery
        end
      end
      return nil
    else
      return self:FindByName(_id, zone:GetCoordinate(),nil,zone:GetProperty("ROLE"))
    end
  else
    return self:FindByName(_id, zone:GetCoordinate(),nil,zone:GetProperty("ROLE"))
  end
end

--- Scan and find all SCENERY objects from a zone by zone-name. Since SCENERY isn't registered in the Moose database (just too many objects per map), we need to do a scan first
-- to find the correct object.
--@param #SCENERY self
--@param #string ZoneName The name of the zone, can be handed as ZONE_RADIUS or ZONE_POLYGON object
--@return #table of SCENERY Objects, or `nil` if nothing found
function SCENERY:FindAllByZoneName( ZoneName )
  local zone = ZoneName -- Core.Zone#ZONE_RADIUS
  if type(ZoneName) == "string" then
    zone = ZONE:FindByName(ZoneName) 
  end
  local _id = zone:GetProperty('OBJECT ID')
  --local properties = zone:GetAllProperties() or {}
  if not _id then
    -- this zone has no object ID
    --BASE:E("**** Zone without object ID: "..ZoneName.." | Type: "..tostring(zone.ClassName))
    zone:Scan({Object.Category.SCENERY})
    local scanned = zone:GetScannedSceneryObjects()
    if #scanned > 0 then
      return scanned
    else
      return nil
    end
  else
    local obj = self:FindByName(_id, zone:GetCoordinate(),nil,zone:GetProperty("ROLE"))
    if obj then
      return {obj}
    else
      return nil
    end 
  end
end

--- SCENERY objects cannot be destroyed via the API (at the punishment of game crash).
--@param #SCENERY self
--@return #SCENERY self
function SCENERY:Destroy()
  return self
end<|MERGE_RESOLUTION|>--- conflicted
+++ resolved
@@ -9,7 +9,7 @@
 -- ===
 -- 
 -- @module Wrapper.Scenery
--- @image Wrapper_Scenery.JPG+
+-- @image Wrapper_Scenery.JPG
 
 
 --- SCENERY Class
@@ -216,11 +216,8 @@
     zone = ZONE:FindByName(ZoneName)  -- Core.Zone#ZONE_POLYGON
   end
   local _id = zone:GetProperty('OBJECT ID')
-<<<<<<< HEAD
   --local properties = zone:GetAllProperties() or {}
   --BASE:I(string.format("Object ID is: %s",_id or "none"))
-=======
->>>>>>> 677a64c3
   --BASE:T("Object ID ".._id)
   if not _id then
     -- this zone has no object ID
