--- **Tasking** - Orchestrates the task for players to execute CSAR for downed pilots.
-- 
-- **Specific features:**
-- 
--   * Creates a task to retrieve a pilot @{Cargo.Cargo} from behind enemy lines.
--   * Derived from the TASK_CARGO class, which is derived from the TASK class.
--   * Orchestrate the task flow, so go from Planned to Assigned to Success, Failed or Cancelled.
--   * Co-operation tasking, so a player joins a group of players executing the same task.
-- 
-- 
-- **A complete task menu system to allow players to:**
--   
--   * Join the task, abort the task.
--   * Mark the task location on the map.
--   * Provide details of the target.
--   * Route to the cargo.
--   * Route to the deploy zones.
--   * Load/Unload cargo.
--   * Board/Unboard cargo.
--   * Slingload cargo.
--   * Display the task briefing.
--   
--   
-- **A complete mission menu system to allow players to:**
--   
--   * Join a task, abort the task.
--   * Display task reports.
--   * Display mission statistics.
--   * Mark the task locations on the map.
--   * Provide details of the targets.
--   * Display the mission briefing.
--   * Provide status updates as retrieved from the command center.
--   * Automatically assign a random task as part of a mission.
--   * Manually assign a specific task as part of a mission.
--   
--   
--  **A settings system, using the settings menu:**
--  
--   * Tweak the duration of the display of messages.
--   * Switch between metric and imperial measurement system.
--   * Switch between coordinate formats used in messages: BR, BRA, LL DMS, LL DDM, MGRS.
--   * Different settings modes for A2G and A2A operations.
--   * Various other options.
--
-- ===
-- 
-- Please read through the @{Tasking.Task_CARGO} process to understand the mechanisms of tasking and cargo tasking and handling.
-- 
-- The cargo will be a downed pilot, which is located somwhere on the battlefield. Use the menus system and facilities to 
-- join the CSAR task, and retrieve the pilot from behind enemy lines. The menu system is generic, there is nothing
-- specific on a CSAR task that requires further explanation, than reading the generic TASK_CARGO explanations.
-- 
-- Enjoy!
-- FC
--
-- # Developer Note
-- 
-- Note while this class still works, it is no longer supported as the original author stopped active development of MOOSE
-- Therefore, this class is considered to be deprecated
--
-- ===
-- 
-- ### Author: **FlightControl**
-- 
-- ### Contributions: 
-- 
-- ===
-- 
-- @module Tasking.Task_Cargo_CSAR
-- @image Task_Cargo_CSAR.JPG


do -- TASK_CARGO_CSAR

  --- @type TASK_CARGO_CSAR
  -- @extends Tasking.Task_CARGO#TASK_CARGO
  
  --- Orchestrates the task for players to execute CSAR for downed pilots.
  -- 
  -- CSAR tasks are suited to govern the process of return downed pilots behind enemy lines back to safetly.
  -- Typically, this task is executed by helicopter pilots, but it can also be executed by ground forces!
  -- 
  -- ===
  -- 
  -- A CSAR task can be created manually, but actually, it is better to **GENERATE** these tasks using the 
  -- @{Tasking.Task_Cargo_Dispatcher} module.
  -- 
  -- Using the dispatcher, CSAR tasks will be created **automatically** when a pilot ejects from a damaged AI aircraft.
  -- When this happens, the pilot actually will survive, but needs to be retrieved from behind enemy lines.
  -- 
  -- # 1) Create a CSAR task manually (code it).
  -- 
  -- Although it is recommended to use the dispatcher, you can create a CSAR task yourself as a mission designer.
  -- It is easy, as it works just like any other task setup.
  -- 
  -- ## 1.1) Create a command center.
  -- 
  -- First you need to create a command center using the @{Tasking.CommandCenter#COMMANDCENTER.New}() constructor.
  -- 
  --     local CommandCenter = COMMANDCENTER
  --        :New( HQ, "Lima" ) -- Create the CommandCenter.
  --     
  -- ## 1.2) Create a mission.
  -- 
  -- Tasks work in a mission, which groups these tasks to achieve a joint mission goal.
  -- A command center can govern multiple missions.
  -- Create a new mission, using the @{Tasking.Mission#MISSION.New}() constructor.
  -- 
  --     -- Declare the Mission for the Command Center.
  --     local Mission = MISSION
  --       :New( CommandCenter, 
  --             "Overlord", 
  --             "High", 
  --             "Retrieve the downed pilots.", 
  --             coalition.side.RED 
  --           ) 
  -- 
  -- ## 1.3) Create the CSAR cargo task.
  -- 
  -- So, now that we have a command center and a mission, we now create the CSAR task.
  -- We create the CSAR task using the @{#TASK_CARGO_CSAR.New}() constructor.
  -- 
  -- Because a CSAR task will not generate the cargo itself, you'll need to create it first.
  -- The cargo in this case will be the downed pilot!
  -- 
  --     -- Here we define the "cargo set", which is a collection of cargo objects.
  --     -- The cargo set will be the input for the cargo transportation task.
  --     -- So a transportation object is handling a cargo set, which is automatically refreshed when new cargo is added/deleted.
  --     local CargoSet = SET_CARGO:New():FilterTypes( "Pilots" ):FilterStart()
  --    
  --     -- Now we add cargo into the battle scene.
  --     local PilotGroup = GROUP:FindByName( "Pilot" )
  --      
  --     -- CARGO_GROUP can be used to setup cargo with a GROUP object underneath.
  --     -- We name this group Engineers.
  --     -- Note that the name of the cargo is "Engineers".
  --     -- The cargoset "CargoSet" will embed all defined cargo of type "Pilots" (prefix) into its set.
  --     local CargoGroup = CARGO_GROUP:New( PilotGroup, "Pilots", "Downed Pilot", 500 )
  -- 
<<<<<<< HEAD
  -- What is also needed, is to have a set of @{Wrapper.Group#GROUP}s defined that contains the clients of the players.
=======
  -- What is also needed, is to have a set of @{Wrapper.Group}s defined that contains the clients of the players.
>>>>>>> 9fde88d6
  -- 
  --     -- Allocate the Transport, which are the helicopter to retrieve the pilot, that can be manned by players.
  --     local GroupSet = SET_GROUP:New():FilterPrefixes( "Transport" ):FilterStart()
  -- 
  -- Now that we have a CargoSet and a GroupSet, we can now create the CSARTask manually.
  -- 
  --     -- Declare the CSAR task.
  --     local CSARTask = TASK_CARGO_CSAR
  --       :New( Mission, 
  --             GroupSet, 
  --             "CSAR Pilot", 
  --             CargoSet, 
  --             "Fly behind enemy lines, and retrieve the downed pilot." 
  --           )
  -- 
  -- So you can see, setting up a CSAR task manually is a lot of work.
  -- It is better you use the cargo dispatcher to generate CSAR tasks and it will work as it is intended.
  -- By doing this, CSAR tasking will become a dynamic experience.
  -- 
  -- # 2) Create a task using the @{Tasking.Task_Cargo_Dispatcher} module.
  -- 
  -- Actually, it is better to **GENERATE** these tasks using the @{Tasking.Task_Cargo_Dispatcher} module.
  -- Using the dispatcher module, transport tasks can be created much more easy.
  -- 
  -- Find below an example how to use the TASK_CARGO_DISPATCHER class:
  -- 
  -- 
  --      -- Find the HQ group.
  --      HQ = GROUP:FindByName( "HQ", "Bravo" )
  --    
  --      -- Create the command center with the name "Lima".
  --      CommandCenter = COMMANDCENTER
  --        :New( HQ, "Lima" )
  --    
  --      -- Create the mission, for the command center, with the name "CSAR Mission", a "Tactical" mission, with the mission briefing "Rescue downed pilots.", for the RED coalition.
  --      Mission = MISSION
  --        :New( CommandCenter, "CSAR Mission", "Tactical", "Rescue downed pilots.", coalition.side.RED )
  --    
  --      -- Create the SET of GROUPs containing clients (players) that will transport the cargo.
  --      -- These are have a name that start with "Rescue" and are of the "red" coalition.
  --      AttackGroups = SET_GROUP:New():FilterCoalitions( "red" ):FilterPrefixes( "Rescue" ):FilterStart()
  --    
  --    
  --      -- Here we create the TASK_CARGO_DISPATCHER object! This is where we assign the dispatcher to generate tasks in the Mission for the AttackGroups.
  --      TaskDispatcher = TASK_CARGO_DISPATCHER:New( Mission, AttackGroups )
  --    
  --      
  --      -- Here the task dispatcher will generate automatically CSAR tasks once a pilot ejects.
  --      TaskDispatcher:StartCSARTasks( 
  --        "CSAR", 
  --        { ZONE_UNIT:New( "Hospital", STATIC:FindByName( "Hospital" ), 100 ) }, 
  --        "One of our pilots has ejected. Go out to Search and Rescue our pilot!\n" .. 
  --        "Use the radio menu to let the command center assist you with the CSAR tasking."
  --      )
  -- 
  -- # 3) Handle cargo task events.
  -- 
  -- When a player is picking up and deploying cargo using his carrier, events are generated by the tasks. These events can be captured and tailored with your own code.
  -- 
  -- In order to properly capture the events and avoid mistakes using the documentation, it is advised that you execute the following actions:
  -- 
  --   * **Copy / Paste** the code section into your script.
  --   * **Change** the CLASS literal to the task object name you have in your script.
  --   * Within the function, you can now **write your own code**!
  --   * **IntelliSense** will recognize the type of the variables provided by the function. Note: the From, Event and To variables can be safely ignored, 
  --     but you need to declare them as they are automatically provided by the event handling system of MOOSE.
  -- 
  -- You can send messages or fire off any other events within the code section. The sky is the limit!
  -- 
  -- NOTE: CSAR tasks are actually automatically created by the TASK_CARGO_DISPATCHER. So the underlying is not really applicable for mission designers as they will use the dispatcher instead
  -- of capturing these events from manually created CSAR tasks!
  -- 
  -- ## 3.1) Handle the **CargoPickedUp** event.
  -- 
  -- Find below an example how to tailor the **CargoPickedUp** event, generated by the CSARTask:
  -- 
  --      function CSARTask:OnAfterCargoPickedUp( From, Event, To, TaskUnit, Cargo )
  --        
  --        MESSAGE:NewType( "Unit " .. TaskUnit:GetName().. " has picked up cargo.", MESSAGE.Type.Information ):ToAll()
  --        
  --      end
  -- 
  -- If you want to code your own event handler, use this code fragment to tailor the event when a player carrier has picked up a cargo object in the CarrierGroup.
  -- You can use this event handler to post messages to players, or provide status updates etc.
  -- 
  --      --- CargoPickedUp event handler OnAfter for CLASS.
  --      -- @param #CLASS self
  --      -- @param #string From A string that contains the "*from state name*" when the event was triggered.
  --      -- @param #string Event A string that contains the "*event name*" when the event was triggered.
  --      -- @param #string To A string that contains the "*to state name*" when the event was triggered.
  --      -- @param Wrapper.Unit#UNIT TaskUnit The unit (client) of the player that has picked up the cargo.
  --      -- @param Cargo.Cargo#CARGO Cargo The cargo object that has been picked up. Note that this can be a CARGO_GROUP, CARGO_CRATE or CARGO_SLINGLOAD object!
  --      function CLASS:OnAfterCargoPickedUp( From, Event, To, TaskUnit, Cargo )
  --      
  --        -- Write here your own code.
  --      
  --      end
  -- 
  -- 
  -- ## 3.2) Handle the **CargoDeployed** event.
  -- 
  -- Find below an example how to tailor the **CargoDeployed** event, generated by the CSARTask:
  -- 
  --      function CSARTask:OnAfterCargoDeployed( From, Event, To, TaskUnit, Cargo, DeployZone )
  --        
  --        MESSAGE:NewType( "Unit " .. TaskUnit:GetName().. " has deployed cargo at zone " .. DeployZone:GetName(), MESSAGE.Type.Information ):ToAll()
  --        
  --      end
  -- 
  -- If you want to code your own event handler, use this code fragment to tailor the event when a player carrier has deployed a cargo object from the CarrierGroup.
  -- You can use this event handler to post messages to players, or provide status updates etc.
  -- 
  -- 
  --      --- CargoDeployed event handler OnAfter for CLASS.
  --      -- @param #CLASS self
  --      -- @param #string From A string that contains the "*from state name*" when the event was triggered.
  --      -- @param #string Event A string that contains the "*event name*" when the event was triggered.
  --      -- @param #string To A string that contains the "*to state name*" when the event was triggered.
  --      -- @param Wrapper.Unit#UNIT TaskUnit The unit (client) of the player that has deployed the cargo.
  --      -- @param Cargo.Cargo#CARGO Cargo The cargo object that has been deployed. Note that this can be a CARGO_GROUP, CARGO_CRATE or CARGO_SLINGLOAD object!
  --      -- @param Core.Zone#ZONE DeployZone The zone wherein the cargo is deployed. This can be any zone type, like a ZONE, ZONE_GROUP, ZONE_AIRBASE.
  --      function CLASS:OnAfterCargoDeployed( From, Event, To, TaskUnit, Cargo, DeployZone )
  --      
  --        -- Write here your own code.
  --      
  --      end
  --      
  -- ===
  -- 
  -- @field #TASK_CARGO_CSAR
  TASK_CARGO_CSAR = {
    ClassName = "TASK_CARGO_CSAR",
  }
  
  --- Instantiates a new TASK_CARGO_CSAR.
  -- @param #TASK_CARGO_CSAR self
  -- @param Tasking.Mission#MISSION Mission
  -- @param Core.Set#SET_GROUP SetGroup The set of groups for which the Task can be assigned.
  -- @param #string TaskName The name of the Task.
  -- @param Core.Set#SET_CARGO SetCargo The scope of the cargo to be transported.
  -- @param #string TaskBriefing The Cargo Task briefing.
  -- @return #TASK_CARGO_CSAR self
  function TASK_CARGO_CSAR:New( Mission, SetGroup, TaskName, SetCargo, TaskBriefing )
    local self = BASE:Inherit( self, TASK_CARGO:New( Mission, SetGroup, TaskName, SetCargo, "CSAR", TaskBriefing ) ) -- #TASK_CARGO_CSAR
    self:F()
    
    Mission:AddTask( self )
    
    
    -- Events
    
    self:AddTransition( "*", "CargoPickedUp", "*" )
    self:AddTransition( "*", "CargoDeployed", "*" )
    
    self:F( { CargoDeployed = self.CargoDeployed ~= nil and "true" or "false" } )
    
      --- OnAfter Transition Handler for Event CargoPickedUp.
      -- @function [parent=#TASK_CARGO_CSAR] OnAfterCargoPickedUp
      -- @param #TASK_CARGO_CSAR self
      -- @param #string From The From State string.
      -- @param #string Event The Event string.
      -- @param #string To The To State string.
      -- @param Wrapper.Unit#UNIT TaskUnit The Unit (Client) that PickedUp the cargo. You can use this to retrieve the PlayerName etc.
      -- @param Cargo.Cargo#CARGO Cargo The Cargo that got PickedUp by the TaskUnit. You can use this to check Cargo Status.
        
      --- OnAfter Transition Handler for Event CargoDeployed.
      -- @function [parent=#TASK_CARGO_CSAR] OnAfterCargoDeployed
      -- @param #TASK_CARGO_CSAR self
      -- @param #string From The From State string.
      -- @param #string Event The Event string.
      -- @param #string To The To State string.
      -- @param Wrapper.Unit#UNIT TaskUnit The Unit (Client) that Deployed the cargo. You can use this to retrieve the PlayerName etc.
      -- @param Cargo.Cargo#CARGO Cargo The Cargo that got PickedUp by the TaskUnit. You can use this to check Cargo Status.
      -- @param Core.Zone#ZONE DeployZone The zone where the Cargo got Deployed or UnBoarded.
        
    local Fsm = self:GetUnitProcess()

    local CargoReport = REPORT:New( "Rescue a downed pilot from the following position:")
    
    SetCargo:ForEachCargo(
      --- @param Cargo.Cargo#CARGO Cargo
      function( Cargo )
        local CargoType = Cargo:GetType()
        local CargoName = Cargo:GetName()
        local CargoCoordinate = Cargo:GetCoordinate()
        CargoReport:Add( string.format( '- "%s" (%s) at %s', CargoName, CargoType, CargoCoordinate:ToStringMGRS() ) )
      end
    )
    
    self:SetBriefing( 
      TaskBriefing or 
      CargoReport:Text()
    )

    
    return self
  end 
  


  function TASK_CARGO_CSAR:ReportOrder( ReportGroup ) 
    
    return 0
  end

  
  --- 
  -- @param #TASK_CARGO_CSAR self
  -- @return #boolean
  function TASK_CARGO_CSAR:IsAllCargoTransported()
  
    local CargoSet = self:GetCargoSet()
    local Set = CargoSet:GetSet()
    
    local DeployZones = self:GetDeployZones()
    
    local CargoDeployed = true
    
    -- Loop the CargoSet (so evaluate each Cargo in the SET_CARGO ).
    for CargoID, CargoData in pairs( Set ) do
      local Cargo = CargoData -- Cargo.Cargo#CARGO
      
      self:F( { Cargo = Cargo:GetName(), CargoDeployed = Cargo:IsDeployed() } )

      if Cargo:IsDeployed() then
      
--        -- Loop the DeployZones set for the TASK_CARGO_CSAR.
--        for DeployZoneID, DeployZone in pairs( DeployZones ) do
--        
--          -- If all cargo is in one of the deploy zones, then all is good.
--          self:T( { Cargo.CargoObject } )
--          if Cargo:IsInZone( DeployZone ) == false then
--            CargoDeployed = false
--          end
--        end
      else
        CargoDeployed = false
      end
    end

    self:F( { CargoDeployed = CargoDeployed } )
    
    return CargoDeployed
  end
  
  --- @param #TASK_CARGO_CSAR self
  function TASK_CARGO_CSAR:onafterGoal( TaskUnit, From, Event, To )
    local CargoSet = self.CargoSet
    
    if self:IsAllCargoTransported() then
      self:Success()
    end
    
    self:__Goal( -10 )
  end

end
<|MERGE_RESOLUTION|>--- conflicted
+++ resolved
@@ -137,11 +137,7 @@
   --     -- The cargoset "CargoSet" will embed all defined cargo of type "Pilots" (prefix) into its set.
   --     local CargoGroup = CARGO_GROUP:New( PilotGroup, "Pilots", "Downed Pilot", 500 )
   -- 
-<<<<<<< HEAD
-  -- What is also needed, is to have a set of @{Wrapper.Group#GROUP}s defined that contains the clients of the players.
-=======
   -- What is also needed, is to have a set of @{Wrapper.Group}s defined that contains the clients of the players.
->>>>>>> 9fde88d6
   -- 
   --     -- Allocate the Transport, which are the helicopter to retrieve the pilot, that can be manned by players.
   --     local GroupSet = SET_GROUP:New():FilterPrefixes( "Transport" ):FilterStart()
