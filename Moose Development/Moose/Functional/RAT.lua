--- conflicted
+++ resolved
@@ -3814,30 +3814,20 @@
       local N0units=group:GetInitialSize()
 
       -- Monitor travelled distance since last check.
-<<<<<<< HEAD
-      local Pnow=coords
-      local Dtravel=Pnow:Get2DDistance(ratcraft.Pnow)
-      ratcraft.Pnow=Pnow
-=======
       local Dtravel=0
       if coords and ratcraft.Pnow then
         local Dtravel=coords:Get2DDistance(ratcraft.Pnow)
         ratcraft.Pnow=coords
       end
->>>>>>> d5253f04
 
       -- Add up the travelled distance.
       ratcraft.Distance=ratcraft.Distance+Dtravel
 
       -- Distance remaining to destination.
-<<<<<<< HEAD
-      local Ddestination=Pnow:Get2DDistance(ratcraft.destination:GetCoordinate())
-=======
       local Ddestination=-1
       if ratcraft.Pnow then
         Ddestination=ratcraft.Pnow:Get2DDistance(ratcraft.destination:GetCoordinate())
       end
->>>>>>> d5253f04
 
       -- Status report.
       if (forID and spawnindex==forID) or (not forID) then
@@ -4046,17 +4036,10 @@
 
     -- Check that the template name actually belongs to this object.
     if EventPrefix and EventPrefix == self.alias then
-<<<<<<< HEAD
 
       local text="Event: Group "..SpawnGroup:GetName().." was born."
       self:T(self.lid..text)
 
-=======
-
-      local text="Event: Group "..SpawnGroup:GetName().." was born."
-      self:T(self.lid..text)
-
->>>>>>> d5253f04
       -- Set status.
       local status="unknown in birth"
       if SpawnGroup:InAir() then
@@ -4209,7 +4192,6 @@
 
     -- Check that the template name actually belongs to this object.
     if EventPrefix and EventPrefix == self.alias then
-<<<<<<< HEAD
 
       local text="Event: Group "..SpawnGroup:GetName().." is airborne."
       self:T(self.lid..text)
@@ -4218,16 +4200,6 @@
       local status=RAT.status.EventTakeoff
       self:_SetStatus(SpawnGroup, status)
 
-=======
-
-      local text="Event: Group "..SpawnGroup:GetName().." is airborne."
-      self:T(self.lid..text)
-
-      -- Set status.
-      local status=RAT.status.EventTakeoff
-      self:_SetStatus(SpawnGroup, status)
-
->>>>>>> d5253f04
       if self.respawn_after_takeoff then
         text="Event: Group "..SpawnGroup:GetName().." will be respawned after takeoff."
         self:T(self.lid..text)
@@ -4256,7 +4228,6 @@
 
     -- Check that the template name actually belongs to this object.
     if EventPrefix and EventPrefix == self.alias then
-<<<<<<< HEAD
 
       local text="Event: Group "..SpawnGroup:GetName().." landed"
       self:T(self.lid..text)
@@ -4270,21 +4241,6 @@
         RAT._ATCFlightLanded(SpawnGroup:GetName())
       end
 
-=======
-
-      local text="Event: Group "..SpawnGroup:GetName().." landed"
-      self:T(self.lid..text)
-
-      -- Set status.
-      local status=RAT.status.EventLand
-      self:_SetStatus(SpawnGroup, status)
-
-      -- ATC plane landed. Take it out of the queue and set runway to free.
-      if self.ATCswitch then
-        RAT._ATCFlightLanded(SpawnGroup:GetName())
-      end
-
->>>>>>> d5253f04
       if self.respawn_at_landing and not self.norespawn then
         text="Event: Group "..SpawnGroup:GetName().." will be respawned"
         self:T(self.lid..text)
@@ -5833,15 +5789,9 @@
 --- Takes care of organisational stuff after a plane has landed.
 -- @param #string name Group name of flight.
 function RAT._ATCFlightLanded(name)
-<<<<<<< HEAD
 
   local flight=RAT.ATC.flight[name] --#RAT.AtcFlight
 
-=======
-
-  local flight=RAT.ATC.flight[name] --#RAT.AtcFlight
-
->>>>>>> d5253f04
   if flight then
 
     -- Destination airport.
