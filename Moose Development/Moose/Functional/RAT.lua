--- conflicted
+++ resolved
@@ -5543,17 +5543,10 @@
 function RAT._ATCInit(airports_map)
 
   if not RAT.ATC.init then
-<<<<<<< HEAD
-  
-    local text="Starting RAT ATC.\nSimultanious = "..RAT.ATC.Nclearance.."\n".."Delay        = "..RAT.ATC.delay
-    BASE:I(RAT.id..text)
-    
-=======
     local text
     text="Starting RAT ATC.\nSimultanious = "..RAT.ATC.Nclearance.."\n".."Delay        = "..RAT.ATC.delay
     BASE:T2(RAT.id..text)
     RAT.ATC.init=true
->>>>>>> 146f869a
     for _,ap in pairs(airports_map) do
       local airbase=ap --Wrapper.Airbase#AIRBASE
       local name=airbase:GetName()
@@ -5590,27 +5583,12 @@
 -- @param #string name Group name of the flight.
 -- @param #string dest Name of the destination airport.
 function RAT:_ATCAddFlight(name, dest)
-<<<<<<< HEAD
-  -- Debug info
-  BASE:I(RAT.id..string.format("ATC %s: Adding flight %s with destination %s.", dest, name, dest))
-
-  -- Create new flight  
-  local flight={} --#RAT.AtcFlight
-  flight.destination=dest
-  flight.Tarrive=-1
-  flight.holding=-1
-  flight.Tarrive=-1
-  --flight.Tonfinal=-1
-  
-  RAT.ATC.flight[name]=flight
-=======
   BASE:T2(string.format("%sATC %s: Adding flight %s with destination %s.", RAT.id, dest, name, dest))
   RAT.ATC.flight[name]={}
   RAT.ATC.flight[name].destination=dest
   RAT.ATC.flight[name].Tarrive=-1
   RAT.ATC.flight[name].holding=-1
   RAT.ATC.flight[name].Tonfinal=-1
->>>>>>> 146f869a
 end
 
 --- Deletes a flight from ATC lists after it landed.
@@ -5629,13 +5607,8 @@
 -- @param #RAT self
 -- @param #string name Group name of the flight.
 -- @param #number time Time the fight first registered.
-<<<<<<< HEAD
-function RAT._ATCRegisterFlight(name, time)
-  BASE:I(RAT.id..string.format("Flight %s registered at ATC for landing clearance.", name))
-=======
 function RAT:_ATCRegisterFlight(name, time)
   BASE:T2(RAT.id.."Flight ".. name.." registered at ATC for landing clearance.")
->>>>>>> 146f869a
   RAT.ATC.flight[name].Tarrive=time
   RAT.ATC.flight[name].holding=0
 end
@@ -5688,8 +5661,9 @@
       else
         BASE:E(RAT.id.."ERROR: Unknown holding time in RAT:_ATCStatus().")
       end
-<<<<<<< HEAD
-=======
+      else
+        busy="Runway is currently clear"
+      end
 
       -- Aircraft is holding.
       local text=string.format("ATC %s: Flight %s is holding for %i:%02d. %s.", dest, name, hold/60, hold%60, busy)
@@ -5708,7 +5682,6 @@
       -- Aircraft has not arrived at holding point.
       --self:T(string.format("ATC %s: Flight %s is not registered yet (hold %d).", dest, name, hold))
 
->>>>>>> 146f869a
     else
       -- Not a RAT.ATC airport (should be managed by a FLIGHTCONTROL)
     end
@@ -5751,17 +5724,6 @@
         flight.holding=Tnow-flight.Tarrive
 
         -- Debug message.
-<<<<<<< HEAD
-        local text=string.format("ATC %s: Flight %s runway is busy. You are #%d of %d in landing queue. Your holding time is %i:%02d.", 
-        airportname, flightname, qID, nqueue, flight.holding/60, flight.holding%60)
-        BASE:I(RAT.id..text)
-
-      else
-
-        local text=string.format("ATC %s: Flight %s was cleared for landing. Your holding time was %i:%02d.", 
-        airportname, flightname, flight.holding/60, flight.holding%60)
-        BASE:I(RAT.id..text)
-=======
         local text=string.format("ATC %s: Flight %s runway is busy. You are #%d of %d in landing queue. Your holding time is %i:%02d.", name, flight,qID, nqueue, RAT.ATC.flight[flight].holding/60, RAT.ATC.flight[flight].holding%60)
         BASE:T2(RAT.id..text)
 
@@ -5769,7 +5731,6 @@
 
         local text=string.format("ATC %s: Flight %s was cleared for landing. Your holding time was %i:%02d.", name, flight, RAT.ATC.flight[flight].holding/60, RAT.ATC.flight[flight].holding%60)
         BASE:T2(RAT.id..text)
->>>>>>> 146f869a
 
         -- Clear flight for landing.
         RAT._ATCClearForLanding(airportname, flightname)
@@ -5835,13 +5796,9 @@
   else
     BASE:E("Could not clear flight for landing!")
   end
-<<<<<<< HEAD
-    
-=======
   local text2=string.format("ATC %s: Flight %s you are cleared for landing.", airport, flight)
   BASE:T2( RAT.id..text1)
   MESSAGE:New(text2, 10):ToAllIf(RAT.ATC.messages)
->>>>>>> 146f869a
 end
 
 --- Takes care of organisational stuff after a plane has landed.
@@ -5881,17 +5838,6 @@
     local TrafficPerHour=airport.traffic/(timer.getTime()-RAT.ATC.T0)*3600
 
     -- Debug info
-<<<<<<< HEAD
-    BASE:I(RAT.id..string.format("ATC %s: Flight %s landed. Tholding = %i:%02d, Tfinal = %i:%02d.", dest, name, Thold/60, Thold%60, Tfinal/60, Tfinal%60))
-    BASE:I(RAT.id..string.format("ATC %s: Number of flights still on final %d.", dest, airport.Nonfinal))
-    BASE:I(RAT.id..string.format("ATC %s: Traffic report: Number of planes landed in total %d. Flights/hour = %3.2f.", dest, airport.traffic, TrafficPerHour))
-    
-    if string.find(name,"#") then
-      name =  string.match(name,"^(.+)#")
-    end
-    local text=string.format("ATC %s: Flight %s landed. Welcome to %s.", dest, name, dest)    
-    MESSAGE:New(text, 10):ToAllIf(RAT.ATC.messages)
-=======
     local text1=string.format("ATC %s: Flight %s landed. Tholding = %i:%02d, Tfinal = %i:%02d.", dest, name, Thold/60, Thold%60, Tfinal/60, Tfinal%60)
     local text2=string.format("ATC %s: Number of flights still on final %d.", dest, RAT.ATC.airport[dest].Nonfinal)
     local text3=string.format("ATC %s: Traffic report: Number of planes landed in total %d. Flights/hour = %3.2f.", dest, RAT.ATC.airport[dest].traffic, TrafficPerHour)
@@ -5903,7 +5849,6 @@
     BASE:T2(RAT.id..text2)
     BASE:T2(RAT.id..text3)
     MESSAGE:New(text4, 10):ToAllIf(RAT.ATC.messages)
->>>>>>> 146f869a
   end
 
 end
