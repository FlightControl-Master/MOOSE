--- **Functional** - Create random air traffic in your missions.
--
-- ===
--
-- The aim of the RAT class is to fill the empty DCS world with randomized air traffic and bring more life to your airports.
-- In particular, it is designed to spawn AI air units at random airports. These units will be assigned a random flight path to another random airport on the map.
-- Even the mission designer will not know where aircraft will be spawned and which route they follow.
--
-- ## Features:
--
--   * Very simple interface. Just one unit and two lines of Lua code needed to fill your map.
--   * High degree of randomization. Aircraft will spawn at random airports, have random routes and random destinations.
--   * Specific departure and/or destination airports can be chosen.
--   * Departure and destination airports can be restricted by coalition.
--   * Planes and helicopters supported. Helicopters can also be send to FARPs and ships.
--   * Units can also be spawned in air within pre-defined zones of the map.
--   * Aircraft will be removed when they arrive at their destination (or get stuck on the ground).
--   * When a unit is removed a new unit with a different flight plan is respawned.
--   * Aircraft can report their status during the route.
--   * All of the above can be customized by the user if necessary.
--   * All current (Caucasus, Nevada, Normandy, Persian Gulf) and future maps are supported.
--
-- The RAT class creates an entry in the F10 radio menu which allows to:
--
--   * Create new groups on-the-fly, i.e. at run time within the mission,
--   * Destroy specific groups (e.g. if they get stuck or damaged and block a runway),
--   * Request the status of all RAT aircraft or individual groups,
--   * Place markers at waypoints on the F10 map for each group.
--
-- Note that by its very nature, this class is suited best for civil or transport aircraft. However, it also works perfectly fine for military aircraft of any kind.
--
-- More of the documentation include some simple examples can be found further down this page.
--
-- ===
--
-- ## Additional Material:
--
-- * **Demo Missions:** [GitHub](https://github.com/FlightControl-Master/MOOSE_MISSIONS/tree/master/Functional/RAT)
-- * **YouTube videos:** [Random Air Traffic](https://www.youtube.com/playlist?list=PL7ZUrU4zZUl0u4Zxywtg-mx_ov4vi68CO)
-- * **Guides:** None
--
-- ===
--
-- ### Author: **funkyfranky**
--
-- ===
-- @module Functional.RAT
-- @image RAT.JPG

-------------------------------------------------------------------------------------------------------------------------------------------------------------------------------------------------------
--- RAT class
-- @type RAT
-- @field #string ClassName Name of the Class.
-- @field #string lid Log identifier.
-- @field #boolean Debug Turn debug messages on or off.
-- @field Wrapper.Group#GROUP templategroup Group serving as template for the RAT aircraft.
-- @field #string alias Alias for spawned group.
-- @field #boolean spawninitialized If RAT:Spawn() was already called this RAT object is set to true to prevent users to call it again.
-- @field #number spawndelay Delay time in seconds before first spawning happens.
-- @field #number spawninterval Interval between spawning units/groups. Note that we add a randomization of 50%.
-- @field #number coalition Coalition of spawn group template.
-- @field #number country Country of spawn group template.
-- @field #string category Category of aircarft: "plane" or "heli".
-- @field #number groupsize Number of aircraft in group.
-- @field #string friendly Possible departure/destination airport: all=blue+red+neutral, same=spawn+neutral, spawnonly=spawn, blue=blue+neutral, blueonly=blue, red=red+neutral, redonly=red.
-- @field #table ctable Table with the valid coalitions from choice self.friendly.
-- @field #table aircraft Table which holds the basic aircraft properties (speed, range, ...).
-- @field #number Vcruisemax Max cruise speed in m/s (250 m/s = 900 km/h = 486 kt) set by user.
-- @field #number Vclimb Default climb rate in ft/min.
-- @field #number AlphaDescent Default angle of descenti in degrees. A value of 3.6 follows the 3:1 rule of 3 miles of travel and 1000 ft descent.
-- @field #string roe ROE of spawned groups, default is weapon hold (this is a peaceful class for civil aircraft or ferry missions). Possible: "hold", "return", "free".
-- @field #string rot ROT of spawned groups, default is no reaction. Possible: "noreaction", "passive", "evade".
-- @field #number takeoff Takeoff type. 0=coldorhot.
-- @field #number landing Landing type. Determines if we actually land at an airport or treat it as zone.
-- @field #number mindist Min distance from departure to destination in meters. Default 5 km.
-- @field #number maxdist Max distance from departure to destination in meters. Default 5000 km.
-- @field #table airports_map All airports available on current map (Caucasus, Nevada, Normandy, ...).
-- @field #table airports All airports of friedly coalitions.
-- @field #boolean random_departure By default a random friendly airport is chosen as departure.
-- @field #boolean random_destination By default a random friendly airport is chosen as destination.
-- @field #table departure_ports Array containing the names of the destination airports or zones.
-- @field #table destination_ports Array containing the names of the destination airports or zones.
-- @field #number Ndestination_Airports Number of destination airports set via SetDestination().
-- @field #number Ndestination_Zones Number of destination zones set via SetDestination().
-- @field #number Ndeparture_Airports Number of departure airports set via SetDeparture().
-- @field #number Ndeparture_Zones Number of departure zones set via SetDeparture.
-- @field #table excluded_ports Array containing the names of explicitly excluded airports.
-- @field #boolean destinationzone Destination is a zone and not an airport.
-- @field #table return_zones Array containing the names of the return zones.
-- @field #boolean returnzone Zone where aircraft will fly to before returning to their departure airport.
-- @field Core.Zone#ZONE departure_Azone Zone containing the departure airports.
-- @field Core.Zone#ZONE destination_Azone Zone containing the destination airports.
-- @field #boolean addfriendlydepartures Add all friendly airports to departures.
-- @field #boolean addfriendlydestinations Add all friendly airports to destinations.
-- @field #table ratcraft Array with the spawned RAT aircraft.
-- @field #number Tinactive Time in seconds after which inactive units will be destroyed. Default is 300 seconds.
-- @field #boolean reportstatus Aircraft report status.
-- @field #number statusinterval Intervall between status checks (and reports if enabled).
-- @field #boolean placemarkers Place markers of waypoints on F10 map.
-- @field #number FLcruise Cruise altitude of aircraft. Default FL200 for planes and F005 for helos.
-- @field #number FLuser Flight level set by users explicitly.
-- @field #number FLminuser Minimum flight level set by user.
-- @field #number FLmaxuser Maximum flight level set by user.
-- @field #boolean commute Aircraft commute between departure and destination, i.e. when respawned the departure airport becomes the new destiation.
-- @field #boolean starshape If true, aircraft travel A-->B-->A-->C-->A-->D... for commute.
-- @field #string homebase Home base for commute and return zone. Aircraft will always return to this base but otherwise travel in a star shaped way.
-- @field #boolean continuejourney Aircraft will continue their journey, i.e. get respawned at their destination with a new random destination.
-- @field #number ngroups Number of groups to be spawned in total.
-- @field #number alive Number of groups which are alive.
-- @field #boolean f10menu If true, add an F10 radiomenu for RAT. Default is false.
-- @field #table Menu F10 menu items for this RAT object.
-- @field #string SubMenuName Submenu name for RAT object.
-- @field #boolean respawn_at_landing Respawn aircraft the moment they land rather than at engine shutdown.
-- @field #boolean norespawn Aircraft will not be respawned after they have finished their route.
-- @field #boolean respawn_after_takeoff Aircraft will be respawned directly after take-off.
-- @field #boolean respawn_after_crash Aircraft will be respawned after a crash, e.g. when they get shot down.
-- @field #boolean respawn_inair Aircraft are allowed to spawned in air if they cannot be respawned on ground because there is not free parking spot. Default is true.
-- @field #number respawn_delay Delay in seconds until a repawn happens.
-- @field #table markerids Array with marker IDs.
-- @field #table waypointdescriptions Table with strings for waypoint descriptions of markers.
-- @field #table waypointstatus Table with strings of waypoint status.
-- @field #string livery Livery of the aircraft set by user.
-- @field #string skill Skill of AI.
-- @field #boolean ATCswitch Enable/disable ATC if set to true/false.
-- @field #boolean radio If true/false disables radio messages from the RAT groups.
-- @field #number frequency Radio frequency used by the RAT groups.
-- @field #string modulation Ratio modulation. Either "FM" or "AM".
-- @field #boolean uncontrolled If true aircraft are spawned in uncontrolled state and will only sit on their parking spots. They can later be activated.
-- @field #boolean invisible If true aircraft are set to invisible for other AI forces.
-- @field #boolean immortal If true, aircraft are spawned as immortal.
-- @field #boolean activate_uncontrolled If true, uncontrolled are activated randomly after certain time intervals.
-- @field #number activate_delay Delay in seconds before first uncontrolled group is activated. Default is 5 seconds.
-- @field #number activate_delta Time interval in seconds between activation of uncontrolled groups. Default is 5 seconds.
-- @field #number activate_frand Randomization factor of time interval (activate_delta) between activating uncontrolled groups. Default is 0.
-- @field #number activate_max Maximum number of uncontrolled aircraft, which will be activated at the same time. Default is 1.
-- @field #string onboardnum Sets the onboard number prefix. Same as setting "TAIL #" in the mission editor.
-- @field #number onboardnum0 (Optional) Starting value of the automatically appended numbering of aircraft within a flight. Default is 1.
-- @field #boolean checkonrunway Aircraft are checked if they were accidentally spawned on the runway. Default is true.
-- @field #number onrunwayradius Distance (in meters) from a runway spawn point until a unit is considered to have accidentally been spawned on a runway. Default is 75 m.
-- @field #number onrunwaymaxretry Number of respawn retries (on ground) at other airports if a group gets accidentally spawned on the runway. Default is 3.
-- @field #boolean checkontop Aircraft are checked if they were accidentally spawned on top of another unit. Default is true.
-- @field #number ontopradius Radius in meters until which a unit is considered to be on top of another. Default is 2 m.
-- @field Wrapper.Airbase#AIRBASE.TerminalType termtype Type of terminal to be used when spawning at an airbase.
-- @field #number  parkingscanradius Radius in meters until which parking spots are scanned for obstacles like other units, statics or scenery.
-- @field #boolean parkingscanscenery If true, area around parking spots is scanned for scenery objects. Default is false.
-- @field #boolean parkingverysafe If true, parking spots are considered as non-free until a possible aircraft has left and taken off. Default false.
-- @field #boolean despawnair If true, aircraft are despawned when they reach their destination zone. Default.
-- @field #boolean eplrs If true, turn on EPLSR datalink for the RAT group.
-- @field #number NspawnMax Max number of spawns.
-- @extends Core.Spawn#SPAWN

--- Implements an easy to use way to randomly fill your map with AI aircraft.
--
-- ## Airport Selection
--
-- ![Process](..\Presentations\RAT\RAT_Airport_Selection.png)
--
-- ### Default settings:
--
-- * By default, aircraft are spawned at airports of their own coalition (blue or red) or neutral airports.
-- * Destination airports are by default also of neutral or of the same coalition as the template group of the spawned aircraft.
-- * Possible destinations are restricted by their distance to the departure airport. The maximal distance depends on the max range of spawned aircraft type and its initial fuel amount.
--
-- ### The default behavior can be changed:
--
-- * A specific departure and/or destination airport can be chosen.
-- * Valid coalitions can be set, e.g. only red, blue or neutral, all three "colours".
-- * It is possible to start in air within a zone or within a zone above an airport of the map.
--
-- ## Flight Plan
--
-- ![Process](..\Presentations\RAT\RAT_Flight_Plan.png)
--
-- * A general flight plan has five main airborne segments: Climb, cruise, descent, holding and final approach.
-- * Events monitored during the flight are: birth, engine-start, take-off, landing and engine-shutdown.
-- * The default flight level (FL) is set to ~FL200, i.e. 20000 feet ASL but randomized for each aircraft.
-- Service ceiling of aircraft type is into account for max FL as well as the distance between departure and destination.
-- * Maximal distance between destination and departure airports depends on range and initial fuel of aircraft.
-- * Climb rate is set to a moderate value of ~1500 ft/min.
-- * The standard descent rate follows the 3:1 rule, i.e. 1000 ft decent per 3 miles of travel. Hence, angle of descent is ~3.6 degrees.
-- * A holding point is randomly selected at a distance between 5 and 10 km away from destination airport.
-- * The altitude of the holding point is ~1200 m AGL. Holding patterns might or might not happen with variable duration.
-- * If an aircraft is spawned in air, the procedure omits taxi and take-off and starts with the climb/cruising part.
-- * All values are randomized for each spawned aircraft.
--
-- ## Mission Editor Setup
--
-- ![Process](..\Presentations\RAT\RAT_Mission_Setup.png)
--
-- Basic mission setup is very simple and essentially a three step process:
--
-- * Place your aircraft **anywhere** on the map. It really does not matter where you put it.
-- * Give the group a good name. In the example above the group is named "RAT_YAK".
-- * Activate the "LATE ACTIVATION" tick box. Note that this aircraft will not be spawned itself but serves a template for each RAT aircraft spawned when the mission starts.
--
-- Voilà, your already done!
--
-- Optionally, you can set a specific livery for the aircraft or give it some weapons.
-- However, the aircraft will by default not engage any enemies. Think of them as being on a peaceful or ferry mission.
--
-- ## Basic Lua Script
--
-- ![Process](..\Presentations\RAT\RAT_Basic_Lua_Script.png)
--
-- The basic Lua script for one template group consists of two simple lines as shown in the picture above.
--
-- * **Line 2** creates a new RAT object "yak". The only required parameter for the constructor @{#RAT.New}() is the name of the group as defined in the mission editor. In this example it is "RAT_YAK".
-- * **Line 5** trigger the command to spawn the aircraft. The (optional) parameter for the @{#RAT.Spawn}() function is the number of aircraft to be spawned of this object.
-- By default each of these aircraft gets a random departure airport anywhere on the map and a random destination airport, which lies within range of the of the selected aircraft type.
--
-- In this simple example aircraft are respawned with a completely new flightplan when they have reached their destination airport.
-- The "old" aircraft is despawned (destroyed) after it has shut-down its engines and a new aircraft of the same type is spawned at a random departure airport anywhere on the map.
-- Hence, the default flight plan for a RAT aircraft will be: Fly from airport A to B, get respawned at C and fly to D, get respawned at E and fly to F, ...
-- This ensures that you always have a constant number of AI aircraft on your map.
--
-- ## Parking Problems
--
-- One big issue in DCS is that not all aircraft can be spawned on every airport or airbase. In particular, bigger aircraft might not have a valid parking spot at smaller airports and
-- airstrips. This can lead to multiple problems in DCS.
--
-- * Landing: When an aircraft tries to land at an airport where it does not have a valid parking spot, it is immediately despawned the moment its wheels touch the runway, i.e.
-- when a landing event is triggered. This leads to the loss of the RAT aircraft. On possible way to circumvent the this problem is to let another RAT aircraft spawn at landing
-- and not when it shuts down its engines. See the @{#RAT.RespawnAfterLanding}() function.
-- * Spawning: When a big aircraft is dynamically spawned on a small airbase a few things can go wrong. For example, it could be spawned at a parking spot with a shelter.
-- Or it could be damaged by a scenery object when it is taxiing out to the runway, or it could overlap with other aircraft on parking spots near by.
--
-- You can check yourself if an aircraft has a valid parking spot at an airbase by dragging its group on the airport in the mission editor and set it to start from ramp.
-- If it stays at the airport, it has a valid parking spot, if it jumps to another airport, it does not have a valid parking spot on that airbase.
--
-- ### Setting the Terminal Type
-- Each parking spot has a specific type depending on its size or if a helicopter spot or a shelter etc. The classification is not perfect but it is the best we have.
-- If you encounter problems described above, you can request a specific terminal type for the RAT aircraft. This can be done by the @{#RAT.SetTerminalType}(*terminaltype*)
-- function. The parameter *terminaltype* can be set as follows
--
-- * AIRBASE.TerminalType.HelicopterOnly: Special spots for Helicopers.
-- * AIRBASE.TerminalType.Shelter: Hardened Air Shelter. Currently only on Caucaus map.
-- * AIRBASE.TerminalType.OpenMed: Open/Shelter air airplane only.
-- * AIRBASE.TerminalType.OpenBig: Open air spawn points. Generally larger but does not guarantee large aircraft are capable of spawning there.
-- * AIRBASE.TerminalType.OpenMedOrBig: Combines OpenMed and OpenBig spots.
-- * AIRBASE.TerminalType.HelicopterUsable: Combines HelicopterOnly, OpenMed and OpenBig.
-- * AIRBASE.TerminalType.FighterAircraft: Combines Shelter, OpenMed and OpenBig spots. So effectively all spots usable by fixed wing aircraft.
--
-- So for example
--      c17=RAT:New("C-17")
--      c17:SetTerminalType(AIRBASE.TerminalType.OpenBig)
--      c17:Spawn(5)
--
-- This would randomly spawn five C-17s but only on airports which have big open air parking spots. Note that also only destination airports are allowed
-- which do have this type of parking spot. This should ensure that the aircraft is able to land at the destination without being despawned immediately.
--
-- Also, the aircraft are spawned only on the requested parking spot types and not on any other type. If no parking spot of this type is available at the
-- moment of spawning, the group is automatically spawned in air above the selected airport.
--
-- ## Examples
--
-- Here are a few examples, how you can modify the default settings of RAT class objects.
--
-- ### Specify Departure and Destinations
--
-- ![Process](..\Presentations\RAT\RAT_Examples_Specify_Departure_and_Destination.png)
--
-- In the picture above you find a few possibilities how to modify the default behaviour to spawn at random airports and fly to random destinations.
--
-- In particular, you can specify fixed departure and/or destination airports. This is done via the @{#RAT.SetDeparture}() or @{#RAT.SetDestination}() functions, respectively.
--
-- * If you only fix a specific departure airport via @{#RAT.SetDeparture}() all aircraft will be spawned at that airport and get random destination airports.
-- * If you only fix the destination airport via @{#RAT.SetDestination}(), aircraft a spawned at random departure airports but will all fly to the destination airport.
-- * If you fix departure and destination airports, aircraft will only travel from between those airports.
-- When the aircraft reaches its destination, it will be respawned at its departure and fly again to its destination.
--
-- There is also an option that allows aircraft to "continue their journey" from their destination. This is achieved by the @{#RAT.ContinueJourney}() function.
-- In that case, when the aircraft arrives at its first destination it will be respawned at that very airport and get a new random destination.
-- So the flight plan in this case would be: Fly from airport A to B, then from B to C, then from C to D, ...
--
-- It is also possible to make aircraft "commute" between two airports, i.e. flying from airport A to B and then back from B to A, etc.
-- This can be done by the @{#RAT.Commute}() function. Note that if no departure or destination airports are specified, the first departure and destination are chosen randomly.
-- Then the aircraft will fly back and forth between those two airports indefinitely.
--
--
-- ### Spawn in Air
--
-- ![Process](..\Presentations\RAT\RAT_Examples_Spawn_in_Air.png)
--
-- Aircraft can also be spawned in air rather than at airports on the ground. This is done by setting @{#RAT.SetTakeoff}() to "air".
--
-- By default, aircraft are spawned randomly above airports of the map.
--
-- The @{#RAT.SetDeparture}() option can be used to specify zones, which have been defined in the mission editor as departure zones.
-- Aircraft will then be spawned at a random point within the zone or zones.
--
-- Note that @{#RAT.SetDeparture}() also accepts airport names. For an air takeoff these are treated like zones with a radius of XX kilometers.
-- Again, aircraft are spawned at random points within these zones around the airport.
--
-- ### Misc Options
--
-- ![Process](..\Presentations\RAT\RAT_Examples_Misc.png)
--
-- The default "takeoff" type of RAT aircraft is that they are spawned with hot or cold engines.
-- The choice is random, so 50% of aircraft will be spawned with hot engines while the other 50% will be spawned with cold engines.
-- This setting can be changed using the @{#RAT.SetTakeoff}() function. The possible parameters for starting on ground are:
--
-- *  @{#RAT.SetTakeoff}("cold"), which means that all aircraft are spawned with their engines off,
-- *  @{#RAT.SetTakeoff}("hot"), which means that all aircraft are spawned with their engines on,
-- *  @{#RAT.SetTakeoff}("runway"), which means that all aircraft are spawned already at the runway ready to takeoff.
-- Note that in this case the default spawn intervall is set to 180 seconds in order to avoid aircraft jams on the runway. Generally, this takeoff at runways should be used with care and problems are to be expected.
--
--
-- The options @{#RAT.SetMinDistance}() and @{#RAT.SetMaxDistance}() can be used to restrict the range from departure to destination. For example
--
-- * @{#RAT.SetMinDistance}(100) will cause only random destination airports to be selected which are **at least** 100 km away from the departure airport.
-- * @{#RAT.SetMaxDistance}(150) will allow only destination airports which are **less than** 150 km away from the departure airport.
--
-- ![Process](..\Presentations\RAT\RAT_Gaussian.png)
--
-- By default planes get a cruise altitude of ~20,000 ft ASL. The actual altitude is sampled from a Gaussian distribution. The picture shows this distribution
-- if one would spawn 1000 planes. As can be seen most planes get a cruising alt of around FL200. Other values are possible but less likely the further away
-- one gets from the expectation value.
--
-- The expectation value, i.e. the altitude most aircraft get, can be set with the function @{#RAT.SetFLcruise}().
-- It is possible to restrict the minimum cruise altitude by @{#RAT.SetFLmin}() and the maximum cruise altitude by @{#RAT.SetFLmax}()
--
-- The cruise altitude can also be given in meters ASL by the functions @{#RAT.SetCruiseAltitude}(), @{#RAT.SetMinCruiseAltitude}() and @{#RAT.SetMaxCruiseAltitude}().
--
-- For example:
--
-- * @{#RAT.SetFLcruise}(300) will cause most planes fly around FL300.
-- * @{#RAT.SetFLmin}(100) restricts the cruising alt such that no plane will fly below FL100. Note that this automatically changes the minimum distance from departure to destination.
-- That means that only destinations are possible for which the aircraft has had enough time to reach that flight level and descent again.
-- * @{#RAT.SetFLmax}(200) will restrict the cruise alt to maximum FL200, i.e. no aircraft will travel above this height.
--
--
-- @field #RAT
RAT={
  ClassName = "RAT",        -- Name of class: RAT = Random Air Traffic.
  Debug=false,              -- Turn debug messages on or off.
  templategroup=nil,        -- Template group for the RAT aircraft.
  alias=nil,                -- Alias for spawned group.
  spawninitialized=false,   -- If RAT:Spawn() was already called this is set to true to prevent users to call it again.
  spawndelay=5,             -- Delay time in seconds before first spawning happens.
  spawninterval=5,          -- Interval between spawning units/groups. Note that we add a randomization of 50%.
  coalition = nil,          -- Coalition of spawn group template.
  country = nil,            -- Country of the group template.
  category = nil,           -- Category of aircarft: "plane" or "heli".
  groupsize=nil,            -- Number of aircraft in the group.
  friendly = "same",        -- Possible departure/destination airport: same=spawn+neutral, spawnonly=spawn, blue=blue+neutral, blueonly=blue, red=red+neutral, redonly=red, neutral.
  ctable = {},              -- Table with the valid coalitions from choice self.friendly.
  aircraft = {},            -- Table which holds the basic aircraft properties (speed, range, ...).
  Vcruisemax=nil,           -- Max cruise speed in set by user.
  Vclimb=1500,              -- Default climb rate in ft/min.
  AlphaDescent=3.6,         -- Default angle of descenti in degrees. A value of 3.6 follows the 3:1 rule of 3 miles of travel and 1000 ft descent.
  roe = "hold",             -- ROE of spawned groups, default is weapon hold (this is a peaceful class for civil aircraft or ferry missions). Possible: "hold", "return", "free".
  rot = "noreaction",       -- ROT of spawned groups, default is no reaction. Possible: "noreaction", "passive", "evade".
  takeoff = 0,              -- Takeoff type. 0=coldorhot.
  landing = 9,              -- Landing type. 9=landing.
  mindist = 5000,           -- Min distance from departure to destination in meters. Default 5 km.
  maxdist = 5000000,        -- Max distance from departure to destination in meters. Default 5000 km.
  airports_map={},          -- All airports available on current map (Caucasus, Nevada, Normandy, ...).
  airports={},              -- All airports of friedly coalitions.
  random_departure=true,    -- By default a random friendly airport is chosen as departure.
  random_destination=true,  -- By default a random friendly airport is chosen as destination.
  departure_ports={},       -- Array containing the names of the departure airports or zones.
  destination_ports={},     -- Array containing the names of the destination airports or zones.
  Ndestination_Airports=0,  -- Number of destination airports set via SetDestination().
  Ndestination_Zones=0,     -- Number of destination zones set via SetDestination().
  Ndeparture_Airports=0,    -- Number of departure airports set via SetDeparture().
  Ndeparture_Zones=0,       -- Number of departure zones set via SetDeparture.
  destinationzone=false,    -- Destination is a zone and not an airport.
  return_zones={},          -- Array containing the names of return zones.
  returnzone=false,         -- Aircraft will fly to a zone and back.
  excluded_ports={},        -- Array containing the names of explicitly excluded airports.
  departure_Azone=nil,      -- Zone containing the departure airports.
  destination_Azone=nil,    -- Zone containing the destination airports.
  addfriendlydepartures=false,   -- Add all friendly airports to departures.
  addfriendlydestinations=false, -- Add all friendly airports to destinations.
  ratcraft={},              -- Array with the spawned RAT aircraft.
  Tinactive=600,            -- Time in seconds after which inactive units will be destroyed. Default is 600 seconds.
  reportstatus=false,       -- Aircraft report status.
  statusinterval=30,        -- Intervall between status checks (and reports if enabled).
  placemarkers=false,       -- Place markers of waypoints on F10 map.
  FLcruise=nil,             -- Cruise altitude of aircraft. Default FL200 for planes and F005 for helos.
  FLminuser=nil,            -- Minimum flight level set by user.
  FLmaxuser=nil,            -- Maximum flight level set by user.
  FLuser=nil,               -- Flight level set by users explicitly.
  commute=false,            -- Aircraft commute between departure and destination, i.e. when respawned the departure airport becomes the new destiation.
  starshape=false,          -- If true, aircraft travel A-->B-->A-->C-->A-->D... for commute.
  homebase=nil,             -- Home base for commute.
  continuejourney=false,    -- Aircraft will continue their journey, i.e. get respawned at their destination with a new random destination.
  alive=0,                  -- Number of groups which are alive.
  ngroups=nil,              -- Number of groups to be spawned in total.
  f10menu=false,            -- Add an F10 menu for RAT.
  Menu={},                  -- F10 menu items for this RAT object.
  SubMenuName=nil,          -- Submenu name for RAT object.
  respawn_at_landing=false, -- Respawn aircraft the moment they land rather than at engine shutdown.
  norespawn=false,          -- Aircraft will not get respawned.
  respawn_after_takeoff=false, -- Aircraft will be respawned directly after takeoff.
  respawn_after_crash=true, -- Aircraft will be respawned after a crash.
  respawn_inair=true,        -- Aircraft are spawned in air if there is no free parking spot on the ground.
  respawn_delay=0,        -- Delay in seconds until repawn happens after landing.
  markerids={},             -- Array with marker IDs.
  waypointdescriptions={},  -- Array with descriptions for waypoint markers.
  waypointstatus={},        -- Array with status info on waypoints.
  livery=nil,               -- Livery of the aircraft.
  skill="High",             -- Skill of AI.
  ATCswitch=true,           -- Enable ATC.
  radio=nil,                -- If true/false disables radio messages from the RAT groups.
  frequency=nil,            -- Radio frequency used by the RAT groups.
  modulation=nil,           -- Ratio modulation. Either "FM" or "AM".
  actype=nil,               -- Aircraft type set by user. Changes the type of the template group.
  uncontrolled=false,       -- Spawn uncontrolled aircraft.
  invisible=false,          -- Spawn aircraft as invisible.
  immortal=false,           -- Spawn aircraft as indestructible.
  activate_uncontrolled=false, -- Activate uncontrolled aircraft (randomly).
  activate_delay=5,         -- Delay in seconds before first uncontrolled group is activated.
  activate_delta=5,         -- Time interval in seconds between activation of uncontrolled groups.
  activate_frand=0,         -- Randomization factor of time interval (activate_delta) between activating uncontrolled groups.
  activate_max=1,           -- Max number of uncontrolle aircraft, which will be activated at a time.
  onboardnum=nil,           -- Tail number.
  onboardnum0=1,            -- (Optional) Starting value of the automatically appended numbering of aircraft within a flight. Default is one.
  checkonrunway=true,       -- Check whether aircraft have been spawned on the runway.
  onrunwayradius=75,        -- Distance from a runway spawn point until a unit is considered to have accidentally been spawned on a runway.
  onrunwaymaxretry=3,       -- Number of respawn retries (on ground) at other airports if a group gets accidentally spawned on the runway.
  checkontop=false,         -- Check whether aircraft have been spawned on top of another unit.
  ontopradius=2,            -- Radius in meters until which a unit is considered to be on top of another.
  termtype=nil,             -- Terminal type.
  parkingscanradius=40,     -- Scan radius.
  parkingscanscenery=false, -- Scan parking spots for scenery obstacles.
  parkingverysafe=false,    -- Very safe option.
  despawnair=true,
  eplrs=false,
}

-------------------------------------------------------------------------------------------------------------------------------------------------------------------------------------------------------

--- Categories of the RAT class.
-- @type RAT.cat
-- @field #string plane Plane.
-- @field #string heli Heli.
RAT.cat={
  plane="plane",
  heli="heli",
}

--- RAT waypoint type.
-- @type RAT.wp
RAT.wp={
  coldorhot=0,
  air=1,
  runway=2,
  hot=3,
  cold=4,
  climb=5,
  cruise=6,
  descent=7,
  holding=8,
  landing=9,
  finalwp=10,
}

--- RAT aircraft status.
-- @type RAT.status
RAT.status={
  -- Waypoint states.
  Departure="At departure point",
  Climb="Climbing",
  Cruise="Cruising",
  Uturn="Flying back home",
  Descent="Descending",
  DescentHolding="Descend to holding point",
  Holding="Holding",
  Destination="Arrived at destination",
  -- Spawn states.
  Uncontrolled="Uncontrolled",
  Spawned="Spawned",
  -- Event states.
  EventBirthAir="Born in air",
  EventBirth="Ready and starting engines",
  EventEngineStartAir="On journey", -- Started engines (in air)
  EventEngineStart="Started engines and taxiing",
  EventTakeoff="Airborne after take-off",
  EventLand="Landed and taxiing",
  EventEngineShutdown="Engines off",
  EventDead="Dead",
  EventCrash="Crashed",
}

--- Datastructure of a spawned RAT group.
-- @type RAT.RatCraft
-- @field #number index Spawn index.
-- @field Wrapper.Group#Group group The aircraft group.
-- @field Ops.FlightGroup#FLIGHTGROUP flightgroup The flight group.
-- @field Wrapper.Airbase#AIRBASE destination Destination of this group. Can also be a ZONE.
-- @field Wrapper.Airbase#AIRBASE departure Departure place of this group. Can also be a ZONE.
-- @field #table waypoints Waypoints.
-- @field #boolean airborne Whether this group is airborne.
-- @field #number nunits Number of units.
-- @field Core.Point#COORDINATE Pnow Current position.
-- @field #number Distance Distance travelled in meters.
-- @field #number takeoff Takeoff type.
-- @field #number landing Laning type.
-- @field #table wpdesc Waypoint descriptins.
-- @field #table wpstatus Waypoint status.
-- @field #boolean active Whether the group is active or uncontrolled.
-- @field #string status Status of the group.
-- @field #string livery Livery of the group.
-- @field #boolean despawnme Despawn group if `true` in the next status update.
-- @field #number nrespawn Number of respawns.

--- RAT friendly coalitions.
-- @type RAT.coal
RAT.coal={
  same="same",
  sameonly="sameonly",
  neutral="neutral",
}

--- RAT unit conversions.
-- @type RAT.unit
RAT.unit={
  ft2meter=0.305,
  kmh2ms=0.278,
  FL2m=30.48,
  nm2km=1.852,
  nm2m=1852,
}

--- RAT rules of engagement.
-- @type RAT.ROE
RAT.ROE={
  weaponhold="hold",
  weaponfree="free",
  returnfire="return",
}

--- RAT reaction to threat.
-- @type RAT.ROT
RAT.ROT={
  evade="evade",
  passive="passive",
  noreaction="noreaction",
}

--- RAT ATC.
-- @type RAT.ATC
-- @field #boolean init True if ATC was initialized.
-- @field #table flight List of flights.
-- @field #table airport List of airports.
-- @field #number unregistered Enumerator for unregistered flights unregistered=-1.
-- @field #number Nclearance Number of flights that get landing clearance simultaniously. Default 2.
-- @field #number delay Delay between landing flights in seconds. Default 240 sec.
-- @field #boolean messages If `true`, ATC sends messages.
-- @field #number T0 Time stamp [sec, timer.getTime()] when ATC was initialized.
-- @field #number onfinal Enumerator onfinal=100.
RAT.ATC={
  init=false,
  flight={},
  airport={},
  unregistered=-1,
  onfinal=-100,
  Nclearance=2,
  delay=240,
  messages=true,
}

--- Running number of placed markers on the F10 map.
-- @field #number markerid
RAT.markerid=0

--- Main F10 menu.
-- @field #string MenuF10
RAT.MenuF10=nil

--- Some ID to identify who we are in output of the DCS.log file.
-- @field #string id
RAT.id="RAT | "

--- RAT version.
-- @list version
RAT.version={
  version = "3.0.0",
  print = true,
}

-------------------------------------------------------------------------------------------------------------------------------------------------------------------------------------------------------

--TODO list:
--TODO: Add unlimited fuel option (and disable range check). This also needs to be added to FLIGHTGROUP
--TODO: 
--TODO: Add max number of spawns
--TODO: Add Stop function
--TODO: Integrate FLIGHTGROUP
--DONE: Add scheduled spawn.
--DONE: Add possibility to spawn in air.
--DONE: Add departure zones for air start.
--DONE: Make more functions to adjust/set RAT parameters.
--DONE: Clean up debug messages.
--DONE: Improve flight plan. Especially check FL against route length.
--DONE: Add event handlers.
--DONE: Respawn units when they have landed.
--DONE: Change ROE state.
--DONE: Make ROE state user function
--DONE: Improve status reports.
--DONE: Check compatibility with other #SPAWN functions. nope, not all!
--DONE: Add possibility to continue journey at destination. Need "place" in event data for that.
--DONE: Add enumerators and get rid off error prone string comparisons.
--DONE: Check that FARPS are not used as airbases for planes.
--DONE: Add special cases for ships (similar to FARPs).
--DONE: Add cases for helicopters.
--DONE: Add F10 menu.
--DONE: Add markers to F10 menu.
--DONE: Add respawn limit. Later...
--DONE: Make takeoff method random between cold and hot start.
--DONE: Check out uncontrolled spawning. Not now!
--DONE: Check aircraft spawning in air at Sochi after third aircraft was spawned. ==> DCS behaviour.
--DONE: Improve despawn after stationary. Might lead to despawning if many aircraft spawn at the same time.
--DONE: Check why birth event is not handled. ==> Seems to be okay if it is called _OnBirth rather than _OnBirthday. Dont know why actually!?
--DONE: Improve behaviour when no destination or departure airports were found. Leads to crash, e.g. 1184: attempt to get length of local 'destinations' (a nil value)
--DONE: Check cases where aircraft get shot down.
--DONE: Handle the case where more than 10 RAT objects are spawned. Likewise, more than 10 groups of one object. Causes problems with the number of menu items! ==> not now!
--DONE: Add custom livery choice if possible.
--DONE: Add function to include all airports to selected destinations/departures.
--DONE: Find way to respawn aircraft at same position where the last was despawned for commute and journey.
--TODO: Check that same alias is not given twice. Need to store previous ones and compare.

-------------------------------------------------------------------------------------------------------------------------------------------------------------------------------------------------------
-- Constructor New
-------------------------------------------------------------------------------------------------------------------------------------------------------------------------------------------------------

--- Create a new RAT object.
-- @param #RAT self
-- @param #string groupname Name of the group as defined in the mission editor. This group is serving as a template for all spawned units.
-- @param #string alias (Optional) Alias of the group. This is and optional parameter but must(!) be used if the same template group is used for more than one RAT object.
-- @return #RAT Object of RAT class or nil if the group does not exist in the mission editor.
-- @usage yak1:RAT("RAT_YAK") will create a RAT object called "yak1". The template group in the mission editor must have the name "RAT_YAK".
-- @usage yak2:RAT("RAT_YAK", "Yak2") will create a RAT object "yak2". The template group in the mission editor must have the name "RAT_YAK" but the group will be called "Yak2" in e.g. the F10 menu.
function RAT:New(groupname, alias)

  -- Inherit SPAWN class.
  self=BASE:Inherit(self, SPAWN:NewWithAlias(groupname, alias)) -- #RAT
  
  -- Log id.
  self.lid=string.format("RAT %s | ", alias or groupname)
  
  -- Version info.
  if RAT.version.print then
    env.info(self.lid.."Version "..RAT.version.version)
    RAT.version.print=false
  end  

  -- Welcome message.
  self:F(self.lid..string.format("Creating new RAT object from template: %s.", groupname))

  -- Set alias.
  alias=alias or groupname

  -- Alias of groupname.
  self.alias=alias

  -- Get template group defined in the mission editor.
  local DCSgroup=Group.getByName(groupname)

  -- Check the group actually exists.
  if DCSgroup==nil then
    self:E(self.lid..string.format("ERROR: Group with name %s does not exist in the mission editor!", groupname))
    return nil
  end

  -- Store template group.
  self.templategroup=GROUP:FindByName(groupname)

  -- Get number of aircraft in group.
  self.groupsize=self.templategroup:GetSize()

  -- Set own coalition.
  self.coalition=DCSgroup:getCoalition()

  -- Initialize aircraft parameters based on ME group template.
  self:_InitAircraft(DCSgroup)

  -- Get all airports of current map (Caucasus, NTTR, Normandy, ...).
  self:_GetAirportsOfMap()

  return self
end

--- Stop RAT spawning by unhandling events, stoping schedulers etc.
-- @param #RAT self
-- @param #number delay Delay before stop in seconds.
function RAT:Stop(delay)
  self:T3(self.lid..string.format("Stopping RAT! Delay %s sec!", tostring(delay)))

  if delay and delay>0 then
    self:T2(self.lid..string.format("Stopping RAT in %d sec!", delay))
    self:ScheduleOnce(delay, RAT.Stop, self)
  else
  
    self:T(self.lid.."Stopping RAT: Clearing schedulers and unhandling events!")
  
    if self.sid_Activate then
      self.Scheduler:ScheduleStop(self.sid_Activate)
    end
    
    if self.sid_Spawn then
      self.Scheduler:ScheduleStop(self.sid_Spawn)
    end
    
    if self.sid_Status then
      self.Scheduler:ScheduleStop(self.sid_Status)
    end
  
  
    if self.Scheduler then
      self.Scheduler:Clear()
    end
    
    self.norespawn=true    
    
    -- Un-Handle events.
    self:UnHandleEvent(EVENTS.Birth)
    self:UnHandleEvent(EVENTS.EngineStartup)
    self:UnHandleEvent(EVENTS.Takeoff)
    self:UnHandleEvent(EVENTS.Land)
    self:UnHandleEvent(EVENTS.EngineShutdown)
    self:UnHandleEvent(EVENTS.Dead)
    self:UnHandleEvent(EVENTS.Crash)
    self:UnHandleEvent(EVENTS.Hit)    
  
  end
end

-------------------------------------------------------------------------------------------------------------------------------------------------------------------------------------------------------
-- Spawn function
-------------------------------------------------------------------------------------------------------------------------------------------------------------------------------------------------------

--- Triggers the spawning of AI aircraft. Note that all additional options should be set before giving the spawn command.
-- @param #RAT self
-- @param #number naircraft (Optional) Number of aircraft to spawn. Default is one aircraft.
-- @return #boolean True if spawning was successful or nil if nothing was spawned.
-- @usage yak:Spawn(5) will spawn five aircraft. By default aircraft will spawn at neutral and red airports if the template group is part of the red coalition.
function RAT:Spawn(naircraft)

  -- Make sure that this function is only been called once per RAT object.
  if self.spawninitialized==true then
    self:E("ERROR: Spawn function should only be called once per RAT object! Exiting and returning nil.")
    return nil
  else
    self.spawninitialized=true
  end

  -- Number of aircraft to spawn. Default is one.
  self.ngroups=naircraft or 1

  -- Init RAT ATC if not already done.
  if self.ATCswitch and not RAT.ATC.init then
    RAT._ATCInit(self.airports_map)
  end

  -- Create F10 main menu if it does not exists yet.
  if self.f10menu and not RAT.MenuF10 then
    RAT.MenuF10 = MENU_MISSION:New("RAT")
  end

    -- Set the coalition table based on choice of self.coalition and self.friendly.
  self:_SetCoalitionTable()

  -- Get all airports of this map belonging to friendly coalition(s).
  self:_GetAirportsOfCoalition()

  -- Set sub-menu name if it has not been set by user.
  if not self.SubMenuName then
    self.SubMenuName=self.alias
  end

  -- Get all departure airports inside a Moose zone.
  if self.departure_Azone~=nil then
    self.departure_ports=self:_GetAirportsInZone(self.departure_Azone)
  end

  -- Get all destination airports inside a Moose zone.
  if self.destination_Azone~=nil then
    self.destination_ports=self:_GetAirportsInZone(self.destination_Azone)
  end

  -- Add all friendly airports to possible departures/destinations
  if self.addfriendlydepartures then
    self:_AddFriendlyAirports(self.departure_ports)
  end
  if self.addfriendlydestinations then
    self:_AddFriendlyAirports(self.destination_ports)
  end

  -- Setting and possibly correction min/max/cruise flight levels.
  if self.FLcruise==nil then
    -- Default flight level (ASL).
    if self.category==RAT.cat.plane then
      -- For planes: FL200 = 20000 ft = 6096 m.
      self.FLcruise=200*RAT.unit.FL2m
    else
      -- For helos: FL005 = 500 ft = 152 m.
      self.FLcruise=005*RAT.unit.FL2m
    end
  end

  -- Enable helos to go to destinations 100 meters away.
  if self.category==RAT.cat.heli then
    self.mindist=50
  end

  -- Run consistency checks.
  self:_CheckConsistency()

  -- Settings info
  local text=string.format("\n******************************************************\n")
  text=text..string.format("Spawning %i aircraft from template %s of type %s.\n", self.ngroups, self.SpawnTemplatePrefix, self.aircraft.type)
  text=text..string.format("Alias: %s\n", self.alias)
  text=text..string.format("Category: %s\n", self.category)
  text=text..string.format("Friendly coalitions: %s\n", self.friendly)
  text=text..string.format("Number of airports on map  : %i\n", #self.airports_map)
  text=text..string.format("Number of friendly airports: %i\n", #self.airports)
  text=text..string.format("Totally random departure: %s\n", tostring(self.random_departure))
  if not self.random_departure then
    text=text..string.format("Number of departure airports: %d\n", self.Ndeparture_Airports)
    text=text..string.format("Number of departure zones   : %d\n", self.Ndeparture_Zones)
  end
  text=text..string.format("Totally random destination: %s\n", tostring(self.random_destination))
  if not self.random_destination then
    text=text..string.format("Number of destination airports: %d\n", self.Ndestination_Airports)
    text=text..string.format("Number of destination zones   : %d\n", self.Ndestination_Zones)
  end
  text=text..string.format("Min dist to destination: %4.1f\n", self.mindist)
  text=text..string.format("Max dist to destination: %4.1f\n", self.maxdist)
  text=text..string.format("Terminal type: %s\n", tostring(self.termtype))
  text=text..string.format("Takeoff type: %i\n", self.takeoff)
  text=text..string.format("Landing type: %i\n", self.landing)
  text=text..string.format("Commute: %s\n", tostring(self.commute))
  text=text..string.format("Journey: %s\n", tostring(self.continuejourney))
  text=text..string.format("Destination Zone: %s\n", tostring(self.destinationzone))
  text=text..string.format("Return Zone: %s\n", tostring(self.returnzone))
  text=text..string.format("Spawn delay: %4.1f\n", self.spawndelay)
  text=text..string.format("Spawn interval: %4.1f\n", self.spawninterval)
  text=text..string.format("Respawn delay: %s\n", tostring(self.respawn_delay))
  text=text..string.format("Respawn off: %s\n", tostring(self.norespawn))
  text=text..string.format("Respawn after landing: %s\n", tostring(self.respawn_at_landing))
  text=text..string.format("Respawn after take-off: %s\n", tostring(self.respawn_after_takeoff))
  text=text..string.format("Respawn after crash: %s\n", tostring(self.respawn_after_crash))
  text=text..string.format("Respawn in air: %s\n", tostring(self.respawn_inair))
  text=text..string.format("ROE: %s\n", tostring(self.roe))
  text=text..string.format("ROT: %s\n", tostring(self.rot))
  text=text..string.format("Immortal: %s\n", tostring(self.immortal))
  text=text..string.format("Invisible: %s\n", tostring(self.invisible))
  text=text..string.format("Vclimb: %4.1f\n", self.Vclimb)
  text=text..string.format("AlphaDescent: %4.2f\n", self.AlphaDescent)
  text=text..string.format("Vcruisemax: %s\n", tostring(self.Vcruisemax))
  text=text..string.format("FLcruise =  %6.1f km = FL%3.0f\n", self.FLcruise/1000, self.FLcruise/RAT.unit.FL2m)
  text=text..string.format("FLuser: %s\n", tostring(self.Fluser))
  text=text..string.format("FLminuser: %s\n", tostring(self.FLminuser))
  text=text..string.format("FLmaxuser: %s\n", tostring(self.FLmaxuser))
  text=text..string.format("Place markers: %s\n", tostring(self.placemarkers))
  text=text..string.format("Report status: %s\n", tostring(self.reportstatus))
  text=text..string.format("Status interval: %4.1f\n", self.statusinterval)
  text=text..string.format("Time inactive: %4.1f\n", self.Tinactive)
  text=text..string.format("Create F10 menu : %s\n", tostring(self.f10menu))
  text=text..string.format("F10 submenu name: %s\n", self.SubMenuName)
  text=text..string.format("ATC enabled : %s\n", tostring(self.ATCswitch))
  text=text..string.format("Radio comms      : %s\n", tostring(self.radio))
  text=text..string.format("Radio frequency  : %s\n", tostring(self.frequency))
  text=text..string.format("Radio modulation : %s\n", tostring(self.frequency))
  text=text..string.format("Tail # prefix    : %s\n", tostring(self.onboardnum))
  text=text..string.format("Check on runway: %s\n", tostring(self.checkonrunway))
  text=text..string.format("Max respawn attempts: %s\n", tostring(self.onrunwaymaxretry))
  text=text..string.format("Check on top: %s\n", tostring(self.checkontop))
  text=text..string.format("Uncontrolled: %s\n", tostring(self.uncontrolled))
  if self.uncontrolled and self.activate_uncontrolled then
    text=text..string.format("Uncontrolled max  : %4.1f\n", self.activate_max)
    text=text..string.format("Uncontrolled delay: %4.1f\n", self.activate_delay)
    text=text..string.format("Uncontrolled delta: %4.1f\n", self.activate_delta)
    text=text..string.format("Uncontrolled frand: %4.1f\n", self.activate_frand)
  end
  if self.livery then
    text=text..string.format("Available liveries:\n")
    for _,livery in pairs(self.livery) do
      text=text..string.format("- %s\n", livery)
    end
  end
  text=text..string.format("******************************************************\n")
  self:T(self.lid..text)

  -- Create submenus.
  if self.f10menu then
    self.Menu[self.SubMenuName]=MENU_MISSION:New(self.SubMenuName, RAT.MenuF10)
    self.Menu[self.SubMenuName]["groups"]=MENU_MISSION:New("Groups", self.Menu[self.SubMenuName])
    MENU_MISSION_COMMAND:New("Spawn new group", self.Menu[self.SubMenuName], self._SpawnWithRoute, self)
    MENU_MISSION_COMMAND:New("Delete markers", self.Menu[self.SubMenuName], self._DeleteMarkers, self)
    MENU_MISSION_COMMAND:New("Status report", self.Menu[self.SubMenuName], self.Status, self, true)
  end

  -- Schedule spawning of aircraft.
  local Tstart=self.spawndelay
  local dt=self.spawninterval
  -- Ensure that interval is >= 180 seconds if spawn at runway is chosen. Aircraft need time to takeoff or the runway gets jammed.
  if self.takeoff==RAT.wp.runway and not self.random_departure then
    dt=math.max(dt, 180)
  end
  local Tstop=Tstart+dt*(self.ngroups-1)

  -- Status check and report scheduler.
  self.sid_Status=self:ScheduleRepeat(Tstart+1, self.statusinterval, nil, nil, RAT.Status, self)
  

  -- Handle events.
  self:HandleEvent(EVENTS.Birth,          self._OnBirth)
  self:HandleEvent(EVENTS.EngineStartup,  self._OnEngineStartup)
  self:HandleEvent(EVENTS.Takeoff,        self._OnTakeoff)
  self:HandleEvent(EVENTS.Land,           self._OnLand)
  self:HandleEvent(EVENTS.EngineShutdown, self._OnEngineShutdown)
  self:HandleEvent(EVENTS.Dead,           self._OnDeadOrCrash)
  self:HandleEvent(EVENTS.Crash,          self._OnDeadOrCrash)
  self:HandleEvent(EVENTS.Hit,            self._OnHit)

  -- No groups should be spawned.
  if self.ngroups==0 then
    return nil
  end

  -- Start scheduled spawning.
  self.sid_Spawn=self:ScheduleRepeat(Tstart, dt, 0.0, Tstop, RAT._SpawnWithRoute, self)

  -- Start scheduled activation of uncontrolled groups.
  if self.uncontrolled and self.activate_uncontrolled then
    self.sid_Activate=self:ScheduleRepeat(self.activate_delay, self.activate_delta, self.activate_frand, nil, RAT._ActivateUncontrolled, self)
  end

  return true
end

-------------------------------------------------------------------------------------------------------------------------------------------------------------------------------------------------------
-- Consistency Check
-------------------------------------------------------------------------------------------------------------------------------------------------------------------------------------------------------

--- Function checks consistency of user input and automatically adjusts parameters if necessary.
-- @param #RAT self
function RAT:_CheckConsistency()
  self:F2()

  -- User has used SetDeparture()
  if not self.random_departure then

    -- Count departure airports and zones.
    for _,name in pairs(self.departure_ports) do
      if self:_AirportExists(name) then
        self.Ndeparture_Airports=self.Ndeparture_Airports+1
      elseif self:_ZoneExists(name) then
        self.Ndeparture_Zones=self.Ndeparture_Zones+1
      end
    end

    -- What can go wrong?
    -- Only zones but not takeoff air == > Enable takeoff air.
    if self.Ndeparture_Zones>0 and self.takeoff~=RAT.wp.air then
      self.takeoff=RAT.wp.air
      self:E(self.lid..string.format("WARNING: At least one zone defined as departure and takeoff is NOT set to air. Enabling air start for RAT group %s!", self.alias))
    end
    -- No airport and no zone specified.
    if self.Ndeparture_Airports==0 and self.Ndeparture_Zone==0 then
      self.random_departure=true
      local text=string.format("No airports or zones found given in SetDeparture(). Enabling random departure airports for RAT group %s!", self.alias)
      self:E(self.lid.."ERROR: "..text)
      MESSAGE:New(text, 30):ToAll()
    end
  end

  -- User has used SetDestination()
  if not self.random_destination then

    -- Count destination airports and zones.
    for _,name in pairs(self.destination_ports) do
      if self:_AirportExists(name) then
        self.Ndestination_Airports=self.Ndestination_Airports+1
      elseif self:_ZoneExists(name) then
        self.Ndestination_Zones=self.Ndestination_Zones+1
      end
    end

    -- One zone specified as destination ==> Enable destination zone.
    -- This does not apply to return zone because the destination is the zone and not the final destination which can be an airport.
    if self.Ndestination_Zones>0 and self.landing~=RAT.wp.air and not self.returnzone then
      self.landing=RAT.wp.air
      self.destinationzone=true
      self:E(self.lid.."WARNING: At least one zone defined as destination and landing is NOT set to air. Enabling destination zone!")
    end
    -- No specified airport and no zone found at all.
    if self.Ndestination_Airports==0 and self.Ndestination_Zones==0 then
      self.random_destination=true
      local text="No airports or zones found given in SetDestination(). Enabling random destination airports!"
      self:E(self.lid.."ERROR: "..text)
      MESSAGE:New(text, 30):ToAll()
    end
  end

  -- Destination zone and return zone should not be used together.
  if self.destinationzone and self.returnzone then
    self:E(self.lid.."ERROR: Destination zone _and_ return to zone not possible! Disabling return to zone.")
    self.returnzone=false
  end
  -- If returning to a zone, we set the landing type to "air" if takeoff is in air.
  -- Because if we start in air we want to end in air. But default landing is ground.
  if self.returnzone and self.takeoff==RAT.wp.air then
    self.landing=RAT.wp.air
  end

  -- Ensure that neither FLmin nor FLmax are above the aircrafts service ceiling.
  if self.FLminuser then
    self.FLminuser=math.min(self.FLminuser, self.aircraft.ceiling)
  end
  if self.FLmaxuser then
    self.FLmaxuser=math.min(self.FLmaxuser, self.aircraft.ceiling)
  end
  if self.FLcruise then
    self.FLcruise=math.min(self.FLcruise, self.aircraft.ceiling)
  end

  -- FL min > FL max case ==> spaw values
  if self.FLminuser and self.FLmaxuser then
    if self.FLminuser > self.FLmaxuser then
      local min=self.FLminuser
      local max=self.FLmaxuser
      self.FLminuser=max
      self.FLmaxuser=min
    end
  end

  -- Cruise alt < FL min
  if self.FLminuser and self.FLcruise<self.FLminuser then
    -- Here we have two possibilities.
    -- 1) Set cruise alt to min FL, i.e. shift cruise alt up.
    -- 2) Set min FL to cruise alt, i.e. shift min FL down.
    self.FLcruise=self.FLminuser
  end

  -- Cruise alt > FL max
  if self.FLmaxuser and self.FLcruise>self.FLmaxuser then
    self.FLcruise=self.FLmaxuser
  end

  -- Uncontrolled aircraft must start with engines off.
  if self.uncontrolled then
    -- SOLVED: Strangly, it does not work with RAT.wp.cold only with RAT.wp.hot!
    -- Figured out why. SPAWN:SpawnWithIndex is overwriting some values. Now it should work with cold as expected!
    self.takeoff=RAT.wp.cold
  end
end

-------------------------------------------------------------------------------------------------------------------------------------------------------------------------------------------------------
-- User functions
-------------------------------------------------------------------------------------------------------------------------------------------------------------------------------------------------------

--- Set the friendly coalitions from which the airports can be used as departure and destination.
-- @param #RAT self
-- @param #string friendly "same"=own coalition+neutral (default), "sameonly"=own coalition only, "neutral"=all neutral airports.
-- Default is "same", so aircraft will use airports of the coalition their spawn template has plus all neutral airports.
-- @return #RAT RAT self object.
-- @usage yak:SetCoalition("neutral") will spawn aircraft randomly on all neutral airports.
-- @usage yak:SetCoalition("sameonly") will spawn aircraft randomly on airports belonging to the same coalition only as the template.
function RAT:SetCoalition(friendly)
  self:F2(friendly)
  if friendly:lower()=="sameonly" then
    self.friendly=RAT.coal.sameonly
  elseif friendly:lower()=="neutral" then
    self.friendly=RAT.coal.neutral
  else
    self.friendly=RAT.coal.same
  end
  return self
end

--- Set coalition of RAT group. You can make red templates blue and vice versa.
-- Note that a country is also set automatically if it has not done before via RAT:SetCountry.
--
-- * For blue, the country is set to USA.
-- * For red, the country is set to RUSSIA.
-- * For neutral, the country is set to SWITZERLAND.
--
-- This is important, since it is ultimately the COUNTRY that determines the coalition of the aircraft.
-- You can set the country explicitly via the RAT:SetCountry() function if necessary.
-- @param #RAT self
-- @param #string color Color of coalition, i.e. "red" or blue" or "neutral".
-- @return #RAT RAT self object.
function RAT:SetCoalitionAircraft(color)
  self:F2(color)
  if color:lower()=="blue" then
    self.coalition=coalition.side.BLUE
    if not self.country then
      self.country=country.id.USA
    end
  elseif color:lower()=="red" then
    self.coalition=coalition.side.RED
    if not self.country then
      self.country=country.id.RUSSIA
    end
  elseif color:lower()=="neutral" then
    self.coalition=coalition.side.NEUTRAL
    if not self.country then
      self.country=country.id.SWITZERLAND
    end
  end
  return self
end

--- Set country of RAT group.
-- See [DCS_enum_country](https://wiki.hoggitworld.com/view/DCS_enum_country).
--
-- This overrules the coalition settings. So if you want your group to be of a specific coalition, you have to set a country that is part of that coalition.
-- @param #RAT self
-- @param DCS#country.id id DCS country enumerator ID. For example country.id.USA or country.id.RUSSIA.
-- @return #RAT RAT self object.
function RAT:SetCountry(id)
  self:F2(id)
  self.country=id
  return self
end

--- Set the terminal type the aircraft use when spawning at an airbase. See [DCS_func_getParking](https://wiki.hoggitworld.com/view/DCS_func_getParking).
-- Note that some additional terminal types have been introduced. Check @{Wrapper.Airbase#AIRBASE} class for details.
-- Also note that only airports which have this kind of terminal are possible departures and/or destinations.
-- @param #RAT self
-- @param Wrapper.Airbase#AIRBASE.TerminalType termtype Type of terminal. Use enumerator AIRBASE.TerminalType.XXX.
-- @return #RAT RAT self object.
--
-- @usage
-- c17=RAT:New("C-17 BIG Plane")
-- c17:SetTerminalType(AIRBASE.TerminalType.OpenBig) -- Only very big parking spots are used.
-- c17:Spawn(5)
function RAT:SetTerminalType(termtype)
  self:F2(termtype)
  self.termtype=termtype
  return self
end

--- Set the scan radius around parking spots. Parking spot is considered to be occupied if any obstacle is found with the radius.
-- @param #RAT self
-- @param #number radius Radius in meters. Default 50 m.
-- @return #RAT RAT self object.
function RAT:SetParkingScanRadius(radius)
  self:F2(radius)
  self.parkingscanradius=radius or 50
  return self
end

--- Enables scanning for scenery objects around parking spots which might block the spot.
-- @param #RAT self
-- @return #RAT RAT self object.
function RAT:SetParkingScanSceneryON()
  self:F2()
  self.parkingscanscenery=true
  return self
end

--- Disables scanning for scenery objects around parking spots which might block the spot. This is also the default setting.
-- @param #RAT self
-- @return #RAT RAT self object.
function RAT:SetParkingScanSceneryOFF()
  self:F2()
  self.parkingscanscenery=false
  return self
end

--- A parking spot is not free until a possible aircraft has left and taken off.
-- @param #RAT self
-- @return #RAT RAT self object.
function RAT:SetParkingSpotSafeON()
  self:F2()
  self.parkingverysafe=true
  return self
end

--- A parking spot is free as soon as possible aircraft has left the place. This is the default.
-- @param #RAT self
-- @return #RAT RAT self object.
function RAT:SetParkingSpotSafeOFF()
  self:F2()
  self.parkingverysafe=false
  return self
end

--- Aircraft that reach their destination zone are not despawned. They will probably go the the nearest airbase and try to land.
-- @param #RAT self
-- @return #RAT RAT self object.
function RAT:SetDespawnAirOFF()
  self.despawnair=false
  return self
end

--- Set takeoff type. Starting cold at airport, starting hot at airport, starting at runway, starting in the air.
-- Default is "takeoff-coldorhot". So there is a 50% chance that the aircraft starts with cold engines and 50% that it starts with hot engines.
-- @param #RAT self
-- @param #string type Type can be "takeoff-cold" or "cold", "takeoff-hot" or "hot", "takeoff-runway" or "runway", "air".
-- @return #RAT RAT self object.
-- @usage RAT:Takeoff("hot") will spawn RAT objects at airports with engines started.
-- @usage RAT:Takeoff("cold") will spawn RAT objects at airports with engines off.
-- @usage RAT:Takeoff("air") will spawn RAT objects in air over random airports or within pre-defined zones.
function RAT:SetTakeoff(type)
  self:F2(type)

  local _Type
  if type:lower()=="takeoff-cold" or type:lower()=="cold" then
    _Type=RAT.wp.cold
  elseif type:lower()=="takeoff-hot" or type:lower()=="hot" then
    _Type=RAT.wp.hot
  elseif type:lower()=="takeoff-runway" or type:lower()=="runway" then
    _Type=RAT.wp.runway
  elseif type:lower()=="air" then
    _Type=RAT.wp.air
  else
    _Type=RAT.wp.coldorhot
  end

  self.takeoff=_Type

  return self
end

--- Set takeoff type cold. Aircraft will spawn at a parking spot with engines off.
-- @param #RAT self
-- @return #RAT RAT self object.
function RAT:SetTakeoffCold()
  self.takeoff=RAT.wp.cold
  return self
end

--- Set takeoff type to hot. Aircraft will spawn at a parking spot with engines on.
-- @param #RAT self
-- @return #RAT RAT self object.
function RAT:SetTakeoffHot()
  self.takeoff=RAT.wp.hot
  return self
end

--- Set takeoff type to runway. Aircraft will spawn directly on the runway.
-- @param #RAT self
-- @return #RAT RAT self object.
function RAT:SetTakeoffRunway()
  self.takeoff=RAT.wp.runway
  return self
end

--- Set takeoff type to cold or hot. Aircraft will spawn at a parking spot with 50:50 change of engines on or off.
-- @param #RAT self
-- @return #RAT RAT self object.
function RAT:SetTakeoffColdOrHot()
  self.takeoff=RAT.wp.coldorhot
  return self
end

--- Set takeoff type to air. Aircraft will spawn in the air.
-- @param #RAT self
-- @return #RAT RAT self object.
function RAT:SetTakeoffAir()
  self.takeoff=RAT.wp.air
  return self
end

--- Set possible departure ports. This can be an airport or a zone.
-- @param #RAT self
-- @param #string departurenames Name or table of names of departure airports or zones.
-- @return #RAT RAT self object.
-- @usage RAT:SetDeparture("Sochi-Adler") will spawn RAT objects at Sochi-Adler airport.
-- @usage RAT:SetDeparture({"Sochi-Adler", "Gudauta"}) will spawn RAT aircraft radomly at Sochi-Adler or Gudauta airport.
-- @usage RAT:SetDeparture({"Zone A", "Gudauta"}) will spawn RAT aircraft in air randomly within Zone A, or within a zone around Gudauta airport. Note that this also requires RAT:takeoff("air") to be set.
function RAT:SetDeparture(departurenames)
  self:F2(departurenames)

  -- Random departure is deactivated now that user specified departure ports.
  self.random_departure=false

  -- Convert input to table.
  local names
  if type(departurenames)=="table" then
    names=departurenames
  elseif type(departurenames)=="string" then
    names={departurenames}
  else
    -- error message
    self:E(self.lid.."ERROR: Input parameter must be a string or a table in SetDeparture()!")
  end

  -- Put names into arrays.
  for _,name in pairs(names) do

    if self:_AirportExists(name) then
      -- If an airport with this name exists, we put it in the ports array.
      table.insert(self.departure_ports, name)
    elseif self:_ZoneExists(name) then
      -- If it is not an airport, we assume it is a zone.
      table.insert(self.departure_ports, name)
     else
      self:E(self.lid.."ERROR: No departure airport or zone found with name "..name)
    end

  end

  return self
end

--- Set name of destination airports or zones for the AI aircraft.
-- @param #RAT self
-- @param #string destinationnames Name of the destination airport or #table of destination airports.
-- @return #RAT RAT self object.
-- @usage RAT:SetDestination("Krymsk") makes all aircraft of this RAT object fly to Krymsk airport.
function RAT:SetDestination(destinationnames)
  self:F2(destinationnames)

  -- Random departure is deactivated now that user specified departure ports.
  self.random_destination=false

  -- Convert input to table
  local names
  if type(destinationnames)=="table" then
    names=destinationnames
  elseif type(destinationnames)=="string" then
    names={destinationnames}
  else
    -- Error message.
    self:E(self.lid.."ERROR: Input parameter must be a string or a table in SetDestination()!")
  end

  -- Put names into arrays.
  for _,name in pairs(names) do

    if self:_AirportExists(name) then
      -- If an airport with this name exists, we put it in the ports array.
      table.insert(self.destination_ports, name)
    elseif self:_ZoneExists(name) then
      -- If it is not an airport, we assume it is a zone.
      table.insert(self.destination_ports, name)
    else
      self:E(self.lid.."ERROR: No destination airport or zone found with name "..name)
    end

  end

  return self
end

--- Destinations are treated as zones. Aircraft will not land but rather be despawned when they reach a random point in the zone.
-- @param #RAT self
-- @return #RAT RAT self object.
function RAT:DestinationZone()
  self:F2()

  -- Destination is a zone. Needs special care.
  self.destinationzone=true

  -- Landing type is "air" because we don't actually land at the airport.
  self.landing=RAT.wp.air

  return self
end

--- Aircraft will fly to a random point within a zone and then return to its departure airport or zone.
-- @param #RAT self
-- @return #RAT RAT self object.
function RAT:ReturnZone()
  self:F2()
  -- Destination is a zone. Needs special care.
  self.returnzone=true
  return self
end


--- Include all airports which lie in a zone as possible destinations.
-- @param #RAT self
-- @param Core.Zone#ZONE zone Zone in which the destination airports lie. Has to be a MOOSE zone.
-- @return #RAT RAT self object.
function RAT:SetDestinationsFromZone(zone)
  self:F2(zone)

  -- Random departure is deactivated now that user specified departure ports.
  self.random_destination=false

  -- Set zone.
  self.destination_Azone=zone

  return self
end

--- Include all airports which lie in a zone as possible destinations.
-- @param #RAT self
-- @param Core.Zone#ZONE zone Zone in which the departure airports lie. Has to be a MOOSE zone.
-- @return #RAT RAT self object.
function RAT:SetDeparturesFromZone(zone)
  self:F2(zone)

  -- Random departure is deactivated now that user specified departure ports.
  self.random_departure=false

  -- Set zone.
  self.departure_Azone=zone

  return self
end

--- Add all friendly airports to the list of possible departures.
-- @param #RAT self
-- @return #RAT RAT self object.
function RAT:AddFriendlyAirportsToDepartures()
  self:F2()
  self.addfriendlydepartures=true
  return self
end

--- Add all friendly airports to the list of possible destinations
-- @param #RAT self
-- @return #RAT RAT self object.
function RAT:AddFriendlyAirportsToDestinations()
  self:F2()
  self.addfriendlydestinations=true
  return self
end

--- Airports, FARPs and ships explicitly excluded as departures and destinations.
-- @param #RAT self
-- @param #string ports Name or table of names of excluded airports.
-- @return #RAT RAT self object.
function RAT:ExcludedAirports(ports)
  self:F2(ports)
  if type(ports)=="string" then
    self.excluded_ports={ports}
  else
    self.excluded_ports=ports
  end
  return self
end

--- Set skill of AI aircraft. Default is "High".
-- @param #RAT self
-- @param #string skill Skill, options are "Average", "Good", "High", "Excellent" and "Random". Parameter is case insensitive.
-- @return #RAT RAT self object.
function RAT:SetAISkill(skill)
  self:F2(skill)
  if skill:lower()=="average" then
    self.skill="Average"
  elseif skill:lower()=="good" then
    self.skill="Good"
  elseif skill:lower()=="excellent" then
    self.skill="Excellent"
  elseif skill:lower()=="random" then
    self.skill="Random"
  else
    self.skill="High"
  end
  return self
end

--- Set livery of aircraft. If more than one livery is specified in a table, the actually used one is chosen randomly from the selection.
-- @param #RAT self
-- @param #table skins Name of livery or table of names of liveries.
-- @return #RAT RAT self object.
function RAT:Livery(skins)
  self:F2(skins)
  if type(skins)=="string" then
    self.livery={skins}
  else
    self.livery=skins
  end
  return self
end

--- Change aircraft type. This is a dirty hack which allows to change the aircraft type of the template group.
-- Note that all parameters like cruise speed, climb rate, range etc are still taken from the template group which likely leads to strange behaviour.
-- @param #RAT self
-- @param #string actype Type of aircraft which is spawned independent of the template group. Use with care and expect problems!
-- @return #RAT RAT self object.
function RAT:ChangeAircraft(actype)
  self:F2(actype)
  self.actype=actype
  return self
end

--- Aircraft will continue their journey from their destination. This means they are respawned at their destination and get a new random destination.
-- @param #RAT self
-- @return #RAT RAT self object.
function RAT:ContinueJourney()
  self:F2()
  self.continuejourney=true
  self.commute=false
  return self
end

--- Aircraft will commute between their departure and destination airports or zones.
-- @param #RAT self
-- @param #boolean starshape If true, keep homebase, i.e. travel A-->B-->A-->C-->A-->D... instead of A-->B-->A-->B-->A...
-- @return #RAT RAT self object.
function RAT:Commute(starshape)
  self:F2()
  self.commute=true
  self.continuejourney=false
  if starshape then
    self.starshape=starshape
  else
    self.starshape=false
  end
  return self
end

--- Set the delay before first group is spawned.
-- @param #RAT self
-- @param #number delay Delay in seconds. Default is 5 seconds. Minimum delay is 0.5 seconds.
-- @return #RAT RAT self object.
function RAT:SetSpawnDelay(delay)
  self:F2(delay)
  delay=delay or 5
  self.spawndelay=math.max(0.5, delay)
  return self
end

--- Set the interval between spawnings of the template group.
-- @param #RAT self
-- @param #number interval Interval in seconds. Default is 5 seconds. Minimum is 0.5 seconds.
-- @return #RAT RAT self object.
function RAT:SetSpawnInterval(interval)
  self:F2(interval)
  interval=interval or 5
  self.spawninterval=math.max(0.5, interval)
  return self
end

--- Set max number of groups that will be spawned. When this limit is reached, no more RAT groups are spawned.
-- @param #RAT self
-- @param #number Nmax Max number of groups. Default `nil`=unlimited.
-- @return #RAT RAT self object.
function RAT:SetSpawnLimit(Nmax)
  self.NspawnMax=Nmax
  return self
end

--- Make aircraft respawn the moment they land rather than at engine shut down.
-- @param #RAT self
-- @param #number delay (Optional) Delay in seconds until respawn happens after landing. Default is 1 second. Minimum is 1 second.
-- @return #RAT RAT self object.
function RAT:RespawnAfterLanding(delay)
  self:F2(delay)
  self.respawn_at_landing=true
  self:SetRespawnDelay(delay)
  return self
end

--- Sets the delay between despawning and respawning aircraft.
-- @param #RAT self
-- @param #number delay Delay in seconds until respawn happens. Default is 1 second. Minimum is 1 second.
-- @return #RAT RAT self object.
function RAT:SetRespawnDelay(delay)
  self:F2(delay)
  delay = delay or 1.0
  delay=math.max(1.0, delay)
  self.respawn_delay=delay
  return self
end

--- Aircraft will not get respawned when they finished their route.
-- @param #RAT self
-- @return #RAT RAT self object.
function RAT:NoRespawn()
  self:F2()
  self.norespawn=true
  return self
end

--- Number of tries to respawn an aircraft in case it has accidentally been spawned on runway.
-- @param #RAT self
-- @param #number n Number of retries. Default is 3.
-- @return #RAT RAT self object.
function RAT:SetMaxRespawnTriedWhenSpawnedOnRunway(n)
  self:F2(n)
  n=n or 3
  self.onrunwaymaxretry=n
  return self
end

--- A new aircraft is spawned directly after the last one took off. This creates a lot of outbound traffic. Aircraft are not respawned after they reached their destination.
-- Therefore, this option is not to be used with the "commute" or "continue journey" options.
-- @param #RAT self
-- @return #RAT RAT self object.
function RAT:RespawnAfterTakeoff()
  self:F2()
  self.respawn_after_takeoff=true
  return self
end

--- Aircraft will be respawned after they crashed or get shot down. This is the default behavior.
-- @param #RAT self
-- @return #RAT RAT self object.
function RAT:RespawnAfterCrashON()
  self:F2()
  self.respawn_after_crash=true
  return self
end

--- Aircraft will not be respawned after they crashed or get shot down.
-- @param #RAT self
-- @return #RAT RAT self object.
function RAT:RespawnAfterCrashOFF()
  self:F2()
  self.respawn_after_crash=false
  return self
end

--- If aircraft cannot be spawned on parking spots, it is allowed to spawn them in air above the same airport. Note that this is also the default behavior.
-- @param #RAT self
-- @return #RAT RAT self object.
function RAT:RespawnInAirAllowed()
  self:F2()
  self.respawn_inair=true
  return self
end

--- If aircraft cannot be spawned on parking spots, it is NOT allowed to spawn them in air. This has only impact if aircraft are supposed to be spawned on the ground (and not in a zone).
-- @param #RAT self
-- @return #RAT RAT self object.
function RAT:RespawnInAirNotAllowed()
  self:F2()
  self.respawn_inair=false
  return self
end

--- Check if aircraft have accidentally been spawned on the runway. If so they will be removed immediately.
-- @param #RAT self
-- @param #boolean switch If true, check is performed. If false, this check is omitted.
-- @param #number radius Distance in meters until a unit is considered to have spawned accidentally on the runway. Default is 75 m.
-- @return #RAT RAT self object.
function RAT:CheckOnRunway(switch, distance)
  self:F2(switch)
  if switch==nil then
    switch=true
  end
  self.checkonrunway=switch
  self.onrunwayradius=distance or 75
  return self
end

--- Check if aircraft have accidentally been spawned on top of each other. If yes, they will be removed immediately.
-- @param #RAT self
-- @param #boolean switch If true, check is performed. If false, this check is omitted.
-- @param #number radius Radius in meters until which a unit is considered to be on top of each other. Default is 2 m.
-- @return #RAT RAT self object.
function RAT:CheckOnTop(switch, radius)
  self:F2(switch)
  if switch==nil then
    switch=true
  end
  self.checkontop=switch
  self.ontopradius=radius or 2
  return self
end

--- Enable Radio. Overrules the ME setting.
-- @param #RAT self
-- @return #RAT RAT self object.
function RAT:RadioON()
  self:F2()
  self.radio=true
  return self
end

--- Disable Radio. Overrules the ME setting.
-- @param #RAT self
-- @return #RAT RAT self object.
function RAT:RadioOFF()
  self:F2()
  self.radio=false
  return self
end

--- Set radio frequency.
-- @param #RAT self
-- @param #number frequency Radio frequency.
-- @return #RAT RAT self object.
function RAT:RadioFrequency(frequency)
  self:F2(frequency)
  self.frequency=frequency
  return self
end

--- Set radio modulation. Default is AM.
-- @param #RAT self
-- @param #string modulation Either "FM" or "AM". If no value is given, modulation is set to AM.
-- @return #RAT RAT self object.
function RAT:RadioModulation(modulation)
  self:F2(modulation)
  if modulation=="AM" then
    self.modulation=radio.modulation.AM
  elseif modulation=="FM" then
    self.modulation=radio.modulation.FM
  else
    self.modulation=radio.modulation.AM
  end
  return self
end

--- Radio menu On. Default is off.
-- @param #RAT self
-- @return #RAT RAT self object.
function RAT:RadioMenuON()
  self:F2()
  self.f10menu=true
  return self
end

--- Radio menu Off. This is the default setting.
-- @param #RAT self
-- @return #RAT RAT self object.
function RAT:RadioMenuOFF()
  self:F2()
  self.f10menu=false
  return self
end

--- Aircraft are invisible.
-- @param #RAT self
-- @return #RAT RAT self object.
function RAT:Invisible()
  self:F2()
  self.invisible=true
  return self
end

--- Turn EPLRS datalink on/off.
-- @param #RAT self
-- @param #boolean switch If true (or nil), turn EPLRS on.
-- @return #RAT RAT self object.
function RAT:SetEPLRS(switch)
  if switch==nil or switch==true then
    self.eplrs=true
  else
    self.eplrs=false
  end
  return self
end

--- Aircraft are immortal.
-- @param #RAT self
-- @return #RAT RAT self object.
function RAT:Immortal()
  self:F2()
  self.immortal=true
  return self
end

--- Spawn aircraft in uncontrolled state. Aircraft will only sit at their parking spots. They can be activated randomly by the RAT:ActivateUncontrolled() function.
-- @param #RAT self
-- @return #RAT RAT self object.
function RAT:Uncontrolled()
  self:F2()
  self.uncontrolled=true
  return self
end

--- Define how aircraft that are spawned in uncontrolled state are activate.
-- @param #RAT self
-- @param #number maxactivated Maximal numnber of activated aircraft. Absolute maximum will be the number of spawned groups. Default is 1.
-- @param #number delay Time delay in seconds before (first) aircraft is activated. Default is 1 second.
-- @param #number delta Time difference in seconds before next aircraft is activated. Default is 1 second.
-- @param #number frand Factor [0,...,1] for randomization of time difference between aircraft activations. Default is 0, i.e. no randomization.
-- @return #RAT RAT self object.
function RAT:ActivateUncontrolled(maxactivated, delay, delta, frand)
  self:F2({max=maxactivated, delay=delay, delta=delta, rand=frand})

  self.activate_uncontrolled=true
  self.activate_max=maxactivated or 1
  self.activate_delay=delay or 1
  self.activate_delta=delta or 1
  self.activate_frand=frand or 0

  -- Ensure min delay is one second.
  self.activate_delay=math.max(self.activate_delay,1)

  -- Ensure min delta is one second.
  self.activate_delta=math.max(self.activate_delta,0)

  -- Ensure frand is in [0,...,1]
  self.activate_frand=math.max(self.activate_frand,0)
  self.activate_frand=math.min(self.activate_frand,1)

  return self
end

--- Set the time after which inactive groups will be destroyed.
-- @param #RAT self
-- @param #number time Time in seconds. Default is 600 seconds = 10 minutes. Minimum is 60 seconds.
-- @return #RAT RAT self object.
function RAT:TimeDestroyInactive(time)
  self:F2(time)
  time=time or self.Tinactive
  time=math.max(time, 60)
  self.Tinactive=time
  return self
end

--- Set the maximum cruise speed of the aircraft.
-- @param #RAT self
-- @param #number speed Speed in km/h.
-- @return #RAT RAT self object.
function RAT:SetMaxCruiseSpeed(speed)
  self:F2(speed)
  -- Convert to m/s.
  self.Vcruisemax=speed/3.6
  return self
end

--- Set the climb rate. This automatically sets the climb angle.
-- @param #RAT self
-- @param #number rate Climb rate in ft/min. Default is 1500 ft/min. Minimum is 100 ft/min. Maximum is 15,000 ft/min.
-- @return #RAT RAT self object.
function RAT:SetClimbRate(rate)
  self:F2(rate)
  rate=rate or self.Vclimb
  rate=math.max(rate, 100)
  rate=math.min(rate, 15000)
  self.Vclimb=rate
  return self
end

--- Set the angle of descent. Default is 3.6 degrees, which corresponds to 3000 ft descent after one mile of travel.
-- @param #RAT self
-- @param #number angle Angle of descent in degrees. Minimum is 0.5 deg. Maximum 50 deg.
-- @return #RAT RAT self object.
function RAT:SetDescentAngle(angle)
  self:F2(angle)
  angle=angle or self.AlphaDescent
  angle=math.max(angle, 0.5)
  angle=math.min(angle, 50)
  self.AlphaDescent=angle
  return self
end

--- Set rules of engagement (ROE). Default is weapon hold. This is a peaceful class.
-- @param #RAT self
-- @param #string roe "hold" = weapon hold, "return" = return fire, "free" = weapons free.
-- @return #RAT RAT self object.
function RAT:SetROE(roe)
  self:F2(roe)
  if roe=="return" then
    self.roe=RAT.ROE.returnfire
  elseif roe=="free" then
    self.roe=RAT.ROE.weaponfree
  else
    self.roe=RAT.ROE.weaponhold
  end
  return self
end

--- Set reaction to threat (ROT). Default is no reaction, i.e. aircraft will simply ignore all enemies.
-- @param #RAT self
-- @param #string rot "noreaction" = no reaction to threats, "passive" = passive defence, "evade" = evade enemy attacks.
-- @return #RAT RAT self object.
function RAT:SetROT(rot)
  self:F2(rot)
  if rot=="passive" then
    self.rot=RAT.ROT.passive
  elseif rot=="evade" then
    self.rot=RAT.ROT.evade
  else
    self.rot=RAT.ROT.noreaction
  end
  return self
end

--- Set the name of the F10 submenu. Default is the name of the template group.
-- @param #RAT self
-- @param #string name Submenu name.
-- @return #RAT RAT self object.
function RAT:MenuName(name)
  self:F2(name)
  self.SubMenuName=tostring(name)
  return self
end

--- Enable ATC, which manages the landing queue for RAT aircraft if they arrive simultaniously at the same airport.
-- @param #RAT self
-- @param #boolean switch Enable ATC (true) or Disable ATC (false). No argument means ATC enabled.
-- @return #RAT RAT self object.
function RAT:EnableATC(switch)
  self:F2(switch)
  if switch==nil then
    switch=true
  end
  self.ATCswitch=switch
  return self
end

--- Turn messages from ATC on or off. Default is on. This setting effects all RAT objects and groups!
-- @param #RAT self
-- @param #boolean switch Enable (true) or disable (false) messages from ATC.
-- @return #RAT RAT self object.
function RAT:ATC_Messages(switch)
  self:F2(switch)
  if switch==nil then
    switch=true
  end
  RAT.ATC.messages=switch
  return self
end

--- Max number of planes that get landing clearance of the RAT ATC. This setting effects all RAT objects and groups!
-- @param #RAT self
-- @param #number n Number of aircraft that are allowed to land simultaniously. Default is 2.
-- @return #RAT RAT self object.
function RAT:ATC_Clearance(n)
  self:F2(n)
  RAT.ATC.Nclearance=n or 2
  return self
end

--- Delay between granting landing clearance for simultanious landings. This setting effects all RAT objects and groups!
-- @param #RAT self
-- @param #number time Delay time when the next aircraft will get landing clearance event if the previous one did not land yet. Default is 240 sec.
-- @return #RAT RAT self object.
function RAT:ATC_Delay(time)
  self:F2(time)
  RAT.ATC.delay=time or 240
  return self
end

--- Set minimum distance between departure and destination. Default is 5 km.
-- Minimum distance should not be smaller than maybe ~100 meters to ensure that departure and destination are different.
-- @param #RAT self
-- @param #number dist Distance in km.
-- @return #RAT RAT self object.
function RAT:SetMinDistance(dist)
  self:F2(dist)
  -- Distance in meters. Absolute minimum is 500 m.
  self.mindist=math.max(100, dist*1000)
  return self
end

--- Set maximum distance between departure and destination. Default is 5000 km but aircarft range is also taken into account automatically.
-- @param #RAT self
-- @param #number dist Distance in km.
-- @return #RAT RAT self object.
function RAT:SetMaxDistance(dist)
  self:F2(dist)
  -- Distance in meters.
  self.maxdist=dist*1000
  return self
end

--- Turn debug messages on or off. Default is off.
-- @param #RAT self
-- @param #boolean switch Turn debug on=true or off=false. No argument means on.
-- @return #RAT RAT self object.
function RAT:_Debug(switch)
  self:F2(switch)
  if switch==nil then
    switch=true
  end
  self.Debug=switch
  return self
end

--- Enable debug mode. More output in dcs.log file and onscreen messages to all.
-- @param #RAT self
-- @return #RAT RAT self object.
function RAT:Debugmode()
  self:F2()
  self.Debug=true
  return self
end

--- Aircraft report status update messages along the route.
-- @param #RAT self
-- @param #boolean switch Swtich reports on (true) or off (false). No argument is on.
-- @return #RAT RAT self object.
function RAT:StatusReports(switch)
  self:F2(switch)
  if switch==nil then
    switch=true
  end
  self.reportstatus=switch
  return self
end

--- Place markers of waypoints on the F10 map. Default is off.
-- @param #RAT self
-- @param #boolean switch true=yes, false=no.
-- @return #RAT RAT self object.
function RAT:PlaceMarkers(switch)
  self:F2(switch)
  if switch==nil then
    switch=true
  end
  self.placemarkers=switch
  return self
end

--- Set flight level. Setting this value will overrule all other logic. Aircraft will try to fly at this height regardless.
-- @param #RAT self
-- @param #number FL Fight Level in hundrets of feet. E.g. FL200 = 20000 ft ASL.
-- @return #RAT RAT self object.
function RAT:SetFL(FL)
  self:F2(FL)
  FL=FL or self.FLcruise
  FL=math.max(FL,0)
  self.FLuser=FL*RAT.unit.FL2m
  return self
end

--- Set max flight level. Setting this value will overrule all other logic. Aircraft will try to fly at less than this FL regardless.
-- @param #RAT self
-- @param #number FL Maximum Fight Level in hundrets of feet.
-- @return #RAT RAT self object.
function RAT:SetFLmax(FL)
  self:F2(FL)
  self.FLmaxuser=FL*RAT.unit.FL2m
  return self
end

--- Set max cruising altitude above sea level.
-- @param #RAT self
-- @param #number alt Altitude ASL in meters.
-- @return #RAT RAT self object.
function RAT:SetMaxCruiseAltitude(alt)
  self:F2(alt)
  self.FLmaxuser=alt
  return self
end

--- Set min flight level. Setting this value will overrule all other logic. Aircraft will try to fly at higher than this FL regardless.
-- @param #RAT self
-- @param #number FL Maximum Fight Level in hundrets of feet.
-- @return #RAT RAT self object.
function RAT:SetFLmin(FL)
  self:F2(FL)
  self.FLminuser=FL*RAT.unit.FL2m
  return self
end

--- Set min cruising altitude above sea level.
-- @param #RAT self
-- @param #number alt Altitude ASL in meters.
-- @return #RAT RAT self object.
function RAT:SetMinCruiseAltitude(alt)
  self:F2(alt)
  self.FLminuser=alt
  return self
end

--- Set flight level of cruising part. This is still be checked for consitancy with selected route and prone to radomization.
-- Default is FL200 for planes and FL005 for helicopters.
-- @param #RAT self
-- @param #number FL Flight level in hundrets of feet. E.g. FL200 = 20000 ft ASL.
-- @return #RAT RAT self object.
function RAT:SetFLcruise(FL)
  self:F2(FL)
  self.FLcruise=FL*RAT.unit.FL2m
  return self
end

--- Set cruising altitude. This is still be checked for consitancy with selected route and prone to radomization.
-- @param #RAT self
-- @param #number alt Cruising altitude ASL in meters.
-- @return #RAT RAT self object.
function RAT:SetCruiseAltitude(alt)
  self:F2(alt)
  self.FLcruise=alt
  return self
end

--- Set onboard number prefix. Same as setting "TAIL #" in the mission editor. Note that if you dont use this function, the values defined in the template group of the ME are taken.
-- @param #RAT self
-- @param #string tailnumprefix String of the tail number prefix. If flight consists of more than one aircraft, two digits are appended automatically, i.e. <tailnumprefix>001, <tailnumprefix>002, ...
-- @param #number zero (Optional) Starting value of the automatically appended numbering of aircraft within a flight. Default is 0.
-- @return #RAT RAT self object.
function RAT:SetOnboardNum(tailnumprefix, zero)
  self:F2({tailnumprefix=tailnumprefix, zero=zero})
  self.onboardnum=tailnumprefix
  if zero ~= nil then
    self.onboardnum0=zero
  end
  return self
end

-------------------------------------------------------------------------------------------------------------------------------------------------------------------------------------------------------
-- Private functions
-------------------------------------------------------------------------------------------------------------------------------------------------------------------------------------------------------

--- Initialize basic parameters of the aircraft based on its (template) group in the mission editor.
-- @param #RAT self
-- @param DCS#Group DCSgroup Group of the aircraft in the mission editor.
function RAT:_InitAircraft(DCSgroup)
  self:F2(DCSgroup)

  local DCSunit=DCSgroup:getUnit(1)
  local DCSdesc=DCSunit:getDesc()
  local DCScategory=DCSgroup:getCategory()
  local DCStype=DCSunit:getTypeName()

  -- set category
  if DCScategory==Group.Category.AIRPLANE then
    self.category=RAT.cat.plane
  elseif DCScategory==Group.Category.HELICOPTER then
    self.category=RAT.cat.heli
  else
    self.category="other"
    self:E(self.lid.."ERROR: Group of RAT is neither airplane nor helicopter!")
  end

  -- Get type of aircraft.
  self.aircraft.type=DCStype

  -- inital fuel in %
  self.aircraft.fuel=DCSunit:getFuel()

  -- operational range in NM converted to m
  self.aircraft.Rmax = DCSdesc.range*RAT.unit.nm2m

  -- effective range taking fuel into accound and a 5% reserve
  self.aircraft.Reff = self.aircraft.Rmax*self.aircraft.fuel*0.95

  -- max airspeed from group
  self.aircraft.Vmax = DCSdesc.speedMax

  -- max climb speed in m/s
  self.aircraft.Vymax=DCSdesc.VyMax

  -- service ceiling in meters
  self.aircraft.ceiling=DCSdesc.Hmax

  -- Store all descriptors.
  --self.aircraft.descriptors=DCSdesc

  -- aircraft dimensions
  if DCSdesc.box then
    self.aircraft.length=DCSdesc.box.max.x
    self.aircraft.height=DCSdesc.box.max.y
    self.aircraft.width=DCSdesc.box.max.z
  elseif DCStype == "Mirage-F1CE" then
    self.aircraft.length=16
    self.aircraft.height=5
    self.aircraft.width=9
  elseif DCStype == "Saab340" then      --   <- These lines added
    self.aircraft.length=19.73          --   <- These lines added
    self.aircraft.height=6.97           --   <- These lines added
    self.aircraft.width=21.44           --   <- These lines added
  end

  self.aircraft.box=math.max(self.aircraft.length,self.aircraft.width)

  -- info message
  local text=string.format("\n******************************************************\n")
  text=text..string.format("Aircraft parameters:\n")
  text=text..string.format("Template group  =  %s\n",       self.SpawnTemplatePrefix)
  text=text..string.format("Alias           =  %s\n",       self.alias)
  text=text..string.format("Category        =  %s\n",       self.category)
  text=text..string.format("Type            =  %s\n",       self.aircraft.type)
  text=text..string.format("Length (x)      = %6.1f m\n",   self.aircraft.length)
  text=text..string.format("Width  (z)      = %6.1f m\n",   self.aircraft.width)
  text=text..string.format("Height (y)      = %6.1f m\n",   self.aircraft.height)
  text=text..string.format("Max air speed   = %6.1f m/s\n", self.aircraft.Vmax)
  text=text..string.format("Max climb speed = %6.1f m/s\n", self.aircraft.Vymax)
  text=text..string.format("Initial Fuel    = %6.1f\n",     self.aircraft.fuel*100)
  text=text..string.format("Max range       = %6.1f km\n",  self.aircraft.Rmax/1000)
  text=text..string.format("Eff range       = %6.1f km (with 95 percent initial fuel amount)\n",  self.aircraft.Reff/1000)
  text=text..string.format("Ceiling         = %6.1f km = FL%3.0f\n", self.aircraft.ceiling/1000, self.aircraft.ceiling/RAT.unit.FL2m)
  text=text..string.format("******************************************************\n")
  self:T(self.lid..text)

end

-------------------------------------------------------------------------------------------------------------------------------------------------------------------------------------------------------

--- Spawn the AI aircraft with a route.
-- Sets the departure and destination airports and waypoints.
-- Modifies the spawn template.
-- Sets ROE/ROT.
-- Initializes the ratcraft array and group menu.
-- @param #RAT self
-- @param #string _departure (Optional) Name of departure airbase.
-- @param #string _destination (Optional) Name of destination airbase.
-- @param #number _takeoff Takeoff type id.
-- @param #number _landing Landing type id.
-- @param #string _livery Livery to use for this group.
-- @param #table _waypoint First waypoint to be used (for continue journey, commute, etc).
-- @param Core.Point#COORDINATE _lastpos (Optional) Position where the aircraft will be spawned.
-- @param #number _nrespawn Number of already performed respawn attempts (e.g. spawning on runway bug).
-- @param #table parkingdata Explicitly specify the parking spots when spawning at an airport.
-- @return #number Spawn index.
function RAT:_SpawnWithRoute(_departure, _destination, _takeoff, _landing, _livery, _waypoint, _lastpos, _nrespawn, parkingdata)
  self:F({rat=self.lid, departure=_departure, destination=_destination, takeoff=_takeoff, landing=_landing, livery=_livery, waypoint=_waypoint, lastpos=_lastpos, nrespawn=_nrespawn})
  
  -- Check if max spawn limit exists and is reached. SpawnIndex counting starts at 0, hence greater equal and not greater.
  if self.NspawnMax and self.SpawnIndex>=self.NspawnMax then
    self:T(self.lid..string.format("Max limit of spawns reached %d >= %d! Will not spawn any more groups", self.NspawnMax, self.SpawnIndex))
    return
  else
    self:T2(self.lid..string.format("Spawning with spawn index=%d", self.SpawnIndex))
  end

  -- Set takeoff type.
  local takeoff=self.takeoff
  local landing=self.landing

  -- Overrule takeoff/landing by what comes in.
  if _takeoff then
    takeoff=_takeoff
  end
  if _landing then
    landing=_landing
  end

  -- Random choice between cold and hot.
  if takeoff==RAT.wp.coldorhot then
    local temp={RAT.wp.cold, RAT.wp.hot}
    takeoff=temp[math.random(2)]
  end

  -- Number of respawn attempts after spawning on runway.
  local nrespawn=0
  if _nrespawn then
    nrespawn=_nrespawn
  end

  -- Set flight plan.
  local departure, destination, waypoints, wpdesc, wpstatus = self:_SetRoute(takeoff, landing, _departure, _destination, _waypoint)

  -- Return nil if we could not find a departure destination or waypoints
  if not (departure and destination and waypoints) then
    return nil
  end

  -- Set (another) livery.
  local livery
  if _livery then
    -- Take livery from previous flight (continue journey).
    livery=_livery
  elseif self.livery then
    -- Choose random livery.
    livery=self.livery[math.random(#self.livery)]
    local text=string.format("Chosen livery for group %s: %s", self:_AnticipatedGroupName(), livery)
    self:T(self.lid..text)
  else
    livery=nil
  end
  
  -- We set the aircraft to uncontrolled if the departure airbase has a FLIGHTCONTROL.
  local uncontrolled=self.uncontrolled
  local isFlightcontrol=self:_IsFlightControlAirbase(departure)
  if takeoff~=RAT.wp.air and departure and isFlightcontrol then
    takeoff=RAT.wp.cold
    uncontrolled=true
  end 

  -- Modify the spawn template to follow the flight plan.
  local successful=self:_ModifySpawnTemplate(waypoints, livery, _lastpos, departure, takeoff, parkingdata, uncontrolled)
  if not successful then
    return nil
  end

  -- Actually spawn the group.
  local group=self:SpawnWithIndex(self.SpawnIndex) -- Wrapper.Group#GROUP
  
  -- Group name.
  local groupname=group:GetName()
  
  -- Create a flightgroup object.
  local flightgroup=FLIGHTGROUP:New(group)
  
  -- Setting holding time to nil so that flight never gets landing clearance. This is done by the RAT ATC (FC sets holdtime to nil in FLIGHTGROUP).
  if self.ATCswitch then
    flightgroup.holdtime=nil
  end
  
  -- No automatic despawning if group gets stuck.
  flightgroup.stuckDespawn=false
  
  
  -- Increase counter of alive groups (also uncontrolled ones).
  self.alive=self.alive+1
  self:T(self.lid..string.format("Alive groups counter now = %d.",self.alive))

  -- ATC is monitoring this flight (if it is supposed to land).
  if self.ATCswitch and landing==RAT.wp.landing then
  
    -- Get destination airbase name. For returnzone, this is the departure airbase.
    local airbasename=destination:GetName()
    if self.returnzone then
      airbasename=departure:GetName()
    end
    
    -- Add flight (if there is no FC at the airbase)
    if not self:_IsFlightControlAirbase(airbasename) then
      self:_ATCAddFlight(groupname, airbasename)
    end
  end

  -- Place markers of waypoints on F10 map.
  if self.placemarkers then
    self:_PlaceMarkers(waypoints, wpdesc, self.SpawnIndex)
  end
  
  -- Set group ready for takeoff at the FLIGHTCONTROL (if we do not do via a scheduler).
  if isFlightcontrol and not self.activate_uncontrolled then
    local N=math.random(120)
    self:T(self.lid..string.format("Flight will be ready for takeoff in %d seconds", N))
    flightgroup:SetReadyForTakeoff(true, N)
  end

  -- Set group to be invisible.
  if self.invisible then
    flightgroup:SetDefaultInvisible(true)
    flightgroup:SwitchInvisible(true)
  end

  -- Set group to be immortal.
  if self.immortal then
    flightgroup:SetDefaultImmortal(true)
    flightgroup:SwitchImmortal(true)
  end

  -- Set group to be immortal.
  if self.eplrs then
    flightgroup:SetDefaultEPLRS(true)
    flightgroup:SwitchEPLRS(true)
  end

  -- Set ROE, default is "weapon hold".
  self:_SetROE(flightgroup, self.roe)

  -- Set ROT, default is "no reaction".
  self:_SetROT(flightgroup, self.rot)
  
  -- Init ratcraft array.
  local ratcraft={} --#RAT.RatCraft
  ratcraft.index=self.SpawnIndex
  ratcraft.group=group
  ratcraft.flightgroup=flightgroup
  ratcraft.destination=destination
  ratcraft.departure=departure
  ratcraft.waypoints=waypoints
  ratcraft.airborne=group:InAir()
  ratcraft.nunits=group:GetInitialSize()
  
  -- Initial and current position. For calculating the travelled distance.
  ratcraft.Pnow=group:GetCoordinate()
  ratcraft.Distance=0

  -- Each aircraft gets its own takeoff type.
  ratcraft.takeoff=takeoff
  ratcraft.landing=landing
  ratcraft.wpdesc=wpdesc
  ratcraft.wpstatus=wpstatus

  -- Aircraft is active or spawned in uncontrolled state.
  ratcraft.active=not uncontrolled

  -- Set status to spawned. This will be overwritten in birth event.
  ratcraft.status=RAT.status.Spawned

  -- Livery
  ratcraft.livery=livery

  -- If this switch is set to true, the aircraft will be despawned the next time the status function is called.
  ratcraft.despawnme=false

  -- Number of preformed spawn attempts for this group.
  ratcraft.nrespawn=nrespawn
  
  -- Add ratcaft to table.
  self.ratcraft[self.SpawnIndex]=ratcraft

  -- Create submenu for this group.
  if self.f10menu then
    local name=self.aircraft.type.." ID "..tostring(self.SpawnIndex)
    -- F10/RAT/<templatename>/Group X
    self.Menu[self.SubMenuName].groups[self.SpawnIndex]=MENU_MISSION:New(name, self.Menu[self.SubMenuName].groups)
    -- F10/RAT/<templatename>/Group X/Set ROE
    self.Menu[self.SubMenuName].groups[self.SpawnIndex]["roe"]=MENU_MISSION:New("Set ROE", self.Menu[self.SubMenuName].groups[self.SpawnIndex])
    MENU_MISSION_COMMAND:New("Weapons hold", self.Menu[self.SubMenuName].groups[self.SpawnIndex]["roe"], self._SetROE, self, flightgroup, RAT.ROE.weaponhold)
    MENU_MISSION_COMMAND:New("Weapons free", self.Menu[self.SubMenuName].groups[self.SpawnIndex]["roe"], self._SetROE, self, flightgroup, RAT.ROE.weaponfree)
    MENU_MISSION_COMMAND:New("Return fire",  self.Menu[self.SubMenuName].groups[self.SpawnIndex]["roe"], self._SetROE, self, flightgroup, RAT.ROE.returnfire)
    -- F10/RAT/<templatename>/Group X/Set ROT
    self.Menu[self.SubMenuName].groups[self.SpawnIndex]["rot"]=MENU_MISSION:New("Set ROT", self.Menu[self.SubMenuName].groups[self.SpawnIndex])
    MENU_MISSION_COMMAND:New("No reaction",     self.Menu[self.SubMenuName].groups[self.SpawnIndex]["rot"], self._SetROT, self, flightgroup, RAT.ROT.noreaction)
    MENU_MISSION_COMMAND:New("Passive defense", self.Menu[self.SubMenuName].groups[self.SpawnIndex]["rot"], self._SetROT, self, flightgroup, RAT.ROT.passive)
    MENU_MISSION_COMMAND:New("Evade on fire",   self.Menu[self.SubMenuName].groups[self.SpawnIndex]["rot"], self._SetROT, self, flightgroup, RAT.ROT.evade)
    -- F10/RAT/<templatename>/Group X/
    MENU_MISSION_COMMAND:New("Despawn group",  self.Menu[self.SubMenuName].groups[self.SpawnIndex], self._Despawn, self, group)
    MENU_MISSION_COMMAND:New("Place markers",  self.Menu[self.SubMenuName].groups[self.SpawnIndex], self._PlaceMarkers, self, waypoints, self.SpawnIndex)
    MENU_MISSION_COMMAND:New("Status report",  self.Menu[self.SubMenuName].groups[self.SpawnIndex], self.Status, self, true, self.SpawnIndex)
  end

  --- Function called when passing a waypoint.
  function flightgroup.OnAfterPassingWaypoint(Flightgroup, From, Event, To, Waypoint)
    local waypoint=Waypoint --Ops.OpsGroup#OPSGROUP.Waypoint
    local flightgroup=Flightgroup --Ops.FlightGroup#FLIGHTGROUP
    
    local wpid=waypoint.uid
    
    local ratcraft=self:_GetRatcraftFromGroup(flightgroup.group)
    
    local wpdescription=tostring(ratcraft.wpdesc[wpid])
    local wpstatus=ratcraft.wpstatus[wpid]
    
    -- Debug info.
    self:T(self.lid..string.format("RAT passed waypoint %s [uid=%d]: %s [status=%s]", waypoint.name, wpid, wpdescription, wpstatus))

    -- Set status    
    self:_SetStatus(group, wpstatus)
    
    if waypoint.uid==3 then
      --flightgroup:SelfDestruction(Delay,ExplosionPower,ElementName)    
    end
  
  end
  
  --- Function called when passing the FINAL waypoint
  function flightgroup.OnAfterPassedFinalWaypoint(flightgroup, From, Event, To)
  
    self:T(self.lid..string.format("RAT passed FINAL waypoint"))
    
    local ratcraft=self:_GetRatcraftFromGroup(flightgroup.group)
    
    -- Info message.
    local text=string.format("Flight %s arrived at final destination %s.", group:GetName(), destination:GetName())
    MESSAGE:New(text, 10):ToAllIf(self.reportstatus)
    self:T(self.lid..text)

    if landing==RAT.wp.air then
      -- Final waypoint is air ==> Despawn flight
    
      -- Info message.
      local text=string.format("Activating despawn switch for flight %s! Group will be detroyed soon.", group:GetName())
      MESSAGE:New(text, 10):ToAllIf(self.Debug)
      self:T(self.lid..text)
      
      -- Enable despawn switch. Next time the status function is called, the aircraft will be despawned.
      ratcraft.despawnme=true
    end    
    
  end
  
  --- Function called when flight is RTB.
  function flightgroup.OnAfterRTB(flightgroup, From, Event, To, airbase, SpeedTo, SpeedHold, SpeedLand)
    self:T(self.lid..string.format("RAT group is RTB"))
  end
  
  --- Function called when flight is holding.
  function flightgroup.OnAfterHolding(Flightgroup, From, Event, To)
    local flightgroup=Flightgroup --Ops.FlightGroup#FLIGHTGROUP
    
    local ratcraft=self:_GetRatcraftFromGroup(flightgroup.group)
    
    local destinationname=ratcraft.destination:GetName()
    
    -- Aircraft arrived at holding point
    local text=string.format("Flight %s to %s ATC: Holding and awaiting landing clearance.", groupname, destinationname)
    self:T(self.lid..text)
    MESSAGE:New(text, 10):ToAllIf(self.reportstatus)

    -- Get FLIGHTCONTROL if there is any.    
    local fc=_DATABASE:GetFlightControl(destinationname)
    
    -- Register aircraft at RAT ATC (but only if there is no FLIGHTCONTROL)
    if self.ATCswitch and not fc then
      self:T(self.lid..string.format("RAT group is HOLDING ==> ATCRegisterFlight"))
    
      -- Create F10 menu
      if self.f10menu then       
        MENU_MISSION_COMMAND:New("Clear for landing", self.Menu[self.SubMenuName].groups[self.SpawnIndex], flightgroup.ClearToLand, flightgroup)
      end
      
      -- Register at ATC
      RAT._ATCRegisterFlight(groupname, timer.getTime())
    end
  end
  
  --- Function called when the group landed at an airbase.
  function flightgroup.OnAfterLanded(Flightgroup, From, Event, To, Airport)
    self:T(self.lid..string.format("RAT group landed at airbase"))
  end
  
  --- Function called when the group arrived at their parking positions.
  function flightgroup.OnAfterArrived(Flightgroup, From, Event, To)
    self:T(self.lid..string.format("RAT group arrived"))
  end
  
  --- Function called when a group got stuck.
  function flightgroup.OnAfterStuck(Flightgroup, From, Event, To, Stucktime)
    local flightgroup=Flightgroup --Ops.FlightGroup#FLIGHTGROUP
    self:T(self.lid..string.format("Group %s got stuck for %d seconds", flightgroup:GetName(), Stucktime))
    if Stucktime>10*60 then
      self:_Respawn(flightgroup.group)
    end
  
  end
  

  return self.SpawnIndex
end

--- Check if a given airbase has a FLIGHTCONTROL.
-- @param #RAT self
-- @param Wrapper.Airbase#AIRBASE airbase The airbase.
-- @return #boolean `true` if the airbase has a FLIGHTCONTROL.
function RAT:_IsFlightControlAirbase(airbase)
  
  if type(airbase)=="table" then
    airbase=airbase:GetName()
  end
  
  if airbase then
  
    local fc=_DATABASE:GetFlightControl(airbase)
    
    if fc then
      self:T(self.lid..string.format("Airbase %s has a FLIGHTCONTROL running", airbase))
      return true
    else
      return false
    end
  
  end
  
  return nil
end

--- Clear flight for landing. Sets tigger value to 1.
-- @param #RAT self
-- @param #string name Name of flight to be cleared for landing.
function RAT:ClearForLanding(name)
  trigger.action.setUserFlag(name, 1)
  local flagvalue=trigger.misc.getUserFlag(name)
  self:T(self.lid.."ATC: User flag value (landing) for "..name.." set to "..flagvalue)
end

--- Despawn the original group and re-spawn a new one.
-- @param #RAT self
-- @param Wrapper.Group#GROUP group The group that should be respawned.
-- @param Core.Point#COORDINATE lastpos Last known position of the group.
-- @param #number delay Delay before despawn in seconds.
function RAT:_Respawn(group, lastpos, delay)

  if delay and delay>0 then
  
    self:ScheduleOnce(delay, RAT._Respawn, self, group, lastpos, 0)
  
  else
    if group then
      self:T(self.lid..string.format("Respawning ratcraft from group %s", group:GetName()))
    else
      self:E(self.lid..string.format("ERROR: group is nil in _Respawn!"))
      return nil
    end
    
    -- Get ratcraft from group.
    local ratcraft=self:_GetRatcraftFromGroup(group)

    -- Get last known position.    
    lastpos=lastpos or group:GetCoordinate()
  
    -- Get departure and destination from previous journey.
    local departure=ratcraft.departure
    local destination=ratcraft.destination   --Wrapper.Airbase#AIRBASE
    local takeoff=ratcraft.takeoff
    local landing=ratcraft.landing
    local livery=ratcraft.livery
    local lastwp=ratcraft.waypoints[#ratcraft.waypoints]
    local flightgroup=ratcraft.flightgroup
    
    
    -- In case we stay at the same airport, we save the parking data to respawn at the same spot.
    local parkingdata=nil
    if self.continuejourney or self.commute then
      for _,_element in pairs(flightgroup.elements) do
        local element=_element --Ops.OpsGroup#OPSGROUP.Element
            
        if element.parking then
          -- Init table.
          if parkingdata==nil then
            parkingdata={}
          end
          
          self:T(self.lid..string.format("Element %s was parking at spot id=%d", element.name, element.parking.TerminalID))
          table.insert(parkingdata, UTILS.DeepCopy(element.parking))
        else
          self:E(self.lid..string.format("WARNING: Element %s did NOT have a not parking spot!", tostring(element.name)))
        end
      end
    end
    
    -- Despawn old group.
    self:_Despawn(ratcraft.group)
  
    local _departure=nil
    local _destination=nil --Wrapper.Airbase#AIRBASE
    local _takeoff=nil
    local _landing=nil
    local _livery=nil
    local _lastwp=nil
    local _lastpos=nil
  
    if self.continuejourney then
    
      ---
      -- Continue Journey
      ---
  
      -- We continue our journey from the old departure airport.
      _departure=destination:GetName()
  
      -- Use the same livery for next aircraft.
      _livery=livery
  
      -- Last known position of the aircraft, which should be the sparking spot location.
      -- Note: we have to check that it was supposed to land and not respawned directly after landing or after takeoff.
      -- DONE: Need to think if continuejourney with respawn_after_takeoff actually makes sense?
      --       No, does not make sense. Disable it in consistency check.
      if landing==RAT.wp.landing and not (self.respawn_at_landing or self.respawn_after_takeoff) then
        -- Check that we have an airport or FARP but not a ship (which would be categroy 1).
        if destination:GetCategory()==4 then
          _lastpos=lastpos
        end
      end
  
      if self.destinationzone then
  
        -- Case: X --> Zone --> Zone --> Zone
        _takeoff=RAT.wp.air
        _landing=RAT.wp.air
  
      elseif self.returnzone then
  
        -- Case: X --> Zone --> X,  X --> Zone --> X
        -- We flew to a zone and back. Takeoff type does not change.
        _takeoff=self.takeoff
  
        -- If we took of in air we also want to land "in air".
        if self.takeoff==RAT.wp.air then
          _landing=RAT.wp.air
        else
          _landing=RAT.wp.landing
        end
  
        -- Departure stays the same. (The destination is the zone here.)
        _departure=departure:GetName()
  
      else
  
        -- Default case. Takeoff and landing type does not change.
        _takeoff=self.takeoff
        _landing=self.landing
  
      end
  
    elseif self.commute then
    
      ---
      -- Commute
      ---
    
      -- We commute between departure and destination.
  
      if self.starshape==true then
        if destination:GetName()==self.homebase then
          -- We are at our home base ==> destination is again randomly selected.
          _departure=self.homebase
          _destination=nil -- destination will be set anew
        else
          -- We are not a our home base ==> we fly back to our home base.
          _departure=destination:GetName()
          _destination=self.homebase
        end
      else
        -- Simply switch departure and destination.
        _departure=destination:GetName()
        _destination=departure:GetName()
      end
  
      -- Use the same livery for next aircraft.
      _livery=livery
  
      -- Last known position of the aircraft, which should be the sparking spot location.
      -- Note: we have to check that it was supposed to land and not respawned directly after landing or after takeoff.
      -- TODO: Need to think if commute with respawn_after_takeoff actually makes sense.
      if landing==RAT.wp.landing and lastpos and not (self.respawn_at_landing or self.respawn_after_takeoff) then
        -- Check that we have landed on an airport or FARP but not a ship (which would be categroy 1).
        if destination:GetCategory()==4 then
          _lastpos=lastpos
        end
      end
  
      -- Handle takeoff type.
      if self.destinationzone then
        -- self.takeoff is either RAT.wp.air or RAT.wp.cold
        -- self.landing is RAT.wp.Air
  
        if self.takeoff==RAT.wp.air then
  
          -- Case: Zone <--> Zone (both have takeoff air)
          _takeoff=RAT.wp.air  -- = self.takeoff (because we just checked)
          _landing=RAT.wp.air  -- = self.landing (because destinationzone)
  
        else
  
          -- Case: Airport <--> Zone
          if takeoff==RAT.wp.air then
            -- Last takeoff was air so we are at the airport now, takeoff is from ground.
            _takeoff=self.takeoff   -- must be either hot/cold/runway/hotcold
            _landing=RAT.wp.air     -- must be air = self.landing (because destinationzone)
          else
            -- Last takeoff was on ground so we are at a zone now ==> takeoff in air, landing at airport.
            _takeoff=RAT.wp.air
            _landing=RAT.wp.landing
          end
  
        end
  
      elseif self.returnzone then
  
        -- We flew to a zone and back. No need to swap departure and destination.
        _departure=departure:GetName()
        _destination=destination:GetName()
  
        -- Takeoff and landing should also not change.
        _takeoff=self.takeoff
        _landing=self.landing
  
      end
  
    end
  
    -- Take the last waypoint as initial waypoint for next plane.
    if _takeoff==RAT.wp.air and (self.continuejourney or self.commute) then
      _lastwp=lastwp
    end
  
    -- Debug
    self:T2({departure=_departure, destination=_destination, takeoff=_takeoff, landing=_landing, livery=_livery, lastwp=_lastwp})
  
    -- We should give it at least 3 sec since this seems to be the time until free parking spots after despawn are available again (Sirri Island test).
    local respawndelay=self.respawn_delay or 1
  
    -- Spawn new group.
    self:T(self.lid..string.format("%s delayed respawn in %.1f seconds.", self.alias, respawndelay))  
    self:ScheduleOnce(respawndelay, RAT._SpawnWithRoute, self,_departure,_destination,_takeoff,_landing,_livery, nil,_lastpos, nil, parkingdata)
    
  end

end

--- Despawn group. The `FLIGHTGROUP` is despawned and stopped. The ratcraft is removed from the self.ratcraft table. Menues are removed.
-- @param #RAT self
-- @param Wrapper.Group#GROUP group Group to be despawned.
-- @param #number delay Delay in seconds before the despawn happens. Default is immidiately.
function RAT:_Despawn(group, delay)

  if delay and delay>0 then
    -- Delayed call.
    self:ScheduleOnce(delay, RAT._Despawn, self, group, 0)
  else

    if group then
  
      -- Get spawnindex of group.
      local index=self:GetSpawnIndexFromGroup(group)
  
      if index then
      
        -- Debug info.
        self:T(self.lid..string.format("Despawning group %s (index=%d)", group:GetName(), index))
      
        -- Get ratcraft.
        local ratcraft=self.ratcraft[index] --#RAT.RatCraft
        
        -- Despawn flightgroup and stop.
        ratcraft.flightgroup:Despawn()
        ratcraft.flightgroup:__Stop(0.1)
        
        -- Nil ratcraft in table.
        self.ratcraft[index].group=nil
        self.ratcraft[index]["status"]="Dead"        
        self.ratcraft[index]=nil
 
        -- Remove submenu for this group.
        if self.f10menu and self.SubMenuName ~= nil then
          self.Menu[self.SubMenuName]["groups"][index]:Remove()
        end
  
      end
    end
  end
end

-------------------------------------------------------------------------------------------------------------------------------------------------------------------------------------------------------

--- Set the route of the AI plane. Due to DCS landing bug, this has to be done before the unit is spawned.
-- @param #RAT self
-- @param #number takeoff Takeoff type. Could also be air start.
-- @param #number landing Landing type. Could also be a destination in air.
-- @param Wrapper.Airbase#AIRBASE _departure (Optional) Departure airbase.
-- @param Wrapper.Airbase#AIRBASE _destination (Optional) Destination airbase.
-- @param #table _waypoint Initial waypoint.
-- @return Wrapper.Airbase#AIRBASE Departure airbase.
-- @return Wrapper.Airbase#AIRBASE Destination airbase.
-- @return #table Table of flight plan waypoints.
-- @return #table Table of waypoint descriptions.
-- @return #table Table of waypoint status.
function RAT:_SetRoute(takeoff, landing, _departure, _destination, _waypoint)

  -- Max cruise speed.
  local VxCruiseMax
  if self.Vcruisemax then
    -- User input.
    VxCruiseMax = math.min(self.Vcruisemax, self.aircraft.Vmax)
  else
    -- Max cruise speed 90% of Vmax or 900 km/h whichever is lower.
    VxCruiseMax = math.min(self.aircraft.Vmax*0.90, 250)
  end

  -- Min cruise speed 70% of max cruise or 600 km/h whichever is lower.
  local VxCruiseMin = math.min(VxCruiseMax*0.70, 166)

  -- Cruise speed (randomized). Expectation value at midpoint between min and max.
  local VxCruise = UTILS.RandomGaussian((VxCruiseMax-VxCruiseMin)/2+VxCruiseMin, (VxCruiseMax-VxCruiseMax)/4, VxCruiseMin, VxCruiseMax)

  -- Climb speed 90% ov Vmax but max 720 km/h.
  local VxClimb = math.min(self.aircraft.Vmax*0.90, 200)

  -- Descent speed 60% of Vmax but max 500 km/h.
  local VxDescent = math.min(self.aircraft.Vmax*0.60, 140)

  -- Holding speed is 90% of descent speed.
  local VxHolding = VxDescent*0.9

  -- Final leg is 90% of holding speed.
  local VxFinal = VxHolding*0.9

  -- Reasonably civil climb speed Vy=1500 ft/min = 7.6 m/s but max aircraft specific climb rate.
  local VyClimb=math.min(self.Vclimb*RAT.unit.ft2meter/60, self.aircraft.Vymax)

  -- Climb angle in rad.
  local AlphaClimb=math.asin(VyClimb/VxClimb)

  -- Descent angle in rad.
  local AlphaDescent=math.rad(self.AlphaDescent)

  -- Expected cruise level (peak of Gaussian distribution)
  local FLcruise_expect=self.FLcruise


  -- DEPARTURE AIRPORT
  -- Departure airport or zone.
  local departure=nil --Wrapper.Airbase#AIRBASE
  if _departure then
    if self:_AirportExists(_departure) then
      -- Check if new departure is an airport.
      departure=AIRBASE:FindByName(_departure)
      -- If we spawn in air, we convert departure to a zone.
      if takeoff == RAT.wp.air then
        departure=departure:GetZone()
      end
    elseif self:_ZoneExists(_departure) then
      -- If it's not an airport, check whether it's a zone.
      departure=ZONE:FindByName(_departure)
    else
      local text=string.format("ERROR! Specified departure airport %s does not exist for %s.", _departure, self.alias)
      self:E(self.lid..text)
    end

  else
    departure=self:_PickDeparture(takeoff)
    if self.commute and self.starshape==true and self.homebase==nil then
      self.homebase=departure:GetName()
    end
  end

  -- Return nil if no departure could be found.
  if not departure then
    local text=string.format("ERROR! No valid departure airport could be found for %s.", self.alias)
    self:E(self.lid..text)
    return nil
  end

  -- Coordinates of departure point.
  local Pdeparture  --Core.Point#COORDINATE
  if takeoff==RAT.wp.air then
    if _waypoint then
      -- Use coordinates of previous flight (commute or journey).
      Pdeparture=COORDINATE:New(_waypoint.x, _waypoint.alt, _waypoint.y)
    else
      -- For an air start, we take a random point within the spawn zone.
      local vec2=departure:GetRandomVec2()
      Pdeparture=COORDINATE:NewFromVec2(vec2)
      end
  else
    Pdeparture=departure:GetCoordinate()
  end

  -- Height ASL of departure point.
  local H_departure
  if takeoff==RAT.wp.air then
    -- Absolute minimum AGL
    local Hmin
    if self.category==RAT.cat.plane then
      Hmin=1000
    else
      Hmin=50
    end
    -- Departure altitude is 70% of default cruise with 30% variation and limited to 1000 m AGL (50 m for helos).
    H_departure=self:_Randomize(FLcruise_expect*0.7, 0.3, Pdeparture.y+Hmin, FLcruise_expect)
    if self.FLminuser then
      H_departure=math.max(H_departure,self.FLminuser)
    end
    -- Use alt of last flight.
    if _waypoint then
      H_departure=_waypoint.alt
    end
  else
    H_departure=Pdeparture.y
  end

  -- Adjust min distance between departure and destination for user set min flight level.
  local mindist=self.mindist
  if self.FLminuser then

    -- We can conly consider the symmetric case, because no destination selected yet.
    local hclimb=self.FLminuser-H_departure
    local hdescent=self.FLminuser-H_departure

    -- Minimum distance for l
    local Dclimb, Ddescent, Dtot=self:_MinDistance(AlphaClimb, AlphaDescent, hclimb, hdescent)

    if takeoff==RAT.wp.air and landing==RAT.wpair then
      mindist=0         -- Takeoff and landing are in air. No mindist required.
    elseif takeoff==RAT.wp.air then
      mindist=Ddescent  -- Takeoff in air. Need only space to descent.
    elseif landing==RAT.wp.air then
      mindist=Dclimb    -- Landing "in air". Need only space to climb.
    else
      mindist=Dtot      -- Takeoff and landing on ground. Need both space to climb and descent.
    end

    -- Mindist is at least self.mindist.
    mindist=math.max(self.mindist, mindist)

    local text=string.format("Adjusting min distance to %d km (for given min FL%03d)", mindist/1000, self.FLminuser/RAT.unit.FL2m)
    self:T(self.lid..text)
  end

  -- DESTINATION AIRPORT
  local destination=nil --Wrapper.Airbase#AIRBASE
  if _destination then

    if self:_AirportExists(_destination) then

      destination=AIRBASE:FindByName(_destination)
      if landing==RAT.wp.air or self.returnzone then
        destination=destination:GetZone()
      end

    elseif self:_ZoneExists(_destination) then
      destination=ZONE:FindByName(_destination)
    else
      local text=string.format("ERROR: Specified destination airport/zone %s does not exist for %s!", _destination, self.alias)
      self:E(self.lid.."ERROR: "..text)
    end

  else

    -- This handles the case where we have a journey and the first flight is done, i.e. _departure is set.
    -- If a user specified more than two destination airport explicitly, then we will stick to this.
    -- Otherwise, the route is random from now on.
    local random=self.random_destination
    if self.continuejourney and _departure and #self.destination_ports<3 then
      random=true
    end

    -- In case of a returnzone the destination (i.e. return point) is always a zone.
    local mylanding=landing
    local acrange=self.aircraft.Reff
    if self.returnzone then
      mylanding=RAT.wp.air
      acrange=self.aircraft.Reff/2  -- Aircraft needs to go to zone and back home.
    end

    -- Pick a destination airport.
    destination=self:_PickDestination(departure, Pdeparture, mindist, math.min(acrange, self.maxdist), random, mylanding)
  end

  -- Return nil if no departure could be found.
  if not destination then
    local text=string.format("No valid destination airport could be found for %s!", self.alias)
    MESSAGE:New(text, 60):ToAll()
    self:E(self.lid.."ERROR: "..text)
    return nil
  end

  -- Check that departure and destination are not the same. Should not happen due to mindist.
  if destination:GetName()==departure:GetName() then
    local text=string.format("%s: Destination and departure are identical. Airport/zone %s.", self.alias, destination:GetName())
    MESSAGE:New(text, 30):ToAll()
    self:E(self.lid.."ERROR: "..text)
  end

  -- Get a random point inside zone return zone.
  local Preturn
  local destination_returnzone
  if self.returnzone then
    -- Get a random point inside zone return zone.
    local vec2=destination:GetRandomVec2()
    Preturn=COORDINATE:NewFromVec2(vec2)
    -- Returnzone becomes destination.
    destination_returnzone=destination
    -- Set departure to destination.
    destination=departure
  end

  -- Get destination coordinate. Either in a zone or exactly at the airport.
  local Pdestination --Core.Point#COORDINATE
  if landing==RAT.wp.air then
    local vec2=destination:GetRandomVec2()
    Pdestination=COORDINATE:NewFromVec2(vec2)
  else
    Pdestination=destination:GetCoordinate()
  end

  -- Height ASL of destination airport/zone.
  local H_destination=Pdestination.y

  -- DESCENT/HOLDING POINT
  -- Get a random point between 5 and 10 km away from the destination.
  local Rhmin=8000
  local Rhmax=20000
  if self.category==RAT.cat.heli then
    -- For helos we set a distance between 500 to 1000 m.
    Rhmin=500
    Rhmax=1000
  end

  -- Coordinates of the holding point. y is the land height at that point.
  local Vholding=Pdestination:GetRandomVec2InRadius(Rhmax, Rhmin)
  local Pholding=COORDINATE:NewFromVec2(Vholding)

  -- AGL height of holding point.
  local H_holding=Pholding.y

  -- Holding point altitude. For planes between 1600 and 2400 m AGL. For helos 160 to 240 m AGL.
  local h_holding
  if self.category==RAT.cat.plane then
    h_holding=1200
  else
    h_holding=150
  end
  h_holding=self:_Randomize(h_holding, 0.2)

  -- This is the actual height ASL of the holding point we want to fly to
  local Hh_holding=H_holding+h_holding

  -- When we dont land, we set the holding altitude to the departure or cruise alt.
  -- This is used in the calculations.
  if landing==RAT.wp.air then
    Hh_holding=H_departure
  end

  -- Distance from holding point to final destination.
  local d_holding=Pholding:Get2DDistance(Pdestination)

  -- GENERAL
  local heading
  local d_total
  if self.returnzone then

    -- Heading from departure to destination in return zone.
    heading=self:_Course(Pdeparture, Preturn)

    -- Total distance to return zone and back.
    d_total=Pdeparture:Get2DDistance(Preturn) + Preturn:Get2DDistance(Pholding)

  else
    -- Heading from departure to holding point of destination.
    heading=self:_Course(Pdeparture, Pholding)

    -- Total distance between departure and holding point near destination.
    d_total=Pdeparture:Get2DDistance(Pholding)
  end

  -- Max height in case of air start, i.e. if we only would descent to holding point for the given distance.
  if takeoff==RAT.wp.air then
    local H_departure_max
    if landing==RAT.wp.air then
      H_departure_max = H_departure  -- If we fly to a zone, there is no descent necessary.
    else
      H_departure_max = d_total * math.tan(AlphaDescent) + Hh_holding
    end
    H_departure=math.min(H_departure, H_departure_max)
  end

  --------------------------------------------

  -- Height difference between departure and destination.
  local deltaH=math.abs(H_departure-Hh_holding)

  -- Slope between departure and destination.
  local phi = math.atan(deltaH/d_total)

  -- Adjusted climb/descent angles.
  local phi_climb
  local phi_descent
  if (H_departure > Hh_holding) then
    phi_climb=AlphaClimb+phi
    phi_descent=AlphaDescent-phi
  else
    phi_climb=AlphaClimb-phi
    phi_descent=AlphaDescent+phi
  end

  -- Total distance including slope.
  local D_total
  if self.returnzone then
    D_total = math.sqrt(deltaH*deltaH+d_total/2*d_total/2)
  else
    D_total = math.sqrt(deltaH*deltaH+d_total*d_total)
  end

  -- SSA triangle for sloped case.
  local gamma=math.rad(180)-phi_climb-phi_descent
  local a = D_total*math.sin(phi_climb)/math.sin(gamma)
  local b = D_total*math.sin(phi_descent)/math.sin(gamma)
  local hphi_max  = b*math.sin(phi_climb)
  local hphi_max2 = a*math.sin(phi_descent)

  -- Height of triangle.
  local h_max1 = b*math.sin(AlphaClimb)
  local h_max2 = a*math.sin(AlphaDescent)

  -- Max height relative to departure or destination.
  local h_max
  if (H_departure > Hh_holding) then
    h_max=math.min(h_max1, h_max2)
  else
    h_max=math.max(h_max1, h_max2)
  end

  -- Max flight level aircraft can reach for given angles and distance.
  local FLmax = h_max+H_departure

  --CRUISE
  -- Min cruise alt is just above holding point at destination or departure height, whatever is larger.
  local FLmin=math.max(H_departure, Hh_holding)

  -- For helicopters we take cruise alt between 50 to 1000 meters above ground. Default cruise alt is ~150 m.
  if self.category==RAT.cat.heli then
    FLmin=math.max(H_departure, H_destination)+50
    FLmax=math.max(H_departure, H_destination)+1000
  end

  -- Ensure that FLmax not above its service ceiling.
  FLmax=math.min(FLmax, self.aircraft.ceiling)

  -- Overrule setting if user specified min/max flight level explicitly.
  if self.FLminuser then
    FLmin=math.max(self.FLminuser, FLmin)  -- Still take care that we dont fly too high.
  end
  if self.FLmaxuser then
    FLmax=math.min(self.FLmaxuser, FLmax)  -- Still take care that we dont fly too low.
  end

  -- If the route is very short we set FLmin a bit lower than FLmax.
  if FLmin>FLmax then
    FLmin=FLmax
  end

  -- Expected cruise altitude - peak of gaussian distribution.
  if FLcruise_expect<FLmin then
    FLcruise_expect=FLmin
  end
  if FLcruise_expect>FLmax then
    FLcruise_expect=FLmax
  end

  -- Set cruise altitude. Selected from Gaussian distribution but limited to FLmin and FLmax.
  local FLcruise=UTILS.RandomGaussian(FLcruise_expect, math.abs(FLmax-FLmin)/4, FLmin, FLmax)

  -- Overrule setting if user specified a flight level explicitly.
  if self.FLuser then
    FLcruise=self.FLuser
    -- Still cruise alt should be with parameters!
    FLcruise=math.max(FLcruise, FLmin)
    FLcruise=math.min(FLcruise, FLmax)
  end

  -- Climb and descent heights.
  local h_climb   = FLcruise - H_departure
  local h_descent = FLcruise - Hh_holding

  -- Distances.
  local d_climb   = h_climb/math.tan(AlphaClimb)
  local d_descent = h_descent/math.tan(AlphaDescent)
  local d_cruise  = d_total-d_climb-d_descent

  -- debug message
  local text=string.format("\n******************************************************\n")
  text=text..string.format("Template      =  %s\n",   self.SpawnTemplatePrefix)
  text=text..string.format("Alias         =  %s\n",   self.alias)
  text=text..string.format("Group name    =  %s\n\n", self:_AnticipatedGroupName())
  text=text..string.format("Speeds:\n")
  text=text..string.format("VxCruiseMin   = %6.1f m/s = %5.1f km/h\n", VxCruiseMin, VxCruiseMin*3.6)
  text=text..string.format("VxCruiseMax   = %6.1f m/s = %5.1f km/h\n", VxCruiseMax, VxCruiseMax*3.6)
  text=text..string.format("VxCruise      = %6.1f m/s = %5.1f km/h\n", VxCruise, VxCruise*3.6)
  text=text..string.format("VxClimb       = %6.1f m/s = %5.1f km/h\n", VxClimb, VxClimb*3.6)
  text=text..string.format("VxDescent     = %6.1f m/s = %5.1f km/h\n", VxDescent, VxDescent*3.6)
  text=text..string.format("VxHolding     = %6.1f m/s = %5.1f km/h\n", VxHolding, VxHolding*3.6)
  text=text..string.format("VxFinal       = %6.1f m/s = %5.1f km/h\n", VxFinal, VxFinal*3.6)
  text=text..string.format("VyClimb       = %6.1f m/s\n", VyClimb)
  text=text..string.format("\nDistances:\n")
  text=text..string.format("d_climb       = %6.1f km\n", d_climb/1000)
  text=text..string.format("d_cruise      = %6.1f km\n", d_cruise/1000)
  text=text..string.format("d_descent     = %6.1f km\n", d_descent/1000)
  text=text..string.format("d_holding     = %6.1f km\n", d_holding/1000)
  text=text..string.format("d_total       = %6.1f km\n", d_total/1000)
  text=text..string.format("\nHeights:\n")
  text=text..string.format("H_departure   = %6.1f m ASL\n", H_departure)
  text=text..string.format("H_destination = %6.1f m ASL\n", H_destination)
  text=text..string.format("H_holding     = %6.1f m ASL\n", H_holding)
  text=text..string.format("h_climb       = %6.1f m\n",     h_climb)
  text=text..string.format("h_descent     = %6.1f m\n",     h_descent)
  text=text..string.format("h_holding     = %6.1f m\n",     h_holding)
  text=text..string.format("delta H       = %6.1f m\n",     deltaH)
  text=text..string.format("FLmin         = %6.1f m ASL = FL%03d\n", FLmin, FLmin/RAT.unit.FL2m)
  text=text..string.format("FLcruise      = %6.1f m ASL = FL%03d\n", FLcruise, FLcruise/RAT.unit.FL2m)
  text=text..string.format("FLmax         = %6.1f m ASL = FL%03d\n", FLmax, FLmax/RAT.unit.FL2m)
  text=text..string.format("\nAngles:\n")
  text=text..string.format("Alpha climb   = %6.2f Deg\n",   math.deg(AlphaClimb))
  text=text..string.format("Alpha descent = %6.2f Deg\n",   math.deg(AlphaDescent))
  text=text..string.format("Phi (slope)   = %6.2f Deg\n",   math.deg(phi))
  text=text..string.format("Phi climb     = %6.2f Deg\n",   math.deg(phi_climb))
  text=text..string.format("Phi descent   = %6.2f Deg\n",   math.deg(phi_descent))
  if self.Debug then
    -- Max heights and distances if we would travel at FLmax.
    local h_climb_max   = FLmax - H_departure
    local h_descent_max = FLmax - Hh_holding
    local d_climb_max   = h_climb_max/math.tan(AlphaClimb)
    local d_descent_max = h_descent_max/math.tan(AlphaDescent)
    local d_cruise_max  = d_total-d_climb_max-d_descent_max
    text=text..string.format("Heading       = %6.1f Deg\n",   heading)
    text=text..string.format("\nSSA triangle:\n")
    text=text..string.format("D_total       = %6.1f km\n",  D_total/1000)
    text=text..string.format("gamma         = %6.1f Deg\n", math.deg(gamma))
    text=text..string.format("a             = %6.1f m\n",   a)
    text=text..string.format("b             = %6.1f m\n",   b)
    text=text..string.format("hphi_max      = %6.1f m\n",   hphi_max)
    text=text..string.format("hphi_max2     = %6.1f m\n",   hphi_max2)
    text=text..string.format("h_max1        = %6.1f m\n",   h_max1)
    text=text..string.format("h_max2        = %6.1f m\n",   h_max2)
    text=text..string.format("h_max         = %6.1f m\n",   h_max)
    text=text..string.format("\nMax heights and distances:\n")
    text=text..string.format("d_climb_max   = %6.1f km\n", d_climb_max/1000)
    text=text..string.format("d_cruise_max  = %6.1f km\n", d_cruise_max/1000)
    text=text..string.format("d_descent_max = %6.1f km\n", d_descent_max/1000)
    text=text..string.format("h_climb_max   = %6.1f m\n",  h_climb_max)
    text=text..string.format("h_descent_max = %6.1f m\n",  h_descent_max)
  end
  text=text..string.format("******************************************************\n")
  self:T2(self.lid..text)

  -- Ensure that cruise distance is positve. Can be slightly negative in special cases. And we don't want to turn back.
  if d_cruise<0 then
    d_cruise=100
  end

  -- Waypoints and coordinates
  local wp={}
  local c={}
  local waypointdescriptions={}
  local waypointstatus={}
  local wpholding=nil
  local wpfinal=nil

  -- Departure/Take-off
  c[#c+1]=Pdeparture
  wp[#wp+1]=self:_Waypoint(#wp+1, "Departure", takeoff, c[#wp+1], VxClimb, H_departure, departure)
  waypointdescriptions[#wp]="Departure"
  waypointstatus[#wp]=RAT.status.Departure

  -- Climb
  if takeoff==RAT.wp.air then

    -- Air start.
    if d_climb < 5000 or d_cruise < 5000 then
      -- We omit the climb phase completely and add it to the cruise part.
      d_cruise=d_cruise+d_climb
    else
      -- Only one waypoint at the end of climb = begin of cruise.
      c[#c+1]=c[#c]:Translate(d_climb, heading)

      wp[#wp+1]=self:_Waypoint(#wp+1, "Begin of Cruise", RAT.wp.cruise, c[#wp+1], VxCruise, FLcruise)
      waypointdescriptions[#wp]="Begin of Cruise"
      waypointstatus[#wp]=RAT.status.Cruise
    end

  else

    -- Ground start.
    c[#c+1]=c[#c]:Translate(d_climb/2, heading)
    c[#c+1]=c[#c]:Translate(d_climb/2, heading)

    wp[#wp+1]=self:_Waypoint(#wp+1, "Climb", RAT.wp.climb,  c[#wp+1], VxClimb, H_departure+(FLcruise-H_departure)/2)
    waypointdescriptions[#wp]="Climb"
    waypointstatus[#wp]=RAT.status.Climb

    wp[#wp+1]=self:_Waypoint(#wp+1, "Begin of Cruise", RAT.wp.cruise, c[#wp+1], VxCruise, FLcruise)
    waypointdescriptions[#wp]="Begin of Cruise"
    waypointstatus[#wp]=RAT.status.Cruise

  end

  -- Cruise

  -- First add the little bit from begin of cruise to the return point.
  if self.returnzone then
    c[#c+1]=Preturn
    wp[#wp+1]=self:_Waypoint(#wp+1, "Return Zone", RAT.wp.cruise, c[#wp+1], VxCruise, FLcruise)
    waypointdescriptions[#wp]="Return Zone"
    waypointstatus[#wp]=RAT.status.Uturn
  end

  if landing==RAT.wp.air then

    -- Next waypoint is already the final destination.
    c[#c+1]=Pdestination
    wp[#wp+1]=self:_Waypoint(#wp+1, "Final Destination", RAT.wp.finalwp, c[#wp+1], VxCruise,  FLcruise)
    waypointdescriptions[#wp]="Final Destination"
    waypointstatus[#wp]=RAT.status.Destination

  elseif self.returnzone then

    -- The little bit back to end of cruise.
    c[#c+1]=c[#c]:Translate(d_cruise/2, heading-180)
    wp[#wp+1]=self:_Waypoint(#wp+1, "End of Cruise", RAT.wp.cruise, c[#wp+1], VxCruise,  FLcruise)
    waypointdescriptions[#wp]="End of Cruise"
    waypointstatus[#wp]=RAT.status.Descent

  else

    c[#c+1]=c[#c]:Translate(d_cruise, heading)
    wp[#wp+1]=self:_Waypoint(#wp+1, "End of Cruise", RAT.wp.cruise, c[#wp+1], VxCruise,  FLcruise)
    waypointdescriptions[#wp]="End of Cruise"
    waypointstatus[#wp]=RAT.status.Descent

  end

  -- Descent (only if we acually want to land)
  if landing==RAT.wp.landing then
    if self.returnzone then
      c[#c+1]=c[#c]:Translate(d_descent/2, heading-180)
      wp[#wp+1]=self:_Waypoint(#wp+1, "Descent", RAT.wp.descent, c[#wp+1], VxDescent, FLcruise-(FLcruise-(h_holding+H_holding))/2)
      waypointdescriptions[#wp]="Descent"
      waypointstatus[#wp]=RAT.status.DescentHolding
    else
      c[#c+1]=c[#c]:Translate(d_descent/2, heading)
      wp[#wp+1]=self:_Waypoint(#wp+1, "Descent", RAT.wp.descent, c[#wp+1], VxDescent, FLcruise-(FLcruise-(h_holding+H_holding))/2)
      waypointdescriptions[#wp]="Descent"
      waypointstatus[#wp]=RAT.status.DescentHolding
    end
  end

  -- Holding and final destination.
  if landing==RAT.wp.landing then

    -- Holding point (removed the holding point because FLIGHTGROUP sends group to holding point with RTB command after the last waypoint)
--    c[#c+1]=Pholding
--    wp[#wp+1]=self:_Waypoint(#wp+1, "Holding Point", RAT.wp.holding, c[#wp+1], VxHolding, H_holding+h_holding)
--    waypointdescriptions[#wp]="Holding Point"
--    waypointstatus[#wp]=RAT.status.Holding
--    wpholding=#wp

    -- Final destination (leave this in because FLIGHTGROUP needs to know that we want to land and removes the landing waypoint automatically)
    c[#c+1]=Pdestination
    wp[#wp+1]=self:_Waypoint(#wp+1, "Final Destination", landing, c[#wp+1], VxFinal, H_destination, destination)
    waypointdescriptions[#wp]="Final Destination"
    waypointstatus[#wp]=RAT.status.Destination

  end

  -- Final Waypoint
  wpfinal=#wp

  -- Fill table with waypoints.
  local waypoints={}
  for _,p in ipairs(wp) do
    table.insert(waypoints, p)
  end

  -- Some info on the route.
  self:_Routeinfo(waypoints, "Waypoint info in set_route:", waypointdescriptions)

  -- Return departure, destination and waypoints.
  if self.returnzone then
    -- We return the actual zone here because returning the departure leads to problems with commute.
    return departure, destination_returnzone, waypoints, waypointdescriptions, waypointstatus
  else
    return departure, destination, waypoints, waypointdescriptions, waypointstatus
  end

end

-------------------------------------------------------------------------------------------------------------------------------------------------------------------------------------------------------

--- Set the departure airport of the AI. If no airport name is given explicitly an airport from the coalition is chosen randomly.
-- If takeoff style is set to "air", we use zones around the airports or the zones specified by user input.
-- @param #RAT self
-- @param #number takeoff Takeoff type.
-- @return Wrapper.Airbase#AIRBASE Departure airport if spawning at airport.
-- @return Core.Zone#ZONE Departure zone if spawning in air.
function RAT:_PickDeparture(takeoff)

  -- Array of possible departure airports or zones.
  local departures={}

  if self.random_departure then

    -- Airports of friendly coalitions.
    for _,_airport in pairs(self.airports) do

      local airport=_airport --Wrapper.Airbase#AIRBASE

      local name=airport:GetName()
      if not self:_Excluded(name) then
        if takeoff==RAT.wp.air then

          table.insert(departures, airport:GetZone())  -- insert zone object.

        else

          -- Check if airbase has the right terminals.
          local nspots=1
          if self.termtype~=nil then
            nspots=airport:GetParkingSpotsNumber(self.termtype)
          end

          if nspots>0 then
            table.insert(departures, airport)            -- insert airport object.
          end
        end
      end

    end

  else

    -- Destination airports or zones specified by user.
    for _,name in pairs(self.departure_ports) do

      local dep=nil
      if self:_AirportExists(name) then
        if takeoff==RAT.wp.air then
          dep=AIRBASE:FindByName(name):GetZone()
        else
          dep=AIRBASE:FindByName(name)
          -- Check if the airport has a valid parking spot
          if self.termtype~=nil and dep~=nil then
            local _dep=dep --Wrapper.Airbase#AIRBASE
            local nspots=_dep:GetParkingSpotsNumber(self.termtype)
            if nspots==0 then
              dep=nil
            end
          end
        end
      elseif self:_ZoneExists(name) then
        if takeoff==RAT.wp.air then
          dep=ZONE:FindByName(name)
        else
          self:E(self.lid..string.format("ERROR! Takeoff is not in air. Cannot use %s as departure.", name))
        end
      else
        self:E(self.lid..string.format("ERROR: No airport or zone found with name %s.", name))
      end

      -- Add to departures table.
      if dep then
        table.insert(departures, dep)
      end

    end

  end

    -- Info message.
  self:T(self.lid..string.format("Number of possible departures for %s= %d", self.alias, #departures))

  -- Select departure airport or zone.
  local departure=departures[math.random(#departures)]

  local text
  if departure and departure:GetName() then
    if takeoff==RAT.wp.air then
      text=string.format("%s: Chosen departure zone: %s", self.alias, departure:GetName())
    else
      text=string.format("%s: Chosen departure airport: %s (ID %d)", self.alias, departure:GetName(), departure:GetID())
    end
    --MESSAGE:New(text, 30):ToAllIf(self.Debug)
    self:T(self.lid..text)
  else
    self:E(self.lid..string.format("ERROR! No departure airport or zone found for %s.", self.alias))
    departure=nil
  end

  return departure
end

--- Pick destination airport or zone depending on departure position.
-- @param #RAT self
-- @param Wrapper.Airbase#AIRBASE departure Departure airport or zone.
-- @param Core.Point#COORDINATE q Coordinate of the departure point.
-- @param #number minrange Minimum range to q in meters.
-- @param #number maxrange Maximum range to q in meters.
-- @param #boolean random Destination is randomly selected from friendly airport (true) or from destinations specified by user input (false).
-- @param #number landing Number indicating whether we land at a destination airport or fly to a zone object.
-- @return Wrapper.Airbase#AIRBASE destination Destination airport or zone.
function RAT:_PickDestination(departure, q, minrange, maxrange, random, landing)

  -- Min/max range to destination.
  minrange=minrange or self.mindist
  maxrange=maxrange or self.maxdist

  -- All possible destinations.
  local destinations={}

  if random then

    -- Airports of friendly coalitions.
    for _,_airport in pairs(self.airports) do
      local airport=_airport --Wrapper.Airbase#AIRBASE
      local name=airport:GetName()
      if self:_IsFriendly(name) and not self:_Excluded(name) and name~=departure:GetName() then

        -- Distance from departure to possible destination
        local distance=q:Get2DDistance(airport:GetCoordinate())

        -- Check if distance form departure to destination is within min/max range.
        if distance>=minrange and distance<=maxrange then
          if landing==RAT.wp.air then
            table.insert(destinations, airport:GetZone())  -- insert zone object.
          else
            -- Check if the requested terminal type is available.
            local nspot=1
            if self.termtype then
              nspot=airport:GetParkingSpotsNumber(self.termtype)
            end
            if nspot>0 then
              table.insert(destinations, airport)            -- insert airport object.
            end
          end
        end
      end
    end

  else

    -- Destination airports or zones specified by user.
    for _,name in pairs(self.destination_ports) do

      -- Make sure departure and destination are not identical.
      if name ~= departure:GetName() then

        local dest=nil
        if self:_AirportExists(name) then
          if landing==RAT.wp.air then
            dest=AIRBASE:FindByName(name):GetZone()
          else
            dest=AIRBASE:FindByName(name)
            -- Check if the requested terminal type is available.
            local nspot=1
            if self.termtype then
              nspot=dest:GetParkingSpotsNumber(self.termtype)
            end
            if nspot==0 then
              dest=nil
            end
          end
        elseif self:_ZoneExists(name) then
          if landing==RAT.wp.air then
            dest=ZONE:FindByName(name)
          else
            self:E(self.lid..string.format("ERROR! Landing is not in air. Cannot use zone %s as destination!", name))
          end
        else
          self:E(self.lid..string.format("ERROR! No airport or zone found with name %s", name))
        end

        if dest then
          -- Distance from departure to possible destination
          local distance=q:Get2DDistance(dest:GetCoordinate())

          -- Add as possible destination if zone is within range.
          if distance>=minrange and distance<=maxrange then
            table.insert(destinations, dest)
          else
            local text=string.format("Destination %s is ouside range. Distance = %5.1f km, min = %5.1f km, max = %5.1f km.", name, distance, minrange, maxrange)
            self:T(self.lid..text)
          end
        end

      end
    end
  end

  -- Info message.
  self:T(self.lid..string.format("Number of possible destinations = %s.", #destinations))

  if #destinations > 0 then
    --- Compare distance of destination airports.
    -- @param Core.Point#COORDINATE a Coordinate of point a.
    -- @param Core.Point#COORDINATE b Coordinate of point b.
    -- @return #list Table sorted by distance.
    local function compare(a,b)
      local qa=q:Get2DDistance(a:GetCoordinate())
      local qb=q:Get2DDistance(b:GetCoordinate())
      return qa < qb
    end
    table.sort(destinations, compare)
  else
    destinations=nil
  end


  -- Randomly select one possible destination.
  local destination
  if destinations and #destinations>0 then

    -- Random selection.
    destination=destinations[math.random(#destinations)] -- Wrapper.Airbase#AIRBASE

    -- Debug message.
    local text
    if landing==RAT.wp.air then
      text=string.format("%s: Chosen destination zone: %s.", self.alias, destination:GetName())
    else
      text=string.format("%s Chosen destination airport: %s (ID %d).", self.alias, destination:GetName(), destination:GetID())
    end
    self:T(self.lid..text)
    --MESSAGE:New(text, 30):ToAllIf(self.Debug)

  else
    self:E(self.lid.."ERROR! No destination airport or zone found.")
    destination=nil
  end

  -- Return the chosen destination.
  return destination

end

--- Find airports within a zone.
-- @param #RAT self
-- @param Core.Zone#ZONE zone
-- @return #list Table with airport names that lie within the zone.
function RAT:_GetAirportsInZone(zone)
  local airports={}
  for _,airport in pairs(self.airports) do
    local name=airport:GetName()
    local coord=airport:GetCoordinate()

    if zone:IsPointVec3InZone(coord) then
      table.insert(airports, name)
    end
  end
  return airports
end

--- Check if airport is excluded from possible departures and destinations.
-- @param #RAT self
-- @param #string port Name of airport, FARP or ship to check.
-- @return #boolean true if airport is excluded and false otherwise.
function RAT:_Excluded(port)
  for _,name in pairs(self.excluded_ports) do
    if name==port then
      return true
    end
  end
  return false
end

--- Check if airport is friendly, i.e. belongs to the right coalition.
-- @param #RAT self
-- @param #string port Name of airport, FARP or ship to check.
-- @return #boolean true if airport is friendly and false otherwise.
function RAT:_IsFriendly(port)
  for _,airport in pairs(self.airports) do
    local name=airport:GetName()
    if name==port then
      return true
    end
  end
  return false
end

-------------------------------------------------------------------------------------------------------------------------------------------------------------------------------------------------------

--- Get all airports of the current map.
-- @param #RAT self
function RAT:_GetAirportsOfMap()
  local _coalition

  for i=0,2 do -- cycle coalition.side 0=NEUTRAL, 1=RED, 2=BLUE

    -- set coalition
    if i==0 then
      _coalition=coalition.side.NEUTRAL
    elseif i==1 then
      _coalition=coalition.side.RED
    elseif i==2 then
      _coalition=coalition.side.BLUE
    end

    -- get airbases of coalition
    local ab=coalition.getAirbases(i)

    -- loop over airbases and put them in a table
    for _,airbase in pairs(ab) do

      local _id=airbase:getID()
      local _p=airbase:getPosition().p
      local _name=airbase:getName()
      local _myab=AIRBASE:FindByName(_name)

      if _myab then

        -- Add airport to table.
        table.insert(self.airports_map, _myab)

        local text="MOOSE: Airport ID = ".._myab:GetID().." and Name = ".._myab:GetName()..", Category = ".._myab:GetCategory()..", TypeName = ".._myab:GetTypeName()
        self:T(self.lid..text)

      else

        self:E(self.lid..string.format("WARNING: Airbase %s does not exsist as MOOSE object!", tostring(_name)))

      end
    end

  end
end

--- Get all "friendly" airports of the current map. Fills the self.airports{} table.
-- @param #RAT self
function RAT:_GetAirportsOfCoalition()
  for _,coalition in pairs(self.ctable) do
    for _,_airport in pairs(self.airports_map) do
      local airport=_airport --Wrapper.Airbase#AIRBASE
      local category=airport:GetAirbaseCategory()
      if airport:GetCoalition()==coalition then

        -- Planes cannot land on FARPs.
        local condition1=self.category==RAT.cat.plane and category==Airbase.Category.HELIPAD

        -- Planes cannot land on ships.
        local condition2=self.category==RAT.cat.plane and category==Airbase.Category.SHIP

        if not (condition1 or condition2) then
          table.insert(self.airports, airport)
        end
      end
    end
  end

  if #self.airports==0 then
    local text=string.format("No possible departure/destination airports found for RAT %s.", tostring(self.alias))
    MESSAGE:New(text, 10):ToAll()
    self:E(self.lid..text)
  end
end

-------------------------------------------------------------------------------------------------------------------------------------------------------------------------------------------------------

--- Report status of RAT groups.
-- @param #RAT self
-- @param #boolean message (Optional) Send message with report to all if true.
-- @param #number forID (Optional) Send message only for this ID.
function RAT:Status(message, forID)

  self:T(self.lid.."Checking status")

  -- Current time.
  local Tnow=timer.getTime()

  -- Alive counter.
  local nalive=0

  -- Loop over all ratcraft.
  for spawnindex,_ratcraft in pairs(self.ratcraft) do
    local ratcraft=_ratcraft --#RAT.RatCraft
  
    self:T(self.lid..string.format("Ratcraft Index=%s", tostring(spawnindex)))

    -- Get group.
    local group=ratcraft.group  --Wrapper.Group#GROUP

    if group and group:IsAlive() then
      nalive=nalive+1
      
      self:T(self.lid..string.format("Ratcraft Index=%s is ALIVE", tostring(spawnindex)))

      -- Gather some information.
      local prefix=self:_GetPrefixFromGroup(group)
      local life=self:_GetLife(group)
      local fuel=group:GetFuel()*100.0
      local airborne=group:InAir()
      local coords=group:GetCoordinate()
      local alt=coords~=nil and coords.y or 1000
      local departure=ratcraft.departure:GetName()
      local destination=ratcraft.destination:GetName()
      local type=self.aircraft.type
      local status=ratcraft.status
      local active=ratcraft.active
      local Nunits=ratcraft.nunits
      local N0units=group:GetInitialSize()

      -- Monitor travelled distance since last check.
      local Dtravel=0
      if coords and ratcraft.Pnow then
        local Dtravel=coords:Get2DDistance(ratcraft.Pnow)
        ratcraft.Pnow=coords
      end

      -- Add up the travelled distance.
      ratcraft.Distance=ratcraft.Distance+Dtravel

      -- Distance remaining to destination.
      local Ddestination=-1
      if ratcraft.Pnow then
        Ddestination=ratcraft.Pnow:Get2DDistance(ratcraft.destination:GetCoordinate())
      end

      -- Status report.
      if (forID and spawnindex==forID) or (not forID) then
        local text=string.format("ID %i of flight %s", spawnindex, prefix)
        if N0units>1 then
          text=text..string.format(" (%d/%d)\n", Nunits, N0units)
        else
          text=text.."\n"
        end
        if self.commute then
          text=text..string.format("%s commuting between %s and %s\n", type, departure, destination)
        elseif self.continuejourney then
          text=text..string.format("%s travelling from %s to %s (and continueing form there)\n", type, departure, destination)
        else
          text=text..string.format("%s travelling from %s to %s\n", type, departure, destination)
        end
        text=text..string.format("Status: %s", status)
        if airborne then
          text=text.." [airborne]\n"
        else
          text=text.." [on ground]\n"
        end
        text=text..string.format("Fuel    = %3.0f %%\n", fuel)
        text=text..string.format("Life    = %3.0f %%\n", life)
        text=text..string.format("FL%03d  = %i m ASL\n", alt/RAT.unit.FL2m, alt)
        text=text..string.format("Distance travelled = %6.1f km\n", ratcraft["Distance"]/1000)
        text=text..string.format("Distance to dest   = %6.1f km", Ddestination/1000)
        self:T(self.lid..text)
        if message then
          MESSAGE:New(text, 20):ToAll()
        end
      end

      -- Despawn groups after they have reached their destination zones.
      if ratcraft.despawnme then

        if self.norespawn or self.respawn_after_takeoff then
        
          -- Despawn old group.
          if self.despawnair then          
            self:T(self.lid..string.format("[STATUS despawnme] Flight %s will be despawned NOW and NO new group is created!", self.alias))            
            self:_Despawn(group)
          end
                
        else
        
          -- Despawn old group and respawn a new one.
          self:T(self.lid..string.format("[STATUS despawnme] Flight %s will be despawned NOW and a new group is respawned!", self.alias))
          self:_Respawn(group)
                
        end

      end

    else
      -- Group does not exist.
      local text=string.format("Group does not exist in loop ratcraft status for spawn index=%d", spawnindex)
      self:T2(self.lid..text)
      self:T2(ratcraft)
    end

  end

  -- Alive groups.
  local text=string.format("Alive groups of %s: %d, nalive=%d/%d", self.alias, self.alive, nalive, self.ngroups)
  self:T(self.lid..text)
  MESSAGE:New(text, 20):ToAllIf(message and not forID)

end

--- Remove ratcraft from self.ratcraft table.
-- @param #RAT self
-- @param #RAT.RatCraft ratcraft The ratcraft to be removed.
-- @return #RAT self
function RAT:_RemoveRatcraft(ratcraft)

  self.ratcraft[ratcraft.index]=nil

  return self
end

--- Get ratcraft from group.
-- @param #RAT self
-- @param Wrapper.Group#Group group The group object.
-- @return #RAT.RatCraft The ratcraft object.
function RAT:_GetRatcraftFromGroup(group)

  local index=self:GetSpawnIndexFromGroup(group)
  
  local ratcraft=self.ratcraft[index]

  return ratcraft
end

--- Get (relative) life of first unit of a group.
-- @param #RAT self
-- @param Wrapper.Group#GROUP group Group of unit.
-- @return #number Life of unit in percent.
function RAT:_GetLife(group)
  local life=0.0
  if group and group:IsAlive() then
    local unit=group:GetUnit(1)
    if unit then
      life=unit:GetLife()/unit:GetLife0()*100
    else
      self:T2(self.lid.."ERROR! Unit does not exist in RAT_Getlife(). Returning zero.")
    end
  else
    self:T2(self.lid.."ERROR! Group does not exist in RAT_Getlife(). Returning zero.")
  end
  return life
end

--- Set status of group.
-- @param #RAT self
-- @param Wrapper.Group#GROUP group Group.
-- @param #string status Status of group.
function RAT:_SetStatus(group, status)

  if group and group:IsAlive() then

    -- Get index from groupname.
    local ratcraft=self:_GetRatcraftFromGroup(group)

    if ratcraft then

      -- Set new status.
      ratcraft.status=status

      -- No status update message for "first waypoint", "holding"
      local no1 = status==RAT.status.Departure
      local no2 = status==RAT.status.EventBirthAir
      local no3 = status==RAT.status.Holding

      local text=string.format("Flight %s: %s", group:GetName(), status)
      self:T(self.lid..text)

      if not (no1 or no2 or no3) then
        MESSAGE:New(text, 10):ToAllIf(self.reportstatus)
      end

    end

  end
end

--- Get RatCraft from a given group.
-- @param #RAT self
-- @param Wrapper.Group#GROUP group Group.
-- @return #RAT.RatCraft Rat craft object.
function RAT:_GetRatcraftFromGroup(group)

  if group then

    -- Get index from groupname.
    local index=self:GetSpawnIndexFromGroup(group)

    if self.ratcraft[index] then
      return self.ratcraft[index]
    end
    
  end
  
  return nil
end

--- Get status of group.
-- @param #RAT self
-- @param Wrapper.Group#GROUP group Group.
-- @return #string status Status of group.
function RAT:GetStatus(group)

  if group and group:IsAlive() then

    -- Get index from groupname.
    local ratcraft=self:_GetRatcraftFromGroup(group)

    if ratcraft then

      -- Set new status.
      return ratcraft.status

    end

  end

  return "nonexistant"
end


-------------------------------------------------------------------------------------------------------------------------------------------------------------------------------------------------------

--- Function is executed when a unit is spawned.
-- @param #RAT self
-- @param Core.Event#EVENTDATA EventData
function RAT:_OnBirth(EventData)
  self:F3(EventData)
  self:T3(self.lid.."Captured event birth!")

  local SpawnGroup = EventData.IniGroup --Wrapper.Group#GROUP

  if SpawnGroup then

    -- Get the template name of the group. This can be nil if this was not a spawned group.
    local EventPrefix = self:_GetPrefixFromGroup(SpawnGroup)

    -- Check that the template name actually belongs to this object.
    if EventPrefix and EventPrefix == self.alias then
<<<<<<< HEAD

      local text="Event: Group "..SpawnGroup:GetName().." was born."
      self:T(self.lid..text)

=======

      local text="Event: Group "..SpawnGroup:GetName().." was born."
      self:T(self.lid..text)

>>>>>>> 3260279c
      -- Set status.
      local status="unknown in birth"
      if SpawnGroup:InAir() then
        status=RAT.status.EventBirthAir
      elseif self.uncontrolled then
        status=RAT.status.Uncontrolled
      else
        status=RAT.status.EventBirth
      end
      self:_SetStatus(SpawnGroup, status)        
      

      -- Get some info ablout this flight.
      local i=self:GetSpawnIndexFromGroup(SpawnGroup)
      
      local ratcraft=self.ratcraft[i] --#RAT.RatCraft
      
      local _departure=ratcraft.departure:GetName()
      local _destination=ratcraft.destination:GetName()
      local _nrespawn=ratcraft.nrespawn
      local _takeoff=ratcraft.takeoff
      local _landing=ratcraft.landing
      local _livery=ratcraft.livery

      -- Some is only useful for an actual airbase (not a zone).
      local _airbase=AIRBASE:FindByName(_departure)

      -- Check if aircraft group was accidentally spawned on the runway.
      -- This can happen due to no parking slots available and other DCS bugs.
      local onrunway=false
      if _airbase then
        -- Check that we did not want to spawn at a runway or in air.
        if self.checkonrunway and _takeoff ~= RAT.wp.runway and _takeoff ~= RAT.wp.air then
          onrunway=_airbase:CheckOnRunWay(SpawnGroup, self.onrunwayradius, false)
        end
      end

      -- Workaround if group was spawned on runway.
      if onrunway then

        -- Error message.
        local text=string.format("ERROR: RAT group of %s was spawned on runway. Group #%d will be despawned immediately!", self.alias, i)
        MESSAGE:New(text,30):ToAllIf(self.Debug)
        self:E(self.lid..text)
        if self.Debug then
          SpawnGroup:FlareRed()
        end

        -- Despawn the group.
        self:_Despawn(SpawnGroup)

        -- Try to respawn the group if there is at least another airport or random airport selection is used.
        if (self.Ndeparture_Airports>=2 or self.random_departure) and _nrespawn<self.onrunwaymaxretry then
          -- Increase counter.
          _nrespawn=_nrespawn+1

          -- This creates a completely new group, i.e. livery etc from earlier flights (continuejourney, commute) is not taken over.
          text=string.format("Try spawning new aircraft of group %s at another location. Attempt %d of max %d.", self.alias,_nrespawn,self.onrunwaymaxretry)
          MESSAGE:New(text,10):ToAllIf(self.Debug)
          self:T(self.lid..text)

          -- Spawn new group.
          self:_SpawnWithRoute(nil, nil, nil, nil, nil, nil, nil, _nrespawn)
        else
          -- This will respawn the same fight (maybe with a different route) but already in the air.
          -- Note: Uncontrolled aircraft are not respawned in air.
          if self.respawn_inair and not self.uncontrolled then
            text=string.format("Spawning new aircraft of group %s in air since no parking slot is available at %s.", self.alias, _departure)
            MESSAGE:New(text,10):ToAll()
            self:T(self.lid..text)

            -- Spawn new group at this airport but already in air.
            self:_SpawnWithRoute(_departure, _destination, RAT.wp.air, _landing, _livery)
          end
        end
      end -- end of workaround

      -- Check if any unit of the group was spawned on top of another unit in the MOOSE data base.
      local ontop=false
      if self.checkontop and (_airbase and _airbase:GetAirbaseCategory()==Airbase.Category.AIRDROME) then
        ontop=self:_CheckOnTop(SpawnGroup, self.ontopradius)
      end

      if ontop then
        local text=string.format("ERROR: Group of %s was spawned on top of another unit. Group #%d will be despawned immediately!", self.alias, i)
        MESSAGE:New(text,30):ToAllIf(self.Debug)
        self:T(self.lid..text)
        if self.Debug then
          SpawnGroup:FlareYellow()
        end
        -- Despawn group.
        self:_Despawn(SpawnGroup)
      end
      
    end
  else
    self:T2(self.lid.."ERROR: Group does not exist in RAT:_OnBirth().")
  end
end


--- Function is executed when a unit starts its engines.
-- @param #RAT self
-- @param Core.Event#EVENTDATA EventData
function RAT:_OnEngineStartup(EventData)
  self:F3(EventData)
  self:T3(self.lid.."Captured event EngineStartup!")

  local SpawnGroup = EventData.IniGroup --Wrapper.Group#GROUP

  if SpawnGroup then

    -- Get the template name of the group. This can be nil if this was not a spawned group.
    local EventPrefix = self:_GetPrefixFromGroup(SpawnGroup)

    -- Check that the template name actually belongs to this object.
    if EventPrefix and EventPrefix == self.alias then

      local text="Event: Group "..SpawnGroup:GetName().." started engines."
      self:T(self.lid..text)

      -- Set status.
      local status
      if SpawnGroup:InAir() then
        status=RAT.status.EventEngineStartAir
      else
        status=RAT.status.EventEngineStart
      end
      
      self:_SetStatus(SpawnGroup, status)

    end
    
  else
    self:T2(self.lid.."ERROR: Group does not exist in RAT:_EngineStartup().")
  end
end

--- Function is executed when a unit takes off.
-- @param #RAT self
-- @param Core.Event#EVENTDATA EventData
function RAT:_OnTakeoff(EventData)

  local SpawnGroup = EventData.IniGroup --Wrapper.Group#GROUP

  if SpawnGroup then

    -- Get the template name of the group. This can be nil if this was not a spawned group.
    local EventPrefix = self:_GetPrefixFromGroup(SpawnGroup)

    -- Check that the template name actually belongs to this object.
    if EventPrefix and EventPrefix == self.alias then

      local text="Event: Group "..SpawnGroup:GetName().." is airborne."
      self:T(self.lid..text)

      -- Set status.
      local status=RAT.status.EventTakeoff
      self:_SetStatus(SpawnGroup, status)

      if self.respawn_after_takeoff then
        text="Event: Group "..SpawnGroup:GetName().." will be respawned after takeoff."
        self:T(self.lid..text)

        -- Respawn group. We respawn with no parameters from the old flight.
        self:_SpawnWithRoute(nil, nil, nil, nil, nil, nil, nil, nil)
      end
      
    end
  else
    self:T2(self.lid.."ERROR: Group does not exist in RAT:_OnTakeoff().")
  end
end

--- Function is executed when a unit lands.
-- @param #RAT self
-- @param Core.Event#EVENTDATA EventData
function RAT:_OnLand(EventData)

  local SpawnGroup = EventData.IniGroup --Wrapper.Group#GROUP

  if SpawnGroup then

    -- Get the template name of the group. This can be nil if this was not a spawned group.
    local EventPrefix = self:_GetPrefixFromGroup(SpawnGroup)

    -- Check that the template name actually belongs to this object.
    if EventPrefix and EventPrefix == self.alias then
<<<<<<< HEAD

      local text="Event: Group "..SpawnGroup:GetName().." landed"
      self:T(self.lid..text)

      -- Set status.
      local status=RAT.status.EventLand
      self:_SetStatus(SpawnGroup, status)

      -- ATC plane landed. Take it out of the queue and set runway to free.
      if self.ATCswitch then
        RAT._ATCFlightLanded(SpawnGroup:GetName())
      end

=======

      local text="Event: Group "..SpawnGroup:GetName().." landed"
      self:T(self.lid..text)

      -- Set status.
      local status=RAT.status.EventLand
      self:_SetStatus(SpawnGroup, status)

      -- ATC plane landed. Take it out of the queue and set runway to free.
      if self.ATCswitch then
        RAT._ATCFlightLanded(SpawnGroup:GetName())
      end

>>>>>>> 3260279c
      if self.respawn_at_landing and not self.norespawn then
        text="Event: Group "..SpawnGroup:GetName().." will be respawned"
        self:T(self.lid..text)

        -- Respawn group.
        self:_Respawn(SpawnGroup)
      end
      
    end

  else
    self:T2(self.lid.."ERROR: Group does not exist in RAT:_OnLand()")
  end
end

--- Function is executed when a unit shuts down its engines.
-- @param #RAT self
-- @param Core.Event#EVENTDATA EventData
function RAT:_OnEngineShutdown(EventData)
  self:F3(EventData)
  self:T3(self.lid.."Captured event EngineShutdown!")

  local SpawnGroup = EventData.IniGroup --Wrapper.Group#GROUP

  if SpawnGroup then

    -- Get the template name of the group. This can be nil if this was not a spawned group.
    local EventPrefix = self:_GetPrefixFromGroup(SpawnGroup)

    -- Check that the template name actually belongs to this object.
    if EventPrefix and EventPrefix == self.alias then

      -- Despawn group only if it on the ground.
      if not SpawnGroup:InAir() then

        -- Current status.
        local currentstate=self:GetStatus(SpawnGroup)

        local text=string.format("Event: Unit %s of group %s shut down its engines. Current state %s.", EventData.IniUnitName, SpawnGroup:GetName(), currentstate)
        self:T(self.lid..text)

        -- Check that this is not the second unit of the group so that we dont trigger re- and despawns twice.
        if currentstate~=RAT.status.EventEngineShutdown and currentstate~="Dead" then

          -- Set status.
          local status=RAT.status.EventEngineShutdown
          self:_SetStatus(SpawnGroup, status)

          if not self.respawn_at_landing and not self.norespawn then
            text=string.format("Event: Group %s will be respawned. Current state %s => new state %s.", SpawnGroup:GetName(), currentstate, status)
            self:T(self.lid..text)

            -- Respawn group.
            self:_Respawn(SpawnGroup, nil, 3)
            
          else

            -- Despawn group.
            text="Event: Group "..SpawnGroup:GetName().." will be destroyed now"
            self:T(self.lid..text)
            self:_Despawn(SpawnGroup)
          
          end


        end

      end
    end

  else
    self:T2(self.lid.."ERROR: Group does not exist in RAT:_OnEngineShutdown().")
  end
end

--- Function is executed when a unit is hit.
-- @param #RAT self
-- @param Core.Event#EVENTDATA EventData
function RAT:_OnHit(EventData)
  self:F3(EventData)
  self:T(self.lid..string.format("Captured event Hit by %s! Initiator %s. Target %s", self.alias, tostring(EventData.IniUnitName), tostring(EventData.TgtUnitName)))

  local SpawnGroup = EventData.TgtGroup --Wrapper.Group#GROUP

  if SpawnGroup then

    -- Get the template name of the group. This can be nil if this was not a spawned group.
    local EventPrefix = self:_GetPrefixFromGroup(SpawnGroup)

    -- Check that the template name actually belongs to this object.
    if EventPrefix and EventPrefix == self.alias then
      -- Debug info.
      self:T(self.lid..string.format("Event: Group %s was hit. Unit %s.", SpawnGroup:GetName(), tostring(EventData.TgtUnitName)))

      local text=string.format("%s, unit %s was hit!", self.alias, EventData.TgtUnitName)
      MESSAGE:New(text, 10):ToAllIf(self.reportstatus or self.Debug)
    end
  end
end

--- Function is executed when a unit is dead or crashes.
-- @param #RAT self
-- @param Core.Event#EVENTDATA EventData
function RAT:_OnDeadOrCrash(EventData)
  self:F3(EventData)
  self:T3(self.lid.."Captured event DeadOrCrash!")

  local SpawnGroup = EventData.IniGroup --Wrapper.Group#GROUP

  if SpawnGroup then

    -- Get the template name of the group. This can be nil if this was not a spawned group.
    local EventPrefix = self:_GetPrefixFromGroup(SpawnGroup)

    if EventPrefix then

      -- Check that the template name actually belongs to this object.
      if EventPrefix == self.alias then

        -- Decrease group alive counter.
        self.alive=self.alive-1

        -- Debug info.
        local text=string.format("Event: Group %s crashed or died. Alive counter = %d.", SpawnGroup:GetName(), self.alive)
        self:T(self.lid..text)

        -- Split crash and dead events.
        if EventData.id == world.event.S_EVENT_CRASH  then

          -- Call crash event. This handles when a group crashed or
          self:_OnCrash(EventData)

        elseif EventData.id == world.event.S_EVENT_DEAD  then

          -- Call dead event.
          self:_OnDead(EventData)

        end
      end
    end
  end
end

--- Function is executed when a unit is dead.
-- @param #RAT self
-- @param Core.Event#EVENTDATA EventData
function RAT:_OnDead(EventData)
  self:F3(EventData)
  self:T3(self.lid.."Captured event Dead!")

  local SpawnGroup = EventData.IniGroup --Wrapper.Group#GROUP

  if SpawnGroup then

    -- Get the template name of the group. This can be nil if this was not a spawned group.
    local EventPrefix = self:_GetPrefixFromGroup(SpawnGroup)

    if EventPrefix then

      -- Check that the template name actually belongs to this object.
      if EventPrefix == self.alias then

        local text=string.format("Event: Group %s died. Unit %s.", SpawnGroup:GetName(), EventData.IniUnitName)
        self:T(self.lid..text)

        -- Set status.
        local status=RAT.status.EventDead
        self:_SetStatus(SpawnGroup, status)

      end
    end

  else
    self:T2(self.lid.."ERROR: Group does not exist in RAT:_OnDead().")
  end
end

--- Function is executed when a unit crashes.
-- @param #RAT self
-- @param Core.Event#EVENTDATA EventData
function RAT:_OnCrash(EventData)
  self:F3(EventData)
  self:T3(self.lid.."Captured event Crash!")

  local SpawnGroup = EventData.IniGroup --Wrapper.Group#GROUP

  if SpawnGroup then

    -- Get the template name of the group. This can be nil if this was not a spawned group.
    local EventPrefix = self:_GetPrefixFromGroup(SpawnGroup)

    -- Check that the template name actually belongs to this object.
    if EventPrefix and EventPrefix == self.alias then

      -- Get ratcraft object of this group.
      local ratcraft=self:_GetRatcraftFromGroup(SpawnGroup)
      
      if ratcraft then

        -- Update number of alive units in the group.
        ratcraft.nunits=ratcraft.nunits-1
        
        -- Number of initial units.
        local _n0=SpawnGroup:GetInitialSize()
  
        -- Debug info.
        local text=string.format("Event: Group %s crashed. Unit %s. Units still alive %d of %d.", SpawnGroup:GetName(), EventData.IniUnitName, ratcraft.nunits, _n0)
        self:T(self.lid..text)
  
        -- Set status.
        local status=RAT.status.EventCrash
        self:_SetStatus(SpawnGroup, status)
  
        -- Respawn group if all units are dead.
        if ratcraft.nunits==0 and self.respawn_after_crash and not self.norespawn then
        
          -- Debug info.
          self:T(self.lid..string.format("No units left of group %s. Group will be respawned now.", SpawnGroup:GetName()))
                    
          -- Respawn group.
          self:_Respawn(SpawnGroup)
        end
        
      else
        self:E(self.lid..string.format("ERROR: Could not find ratcraft object for crashed group %s!", SpawnGroup:GetName()))
      end

    end

  else
    if self.Debug then
      self:E(self.lid.."ERROR: Group does not exist in RAT:_OnCrash()!")
    end
  end
end


-------------------------------------------------------------------------------------------------------------------------------------------------------------------------------------------------------

--- Create a waypoint that can be used with the Route command.
-- @param #RAT self
-- @param #number index Running index of waypoints. Starts with 1 which is normally departure/spawn waypoint.
-- @param #string description Descrition of Waypoint.
-- @param #number Type Type of waypoint.
-- @param Core.Point#COORDINATE Coord 3D coordinate of the waypoint.
-- @param #number Speed Speed in m/s.
-- @param #number Altitude Altitude in m.
-- @param Wrapper.Airbase#AIRBASE Airport Airport of object to spawn.
-- @return #table Waypoints for DCS task route or spawn template.
function RAT:_Waypoint(index, description, Type, Coord, Speed, Altitude, Airport)

  -- Altitude of input parameter or y-component of 3D-coordinate.
  local _Altitude=Altitude or Coord.y

  -- Land height at given coordinate.
  local Hland=Coord:GetLandHeight()

  -- convert type and action in DCS format
  local _Type=nil
  local _Action=nil
  local _alttype="RADIO"

  if Type==RAT.wp.cold then
    -- take-off with engine off
    _Type="TakeOffParking"
    _Action="From Parking Area"
    _Altitude = 10
    _alttype="RADIO"
  elseif Type==RAT.wp.hot then
    -- take-off with engine on
    _Type="TakeOffParkingHot"
    _Action="From Parking Area Hot"
    _Altitude = 10
    _alttype="RADIO"
  elseif Type==RAT.wp.runway then
    -- take-off from runway
    _Type="TakeOff"
    _Action="From Parking Area"
    _Altitude = 10
    _alttype="RADIO"
  elseif Type==RAT.wp.air then
    -- air start
    _Type="Turning Point"
    _Action="Turning Point"
    _alttype="BARO"
  elseif Type==RAT.wp.climb then
    _Type="Turning Point"
    _Action="Turning Point"
    _alttype="BARO"
  elseif Type==RAT.wp.cruise then
    _Type="Turning Point"
    _Action="Turning Point"
    _alttype="BARO"
  elseif Type==RAT.wp.descent then
    _Type="Turning Point"
    _Action="Turning Point"
    _alttype="BARO"
  elseif Type==RAT.wp.holding then
    _Type="Turning Point"
    _Action="Turning Point"
    --_Action="Fly Over Point"
    _alttype="BARO"
  elseif Type==RAT.wp.landing then
    _Type="Land"
    _Action="Landing"
    _Altitude = 10
    _alttype="RADIO"
  elseif Type==RAT.wp.finalwp then
    _Type="Turning Point"
    --_Action="Fly Over Point"
    _Action="Turning Point"
    _alttype="BARO"
  else
    self:E(self.lid.."ERROR: Unknown waypoint type in RAT:Waypoint() function!")
    _Type="Turning Point"
    _Action="Turning Point"
    _alttype="RADIO"
  end

  -- some debug info about input parameters
  local text=string.format("\n******************************************************\n")
  text=text..string.format("Waypoint =  %d\n", index)
  text=text..string.format("Template =  %s\n", self.SpawnTemplatePrefix)
  text=text..string.format("Alias    =  %s\n", self.alias)
  text=text..string.format("Type: %i - %s\n", Type, _Type)
  text=text..string.format("Action: %s\n", _Action)
  text=text..string.format("Coord: x = %6.1f km, y = %6.1f km, alt = %6.1f m\n", Coord.x/1000, Coord.z/1000, Coord.y)
  text=text..string.format("Speed = %6.1f m/s = %6.1f km/h = %6.1f knots\n", Speed, Speed*3.6, Speed*1.94384)
  text=text..string.format("Land     = %6.1f m ASL\n", Hland)
  text=text..string.format("Altitude = %6.1f m (%s)\n", _Altitude, _alttype)
  if Airport then
    if Type==RAT.wp.air then
      text=text..string.format("Zone = %s\n", Airport:GetName())
    else
      --text=text..string.format("Airport = %s with ID %i\n", Airport:GetName(), Airport:GetID())
      text=text..string.format("Airport = %s\n", Airport:GetName())
    end
  else
    text=text..string.format("No airport/zone specified\n")
  end
  text=text.."******************************************************\n"
  self:T2(self.lid..text)

  -- define waypoint
  local RoutePoint = {}
  -- coordinates and altitude
  RoutePoint.x = Coord.x
  RoutePoint.y = Coord.z
  RoutePoint.alt = _Altitude
  -- altitude type: BARO=ASL or RADIO=AGL
  RoutePoint.alt_type = _alttype
  -- type
  RoutePoint.type = _Type
  RoutePoint.action = _Action
  -- speed in m/s
  RoutePoint.speed = Speed
  RoutePoint.speed_locked = true
  -- ETA (not used)
  RoutePoint.ETA=nil
  RoutePoint.ETA_locked = false
  -- waypoint description
  RoutePoint.name=description

  if (Airport~=nil) and (Type~=RAT.wp.air) then
    local AirbaseID = Airport:GetID()
    local AirbaseCategory = Airport:GetAirbaseCategory()
    if AirbaseCategory == Airbase.Category.SHIP then
      RoutePoint.linkUnit = AirbaseID
      RoutePoint.helipadId = AirbaseID
    elseif AirbaseCategory == Airbase.Category.HELIPAD then
      RoutePoint.linkUnit = AirbaseID
      RoutePoint.helipadId = AirbaseID
    elseif AirbaseCategory == Airbase.Category.AIRDROME then
      RoutePoint.airdromeId = AirbaseID
    else
      self:T(self.lid.."Unknown Airport category in _Waypoint()!")
    end
  end

  -- Return waypoint.
  return RoutePoint
end

-------------------------------------------------------------------------------------------------------------------------------------------------------------------------------------------------------

--- Provide information about the assigned flightplan.
-- @param #RAT self
-- @param #table waypoints Waypoints of the flight plan.
-- @param #string comment Some comment to identify the provided information.
-- @param #table waypointdescriptions Waypoint descriptions.
-- @return #number total Total route length in meters.
function RAT:_Routeinfo(waypoints, comment, waypointdescriptions)
  local text=string.format("\n******************************************************\n")
  text=text..string.format("Template =  %s\n", self.SpawnTemplatePrefix)
  if comment then
    text=text..comment.."\n"
  end
  text=text..string.format("Number of waypoints = %i\n", #waypoints)
  -- info on coordinate and altitude
  for i=1,#waypoints do
    local p=waypoints[i]
    text=text..string.format("WP #%i: x = %6.1f km, y = %6.1f km, alt = %6.1f m  %s\n", i-1, p.x/1000, p.y/1000, p.alt, waypointdescriptions[i])
  end
  -- info on distance between waypoints
  local total=0.0
  for i=1,#waypoints-1 do
    local point1=waypoints[i]
    local point2=waypoints[i+1]
    local x1=point1.x
    local y1=point1.y
    local x2=point2.x
    local y2=point2.y
    local d=math.sqrt((x1-x2)^2 + (y1-y2)^2)
    local heading=self:_Course(point1, point2)
    total=total+d
    text=text..string.format("Distance from WP %i-->%i = %6.1f km. Heading = %03d :  %s - %s\n", i-1, i, d/1000, heading, waypointdescriptions[i], waypointdescriptions[i+1])
  end
  text=text..string.format("Total distance = %6.1f km\n", total/1000)
  text=text..string.format("******************************************************\n")

  -- Debug info.
  self:T2(self.lid..text)

  -- return total route length in meters
  return total
end

-------------------------------------------------------------------------------------------------------------------------------------------------------------------------------------------------------

--- Anticipated group name from alias and spawn index.
-- @param #RAT self
-- @param #number index Spawnindex of group if given or self.SpawnIndex+1 by default.
-- @return #string Name the group will get after it is spawned.
function RAT:_AnticipatedGroupName(index)
  local index=index or self.SpawnIndex+1
  return string.format("%s#%03d", self.alias, index)
end

-------------------------------------------------------------------------------------------------------------------------------------------------------------------------------------------------------

--- Randomly activates an uncontrolled aircraft.
-- @param #RAT self
function RAT:_ActivateUncontrolled()

  -- Spawn indices of uncontrolled inactive aircraft.
  local idx={}
  local rat={}

  -- Number of active aircraft.
  local nactive=0

  -- Loop over RAT groups and count the active ones.
  for spawnindex,_ratcraft in pairs(self.ratcraft) do
    local ratcraft=_ratcraft --#RAT.RatCraft

    local group=ratcraft.group --Wrapper.Group#GROUP

    if group and group:IsAlive() then

      local text=string.format("Uncontrolled: Group = %s (spawnindex = %d), active = %s", ratcraft.group:GetName(), spawnindex, tostring(ratcraft.active))
      self:T2(self.lid..text)

      if ratcraft.active then
        nactive=nactive+1
      else
        table.insert(idx, spawnindex)
      end

    end
  end

  -- Debug message.
  local text=string.format("Uncontrolled: Ninactive = %d,  Nactive = %d (of max %d)", #idx, nactive, self.activate_max)
  self:T(self.lid..text)

  if #idx>0 and nactive<self.activate_max then

    -- Randomly pick on group, which is activated.
    local index=idx[math.random(#idx)]
    
    local ratcraft=self.ratcraft[index] --#RAT.RatCraft

    -- Get corresponding group.
    local group=ratcraft.group --Wrapper.Group#GROUP
    
    -- Get departure airbase (if exists)
    local departureAirbase=self:_GetDepartureAirbase(ratcraft)
    
    -- Get FLIGHTCONTROL of departure airbase (if it exists)
    local departureFlightControl=nil
    if departureAirbase then
      departureFlightControl=_DATABASE:GetFlightControl(departureAirbase:GetName())      
    end
        
    if departureFlightControl then
      -- Group is ready to taxi. FLIGHCONTROL will start
      self:T(self.lid..string.format("RAT group %s is ready for takeoff", group:GetName()))
      ratcraft.flightgroup:SetReadyForTakeoff(true)      
    else
      -- Start aircraft.
      self:T(self.lid..string.format("RAT group %s is switching to controlled now", group:GetName()))
      ratcraft.flightgroup:StartUncontrolled()
    end
    
    -- Set status to active.
    ratcraft.active=true
    
    -- Set status to "Ready and Starting Engines".
    self:_SetStatus(group, RAT.status.EventBirth)    
  end

end

--- Set RAT group to (in-)visible for other AI forces.
-- @param #RAT self
-- @param Wrapper.Group#GROUP group Group to be set (in)visible.
-- @param #boolean switch If true, the group is invisible. If false the group will be visible.
function RAT:_CommandInvisible(group,switch)

  -- Command structure for setting groups to invisible.
  local SetInvisible = {id = 'SetInvisible', params = {value = switch}}

  -- Execute command.
  group:SetCommand(SetInvisible)
end

--- Set RAT group to be (im-)mortal.
-- @param #RAT self
-- @param Wrapper.Group#GROUP group Group to be set (im-)mortal.
-- @param #boolean switch True enables immortality, false disables it.
function RAT:_CommandImmortal(group, switch)

  -- Command structure for setting groups to invisible.
  local SetImmortal = {id = 'SetImmortal', params = {value = switch}}

  -- Execute command.
  group:SetCommand(SetImmortal)
end


--- Get aircraft dimensions length, width, height.
-- @param #RAT self
-- @param Wrapper.Unit#UNIT unit The unit which is we want the size of.
-- @return #number Size, i.e. max(length,width) of unit.
function RAT:_GetObjectSize(unit)
  local DCSunit=unit:GetDCSObject()
  if DCSunit then
    local DCSdesc=DCSunit:getDesc()
    -- dimensions
    local length=DCSdesc.box.max.x+math.abs(DCSdesc.box.min.x)
    local height=DCSdesc.box.max.y+math.abs(DCSdesc.box.max.y)
    local width =DCSdesc.box.max.z+math.abs(DCSdesc.box.min.z)
    return math.max(length,width)
  end
  return nil
end

--- Find aircraft that have accidentally been spawned on top of each other.
-- @param #RAT self
-- @param Wrapper.Group#GROUP group Units of this group will be checked.
-- @param #number distmin Allowed distance in meters between units. Units with a distance smaller than this number are considered to be on top of each other.
-- @return #boolean True if group was destroyed because it was on top of another unit. False if otherwise.
function RAT:_CheckOnTop(group, distmin)

  distmin=distmin or 2

  for i,uniti in pairs(group:GetUnits()) do
    local uniti=uniti --Wrapper.Unit#UNIT

    if uniti then

      local namei=uniti:GetName()

      for j,unitj in pairs(_DATABASE.UNITS) do

        if unitj then
          local unitj=unitj --Wrapper.Unit#UNIT
          local namej=unitj:GetName()

          if namei ~= namej then

            local DCSuniti=uniti:GetDCSObject()
            local DCSunitj=unitj:GetDCSObject()

            if DCSuniti and DCSuniti:isExist() and DCSunitj and DCSunitj:isExist() then

              -- Distance between units.
              local _dist=uniti:GetCoordinate():Get3DDistance(unitj:GetCoordinate())

              -- Check for min distance.
              if _dist < distmin then
                if (not uniti:InAir()) and (not unitj:InAir()) then
                  -- Trigger immidiate destuction of unit.
                  self:T(self.lid..string.format("Unit %s is on top of unit %s. Distance %.2f m.", namei, namej,_dist))
                  return true
                end
              end

            end -- if DCSunit exists
          end -- if namei==namej then
        end --if unitj then
      end -- for j, unitj
    end -- if uniti then
  end -- for i,uniti in

  return false
end


--- Calculate minimum distance between departure and destination for given minimum flight level and climb/decent rates.
-- @param #RAT self
-- @param #number alpha Angle of climb [rad].
-- @param #number beta Angle of descent [rad].
-- @param #number ha Height difference between departure and cruise altiude.
-- @param #number hb Height difference between cruise altitude and destination.
-- @return #number d1 Minimum distance for climb phase to reach cruise altitude.
-- @return #number d2 Minimum distance for descent phase to reach destination height.
-- @return #number dtot Minimum total distance to climb and descent.
function RAT:_MinDistance(alpha, beta, ha, hb)
  local d1=ha/math.tan(alpha)
  local d2=hb/math.tan(beta)
  return d1, d2, d1+d2
end


--- Add names of all friendly airports to possible departure or destination airports if they are not already in the list.
-- @param #RAT self
-- @param #table ports List of departure or destination airports/zones that will be added.
function RAT:_AddFriendlyAirports(ports)
  for _,airport in pairs(self.airports) do
    if not self:_NameInList(ports, airport:GetName()) then
      table.insert(ports, airport:GetName())
    end
  end
end

--- Check if a name/string is in a list or not.
-- @param #RAT self
-- @param #table liste List of names to be checked.
-- @param #string name Name to be checked for.
function RAT:_NameInList(liste, name)
  for _,item in pairs(liste) do
    if item==name then
      return true
    end
  end
  return false
end

--- Get destination airbase of a given ratcraft.
-- @param #RAT self
-- @param #RAT.RatCraft ratcraft Ratcraft object.
-- @return Wrapper.Airbase#AIRBASE Destination airbase or nil.
function RAT:_GetDestinationAirbase(ratcraft)

  if ratcraft and ratcraft.destination then
  
    local airbase=AIRBASE:FindByName(ratcraft.destination)
    
    return airbase
  
  end

  return nil
end


--- Get departure airbase of a given ratcraft.
-- @param #RAT self
-- @param #RAT.RatCraft ratcraft Ratcraft object.
-- @return Wrapper.Airbase#AIRBASE Destination airbase or nil.
function RAT:_GetDepartureAirbase(ratcraft)

  if ratcraft and ratcraft.departure then
  
    local name=ratcraft.departure:GetName()  
    local airbase=AIRBASE:FindByName(name)
    
    return airbase  
  end

  return nil
end




--- Test if an airport exists on the current map.
-- @param #RAT self
-- @param #string name
-- @return #boolean True if airport exsits, false otherwise.
function RAT:_AirportExists(name)
  for _,airport in pairs(self.airports_map) do
    if airport:GetName()==name then
      return true
    end
  end
  return false
end

--- Test if a zone exists.
-- @param #RAT self
-- @param #string name
-- @return #boolean True if zone exsits, false otherwise.
function RAT:_ZoneExists(name)
  local z=ZONE:FindByName(name) --trigger.misc.getZone(name) as suggested by @Viking on MOOSE discord #rat
  if z then
    return true
  end
  return false
end

--- Set ROE for a group.
-- @param #RAT self
-- @param Ops.FlightGroup#FLIGHTGROUP flightgroup Group for which the ROE is set.
-- @param #string roe ROE of group.
function RAT:_SetROE(flightgroup, roe)
  
  roe=roe or self.roe
  
  self:T(self.lid.."Setting ROE to "..roe.." for group "..flightgroup:GetName())  
  
  local _roe=ENUMS.ROE.WeaponHold
  if roe==RAT.ROE.returnfire then
    _roe=ENUMS.ROE.ReturnFire
  elseif roe==RAT.ROE.weaponfree then
    _roe=ENUMS.ROE.OpenFireWeaponFree
  else
    
  end
  
  flightgroup:SetDefaultROE(_roe)
  flightgroup:SwitchROE(_roe)
  
end


--- Set ROT for a group.
-- @param #RAT self
-- @param Ops.FlightGroup#FLIGHTGROUP flightgroup Group for which the ROT is set.
-- @param #string rot ROT of group.
function RAT:_SetROT(flightgroup, rot)

  rot=rot or self.rot
  
  self:T(self.lid.."Setting ROT to "..rot.." for group "..flightgroup:GetName())
  
  local _rot=ENUMS.ROT.NoReaction
  if rot==RAT.ROT.passive then
    _rot=ENUMS.ROT.PassiveDefense
  elseif rot==RAT.ROT.evade then
    _rot=ENUMS.ROT.EvadeFire
  else
    
  end
  
  flightgroup:SetDefaultROT(_rot)
  flightgroup:SwitchROT(_rot)  
  
end


--- Create a table with the valid coalitions for departure and destination airports.
-- @param #RAT self
function RAT:_SetCoalitionTable()
  -- get all possible departures/destinations depending on coalition
  if self.friendly==RAT.coal.neutral then
    self.ctable={coalition.side.NEUTRAL}
  elseif self.friendly==RAT.coal.same then
    self.ctable={self.coalition, coalition.side.NEUTRAL}
  elseif self.friendly==RAT.coal.sameonly then
    self.ctable={self.coalition}
  else
    self:E(self.lid.."ERROR: Unknown friendly coalition in _SetCoalitionTable(). Defaulting to NEUTRAL.")
    self.ctable={self.coalition, coalition.side.NEUTRAL}
  end
end


---Determine the heading from point a to point b.
--@param #RAT self
--@param Core.Point#COORDINATE a Point from.
--@param Core.Point#COORDINATE b Point to.
--@return #number Heading/angle in degrees.
function RAT:_Course(a,b)
  local dx = b.x-a.x
  -- take the right value for y-coordinate (if we have "alt" then "y" if not "z")
  local ay
  if a.alt then
    ay=a.y
  else
    ay=a.z
  end
  local by
  if b.alt then
    by=b.y
  else
    by=b.z
  end
  local dy = by-ay
  local angle = math.deg(math.atan2(dy,dx))
  if angle < 0 then
    angle = 360 + angle
  end
  return angle
end

---Determine the heading for an aircraft to be entered in the route template.
--@param #RAT self
--@param #number course The course between two points in degrees.
--@return #number heading Heading in rad.
function RAT:_Heading(course)
  local h
  if course<=180 then
    h=math.rad(course)
  else
    h=-math.rad(360-course)
  end
  return h
end


--- Randomize a value by a certain amount.
-- @param #RAT self
-- @param #number value The value which should be randomized
-- @param #number fac Randomization factor.
-- @param #number lower (Optional) Lower limit of the returned value.
-- @param #number upper (Optional) Upper limit of the returned value.
-- @return #number Randomized value.
-- @usage _Randomize(100, 0.1) returns a value between 90 and 110, i.e. a plus/minus ten percent variation.
-- @usage _Randomize(100, 0.5, nil, 120) returns a value between 50 and 120, i.e. a plus/minus fivty percent variation with upper bound 120.
function RAT:_Randomize(value, fac, lower, upper)
  local min
  if lower then
    min=math.max(value-value*fac, lower)
  else
    min=value-value*fac
  end
  local max
  if upper then
    max=math.min(value+value*fac, upper)
  else
    max=value+value*fac
  end

  local r=math.random(min, max)

  -- debug info
  if self.Debug then
    local text=string.format("Random: value = %6.2f, fac = %4.2f, min = %6.2f, max = %6.2f, r = %6.2f", value, fac, min, max, r)
    self:T3(self.lid..text)
  end

  return r
end


--- Place markers of the waypoints. Note we assume a very specific number and type of waypoints here.
-- @param #RAT self
-- @param #table waypoints Table with waypoints.
-- @param #table waypointdescriptions Table with waypoint descriptions
-- @param #number index Spawn index of group.
function RAT:_PlaceMarkers(waypoints, waypointdescriptions, index)
  for i=1,#waypoints do
    self:_SetMarker(waypointdescriptions[i], waypoints[i], index)
    if self.Debug then
      local text=string.format("Marker at waypoint #%d: %s for flight #%d", i, waypointdescriptions[i], index)
      self:T2(self.lid..text)
    end
  end
end


--- Set a marker visible for all on the F10 map.
-- @param #RAT self
-- @param #string text Info text displayed at maker.
-- @param #table wp Position of marker coming in as waypoint, i.e. has x, y and alt components.
-- @param #number index Spawn index of group.
function RAT:_SetMarker(text, wp, index)
  RAT.markerid=RAT.markerid+1
  self.markerids[#self.markerids+1]=RAT.markerid
  if self.Debug then
    local text2=string.format("%s: placing marker with ID %d and text %s", self.alias, RAT.markerid, text)
    self:T2(self.lid..text2)
  end
  -- Convert to coordinate.
  local vec={x=wp.x, y=wp.alt, z=wp.y}
  local flight=self:GetGroupFromIndex(index):GetName()
  -- Place maker visible for all on the F10 map.
  local text1=string.format("%s:\n%s", flight, text)
  trigger.action.markToAll(RAT.markerid, text1, vec, false, "")
end

--- Delete all markers on F10 map.
-- @param #RAT self
function RAT:_DeleteMarkers()
  for k,v in ipairs(self.markerids) do
    trigger.action.removeMark(v)
  end
  for k,v in ipairs(self.markerids) do
    self.markerids[k]=nil
  end
end

-------------------------------------------------------------------------------------------------------------------------------------------------------------------------------------------------------

--- Modifies the template of the group to be spawned.
-- In particular, the waypoints of the group's flight plan are copied into the spawn template.
-- This allows to spawn at airports and also land at other airports, i.e. circumventing the DCS "landing bug".
-- @param #RAT self
-- @param #table waypoints The waypoints of the AI flight plan.
-- @param #string livery (Optional) Livery of the aircraft. All members of a flight will get the same livery.
-- @param Core.Point#COORDINATE spawnplace (Optional) Place where spawning should happen. If not present, first waypoint is taken.
-- @param Wrapper.Airbase#AIRBASE departure Departure airbase or zone.
-- @param #number takeoff Takeoff type.
-- @param #table parkingdata Parking data, i.e. parking spot coordinates and terminal ids for all units of the group.
-- @param #boolean uncontrolled If `true`, group is spawned uncontrolled.
-- @return #boolean True if modification was successful or nil if not, e.g. when no parking space was found and spawn in air is disabled.
function RAT:_ModifySpawnTemplate(waypoints, livery, spawnplace, departure, takeoff, parkingdata, uncontrolled)
  self:F2({waypoints=waypoints, livery=livery, spawnplace=spawnplace, departure=departure, takeoff=takeoff, parking=parkingdata})

  -- The 3D vector of the first waypoint, i.e. where we actually spawn the template group.
  local PointVec3 = COORDINATE:New(waypoints[1].x, waypoints[1].alt, waypoints[1].y)
  if spawnplace then
    PointVec3 = COORDINATE:NewFromCoordinate(spawnplace)
  end

  -- Template group and unit.
  local TemplateGroup = GROUP:FindByName(self.SpawnTemplatePrefix)
  local TemplateUnit=TemplateGroup:GetUnit(1)

  -- Check if we spawn on ground.
  local spawnonground=takeoff==RAT.wp.cold or takeoff==RAT.wp.hot or takeoff==RAT.wp.runway

  -- Check where we actually spawn if we spawn on ground.
  local spawnonship=false
  local spawnonfarp=false
  local spawnonrunway=false
  local spawnonairport=false
  if spawnonground then
    local AirbaseCategory = departure:GetAirbaseCategory()
    if AirbaseCategory == Airbase.Category.SHIP then
      spawnonship=true
    elseif AirbaseCategory == Airbase.Category.HELIPAD then
      spawnonfarp=true
    elseif AirbaseCategory == Airbase.Category.AIRDROME then
      spawnonairport=true
    end
    spawnonrunway=takeoff==RAT.wp.runway
  end

  local automatic=false
  if automatic and spawnonground then
    PointVec3=PointVec3:GetClosestParkingSpot(true, departure)
  end

  -- Heading from first to seconds waypoints to align units in case of air start.
  local course  = self:_Course(waypoints[1], waypoints[2])
  local heading = self:_Heading(course)

  if self:_GetSpawnIndex(self.SpawnIndex+1) then

    -- Get template from group.
    local SpawnTemplate = self.SpawnGroups[self.SpawnIndex].SpawnTemplate

    if SpawnTemplate then
      self:T(SpawnTemplate)

      -- Spawn aircraft in uncontrolled state.
      if self.uncontrolled or uncontrolled then
        -- This is used in the SPAWN:SpawnWithIndex() function. Some values are overwritten there!
        --self.SpawnUnControlled=true
        SpawnTemplate.uncontrolled=true
      end

      -- Number of units in the group. With grouping this can actually differ from the template group size!
      local nunits=#SpawnTemplate.units

      -- Array with parking spots coordinates.
      local parkingspots={}
      local parkingindex={}
      local spots

      -- Spawn happens on ground, i.e. at an airbase, a FARP or a ship.
      if spawnonground then

        -- Number of free parking spots.
        local nfree=0

        -- Set terminal type. Can also be nil.
        local termtype=self.termtype
        if spawnonrunway then
          termtype=AIRBASE.TerminalType.Runway
        end

        -- Scan options. Might make that input somehow.
        local scanradius=self.parkingscanradius
        local scanunits=true
        local scanstatics=true
        local scanscenery=self.parkingscanscenery
        local verysafe=self.parkingverysafe

        -- Get free parking spots depending on where we spawn.
        if  spawnonship or spawnonfarp or spawnonrunway then
          -- These places work procedural and have some kind of build in queue ==> Less effort.
          self:T(self.lid..string.format("Group %s is spawned on farp/ship/runway %s.", self.alias, departure:GetName()))
          nfree=departure:GetFreeParkingSpotsNumber(termtype, true)
          spots=departure:GetFreeParkingSpotsTable(termtype, true)
          -- Had a case at a Gas Platform where nfree=1 but spots from GetFreeParkingSpotsTable were empty.
          --spots=departure:GetParkingSpotsTable(termtype)
          self:T(self.lid..string.format("Free nfree=%d nspots=%d", nfree, #spots))
        elseif parkingdata~=nil then
          -- Parking data explicitly set by user as input parameter.
          self:T2("Spawning with explicit parking data")
          nfree=#parkingdata
          spots=parkingdata
        else
          -- Helo is spawned.
          if self.category==RAT.cat.heli then
            if termtype==nil then
              -- Try exclusive helo spots first.
              self:T(self.lid..string.format("Helo group %s is spawned at %s using terminal type %d.", self.alias, departure:GetName(), AIRBASE.TerminalType.HelicopterOnly))
              spots=departure:FindFreeParkingSpotForAircraft(TemplateGroup, AIRBASE.TerminalType.HelicopterOnly, scanradius, scanunits, scanstatics, scanscenery, verysafe, nunits)
              nfree=#spots
              if nfree<nunits then
                -- Not enough helo ports. Let's try also other terminal types.
                self:T(self.lid..string.format("Helo group %s is spawned at %s using terminal type %d.", self.alias, departure:GetName(), AIRBASE.TerminalType.HelicopterUsable))
                spots=departure:FindFreeParkingSpotForAircraft(TemplateGroup, AIRBASE.TerminalType.HelicopterUsable, scanradius, scanunits, scanstatics, scanscenery, verysafe, nunits)
                nfree=#spots
              end
            else
              -- Terminal type specified explicitly.
              self:T(self.lid..string.format("Helo group %s is at %s using terminal type %d.", self.alias, departure:GetName(), termtype))
              spots=departure:FindFreeParkingSpotForAircraft(TemplateGroup, termtype, scanradius, scanunits, scanstatics, scanscenery, verysafe, nunits)
              nfree=#spots
            end
          else
            -- Fixed wing aircraft is spawned.
            if termtype==nil then
            --TODO: Add some default cases for transport, bombers etc. if no explicit terminal type is provided.
            --TODO: We don't want Bombers to spawn in shelters. But I don't know a good attribute for just fighers.
            --TODO: Some attributes are "Helicopters", "Bombers", "Transports", "Battleplanes". Need to check it out.
              local bomber=TemplateUnit:HasAttribute("Bombers")
              local transport=TemplateUnit:HasAttribute("Transports")
              if bomber or transport then
                -- First we fill the potentially bigger spots.
                self:T(self.lid..string.format("Transport/bomber group %s is spawned at %s using terminal type %d.", self.alias, departure:GetName(), AIRBASE.TerminalType.OpenBig))
                spots=departure:FindFreeParkingSpotForAircraft(TemplateGroup, AIRBASE.TerminalType.OpenBig, scanradius, scanunits, scanstatics, scanscenery, verysafe, nunits)
                nfree=#spots
                if nfree<nunits then
                  -- Now we try the smaller ones.
                  self:T(self.lid..string.format("Transport/bomber group %s is at %s using terminal type %d.", self.alias, departure:GetName(), AIRBASE.TerminalType.OpenMed))
                  spots=departure:FindFreeParkingSpotForAircraft(TemplateGroup, AIRBASE.TerminalType.OpenMed, scanradius, scanunits, scanstatics, scanscenery, verysafe, nunits)
                  nfree=#spots
                end
              else
                self:T(self.lid..string.format("Fighter group %s is spawned at %s using terminal type %d.", self.alias, departure:GetName(), AIRBASE.TerminalType.FighterAircraft))
                spots=departure:FindFreeParkingSpotForAircraft(TemplateGroup, AIRBASE.TerminalType.FighterAircraft, scanradius, scanunits, scanstatics, scanscenery, verysafe, nunits)
                nfree=#spots
              end
            else
              -- Terminal type explicitly given.
              self:T(self.lid..string.format("Plane group %s is spawned at %s using terminal type %d.", self.alias, departure:GetName(), termtype))
              spots=departure:FindFreeParkingSpotForAircraft(TemplateGroup, termtype, scanradius, scanunits, scanstatics, scanscenery, verysafe, nunits)
              nfree=#spots
            end
          end
        end

        -- Get parking data (just for debugging).
        if false then
          local parkingdata=departure:GetParkingSpotsTable(termtype)
          self:T2(self.lid..string.format("Parking at %s, terminal type %s:", departure:GetName(), tostring(termtype)))
          for _,_spot in pairs(parkingdata) do
            self:T2(self.lid..string.format("%s, Termin Index = %3d, Term Type = %03d, Free = %5s, TOAC = %5s, Term ID0 = %3d, Dist2Rwy = %4d",
            departure:GetName(), _spot.TerminalID, _spot.TerminalType,tostring(_spot.Free),tostring(_spot.TOAC),_spot.TerminalID0,_spot.DistToRwy))
          end
          self:T(self.lid..string.format("%s at %s: free parking spots = %d - number of units = %d", self.alias, departure:GetName(), nfree, nunits))
        end


        -- Set this to true if not enough spots are available for emergency air start.
        local _notenough=false

        -- Need to differentiate some cases again.
        if spawnonship or spawnonfarp or spawnonrunway then

          -- On free spot required in these cases.
          if nfree >=1 then

            -- All units get the same spot. DCS takes care of the rest.
            for i=1,nunits do
              table.insert(parkingspots, spots[1].Coordinate)
              table.insert(parkingindex, spots[1].TerminalID)
            end
            -- This is actually used...
            PointVec3=spots[1].Coordinate

          else
            -- If there is absolutely not spot ==> air start!
            _notenough=true
          end

        elseif spawnonairport then

          if nfree>=nunits then

            for i=1,nunits do
              table.insert(parkingspots, spots[i].Coordinate)
              table.insert(parkingindex, spots[i].TerminalID)
            end

          else
            -- Not enough spots for the whole group ==> air start!
            _notenough=true
          end
        end

        -- Not enough spots ==> Prepare airstart.
        if _notenough then

          if self.respawn_inair and not self.SpawnUnControlled then
            self:E(self.lid..string.format("WARNING: Group %s has no parking spots at %s ==> air start!", self.SpawnTemplatePrefix, departure:GetName()))

            -- Not enough parking spots at the airport ==> Spawn in air.
            spawnonground=false
            spawnonship=false
            spawnonfarp=false
            spawnonrunway=false

            -- Set waypoint type/action to turning point.
            waypoints[1].type   = GROUPTEMPLATE.Takeoff[GROUP.Takeoff.Air][1] -- type   = Turning Point
            waypoints[1].action = GROUPTEMPLATE.Takeoff[GROUP.Takeoff.Air][2] -- action = Turning Point

            -- Adjust altitude to be 500-1000 m above the airbase.
            PointVec3.x=PointVec3.x+math.random(-1500,1500)
            PointVec3.z=PointVec3.z+math.random(-1500,1500)
            if self.category==RAT.cat.heli then
              PointVec3.y=PointVec3:GetLandHeight()+math.random(100,1000)
            else
              -- Randomize position so that multiple AC wont be spawned on top even in air.
              PointVec3.y=PointVec3:GetLandHeight()+math.random(500,3000)
            end
          else
            self:E(self.lid..string.format("WARNING: Group %s has no parking spots at %s ==> No emergency air start or uncontrolled spawning ==> No spawn!", self.SpawnTemplatePrefix, departure:GetName()))
            return nil
          end
        end

      else

        -- Air start requested initially!

        --PointVec3.y is already set from first waypoint here!

      end

      -- Translate the position of the Group Template to the Vec3.
      for UnitID = 1, nunits do

        -- Template of the current unit.
        local UnitTemplate = SpawnTemplate.units[UnitID]

        -- Tranlate position and preserve the relative position/formation of all aircraft.
        local SX = UnitTemplate.x
        local SY = UnitTemplate.y
        local BX = SpawnTemplate.route.points[1].x
        local BY = SpawnTemplate.route.points[1].y
        local TX = PointVec3.x + (SX-BX)
        local TY = PointVec3.z + (SY-BY)

        if spawnonground then

          -- Ships and FARPS seem to have a build in queue.
          if spawnonship or spawnonfarp or spawnonrunway or automatic then
            self:T(self.lid..string.format("RAT group %s spawning at farp, ship or runway %s.", self.alias, departure:GetName()))

            -- Spawn on ship. We take only the position of the ship.
            SpawnTemplate.units[UnitID].x   = PointVec3.x --TX
            SpawnTemplate.units[UnitID].y   = PointVec3.z --TY
            SpawnTemplate.units[UnitID].alt = PointVec3.y
          else
            self:T(self.lid..string.format("RAT group %s spawning at airbase %s on parking spot id %d", self.alias, departure:GetName(), parkingindex[UnitID]))

            -- Get coordinates of parking spot.
            SpawnTemplate.units[UnitID].x   = parkingspots[UnitID].x
            SpawnTemplate.units[UnitID].y   = parkingspots[UnitID].z
            SpawnTemplate.units[UnitID].alt = parkingspots[UnitID].y
          end

        else
          self:T(self.lid..string.format("RAT group %s spawning in air at %s.", self.alias, departure:GetName()))

          -- Spawn in air as requested initially. Original template orientation is perserved, altitude is already correctly set.
          SpawnTemplate.units[UnitID].x   = TX
          SpawnTemplate.units[UnitID].y   = TY
          SpawnTemplate.units[UnitID].alt = PointVec3.y
        end

        -- Place marker at spawn position.
        if self.Debug then
          local unitspawn=COORDINATE:New(SpawnTemplate.units[UnitID].x, SpawnTemplate.units[UnitID].alt, SpawnTemplate.units[UnitID].y)
          unitspawn:MarkToAll(string.format("RAT %s Spawnplace unit #%d", self.alias, UnitID))
        end

        -- Parking spot id.
        UnitTemplate.parking = nil
        UnitTemplate.parking_id = nil
        if parkingindex[UnitID] and not automatic then
          UnitTemplate.parking = parkingindex[UnitID]
        end

        -- Debug info.
        self:T2(self.lid..string.format("RAT group %s unit number %d: Parking    = %s",self.alias, UnitID, tostring(UnitTemplate.parking)))
        self:T2(self.lid..string.format("RAT group %s unit number %d: Parking ID = %s",self.alias, UnitID, tostring(UnitTemplate.parking_id)))


        -- Set initial heading.
        SpawnTemplate.units[UnitID].heading = heading
        SpawnTemplate.units[UnitID].psi = -heading

        -- Set livery (will be the same for all units of the group).
        if livery then
          SpawnTemplate.units[UnitID].livery_id = livery
        end

        -- Set type of aircraft.
        if self.actype then
          SpawnTemplate.units[UnitID]["type"] = self.actype
        end

        -- Set AI skill.
        SpawnTemplate.units[UnitID]["skill"] = self.skill

        -- Onboard number.
        if self.onboardnum then
          SpawnTemplate.units[UnitID]["onboard_num"] = string.format("%s%d%02d", self.onboardnum, (self.SpawnIndex-1)%10, (self.onboardnum0-1)+UnitID)
        end

        -- Modify coalition and country of template.
        SpawnTemplate.CoalitionID=self.coalition
        if self.country then
          SpawnTemplate.CountryID=self.country
        end

      end

      -- Copy waypoints into spawntemplate. By this we avoid the nasty DCS "landing bug" :)
      for i,wp in ipairs(waypoints) do
        SpawnTemplate.route.points[i]=wp
      end

      -- Also modify x,y of the template. Not sure why.
      SpawnTemplate.x = PointVec3.x
      SpawnTemplate.y = PointVec3.z

      -- Enable/disable radio. Same as checking the COMM box in the ME
      if self.radio then
        SpawnTemplate.communication=self.radio
      end

      -- Set radio frequency and modulation.
      if self.frequency then
        SpawnTemplate.frequency=self.frequency
      end
      if self.modulation then
        SpawnTemplate.modulation=self.modulation
      end

      -- Debug output.
      self:T(SpawnTemplate)
    end
  end

  return true
end

-------------------------------------------------------------------------------------------------------------------------------------------------------------------------------------------------------
--- RAT ATC
---

--- Data structure a RAT ATC airbase object.
-- @type RAT.AtcAirport
-- @field #table queue Queue.
-- @field #boolean busy Whether airport is busy.
-- @field #table onfinal List of flights on final.
-- @field #number Nonfinal Number of flights on final.
-- @field #number traffic Number of flights that landed (just for stats).
-- @field #number Tlastclearance Time stamp when last flight started final approach.

--- Data structure a RAT ATC airbase object.
-- @type RAT.AtcFlight
-- @field #string destination Name of the destination airbase.
-- @field #number Tarrive Time stamp when flight arrived at holding.
-- @field #number holding Holding time.
-- @field #number Tonfinal Time stamp when flight started final approach.

--- Initializes the ATC arrays and starts schedulers.
-- @param #table airports_map List of all airports of the map.
function RAT._ATCInit(airports_map)

  if not RAT.ATC.init then
  
    local text="Starting RAT ATC.\nSimultanious = "..RAT.ATC.Nclearance.."\n".."Delay        = "..RAT.ATC.delay
    BASE:I(RAT.id..text)
    
    for _,ap in pairs(airports_map) do
      local airbase=ap --Wrapper.Airbase#AIRBASE
      local name=airbase:GetName()
      
      local fc=_DATABASE:GetFlightControl(name)
      
      if not fc then
      
        local airport={} --#RAT.AtcAirport
        airport.queue={}
        airport.busy=false
        airport.onfinal={}
        airport.Nonfinal=0
        airport.traffic=0
        airport.Tlastclearance=nil
      
        RAT.ATC.airport[name]=airport
        
      end
    end
    
    SCHEDULER:New(nil, RAT._ATCCheck,  {}, 5, 15)
    SCHEDULER:New(nil, RAT._ATCStatus, {}, 5, 60)
    
    RAT.ATC.T0=timer.getTime()    
  end
  
  -- Init done
  RAT.ATC.init=true
end

--- Adds andd initializes a new flight after it was spawned.
-- @param #RAT self
-- @param #string name Group name of the flight.
-- @param #string dest Name of the destination airport.
function RAT:_ATCAddFlight(name, dest)
  -- Debug info
  BASE:I(RAT.id..string.format("ATC %s: Adding flight %s with destination %s.", dest, name, dest))

  -- Create new flight  
  local flight={} --#RAT.AtcFlight
  flight.destination=dest
  flight.Tarrive=-1
  flight.holding=-1
  flight.Tarrive=-1
  --flight.Tonfinal=-1
  
  RAT.ATC.flight[name]=flight
end

--- Deletes a flight from ATC lists after it landed.
-- @param #table t Table.
-- @param #string entry Flight name which shall be deleted.
function RAT._ATCDelFlight(t,entry)
  for k,_ in pairs(t) do
    if k==entry then
      BASE:I(RAT.id..string.format("Removing flight %s from queue", entry))
      t[entry]=nil
    end
  end
end

--- Registers a flight once it is near its holding point at the final destination.
-- @param #RAT self
-- @param #string name Group name of the flight.
-- @param #number time Time the fight first registered.
function RAT._ATCRegisterFlight(name, time)
  BASE:I(RAT.id..string.format("Flight %s registered at ATC for landing clearance.", name))
  RAT.ATC.flight[name].Tarrive=time
  RAT.ATC.flight[name].holding=0
end


--- ATC status report about flights.
function RAT._ATCStatus()

  -- Current time.
  local Tnow=timer.getTime()

  for name,_flight in pairs(RAT.ATC.flight) do
    local flight=_flight --#RAT.AtcFlight

    -- Holding time at destination.
    local hold=RAT.ATC.flight[name].holding
    local dest=RAT.ATC.flight[name].destination
    
    local airport=RAT.ATC.airport[dest] --#RAT.AtcAirport
    
    if airport then

      if hold >= 0 then
  
        -- Some string whether the runway is busy or not.
        local busy="Runway state is unknown"
        if airport.Nonfinal>0 then
          busy="Runway is occupied by "..airport.Nonfinal
        else
          busy="Runway is currently clear"
        end
  
        -- Aircraft is holding.
        local text=string.format("ATC %s: Flight %s is holding for %i:%02d. %s.", dest, name, hold/60, hold%60, busy)
        BASE:I(RAT.id..text)
  
      elseif hold==RAT.ATC.onfinal then
  
        -- Aircarft is on final approach for landing.
        local Tfinal=Tnow-flight.Tonfinal
  
        local text=string.format("ATC %s: Flight %s is on final. Waiting %i:%02d for landing event.", dest, name, Tfinal/60, Tfinal%60)
        BASE:I(RAT.id..text)
  
      elseif hold==RAT.ATC.unregistered then
  
        -- Aircraft has not arrived at holding point.
        --self:T(string.format("ATC %s: Flight %s is not registered yet (hold %d).", dest, name, hold))
  
<<<<<<< HEAD
      else
        BASE:E(RAT.id.."ERROR: Unknown holding time in RAT:_ATCStatus().")
      end
=======
>>>>>>> 3260279c
      else
        BASE:E(RAT.id.."ERROR: Unknown holding time in RAT:_ATCStatus().")
      end
    else
      -- Not a RAT.ATC airport (should be managed by a FLIGHTCONTROL)
    end
  end

end

--- Main ATC function. Updates the landing queue of all airports and inceases holding time for all flights.
function RAT._ATCCheck()

  -- Init queue of flights at all airports.
  RAT._ATCQueue()

  -- Current time.
  local Tnow=timer.getTime()

  for airportname,_airport in pairs(RAT.ATC.airport) do
    local airport=_airport --#RAT.AtcAirport

    for qID,flightname in pairs(airport.queue) do
      local flight=RAT.ATC.flight[flightname] --#RAT.AtcFlight

      -- Number of aircraft in queue.
      local nqueue=#airport.queue

      -- Conditions to clear an aircraft for landing
      local landing1=false
      if airport.Tlastclearance then
        -- Landing if time is enough and less then two planes are on final.
        landing1=(Tnow-airport.Tlastclearance > RAT.ATC.delay) and airport.Nonfinal < RAT.ATC.Nclearance
      end
      
      -- No other aircraft is on final.
      local landing2=airport.Nonfinal==0


      if not landing1 and not landing2 then

        -- Update holding time.
        flight.holding=Tnow-flight.Tarrive

        -- Debug message.
        local text=string.format("ATC %s: Flight %s runway is busy. You are #%d of %d in landing queue. Your holding time is %i:%02d.", 
        airportname, flightname, qID, nqueue, flight.holding/60, flight.holding%60)
        BASE:I(RAT.id..text)

      else

        local text=string.format("ATC %s: Flight %s was cleared for landing. Your holding time was %i:%02d.", 
        airportname, flightname, flight.holding/60, flight.holding%60)
        BASE:I(RAT.id..text)

        -- Clear flight for landing.
        RAT._ATCClearForLanding(airportname, flightname)

      end

    end

  end

  -- Update queue of flights at all airports.
  RAT._ATCQueue()

end

--- Giving landing clearance for aircraft by setting user flag.
-- @param #string airportname Name of destination airport.
-- @param #string flightname Group name of flight, which gets landing clearence.
function RAT._ATCClearForLanding(airportname, flightname)

  -- Find FLIGHTGROUP in database.
  local flightgroup=_DATABASE:FindOpsGroup(flightname) --Ops.FlightGroup#FLIGHTGROUP
  
  if flightgroup then
  
    -- Give clear to land signal.
    flightgroup:ClearToLand()
    
    
    local flight=RAT.ATC.flight[flightname] --#RAT.AtcFlight
    
    -- Flight is cleared for landing.
    flight.holding=RAT.ATC.onfinal
    
    -- Current time.
    flight.Tonfinal=timer.getTime()    


    local airport=RAT.ATC.airport[airportname] --#RAT.AtcAirport
    
    -- Airport runway is busy now.
    airport.busy=true
    
    -- Flight which is landing.
    airport.onfinal[flightname]=flight
    
    -- Number of planes on final approach.
    airport.Nonfinal=airport.Nonfinal+1
    
    -- Last time an aircraft got landing clearance.
    airport.Tlastclearance=timer.getTime()

  
    -- Debug message.
    BASE:I(RAT.id..string.format("ATC %s: Flight %s cleared for landing", airportname, flightname))
  
    if string.find(flightname,"#") then
      flightname =  string.match(flightname,"^(.+)#")
    end
    local text=string.format("ATC %s: Flight %s you are cleared for landing.", airportname, flightname)  
    MESSAGE:New(text, 10):ToAllIf(RAT.ATC.messages)

  else
    BASE:E("Could not clear flight for landing!")
  end
    
end

--- Takes care of organisational stuff after a plane has landed.
-- @param #string name Group name of flight.
function RAT._ATCFlightLanded(name)
<<<<<<< HEAD

  local flight=RAT.ATC.flight[name] --#RAT.AtcFlight

=======

  local flight=RAT.ATC.flight[name] --#RAT.AtcFlight

>>>>>>> 3260279c
  if flight then

    -- Destination airport.
    local dest=flight.destination

    -- Times for holding and final approach.
    local Tnow=timer.getTime()
    local Tfinal=Tnow-flight.Tonfinal
    local Thold=flight.Tonfinal-flight.Tarrive
    
    local airport=RAT.ATC.airport[dest] --#RAT.AtcAirport

    -- Airport is not busy any more.
    airport.busy=false

    -- No aircraft on final any more.
    airport.onfinal[name]=nil

    -- Decrease number of aircraft on final.
    airport.Nonfinal=airport.Nonfinal-1

    -- Remove this flight from list of flights.
    RAT._ATCDelFlight(RAT.ATC.flight, name)

    -- Increase landing counter to monitor traffic.
    airport.traffic=airport.traffic+1

    -- Number of planes landing per hour.
    local TrafficPerHour=airport.traffic/(timer.getTime()-RAT.ATC.T0)*3600

    -- Debug info
    BASE:I(RAT.id..string.format("ATC %s: Flight %s landed. Tholding = %i:%02d, Tfinal = %i:%02d.", dest, name, Thold/60, Thold%60, Tfinal/60, Tfinal%60))
    BASE:I(RAT.id..string.format("ATC %s: Number of flights still on final %d.", dest, airport.Nonfinal))
    BASE:I(RAT.id..string.format("ATC %s: Traffic report: Number of planes landed in total %d. Flights/hour = %3.2f.", dest, airport.traffic, TrafficPerHour))
    
    if string.find(name,"#") then
      name =  string.match(name,"^(.+)#")
    end
    local text=string.format("ATC %s: Flight %s landed. Welcome to %s.", dest, name, dest)    
    MESSAGE:New(text, 10):ToAllIf(RAT.ATC.messages)
  end

end

--- Creates a landing queue for all flights holding at airports. Aircraft with longest holding time gets first permission to land.
function RAT._ATCQueue()

  -- Current time
  local Tnow=timer.getTime()

  for airport,_ in pairs(RAT.ATC.airport) do

    -- Local airport queue.
    local _queue={}

    -- Loop over all flights.
    for name,_flight in pairs(RAT.ATC.flight) do
      local flight=_flight --#RAT.AtcFlight

      -- Update holding time (unless holing is set to onfinal=-100)
      if flight.holding>=0 then
        flight.holding=Tnow-flight.Tarrive
      end
      
      local hold=flight.holding
      local dest=flight.destination

      -- Flight is holding at this airport.
      if hold>=0 and airport==dest then
        _queue[#_queue+1]={name,hold}
      end
    end

    -- Sort queue w.r.t holding time in ascending order.
    local function compare(a,b)
      return a[2] > b[2]
    end
    table.sort(_queue, compare)

    -- Transfer queue to airport queue.
    RAT.ATC.airport[airport].queue={}
    for k,v in ipairs(_queue) do
      table.insert(RAT.ATC.airport[airport].queue, v[1])
    end

  end
end

-------------------------------------------------------------------------------------------------------------------------------------------------------------------------------------------------------
--- RATMANAGER class
-- @type RATMANAGER
-- @field #string ClassName Name of the Class.
-- @field #boolean Debug If true, be more verbose on output in DCS.log file.
-- @field #table rat Array holding RAT objects etc.
-- @field #string name Name (alias) of RAT object.
-- @field #table alive Number of currently alive groups.
-- @field #table min Minimum number of RAT groups alive.
-- @field #number nrat Number of RAT objects.
-- @field #number ntot Total number of active RAT groups.
-- @field #number Tcheck Time interval in seconds between checking of alive groups.
-- @field #number dTspawn Time interval in seconds between spawns of groups.
-- @field Core.Scheduler#SCHEDULER manager Scheduler managing the RAT objects.
-- @field #number managerid Managing scheduler id.
-- @extends Core.Base#BASE

---# RATMANAGER class, extends @{Core.Base#BASE}
-- The RATMANAGER class manages spawning of multiple RAT objects in a very simple way. It is created by the  @{#RATMANAGER.New}() contructor.
-- RAT objects with different "tasks" can be defined as usual. However, they **must not** be spawned via the @{#RAT.Spawn}() function.
--
-- Instead, these objects can be added to the manager via the @{#RATMANAGER.Add}(ratobject, min) function, where the first parameter "ratobject" is the @{#RAT} object, while the second parameter "min" defines the
-- minimum number of RAT aircraft of that object, which are alive at all time.
--
-- The @{#RATMANAGER} must be started by the @{#RATMANAGER.Start}(startime) function, where the optional argument "startime" specifies the delay time in seconds after which the manager is started and the spawning beginns.
-- If desired, the @{#RATMANAGER} can be stopped by the @{#RATMANAGER.Stop}(stoptime) function. The parameter "stoptime" specifies the time delay in seconds after which the manager stops.
-- When this happens, no new aircraft will be spawned and the population will eventually decrease to zero.
--
-- When you are using a time intervall like @{#RATMANAGER.dTspawn}(delay), @{#RATMANAGER} will ignore the amount set with @{#RATMANAGER.New}(). @{#RATMANAGER.dTspawn}(delay) will spawn infinite groups.
--
-- ## Example
-- In this example, three different @{#RAT} objects are created (but not spawned manually). The @{#RATMANAGER} takes care that at least five aircraft of each type are alive and that the total number of aircraft
-- spawned is 25. The @{#RATMANAGER} is started after 30 seconds and stopped after two hours.
--
--     local a10c=RAT:New("RAT_A10C", "A-10C managed")
--     a10c:SetDeparture({"Batumi"})
--
--     local f15c=RAT:New("RAT_F15C", "F15C managed")
--     f15c:SetDeparture({"Sochi-Adler"})
--     f15c:DestinationZone()
--     f15c:SetDestination({"Zone C"})
--
--     local av8b=RAT:New("RAT_AV8B", "AV8B managed")
--     av8b:SetDeparture({"Zone C"})
--     av8b:SetTakeoff("air")
--     av8b:DestinationZone()
--     av8b:SetDestination({"Zone A"})
--
--     local manager=RATMANAGER:New(25)
--     manager:Add(a10c, 5)
--     manager:Add(f15c, 5)
--     manager:Add(av8b, 5)
--     manager:Start(30)
--     manager:Stop(7200)
--
-- @field #RATMANAGER
RATMANAGER={
  ClassName="RATMANAGER",
  Debug=false,
  rat={},
  name={},
  alive={},
  planned={},
  min={},
  nrat=0,
  ntot=nil,
  Tcheck=60,
  dTspawn=1.0,
  manager=nil,
  managerid=nil,
}

--- Some ID to identify who we are in output of the DCS.log file.
-- @field #string id
RATMANAGER.id="RATMANAGER | "

--- Creates a new RATMANAGER object.
-- @param #RATMANAGER self
-- @param #number ntot Total number of RAT flights.
-- @return #RATMANAGER RATMANAGER object
function RATMANAGER:New(ntot)

  -- Inherit BASE.
  local self=BASE:Inherit(self, BASE:New()) -- #RATMANAGER

  -- Total number of RAT groups.
  self.ntot=ntot or 1

  -- Debug info
  self:I(RATMANAGER.id..string.format("Creating manager for %d groups", ntot))

  return self
end


--- Adds a RAT object to the RAT manager. Parameter min specifies the limit how many RAT groups are at least alive.
-- @param #RATMANAGER self
-- @param #RAT ratobject RAT object to be managed.
-- @param #number min Minimum number of groups for this RAT object. Default is 1.
-- @return #RATMANAGER RATMANAGER self object.
function RATMANAGER:Add(ratobject,min)

  --Automatic respawning is disabled.
  ratobject.norespawn=true
  ratobject.f10menu=false

  -- Increase RAT object counter.
  self.nrat=self.nrat+1

  self.rat[self.nrat]=ratobject
  self.alive[self.nrat]=0
  self.planned[self.nrat]=0
  self.name[self.nrat]=ratobject.alias
  self.min[self.nrat]=min or 1

  -- Debug info.
  self:T(RATMANAGER.id..string.format("Adding ratobject %s with min flights = %d", self.name[self.nrat],self.min[self.nrat]))

  -- Call spawn to initialize RAT parameters.
  ratobject:Spawn(0)

  return self
end

--- Starts the RAT manager and spawns the initial random number RAT groups for each RAT object.
-- @param #RATMANAGER self
-- @param #number delay Time delay in seconds after which the RAT manager is started. Default is 5 seconds.
-- @return #RATMANAGER RATMANAGER self object.
function RATMANAGER:Start(delay)

  -- Time delay.
  delay=delay or 5

  if delay and delay>0 then
  
    -- Info text.
    local text=string.format(RATMANAGER.id.."RAT manager will be started in %d seconds.\n", delay)
    text=text..string.format("Managed groups:\n")
    for i=1,self.nrat do
      text=text..string.format("- %s with min groups %d\n", self.name[i], self.min[i])
    end
    text=text..string.format("Number of constantly alive groups %d", self.ntot)
    self:E(text)  
    
    -- Delayed call
    self:ScheduleOnce(delay, RATMANAGER.Start, self, 0)
    
  else

    -- Ensure that ntot is at least sum of min RAT groups.
    local n=0
    for i=1,self.nrat do
      n=n+self.min[i]
<<<<<<< HEAD
    end
    self.ntot=math.max(self.ntot, n)
  
    -- Get randum number of new RAT groups.
    local N=self:_RollDice(self.nrat, self.ntot, self.min, self.alive)
  
    -- Loop over all RAT objects and spawn groups.
    local time=0.0
    for i=1,self.nrat do
      for j=1,N[i] do
        time=time+self.dTspawn
        --SCHEDULER:New(nil, RAT._SpawnWithRoute, {self.rat[i]}, time)
        self:ScheduleOnce(time, RAT._SpawnWithRoute, self.rat[i])
      end
    end
=======
    end
    self.ntot=math.max(self.ntot, n)
  
    -- Get randum number of new RAT groups.
    local N=self:_RollDice(self.nrat, self.ntot, self.min, self.alive)
  
    -- Loop over all RAT objects and spawn groups.
    local time=0.0
    for i=1,self.nrat do
      for j=1,N[i] do
        time=time+self.dTspawn
        --SCHEDULER:New(nil, RAT._SpawnWithRoute, {self.rat[i]}, time)
        self:ScheduleOnce(time, RAT._SpawnWithRoute, self.rat[i])
      end
    end
>>>>>>> 3260279c
  
    -- Start activation scheduler for uncontrolled aircraft.
    for i=1,self.nrat do
      local rat=self.rat[i] --#RAT
      if rat.uncontrolled and rat.activate_uncontrolled then
        -- Start activating stuff but not before the latest spawn has happend.
        local Tactivate=math.max(time+1, rat.activate_delay)
        --SCHEDULER:New(self.rat[i], self.rat[i]._ActivateUncontrolled, {self.rat[i]}, Tactivate, self.rat[i].activate_delta, self.rat[i].activate_frand)
        self:ScheduleRepeat(Tactivate,rat.activate_delta, rat.activate_frand, nil,rat._ActivateUncontrolled, rat)
      end
    end
  
    -- Start the manager. But not earlier than the latest spawn has happened!
    local TstartManager=math.max(time+1, self.Tcheck)
  
    -- Start manager scheduler.
    self.manager, self.managerid = SCHEDULER:New(self, self._Manage, {self}, TstartManager, self.Tcheck) --Core.Scheduler#SCHEDULER
  
    -- Info
    local text=string.format(RATMANAGER.id.."Starting RAT manager with scheduler ID %s in %d seconds. Repeat interval %d seconds.", self.managerid, TstartManager, self.Tcheck)
    self:I(text)  
  
  
  end

  return self
end


--- Stops the RAT manager.
-- @param #RATMANAGER self
-- @param #number delay Delay in seconds before the manager is stopped. Default is 1 second.
-- @return #RATMANAGER RATMANAGER self object.
function RATMANAGER:Stop(delay)
  delay=delay or 1

  
  if delay and delay>0 then
  
    self:I(RATMANAGER.id..string.format("Manager will be stopped in %d seconds.", delay))
    
    self:ScheduleOnce(delay, RATMANAGER.Stop, self, 0)
  
  else

    self:I(RATMANAGER.id..string.format("Stopping manager with scheduler ID %s", self.managerid))
    
    self.manager:Stop(self.managerid)  
  
  end
  
  
  return self
end


--- Sets the time interval between checks of alive RAT groups. Default is 60 seconds.
-- @param #RATMANAGER self
-- @param #number dt Time interval in seconds.
-- @return #RATMANAGER RATMANAGER self object.
function RATMANAGER:SetTcheck(dt)
  self.Tcheck=dt or 60
  return self
end

--- Sets the time interval between spawning of groups.
-- @param #RATMANAGER self
-- @param #number dt Time interval in seconds. Default is 1 second.
-- @return #RATMANAGER RATMANAGER self object.
function RATMANAGER:SetTspawn(dt)
  self.dTspawn=dt or 1.0
  return self
end


--- Manager function. Calculating the number of current groups and respawning new groups if necessary.
-- @param #RATMANAGER self
function RATMANAGER:_Manage()

  -- Count total number of groups.
  local ntot=self:_Count()

  -- Debug info.
  self:T(RATMANAGER.id..string.format("Number of alive groups %d. New groups to be spawned %d.", ntot, self.ntot-ntot))

  -- Get number of necessary spawns.
  local N=self:_RollDice(self.nrat, self.ntot, self.min, self.alive)

  -- Loop over all RAT objects and spawn new groups if necessary.
  local time=0.0
  for i=1,self.nrat do
    for j=1,N[i] do
      time=time+self.dTspawn
      self.planned[i]=self.planned[i]+1
      --SCHEDULER:New(nil, RATMANAGER._Spawn, {self, i}, time)
      self:ScheduleOnce(time, RATMANAGER._Spawn, self, i)
    end
  end
end

--- Instantly starts the RAT manager and spawns the initial random number RAT groups for each RAT object.
-- @param #RATMANAGER self
-- @param #RATMANAGER RATMANAGER self object.
-- @param #number i Index.
function RATMANAGER:_Spawn(i)

  local rat=self.rat[i] --#RAT
  
  rat:_SpawnWithRoute()
  self.planned[i]=self.planned[i]-1

end

--- Counts the number of alive RAT objects.
-- @param #RATMANAGER self
function RATMANAGER:_Count()

  -- Init total counter.
  local ntotal=0

  -- Loop over all RAT objects.
  for i=1,self.nrat do
    local n=0

    local ratobject=self.rat[i] --#RAT

    -- Loop over the RAT groups of this object.
    for spawnindex,ratcraft in pairs(ratobject.ratcraft) do
      local group=ratcraft.group --Wrapper.Group#GROUP
      if group and group:IsAlive() then
        n=n+1
      end
    end

    -- Alive groups of this RAT object.
    self.alive[i]=n

    -- Grand total.
    ntotal=ntotal+n

    -- Debug output.
    local text=string.format("Number of alive groups of %s = %d, planned=%d", self.name[i], n, self.planned[i])
    self:T(RATMANAGER.id..text)
  end

  -- Return grand total.
  return ntotal
end

--- Rolls the dice for the number of necessary spawns.
-- @param #RATMANAGER self
-- @param #number nrat Number of RAT objects.
-- @param #number ntot Total number of RAT flights.
-- @param #table min Minimum number of groups for each RAT object.
-- @param #table alive Number of alive groups of each RAT object.
function RATMANAGER:_RollDice(nrat,ntot,min,alive)

  -- Calculate sum.
  local function sum(A,index)
    local summe=0
    for _,i in ipairs(index) do
      summe=summe+A[i]
    end
    return summe
  end

  -- Table of number of groups.
  local N={}
  local M={}
  local P={}
  for i=1,nrat do
    local a=alive[i]+self.planned[i]
    N[#N+1]=0
    M[#M+1]=math.max(a, min[i])
    P[#P+1]=math.max(min[i]-a,0)
  end

  -- Min/max group arrays.
  local mini={}
  local maxi={}

  -- Arrays.
  local rattab={}
  for i=1,nrat do
    table.insert(rattab,i)
  end
  local done={}

  -- Number of new groups to be added.
  local nnew=ntot
  for i=1,nrat do
    nnew=nnew-alive[i]-self.planned[i]
  end

  for i=1,nrat-1 do

    -- Random entry from .
    local r=math.random(#rattab)
    -- Get value
    local j=rattab[r]

    table.remove(rattab, r)
    table.insert(done,j)

    -- Sum up the number of already distributed groups.
    local sN=sum(N, done)
    -- Sum up the minimum number of yet to be distributed groups.
    local sP=sum(P, rattab)

    -- Max number that can be distributed for this object.
    maxi[j]=nnew-sN-sP

    -- Min number that should be distributed for this object
    mini[j]=P[j]

    -- Random number of new groups for this RAT object.
    if maxi[j] >= mini[j] then
      N[j]=math.random(mini[j], maxi[j])
    else
      N[j]=0
    end

    -- Debug info
    self:T3(string.format("RATMANAGER: i=%d, alive=%d, planned=%d, min=%d, mini=%d, maxi=%d, add=%d, sumN=%d, sumP=%d", j, alive[j], self.planned[i], min[j], mini[j], maxi[j], N[j],sN, sP))

  end

  -- Last RAT object, number of groups is determined from number of already distributed groups and nnew.
  local j=rattab[1]
  N[j]=nnew-sum(N, done)
  mini[j]=nnew-sum(N, done)
  maxi[j]=nnew-sum(N, done)
  table.remove(rattab, 1)
  table.insert(done,j)

  -- Debug info
  local text=RATMANAGER.id.."\n"
  for i=1,nrat do
    text=text..string.format("%s: i=%d, alive=%d, planned=%d, min=%d, mini=%d, maxi=%d, add=%d\n", self.name[i], i, alive[i], self.planned[i], min[i], mini[i], maxi[i], N[i])
  end
  text=text..string.format("Total # of groups to add = %d", sum(N, done))
  self:T(text)

  -- Return number of groups to be spawned.
  return N
end<|MERGE_RESOLUTION|>--- conflicted
+++ resolved
@@ -4036,17 +4036,10 @@
 
     -- Check that the template name actually belongs to this object.
     if EventPrefix and EventPrefix == self.alias then
-<<<<<<< HEAD
 
       local text="Event: Group "..SpawnGroup:GetName().." was born."
       self:T(self.lid..text)
 
-=======
-
-      local text="Event: Group "..SpawnGroup:GetName().." was born."
-      self:T(self.lid..text)
-
->>>>>>> 3260279c
       -- Set status.
       local status="unknown in birth"
       if SpawnGroup:InAir() then
@@ -4235,7 +4228,6 @@
 
     -- Check that the template name actually belongs to this object.
     if EventPrefix and EventPrefix == self.alias then
-<<<<<<< HEAD
 
       local text="Event: Group "..SpawnGroup:GetName().." landed"
       self:T(self.lid..text)
@@ -4249,21 +4241,6 @@
         RAT._ATCFlightLanded(SpawnGroup:GetName())
       end
 
-=======
-
-      local text="Event: Group "..SpawnGroup:GetName().." landed"
-      self:T(self.lid..text)
-
-      -- Set status.
-      local status=RAT.status.EventLand
-      self:_SetStatus(SpawnGroup, status)
-
-      -- ATC plane landed. Take it out of the queue and set runway to free.
-      if self.ATCswitch then
-        RAT._ATCFlightLanded(SpawnGroup:GetName())
-      end
-
->>>>>>> 3260279c
       if self.respawn_at_landing and not self.norespawn then
         text="Event: Group "..SpawnGroup:GetName().." will be respawned"
         self:T(self.lid..text)
@@ -5687,12 +5664,6 @@
         -- Aircraft has not arrived at holding point.
         --self:T(string.format("ATC %s: Flight %s is not registered yet (hold %d).", dest, name, hold))
   
-<<<<<<< HEAD
-      else
-        BASE:E(RAT.id.."ERROR: Unknown holding time in RAT:_ATCStatus().")
-      end
-=======
->>>>>>> 3260279c
       else
         BASE:E(RAT.id.."ERROR: Unknown holding time in RAT:_ATCStatus().")
       end
@@ -5818,15 +5789,9 @@
 --- Takes care of organisational stuff after a plane has landed.
 -- @param #string name Group name of flight.
 function RAT._ATCFlightLanded(name)
-<<<<<<< HEAD
 
   local flight=RAT.ATC.flight[name] --#RAT.AtcFlight
 
-=======
-
-  local flight=RAT.ATC.flight[name] --#RAT.AtcFlight
-
->>>>>>> 3260279c
   if flight then
 
     -- Destination airport.
@@ -6068,7 +6033,6 @@
     local n=0
     for i=1,self.nrat do
       n=n+self.min[i]
-<<<<<<< HEAD
     end
     self.ntot=math.max(self.ntot, n)
   
@@ -6084,23 +6048,6 @@
         self:ScheduleOnce(time, RAT._SpawnWithRoute, self.rat[i])
       end
     end
-=======
-    end
-    self.ntot=math.max(self.ntot, n)
-  
-    -- Get randum number of new RAT groups.
-    local N=self:_RollDice(self.nrat, self.ntot, self.min, self.alive)
-  
-    -- Loop over all RAT objects and spawn groups.
-    local time=0.0
-    for i=1,self.nrat do
-      for j=1,N[i] do
-        time=time+self.dTspawn
-        --SCHEDULER:New(nil, RAT._SpawnWithRoute, {self.rat[i]}, time)
-        self:ScheduleOnce(time, RAT._SpawnWithRoute, self.rat[i])
-      end
-    end
->>>>>>> 3260279c
   
     -- Start activation scheduler for uncontrolled aircraft.
     for i=1,self.nrat do
