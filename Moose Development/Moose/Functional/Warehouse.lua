--- conflicted
+++ resolved
@@ -14,11 +14,11 @@
 --    * Possibility to hook into events and customize actions.
 --    * Persistence of assets. Warehouse assets can be saved and loaded from file.
 --    * Can be easily interfaced to other MOOSE classes.
---    
+--
 -- ===
--- 
+--
 -- ## Youtube Videos:
--- 
+--
 --    * [Warehouse Trailer](https://www.youtube.com/watch?v=e98jzLi5fGk)
 --    * [DCS Warehouse Airbase Resources Proof Of Concept](https://www.youtube.com/watch?v=YeuGL0duEgY)
 --
@@ -1743,11 +1743,7 @@
 
 --- Warehouse class version.
 -- @field #string version
-<<<<<<< HEAD
 WAREHOUSE.version="0.9.0"
-=======
-WAREHOUSE.version="0.7.0"
->>>>>>> fbd0e983
 
 -------------------------------------------------------------------------------------------------------------------------------------------------------------------------------------------------------
 -- TODO: Warehouse todo list.
@@ -3310,7 +3306,7 @@
   -- Print queue after processing requests.
   self:_PrintQueue(self.queue, "Queue waiting")
   self:_PrintQueue(self.pending, "Queue pending")
-  
+
   -- Check fuel for all assets.
   self:_CheckFuel()
 
@@ -3748,7 +3744,7 @@
   local SpeedMax=group:GetSpeedMax()
   local RangeMin=group:GetRange()
   local smax,sx,sy,sz=_GetObjectSize(Descriptors)
-  
+
   --self:E(Descriptors)
 
   -- Get weight and cargo bay size in kg.
@@ -4332,7 +4328,7 @@
 
       -- Add transport assets.
       table.insert(_transportassets,_assetitem)
-      
+
       -- Asset spawned FSM function.
       self:__AssetSpawned(1, spawngroup, _assetitem)
     end
@@ -5251,7 +5247,7 @@
       -- Spawn train.
       if self.rail then
         --TODO: Rail should only get one asset because they would spawn on top!
-        
+
         -- Spawn naval assets.
         _group=self:_SpawnAssetGroundNaval(_alias,_assetitem, Request, self.spawnzone)
       end
@@ -5271,7 +5267,7 @@
     if _group then
       _groupset:AddGroup(_group)
       table.insert(_assets, _assetitem)
-      
+
       -- Call FSM function.
       self:__AssetSpawned(1,_group,_assetitem)
     else
@@ -5314,7 +5310,7 @@
 
     -- Get a random coordinate in the spawn zone.
     local coord=spawnzone:GetRandomCoordinate()
-    
+
     -- For trains, we use the rail connection point.
     if asset.category==Group.Category.TRAIN then
       coord=self.rail
@@ -5610,7 +5606,7 @@
       --table.insert(Waypoints, #Waypoints+1, ToWP)
 
     end
-    
+
     for n,wp in ipairs(Waypoints) do
       env.info(n)
       local tf=self:_SimpleTaskFunctionWP("warehouse:_PassingWaypoint",group, n, #Waypoints)
@@ -5768,7 +5764,7 @@
   if group then
     --group:SmokeGreen()
   end
-  
+
   if n==N then
     --group:SmokeBlue()
     self:__Arrived(1, group)
@@ -6001,11 +5997,11 @@
 
   -- Group the dead unit belongs to.
   local group=deadunit:GetGroup()
-  
+
   -- Number of alive units in group.
   local nalive=group:CountAliveUnits()
 
-  -- Whole group is dead?  
+  -- Whole group is dead?
   local groupdead=true
   if nalive>0 then
     groupdead=false
@@ -7046,7 +7042,7 @@
 
   -- Task script.
   local DCSScript = {}
-  
+
   DCSScript[#DCSScript+1]   = string.format('local mygroup     = GROUP:FindByName(\"%s\") ', groupname)               -- The group that executes the task function. Very handy with the "...".
   if self.isunit then
     DCSScript[#DCSScript+1] = string.format("local mywarehouse = UNIT:FindByName(\"%s\") ", warehouse)                -- The unit that holds the warehouse self object.
@@ -7077,7 +7073,7 @@
 
   -- Task script.
   local DCSScript = {}
-  
+
   DCSScript[#DCSScript+1]   = string.format('local mygroup     = GROUP:FindByName(\"%s\") ', groupname)               -- The group that executes the task function. Very handy with the "...".
   if self.isunit then
     DCSScript[#DCSScript+1] = string.format("local mywarehouse = UNIT:FindByName(\"%s\") ", warehouse)                -- The unit that holds the warehouse self object.
@@ -7176,7 +7172,7 @@
       local _name=unit:GetName()
       table.insert(obstacles, {coord=_coord, size=_size, name=_name, type="unit"})
     end
-    
+
     -- Check all clients.
     --[[
     for _,_unit in pairs(_units) do
@@ -7751,17 +7747,17 @@
 
   for i,qitem in ipairs(self.pending) do
     local qitem=qitem --#WAREHOUSE.Pendingitem
-    
+
     if qitem.transportgroupset then
       for _,_group in pairs(qitem.transportgroupset:GetSet()) do
         local group=_group --Wrapper.Group#GROUP
-       
+
         if group and group:IsAlive() then
-         
+
           local fuel=group:GetFuelMin()
-          
+
           self:T2(self.wid..string.format("Transport group %s min fuel state = %.2f %%", group:GetName(), fuel))
-          
+
           if fuel<self.lowfuelthresh and not qitem.lowfuel then
             self:I(self.wid..string.format("Transport group %s is low on fuel! Min fuel state = %.2f %%", group:GetName(), fuel))
             qitem.lowfuel=true
@@ -7769,7 +7765,7 @@
             self:AssetLowFuel(asset, qitem)
             break
           end
-          
+
         end
       end
     end
@@ -7777,13 +7773,13 @@
     if qitem.cargogroupset then
       for _,_group in pairs(qitem.cargogroupset:GetSet()) do
         local group=_group --Wrapper.Group#GROUP
-       
+
         if group and group:IsAlive() then
-         
+
           local fuel=group:GetFuelMin()
-          
+
           self:T2(self.wid..string.format("Cargo group %s min fuel state = %.2f %%", group:GetName(), fuel))
-          
+
           if fuel<self.lowfuelthresh and qitem.lowfuel then
             self:I(self.wid..string.format("Cargo group %s is low on fuel! Min fuel state = %.2f %%", group:GetName(), fuel))
             qitem.lowfuel=true
@@ -7791,11 +7787,11 @@
             self:AssetLowFuel(asset, qitem)
             break
           end
-          
+
         end
       end
     end
-    
+
   end
 end
 
