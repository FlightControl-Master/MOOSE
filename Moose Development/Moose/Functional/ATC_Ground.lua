--- conflicted
+++ resolved
@@ -457,11 +457,7 @@
     for _,_name in pairs(AirbaseList) do
       -- DONE exclude FARPS and Ships
       local airbase = _DATABASE:FindAirbase(_name)
-<<<<<<< HEAD
-      if airbase and airbase.isAirdrome == true then
-=======
       if airbase and (airbase.isAirdrome == true) then
->>>>>>> a49bd23a
         self.Airbases[_name]={} 
       end 
     end
