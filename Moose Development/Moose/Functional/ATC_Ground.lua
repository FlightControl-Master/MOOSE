--- conflicted
+++ resolved
@@ -721,12 +721,8 @@
 
             if NotInRunwayZone then
               
-<<<<<<< HEAD
-     
-=======
               local Taxi = Client:GetState( self, "Taxi" )
               
->>>>>>> 2fb460c4
               if IsOnGround then
                 
                 self:T( Taxi )
@@ -763,11 +759,8 @@
                     Client:SetState( self, "Speeding", true )
                     local SpeedingWarnings = Client:GetState( self, "Warnings" )
                     Client:SetState( self, "Warnings", SpeedingWarnings + 1 )
-<<<<<<< HEAD
-=======
                     Client:Message( "Warning " .. SpeedingWarnings .. "/3! Airbase traffic rule violation! Slow down now! Your speed is " .. 
                                         Velocity:ToString(), 5, "ATC" )
->>>>>>> 2fb460c4
                   end
                 end                  
            
