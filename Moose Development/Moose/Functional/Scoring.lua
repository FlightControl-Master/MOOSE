--- **Functional** - Administer the scoring of player achievements, file and log the scoring events for use at websites.
--
-- ===
--
-- ## Features:
--
--   * Set the scoring scales based on threat level.
--   * Positive scores and negative scores.
--   * A contribution model to score achievements.
--   * Score goals.
--   * Score specific achievements.
--   * Score the hits and destroys of units.
--   * Score the hits and destroys of statics.
--   * Score the hits and destroys of scenery.
--   * (optional) Log scores into a CSV file.
--   * Connect to a remote server using JSON and IP.
--
-- ===
--
-- ## Missions:
--
-- [SCO - Scoring](https://github.com/FlightControl-Master/MOOSE_MISSIONS/tree/master/SCO%20-%20Scoring)
--
-- ===
--
-- Administers the scoring of player achievements,
-- and creates a CSV file logging the scoring events and results for use at team or squadron websites.
--
-- SCORING automatically calculates the threat level of the objects hit and destroyed by players,
-- which can be @{Wrapper.Unit}, @{Static) and @{Scenery} objects.
--
-- Positive score points are granted when enemy or neutral targets are destroyed.
-- Negative score points or penalties are given when a friendly target is hit or destroyed.
-- This brings a lot of dynamism in the scoring, where players need to take care to inflict damage on the right target.
-- By default, penalties weight heavier in the scoring, to ensure that players don't commit fratricide.
-- The total score of the player is calculated by **adding the scores minus the penalties**.
--
-- ![Banner Image](..\Presentations\SCORING\Dia4.JPG)
--
-- The score value is calculated based on the **threat level of the player** and the **threat level of the target**.
-- A calculated score takes the threat level of the target divided by a balanced threat level of the player unit.
-- As such, if the threat level of the target is high, and the player threat level is low, a higher score will be given than
-- if the threat level of the player would be high too.
--
-- ![Banner Image](..\Presentations\SCORING\Dia5.JPG)
--
-- When multiple players hit the same target, and finally succeed in destroying the target, then each player who contributed to the target
-- destruction, will receive a score. This is important for targets that require significant damage before it can be destroyed, like
-- ships or heavy planes.
--
-- ![Banner Image](..\Presentations\SCORING\Dia13.JPG)
--
-- Optionally, the score values can be **scaled** by a **scale**. Specific scales can be set for positive cores or negative penalties.
-- The default range of the scores granted is a value between 0 and 10. The default range of penalties given is a value between 0 and 30.
--
-- ![Banner Image](..\Presentations\SCORING\Dia7.JPG)
--
-- **Additional scores** can be granted to **specific objects**, when the player(s) destroy these objects.
--
-- ![Banner Image](..\Presentations\SCORING\Dia9.JPG)
--
-- Various @{Core.Zone}s can be defined for which scores are also granted when objects in that @{Core.Zone} are destroyed.
-- This is **specifically useful** to designate **scenery targets on the map** that will generate points when destroyed.
--
-- With a small change in MissionScripting.lua, the scoring results can also be logged in a **CSV file**.
-- These CSV files can be used to:
--
--   * Upload scoring to a database or a BI tool to publish the scoring results to the player community.
--   * Upload scoring in an (online) Excel like tool, using pivot tables and pivot charts to show mission results.
--   * Share scoring among players after the mission to discuss mission results.
--
-- Scores can be **reported**. **Menu options** are automatically added to **each player group** when a player joins a client slot or a CA unit.
-- Use the radio menu F10 to consult the scores while running the mission.
-- Scores can be reported for your user, or an overall score can be reported of all players currently active in the mission.
--
-- ===
--
-- ### Authors: **FlightControl**
--
-- ### Contributions:
--
--   * **Wingthor (TAW)**: Testing & Advice.
--   * **Dutch-Baron (TAW)**: Testing & Advice.
--   * **[Whisper](http://forums.eagle.ru/member.php?u=3829): Testing and Advice.
--
-- ===
--
-- @module Functional.Scoring
-- @image Scoring.JPG

-- @type SCORING
-- @field Players A collection of the current players that have joined the game.
-- @extends Core.Base#BASE

--- SCORING class
--
-- # Constructor:
--
--      local Scoring = SCORING:New( "Scoring File" )
--
-- # Set the destroy score or penalty scale:
--
-- Score scales can be set for scores granted when enemies or friendlies are destroyed.
-- Use the method @{#SCORING.SetScaleDestroyScore}() to set the scale of enemy destroys (positive destroys).
-- Use the method @{#SCORING.SetScaleDestroyPenalty}() to set the scale of friendly destroys (negative destroys).
--
--      local Scoring = SCORING:New( "Scoring File" )
--      Scoring:SetScaleDestroyScore( 10 )
--      Scoring:SetScaleDestroyPenalty( 40 )
--
-- The above sets the scale for valid scores to 10. So scores will be given in a scale from 0 to 10.
-- The penalties will be given in a scale from 0 to 40.
--
-- # Define special targets that will give extra scores:
--
-- Special targets can be set that will give extra scores to the players when these are destroyed.
-- Use the methods @{#SCORING.AddUnitScore}() and @{#SCORING.RemoveUnitScore}() to specify a special additional score for a specific @{Wrapper.Unit}s.
-- Use the methods @{#SCORING.AddStaticScore}() and @{#SCORING.RemoveStaticScore}() to specify a special additional score for a specific @{Wrapper.Static}s.
-- Use the method @{#SCORING.SetGroupGroup}() to specify a special additional score for a specific @{Wrapper.Group}s.
--
--      local Scoring = SCORING:New( "Scoring File" )
--      Scoring:AddUnitScore( UNIT:FindByName( "Unit #001" ), 200 )
--      Scoring:AddStaticScore( STATIC:FindByName( "Static #1" ), 100 )
--
-- The above grants an additional score of 200 points for Unit #001 and an additional 100 points of Static #1 if these are destroyed.
-- Note that later in the mission, one can remove these scores set, for example, when the a goal achievement time limit is over.
-- For example, this can be done as follows:
--
--      Scoring:RemoveUnitScore( UNIT:FindByName( "Unit #001" ) )
--
-- # Define destruction zones that will give extra scores:
--
-- Define zones of destruction. Any object destroyed within the zone of the given category will give extra points.
-- Use the method @{#SCORING.AddZoneScore}() to add a @{Core.Zone} for additional scoring.
-- Use the method @{#SCORING.RemoveZoneScore}() to remove a @{Core.Zone} for additional scoring.
-- There are interesting variations that can be achieved with this functionality. For example, if the @{Core.Zone} is a @{Core.Zone#ZONE_UNIT},
-- then the zone is a moving zone, and anything destroyed within that @{Core.Zone} will generate points.
-- The other implementation could be to designate a scenery target (a building) in the mission editor surrounded by a @{Core.Zone},
-- just large enough around that building.
--
-- # Add extra Goal scores upon an event or a condition:
--
-- A mission has goals and achievements. The scoring system provides an API to set additional scores when a goal or achievement event happens.
-- Use the method @{#SCORING.AddGoalScore}() to add a score for a Player at any time in your mission.
--
-- # (Decommissioned) Configure fratricide level.
--
-- **This functionality is decommissioned until the DCS bug concerning Unit:destroy() not being functional in multi player for player units has been fixed by ED**.
--
-- When a player commits too much damage to friendlies, his penalty score will reach a certain level.
-- Use the method @{#SCORING.SetFratricide}() to define the level when a player gets kicked.
-- By default, the fratricide level is the default penalty multiplier * 2 for the penalty score.
--
-- # Penalty score when a player changes the coalition.
--
-- When a player changes the coalition, he can receive a penalty score.
-- Use the method @{#SCORING.SetCoalitionChangePenalty}() to define the penalty when a player changes coalition.
-- By default, the penalty for changing coalition is the default penalty scale.
--
-- # Define output CSV files.
--
-- The CSV file is given the name of the string given in the @{#SCORING.New}{} constructor, followed by the .csv extension.
-- The file is incrementally saved in the **<User>\\Saved Games\\DCS\\Logs** folder, and has a time stamp indicating each mission run.
-- See the following example:
--
--     local ScoringFirstMission = SCORING:New( "FirstMission" )
--     local ScoringSecondMission = SCORING:New( "SecondMission" )
--
-- The above documents that 2 Scoring objects are created, ScoringFirstMission and ScoringSecondMission. 
--
-- ### **IMPORTANT!!!*
-- In order to allow DCS world to write CSV files, you need to adapt a configuration file in your DCS world installation **on the server**.
-- For this, browse to the **missionscripting.lua** file in your DCS world installation folder.
-- For me, this installation folder is in _D:\\Program Files\\Eagle Dynamics\\DCS World\Scripts_.
--
-- Edit a few code lines in the MissionScripting.lua file. Comment out the lines **os**, **io** and **lfs**:
--
--        do
--          --sanitizeModule('os')
--          --sanitizeModule('io')
--          --sanitizeModule('lfs')
--          require = nil
--          loadlib = nil
--        end
--
-- When these lines are not sanitized, functions become available to check the time, and to write files to your system at the above specified location.
-- Note that the MissionScripting.lua file provides a warning. So please beware of this warning as outlined by Eagle Dynamics!
--
--        --Sanitize Mission Scripting environment
--        --This makes unavailable some unsecure functions.
--        --Mission downloaded from server to client may contain potentially harmful lua code that may use these functions.
--        --You can remove the code below and make available these functions at your own risk.
--
-- The MOOSE designer cannot take any responsibility of any damage inflicted as a result of the de-sanitization.
-- That being said, I hope that the SCORING class provides you with a great add-on to score your squad mates achievements.
--
-- # Configure messages.
--
-- When players hit or destroy targets, messages are sent.
-- Various methods exist to configure:
--
--   * Which messages are sent upon the event.
--   * Which audience receives the message.
--
-- ## Configure the messages sent upon the event.
--
-- Use the following methods to configure when to send messages. By default, all messages are sent.
--
--   * @{#SCORING.SetMessagesHit}(): Configure to send messages after a target has been hit.
--   * @{#SCORING.SetMessagesDestroy}(): Configure to send messages after a target has been destroyed.
--   * @{#SCORING.SetMessagesAddon}(): Configure to send messages for additional score, after a target has been destroyed.
--   * @{#SCORING.SetMessagesZone}(): Configure to send messages for additional score, after a target has been destroyed within a given zone.
--
-- ## Configure the audience of the messages.
--
-- Use the following methods to configure the audience of the messages. By default, the messages are sent to all players in the mission.
--
--   * @{#SCORING.SetMessagesToAll}(): Configure to send messages to all players.
--   * @{#SCORING.SetMessagesToCoalition}(): Configure to send messages to only those players within the same coalition as the player.
--
-- ===
--
-- @field #SCORING
SCORING = {
  ClassName = "SCORING",
  ClassID = 0,
  Players = {},
  AutoSave = true,
}

local _SCORINGCoalition = {
  [1] = "Red",
  [2] = "Blue",
}

local _SCORINGCategory = {
  [Unit.Category.AIRPLANE] = "Plane",
  [Unit.Category.HELICOPTER] = "Helicopter",
  [Unit.Category.GROUND_UNIT] = "Vehicle",
  [Unit.Category.SHIP] = "Ship",
  [Unit.Category.STRUCTURE] = "Structure",
}

--- Creates a new SCORING object to administer the scoring achieved by players.
-- @param #SCORING self
-- @param #string GameName The name of the game. This name is also logged in the CSV score file.
-- @return #SCORING self
-- @usage
--
--   -- Define a new scoring object for the mission Gori Valley.
--   ScoringObject = SCORING:New( "Gori Valley" )
--
function SCORING:New( GameName )

  -- Inherits from BASE
  local self = BASE:Inherit( self, BASE:New() ) -- #SCORING

  if GameName then
    self.GameName = GameName
  else
    error( "A game name must be given to register the scoring results" )
  end

  -- Additional Object scores
  self.ScoringObjects = {}

  -- Additional Zone scores.
  self.ScoringZones = {}

  -- Configure Messages
  self:SetMessagesToAll()
  self:SetMessagesHit( false )
  self:SetMessagesDestroy( true )
  self:SetMessagesScore( true )
  self:SetMessagesZone( true )

  -- Scales
  self:SetScaleDestroyScore( 10 )
  self:SetScaleDestroyPenalty( 30 )

  -- Default fratricide penalty level (maximum penalty that can be assigned to a player before he gets kicked).
  self:SetFratricide( self.ScaleDestroyPenalty * 3 )
  self.penaltyonfratricide = true
  
  -- Default penalty when a player changes coalition.
  self:SetCoalitionChangePenalty( self.ScaleDestroyPenalty )
  self.penaltyoncoalitionchange = true
  
  self:SetDisplayMessagePrefix()

  -- Event handlers  
  self:HandleEvent( EVENTS.Dead, self._EventOnDeadOrCrash )
  self:HandleEvent( EVENTS.Crash, self._EventOnDeadOrCrash )
  self:HandleEvent( EVENTS.Hit, self._EventOnHit )
  self:HandleEvent( EVENTS.Birth )
  -- self:HandleEvent( EVENTS.PlayerEnterUnit )
  self:HandleEvent( EVENTS.PlayerLeaveUnit )

  -- During mission startup, especially for single player,
  -- iterate the database for the player that has joined, and add him to the scoring, and set the menu.
  -- But this can only be started one second after the mission has started, so i need to schedule this ...
  self.ScoringPlayerScan = BASE:ScheduleOnce( 1, function()
    for PlayerName, PlayerUnit in pairs( _DATABASE:GetPlayerUnits() ) do
      self:_AddPlayerFromUnit( PlayerUnit )
      self:SetScoringMenu( PlayerUnit:GetGroup() )
    end
  end )

  -- Create the CSV file.
  self.AutoSave = true
  self:OpenCSV( GameName )

  return self

end

--- Set a prefix string that will be displayed at each scoring message sent.
-- @param #SCORING self
-- @param #string DisplayMessagePrefix (Default="Scoring: ") The scoring prefix string.
-- @return #SCORING
function SCORING:SetDisplayMessagePrefix( DisplayMessagePrefix )
  self.DisplayMessagePrefix = DisplayMessagePrefix or ""
  return self
end

--- Set the scale for scoring valid destroys (enemy destroys).
-- A default calculated score is a value between 1 and 10.
-- The scale magnifies the scores given to the players.
-- @param #SCORING self
-- @param #number Scale The scale of the score given.
function SCORING:SetScaleDestroyScore( Scale )
  self.ScaleDestroyScore = Scale
  return self
end

--- Set the scale for scoring penalty destroys (friendly destroys).
-- A default calculated penalty is a value between 1 and 10.
-- The scale magnifies the scores given to the players.
-- @param #SCORING self
-- @param #number Scale The scale of the score given.
-- @return #SCORING
function SCORING:SetScaleDestroyPenalty( Scale )

  self.ScaleDestroyPenalty = Scale

  return self
end

--- Add a @{Wrapper.Unit} for additional scoring when the @{Wrapper.Unit} is destroyed.
-- Note that if there was already a @{Wrapper.Unit} declared within the scoring with the same name,
-- then the old @{Wrapper.Unit}  will be replaced with the new @{Wrapper.Unit}.
-- @param #SCORING self
-- @param Wrapper.Unit#UNIT ScoreUnit The @{Wrapper.Unit} for which the Score needs to be given.
-- @param #number Score The Score value.
-- @return #SCORING
function SCORING:AddUnitScore( ScoreUnit, Score )

  local UnitName = ScoreUnit:GetName()

  self.ScoringObjects[UnitName] = Score

  return self
end

--- Removes a @{Wrapper.Unit} for additional scoring when the @{Wrapper.Unit} is destroyed.
-- @param #SCORING self
-- @param Wrapper.Unit#UNIT ScoreUnit The @{Wrapper.Unit} for which the Score needs to be given.
-- @return #SCORING
function SCORING:RemoveUnitScore( ScoreUnit )

  local UnitName = ScoreUnit:GetName()

  self.ScoringObjects[UnitName] = nil

  return self
end

--- Add a @{Wrapper.Static} for additional scoring when the @{Wrapper.Static} is destroyed.
-- Note that if there was already a @{Wrapper.Static} declared within the scoring with the same name,
-- then the old @{Wrapper.Static}  will be replaced with the new @{Wrapper.Static}.
-- @param #SCORING self
-- @param Wrapper.Static#UNIT ScoreStatic The @{Wrapper.Static} for which the Score needs to be given.
-- @param #number Score The Score value.
-- @return #SCORING
function SCORING:AddStaticScore( ScoreStatic, Score )

  local StaticName = ScoreStatic:GetName()

  self.ScoringObjects[StaticName] = Score

  return self
end

--- Removes a @{Wrapper.Static} for additional scoring when the @{Wrapper.Static} is destroyed.
-- @param #SCORING self
-- @param Wrapper.Static#UNIT ScoreStatic The @{Wrapper.Static} for which the Score needs to be given.
-- @return #SCORING
function SCORING:RemoveStaticScore( ScoreStatic )

  local StaticName = ScoreStatic:GetName()

  self.ScoringObjects[StaticName] = nil

  return self
end

--- Specify a special additional score for a @{Wrapper.Group}.
-- @param #SCORING self
-- @param Wrapper.Group#GROUP ScoreGroup The @{Wrapper.Group} for which each @{Wrapper.Unit} a Score is given.
-- @param #number Score The Score value.
-- @return #SCORING
function SCORING:AddScoreGroup( ScoreGroup, Score )

  local ScoreUnits = ScoreGroup:GetUnits()

  for ScoreUnitID, ScoreUnit in pairs( ScoreUnits ) do
    local UnitName = ScoreUnit:GetName()
    self.ScoringObjects[UnitName] = Score
  end

  return self
end

--- Add a @{Core.Zone} to define additional scoring when any object is destroyed in that zone.
-- Note that if a @{Core.Zone} with the same name is already within the scoring added, the @{Core.Zone} (type) and Score will be replaced!
-- This allows for a dynamic destruction zone evolution within your mission.
-- @param #SCORING self
-- @param Core.Zone#ZONE_BASE ScoreZone The @{Core.Zone} which defines the destruction score perimeters.
-- Note that a zone can be a polygon or a moving zone.
-- @param #number Score The Score value.
-- @return #SCORING
function SCORING:AddZoneScore( ScoreZone, Score )

  local ZoneName = ScoreZone:GetName()

  self.ScoringZones[ZoneName] = {}
  self.ScoringZones[ZoneName].ScoreZone = ScoreZone
  self.ScoringZones[ZoneName].Score = Score

  return self
end

--- Remove a @{Core.Zone} for additional scoring.
-- The scoring will search if any @{Core.Zone} is added with the given name, and will remove that zone from the scoring.
-- This allows for a dynamic destruction zone evolution within your mission.
-- @param #SCORING self
-- @param Core.Zone#ZONE_BASE ScoreZone The @{Core.Zone} which defines the destruction score perimeters.
-- Note that a zone can be a polygon or a moving zone.
-- @return #SCORING
function SCORING:RemoveZoneScore( ScoreZone )

  local ZoneName = ScoreZone:GetName()

  self.ScoringZones[ZoneName] = nil

  return self
end

--- Configure to send messages after a target has been hit.
-- @param #SCORING self
-- @param #boolean OnOff If true is given, the messages are sent.
-- @return #SCORING
function SCORING:SetMessagesHit( OnOff )

  self.MessagesHit = OnOff
  return self
end

--- If to send messages after a target has been hit.
-- @param #SCORING self
-- @return #boolean
function SCORING:IfMessagesHit()

  return self.MessagesHit
end

--- Configure to send messages after a target has been destroyed.
-- @param #SCORING self
-- @param #boolean OnOff If true is given, the messages are sent.
-- @return #SCORING
function SCORING:SetMessagesDestroy( OnOff )

  self.MessagesDestroy = OnOff
  return self
end

--- If to send messages after a target has been destroyed.
-- @param #SCORING self
-- @return #boolean
function SCORING:IfMessagesDestroy()

  return self.MessagesDestroy
end

--- Configure to send messages after a target has been destroyed and receives additional scores.
-- @param #SCORING self
-- @param #boolean OnOff If true is given, the messages are sent.
-- @return #SCORING
function SCORING:SetMessagesScore( OnOff )

  self.MessagesScore = OnOff
  return self
end

--- If to send messages after a target has been destroyed and receives additional scores.
-- @param #SCORING self
-- @return #boolean
function SCORING:IfMessagesScore()

  return self.MessagesScore
end

--- Configure to send messages after a target has been hit in a zone, and additional score is received.
-- @param #SCORING self
-- @param #boolean OnOff If true is given, the messages are sent.
-- @return #SCORING
function SCORING:SetMessagesZone( OnOff )

  self.MessagesZone = OnOff
  return self
end

--- If to send messages after a target has been hit in a zone, and additional score is received.
-- @param #SCORING self
-- @return #boolean
function SCORING:IfMessagesZone()

  return self.MessagesZone
end

--- Configure to send messages to all players.
-- @param #SCORING self
-- @return #SCORING
function SCORING:SetMessagesToAll()

  self.MessagesAudience = 1
  return self
end

--- If to send messages to all players.
-- @param #SCORING self
-- @return #boolean
function SCORING:IfMessagesToAll()

  return self.MessagesAudience == 1
end

--- Configure to send messages to only those players within the same coalition as the player.
-- @param #SCORING self
-- @return #SCORING
function SCORING:SetMessagesToCoalition()

  self.MessagesAudience = 2
  return self
end

--- If to send messages to only those players within the same coalition as the player.
-- @param #SCORING self
-- @return #boolean
function SCORING:IfMessagesToCoalition()

  return self.MessagesAudience == 2
end

--- When a player commits too much damage to friendlies, his penalty score will reach a certain level.
-- Use this method to define the level when a player gets kicked.
-- By default, the fratricide level is the default penalty multiplier * 2 for the penalty score.
-- @param #SCORING self
-- @param #number Fratricide The amount of maximum penalty that may be inflicted by a friendly player before he gets kicked. 
-- @return #SCORING
function SCORING:SetFratricide( Fratricide )

  self.Fratricide = Fratricide
  return self
end

--- Decide if fratricide is leading to penalties (true) or not (false)
-- @param #SCORING self
-- @param #boolean OnOff Switch for Fratricide
-- @return #SCORING
function SCORING:SwitchFratricide( OnOff )
  self.penaltyonfratricide = OnOff
  return self
end

--- Decide if a change of coalition is leading to penalties (true) or not (false)
-- @param #SCORING self
-- @param #boolean OnOff Switch for Coalition Changes.
-- @return #SCORING
function SCORING:SwitchTreason( OnOff )
  self.penaltyoncoalitionchange = OnOff
  return self
end

--- When a player changes the coalition, he can receive a penalty score.
-- Use the method @{#SCORING.SetCoalitionChangePenalty}() to define the penalty when a player changes coalition.
-- By default, the penalty for changing coalition is the default penalty scale.
-- @param #SCORING self
-- @param #number CoalitionChangePenalty The amount of penalty that is given.
-- @return #SCORING
function SCORING:SetCoalitionChangePenalty( CoalitionChangePenalty )

  self.CoalitionChangePenalty = CoalitionChangePenalty
  return self
end

--- Sets the scoring menu.
-- @param #SCORING self
-- @return #SCORING
function SCORING:SetScoringMenu( ScoringGroup )
  local Menu = MENU_GROUP:New( ScoringGroup, 'Scoring and Statistics' )
  local ReportGroupSummary = MENU_GROUP_COMMAND:New( ScoringGroup, 'Summary report players in group', Menu, SCORING.ReportScoreGroupSummary, self, ScoringGroup )
  local ReportGroupDetailed = MENU_GROUP_COMMAND:New( ScoringGroup, 'Detailed report players in group', Menu, SCORING.ReportScoreGroupDetailed, self, ScoringGroup )
  local ReportToAllSummary = MENU_GROUP_COMMAND:New( ScoringGroup, 'Summary report all players', Menu, SCORING.ReportScoreAllSummary, self, ScoringGroup )
  self:SetState( ScoringGroup, "ScoringMenu", Menu )
  return self
end

--- Add a new player entering a Unit.
-- @param #SCORING self
-- @param Wrapper.Unit#UNIT UnitData
function SCORING:_AddPlayerFromUnit( UnitData )
  self:F( UnitData )

  if UnitData:IsAlive() then
    local UnitName = UnitData:GetName()
    local PlayerName = UnitData:GetPlayerName()
    local UnitDesc = UnitData:GetDesc()
    local UnitCategory = UnitDesc.category
    local UnitCoalition = UnitData:GetCoalition()
    local UnitTypeName = UnitData:GetTypeName()
    local UnitThreatLevel, UnitThreatType = UnitData:GetThreatLevel()

    self:T( { PlayerName, UnitName, UnitCategory, UnitCoalition, UnitTypeName } )

    if self.Players[PlayerName] == nil then -- I believe this is the place where a Player gets a life in a mission when he enters a unit ...
      self.Players[PlayerName] = {}
      self.Players[PlayerName].Hit = {}
      self.Players[PlayerName].Destroy = {}
      self.Players[PlayerName].Goals = {}
      self.Players[PlayerName].Mission = {}

      -- for CategoryID, CategoryName in pairs( SCORINGCategory ) do
      -- self.Players[PlayerName].Hit[CategoryID] = {}
      -- self.Players[PlayerName].Destroy[CategoryID] = {}
      -- end
      self.Players[PlayerName].HitPlayers = {}
      self.Players[PlayerName].Score = 0
      self.Players[PlayerName].Penalty = 0
      self.Players[PlayerName].PenaltyCoalition = 0
      self.Players[PlayerName].PenaltyWarning = 0
    end

    if not self.Players[PlayerName].UnitCoalition then
      self.Players[PlayerName].UnitCoalition = UnitCoalition
    else
      -- TODO: switch for coalition changes, make penalty alterable
      if self.Players[PlayerName].UnitCoalition ~= UnitCoalition and self.penaltyoncoalitionchange then
        self.Players[PlayerName].Penalty = self.Players[PlayerName].Penalty + self.CoalitionChangePenalty or 50
        self.Players[PlayerName].PenaltyCoalition = self.Players[PlayerName].PenaltyCoalition + 1
        MESSAGE:NewType( self.DisplayMessagePrefix .. "Player '" .. PlayerName .. "' changed coalition from " .. _SCORINGCoalition[self.Players[PlayerName].UnitCoalition] .. " to " .. _SCORINGCoalition[UnitCoalition] ..
          "(changed " .. self.Players[PlayerName].PenaltyCoalition .. " times the coalition). ".. self.CoalitionChangePenalty .."Penalty points added.",
          MESSAGE.Type.Information
        ):ToAll()
        self:ScoreCSV( PlayerName, "", "COALITION_PENALTY",  1, -1*self.CoalitionChangePenalty, self.Players[PlayerName].UnitName, _SCORINGCoalition[self.Players[PlayerName].UnitCoalition], _SCORINGCategory[self.Players[PlayerName].UnitCategory], self.Players[PlayerName].UnitType,
          UnitName, _SCORINGCoalition[UnitCoalition], _SCORINGCategory[UnitCategory], UnitData:GetTypeName() )
      end
    end

    self.Players[PlayerName].UnitName = UnitName
    self.Players[PlayerName].UnitCoalition = UnitCoalition
    self.Players[PlayerName].UnitCategory = UnitCategory
    self.Players[PlayerName].UnitType = UnitTypeName
    self.Players[PlayerName].UNIT = UnitData
    self.Players[PlayerName].ThreatLevel = UnitThreatLevel
    self.Players[PlayerName].ThreatType = UnitThreatType
    
    -- TODO: make fratricide switchable
    if self.Players[PlayerName].Penalty > self.Fratricide * 0.50 and self.penaltyonfratricide then
      if self.Players[PlayerName].PenaltyWarning < 1 then
        MESSAGE:NewType( self.DisplayMessagePrefix .. "Player '" .. PlayerName .. "': WARNING! If you continue to commit FRATRICIDE and have a PENALTY score higher than " .. self.Fratricide .. ", you will be COURT MARTIALED and DISMISSED from this mission! \nYour total penalty is: " .. self.Players[PlayerName].Penalty,
                         MESSAGE.Type.Information )
               :ToAll()
        self.Players[PlayerName].PenaltyWarning = self.Players[PlayerName].PenaltyWarning + 1
      end
    end

    if self.Players[PlayerName].Penalty > self.Fratricide and self.penaltyonfratricide then
      MESSAGE:NewType( self.DisplayMessagePrefix .. "Player '" .. PlayerName .. "' committed FRATRICIDE, he will be COURT MARTIALED and is DISMISSED from this mission!",
                       MESSAGE.Type.Information )
             :ToAll()
      UnitData:GetGroup():Destroy()
    end
  end
end

--- Add a goal score for a player.
-- The method takes the Player name for which the Goal score needs to be set.
-- The GoalTag is a string or identifier that is taken into the CSV file scoring log to identify the goal.
-- A free text can be given that is shown to the players.
-- The Score can be both positive and negative.
-- @param #SCORING self
-- @param #string PlayerName The name of the Player.
-- @param #string GoalTag The string or identifier that is used in the CSV file to identify the goal (sort or group later in Excel).
-- @param #string Text A free text that is shown to the players.
-- @param #number Score The score can be both positive or negative ( Penalty ).
function SCORING:AddGoalScorePlayer( PlayerName, GoalTag, Text, Score )

  self:F( { PlayerName, PlayerName, GoalTag, Text, Score } )

  -- PlayerName can be nil, if the Unit with the player crashed or due to another reason.
  if PlayerName then
    local PlayerData = self.Players[PlayerName]

    PlayerData.Goals[GoalTag] = PlayerData.Goals[GoalTag] or { Score = 0 }
    PlayerData.Goals[GoalTag].Score = PlayerData.Goals[GoalTag].Score + Score
    PlayerData.Score = PlayerData.Score + Score
    if Text then
      MESSAGE:NewType( self.DisplayMessagePrefix .. Text,
                       MESSAGE.Type.Information )
             :ToAll()
    end
    self:ScoreCSV( PlayerName, "", "GOAL_" .. string.upper( GoalTag ), 1, Score, nil )
  end
end

--- Add a goal score for a player.
-- The method takes the PlayerUnit for which the Goal score needs to be set.
-- The GoalTag is a string or identifier that is taken into the CSV file scoring log to identify the goal.
-- A free text can be given that is shown to the players.
-- The Score can be both positive and negative.
-- @param #SCORING self
-- @param Wrapper.Unit#UNIT PlayerUnit The @{Wrapper.Unit} of the Player. Other Properties for the scoring are taken from this PlayerUnit, like coalition, type etc.
-- @param #string GoalTag The string or identifier that is used in the CSV file to identify the goal (sort or group later in Excel).
-- @param #string Text A free text that is shown to the players.
-- @param #number Score The score can be both positive or negative ( Penalty ).
function SCORING:AddGoalScore( PlayerUnit, GoalTag, Text, Score )

  local PlayerName = PlayerUnit:GetPlayerName()

  self:T2( { PlayerUnit.UnitName, PlayerName, GoalTag, Text, Score } )

  -- PlayerName can be nil, if the Unit with the player crashed or due to another reason.
  if PlayerName then
    local PlayerData = self.Players[PlayerName]

    PlayerData.Goals[GoalTag] = PlayerData.Goals[GoalTag] or { Score = 0 }
    PlayerData.Goals[GoalTag].Score = PlayerData.Goals[GoalTag].Score + Score
    PlayerData.Score = PlayerData.Score + Score
    
    if Text then
      MESSAGE:NewType( self.DisplayMessagePrefix .. Text,
                     MESSAGE.Type.Information )
           :ToAll()
    end
    self:ScoreCSV( PlayerName, "", "GOAL_" .. string.upper( GoalTag ), 1, Score, PlayerUnit:GetName() )
  end
end

--- Registers Scores the players completing a Mission Task.
-- @param #SCORING self
-- @param Tasking.Mission#MISSION Mission
-- @param Wrapper.Unit#UNIT PlayerUnit
-- @param #string Text
-- @param #number Score
function SCORING:_AddMissionTaskScore( Mission, PlayerUnit, Text, Score )

  local PlayerName = PlayerUnit:GetPlayerName()
  local MissionName = Mission:GetName()

  self:F( { Mission:GetName(), PlayerUnit.UnitName, PlayerName, Text, Score } )

  -- PlayerName can be nil, if the Unit with the player crashed or due to another reason.
  if PlayerName then
    local PlayerData = self.Players[PlayerName]

    if not PlayerData.Mission[MissionName] then
      PlayerData.Mission[MissionName] = {}
      PlayerData.Mission[MissionName].ScoreTask = 0
      PlayerData.Mission[MissionName].ScoreMission = 0
    end

    self:T( PlayerName )
    self:T( PlayerData.Mission[MissionName] )

    PlayerData.Score = self.Players[PlayerName].Score + Score
    PlayerData.Mission[MissionName].ScoreTask = self.Players[PlayerName].Mission[MissionName].ScoreTask + Score
    
    if Text then
      MESSAGE:NewType( self.DisplayMessagePrefix .. Mission:GetText() .. " : " .. Text .. " Score: " .. Score,
                       MESSAGE.Type.Information )
             :ToAll()
    end
    self:ScoreCSV( PlayerName, "", "TASK_" .. MissionName:gsub( ' ', '_' ), 1, Score, PlayerUnit:GetName() )
  end
end

--- Registers Scores the players completing a Mission Task.
-- @param #SCORING self
-- @param Tasking.Mission#MISSION Mission
-- @param #string PlayerName
-- @param #string Text
-- @param #number Score
function SCORING:_AddMissionGoalScore( Mission, PlayerName, Text, Score )

  local MissionName = Mission:GetName()

  self:F( { Mission:GetName(), PlayerName, Text, Score } )

  -- PlayerName can be nil, if the Unit with the player crashed or due to another reason.
  if PlayerName then
    local PlayerData = self.Players[PlayerName]

    if not PlayerData.Mission[MissionName] then
      PlayerData.Mission[MissionName] = {}
      PlayerData.Mission[MissionName].ScoreTask = 0
      PlayerData.Mission[MissionName].ScoreMission = 0
    end

    self:T( PlayerName )
    self:T( PlayerData.Mission[MissionName] )

    PlayerData.Score = self.Players[PlayerName].Score + Score
    PlayerData.Mission[MissionName].ScoreTask = self.Players[PlayerName].Mission[MissionName].ScoreTask + Score
    
    if Text then  
      MESSAGE:NewType( string.format( "%s%s: %s! Player %s receives %d score!", self.DisplayMessagePrefix, Mission:GetText(), Text, PlayerName, Score ), MESSAGE.Type.Information ):ToAll()
    end
    
    self:ScoreCSV( PlayerName, "", "TASK_" .. MissionName:gsub( ' ', '_' ), 1, Score )
  end
end

--- Registers Mission Scores for possible multiple players that contributed in the Mission.
-- @param #SCORING self
-- @param Tasking.Mission#MISSION Mission
-- @param Wrapper.Unit#UNIT PlayerUnit
-- @param #string Text
-- @param #number Score
function SCORING:_AddMissionScore( Mission, Text, Score )

  local MissionName = Mission:GetName()

  self:F( { Mission, Text, Score } )
  self:F( self.Players )

  for PlayerName, PlayerData in pairs( self.Players ) do

    self:F( PlayerData )
    if PlayerData.Mission[MissionName] then

      PlayerData.Score = PlayerData.Score + Score
      PlayerData.Mission[MissionName].ScoreMission = PlayerData.Mission[MissionName].ScoreMission + Score
      
      if Text then
        MESSAGE:NewType( self.DisplayMessagePrefix .. "Player '" .. PlayerName .. "' has " .. Text .. " in " .. Mission:GetText() .. ". " .. Score .. " mission score!",
                       MESSAGE.Type.Information )
             :ToAll()
      end
      self:ScoreCSV( PlayerName, "", "MISSION_" .. MissionName:gsub( ' ', '_' ), 1, Score )
    end
  end
end

--- Handles the OnPlayerEnterUnit event for the scoring.
-- @param #SCORING self
-- @param Core.Event#EVENTDATA Event
-- function SCORING:OnEventPlayerEnterUnit( Event )
--  if Event.IniUnit then
--    self:_AddPlayerFromUnit( Event.IniUnit )
--    self:SetScoringMenu( Event.IniGroup )
--  end
-- end

--- Handles the OnBirth event for the scoring.
-- @param #SCORING self
-- @param Core.Event#EVENTDATA Event
function SCORING:OnEventBirth( Event )

  if Event.IniUnit then
    Event.IniUnit.ThreatLevel, Event.IniUnit.ThreatType = Event.IniUnit:GetThreatLevel()
    if Event.IniObjectCategory == 1 then
      local PlayerName = Event.IniUnit:GetPlayerName()
      Event.IniUnit.BirthTime = timer.getTime()
      if PlayerName then
        self:_AddPlayerFromUnit( Event.IniUnit )
        self:SetScoringMenu( Event.IniGroup )
      end
    end
  end
end

--- Handles the OnPlayerLeaveUnit event for the scoring.
-- @param #SCORING self
-- @param Core.Event#EVENTDATA Event
function SCORING:OnEventPlayerLeaveUnit( Event )
  if Event.IniUnit then
    local Menu = self:GetState( Event.IniUnit:GetGroup(), "ScoringMenu" ) -- Core.Menu#MENU_GROUP
    if Menu then
      -- TODO: Check if this fixes #281.
      -- Menu:Remove()
    end
  end
end

--- Handles the OnHit event for the scoring.
-- @param #SCORING self
-- @param Core.Event#EVENTDATA Event
function SCORING:_EventOnHit( Event )
  self:F( { Event } )

  local InitUnit = nil
  local InitUNIT = nil
  local InitUnitName = ""
  local InitGroup = nil
  local InitGroupName = ""
  local InitPlayerName = nil

  local InitCoalition = nil
  local InitCategory = nil
  local InitType = nil
  local InitUnitCoalition = nil
  local InitUnitCategory = nil
  local InitUnitType = nil

  local TargetUnit = nil
  local TargetUNIT = nil
  local TargetUnitName = ""
  local TargetGroup = nil
  local TargetGroupName = ""
  local TargetPlayerName = nil

  local TargetCoalition = nil
  local TargetCategory = nil
  local TargetType = nil
  local TargetUnitCoalition = nil
  local TargetUnitCategory = nil
  local TargetUnitType = nil

  if Event.IniDCSUnit then

    InitUnit = Event.IniDCSUnit
    InitUNIT = Event.IniUnit
    InitUnitName = Event.IniDCSUnitName
    InitGroup = Event.IniDCSGroup
    InitGroupName = Event.IniDCSGroupName
    InitPlayerName = Event.IniPlayerName

    InitCoalition = Event.IniCoalition
    -- TODO: Workaround Client DCS Bug
    -- InitCategory = InitUnit:getCategory()
    -- InitCategory = InitUnit:getDesc().category
    InitCategory = Event.IniCategory
    InitType = Event.IniTypeName

    InitUnitCoalition = _SCORINGCoalition[InitCoalition]
    InitUnitCategory = _SCORINGCategory[InitCategory]
    InitUnitType = InitType

    self:T( { InitUnitName, InitGroupName, InitPlayerName, InitCoalition, InitCategory, InitType, InitUnitCoalition, InitUnitCategory, InitUnitType } )
  end

  if Event.TgtDCSUnit then

    TargetUnit = Event.TgtDCSUnit
    TargetUNIT = Event.TgtUnit
    TargetUnitName = Event.TgtDCSUnitName
    TargetGroup = Event.TgtDCSGroup
    TargetGroupName = Event.TgtDCSGroupName
    TargetPlayerName = Event.TgtPlayerName

    TargetCoalition = Event.TgtCoalition
    -- TODO: Workaround Client DCS Bug
    -- TargetCategory = TargetUnit:getCategory()
    -- TargetCategory = TargetUnit:getDesc().category
    TargetCategory = Event.TgtCategory
    TargetType = Event.TgtTypeName

    TargetUnitCoalition = _SCORINGCoalition[TargetCoalition]
    TargetUnitCategory = _SCORINGCategory[TargetCategory]
    TargetUnitType = TargetType

    self:T( { TargetUnitName, TargetGroupName, TargetPlayerName, TargetCoalition, TargetCategory, TargetType, TargetUnitCoalition, TargetUnitCategory, TargetUnitType } )
  end

  if InitPlayerName ~= nil then -- It is a player that is hitting something
    self:_AddPlayerFromUnit( InitUNIT )
    if self.Players[InitPlayerName] then -- This should normally not happen, but i'll test it anyway.
      if TargetPlayerName ~= nil then -- It is a player hitting another player ...
        self:_AddPlayerFromUnit( TargetUNIT )
      end

      self:T( "Hitting Something" )

      -- What is he hitting?
      if TargetCategory then

        -- A target got hit, score it.
        -- Player contains the score data from self.Players[InitPlayerName]
        local Player = self.Players[InitPlayerName]

        -- Ensure there is a hit table per TargetCategory and TargetUnitName.
        Player.Hit[TargetCategory] = Player.Hit[TargetCategory] or {}
        Player.Hit[TargetCategory][TargetUnitName] = Player.Hit[TargetCategory][TargetUnitName] or {}

        -- PlayerHit contains the score counters and data per unit that was hit.
        local PlayerHit = Player.Hit[TargetCategory][TargetUnitName]

        PlayerHit.Score = PlayerHit.Score or 0
        PlayerHit.Penalty = PlayerHit.Penalty or 0
        PlayerHit.ScoreHit = PlayerHit.ScoreHit or 0
        PlayerHit.PenaltyHit = PlayerHit.PenaltyHit or 0
        PlayerHit.TimeStamp = PlayerHit.TimeStamp or 0
        PlayerHit.UNIT = PlayerHit.UNIT or TargetUNIT
        -- After an instant kill we can't compute the thread level anymore. To fix this we compute at OnEventBirth
        if PlayerHit.UNIT.ThreatType == nil then
        PlayerHit.ThreatLevel, PlayerHit.ThreatType = PlayerHit.UNIT:GetThreatLevel()
          -- if this fails for some reason, set a good default value
          if PlayerHit.ThreatType == nil then
            PlayerHit.ThreatLevel = 1
            PlayerHit.ThreatType = "Unknown"
          end
        else
          PlayerHit.ThreatLevel = PlayerHit.UNIT.ThreatLevel
          PlayerHit.ThreatType = PlayerHit.UNIT.ThreatType
        end

        -- Only grant hit scores if there was more than one second between the last hit.        
        if timer.getTime() - PlayerHit.TimeStamp > 1 then
          PlayerHit.TimeStamp = timer.getTime()

          if TargetPlayerName ~= nil then -- It is a player hitting another player ...

            -- Ensure there is a Player to Player hit reference table.
            Player.HitPlayers[TargetPlayerName] = true
          end

          local Score = 0

          if InitCoalition then -- A coalition object was hit.
            if InitCoalition == TargetCoalition then
              local Penalty = 10
              Player.Penalty = Player.Penalty + Penalty
              PlayerHit.Penalty = PlayerHit.Penalty + Penalty
              PlayerHit.PenaltyHit = PlayerHit.PenaltyHit + 1

              if TargetPlayerName ~= nil then -- It is a player hitting another player ...
                MESSAGE:NewType( self.DisplayMessagePrefix .. "Player '" .. InitPlayerName .. "' hit friendly player '" .. TargetPlayerName .. "' " .. TargetUnitCategory .. " ( " .. TargetType .. " ) " .. PlayerHit.PenaltyHit .. " times. " ..
                                 "Penalty: -" .. Penalty .. ".  Score Total:" .. Player.Score - Player.Penalty,
                                 MESSAGE.Type.Update )
                       :ToAllIf( self:IfMessagesHit() and self:IfMessagesToAll() )
                       :ToCoalitionIf( InitCoalition, self:IfMessagesHit() and self:IfMessagesToCoalition() )
              else
                MESSAGE:NewType( self.DisplayMessagePrefix .. "Player '" .. InitPlayerName .. "' hit friendly target " .. TargetUnitCategory .. " ( " .. TargetType .. " ) " .. PlayerHit.PenaltyHit .. " times. " ..
                                 "Penalty: -" .. Penalty .. ".  Score Total:" .. Player.Score - Player.Penalty,
                                 MESSAGE.Type.Update )
                      :ToAllIf( self:IfMessagesHit() and self:IfMessagesToAll() )
                      :ToCoalitionIf( InitCoalition, self:IfMessagesHit() and self:IfMessagesToCoalition() )
              end
              self:ScoreCSV( InitPlayerName, TargetPlayerName, "HIT_PENALTY", 1, -10, InitUnitName, InitUnitCoalition, InitUnitCategory, InitUnitType, TargetUnitName, TargetUnitCoalition, TargetUnitCategory, TargetUnitType )
            else
              -- Hitting a target multiple times before destoying it should not result in a higger score
              -- Multiple hits is typically a results of bombs/missles missing their target but still inflict some spash damage
              -- Player.Score = Player.Score + 1
              -- PlayerHit.Score = PlayerHit.Score + 1
              PlayerHit.ScoreHit = PlayerHit.ScoreHit + 1
              if TargetPlayerName ~= nil then -- It is a player hitting another player ...
                MESSAGE:NewType( self.DisplayMessagePrefix .. "Player '" .. InitPlayerName .. "' hit enemy player '" .. TargetPlayerName .. "' " .. TargetUnitCategory .. " ( " .. TargetType .. " ) " .. PlayerHit.ScoreHit .. " times. " ..
                                 "Score: " .. PlayerHit.Score .. ".  Score Total:" .. Player.Score - Player.Penalty,
                                 MESSAGE.Type.Update )
                       :ToAllIf( self:IfMessagesHit() and self:IfMessagesToAll() )
                       :ToCoalitionIf( InitCoalition, self:IfMessagesHit() and self:IfMessagesToCoalition() )
              else
                MESSAGE:NewType( self.DisplayMessagePrefix .. "Player '" .. InitPlayerName .. "' hit enemy target " .. TargetUnitCategory .. " ( " .. TargetType .. " ) " .. PlayerHit.ScoreHit .. " times. " ..
                                 "Score: " .. PlayerHit.Score .. ".  Score Total:" .. Player.Score - Player.Penalty,
                                 MESSAGE.Type.Update )
                       :ToAllIf( self:IfMessagesHit() and self:IfMessagesToAll() )
                       :ToCoalitionIf( InitCoalition, self:IfMessagesHit() and self:IfMessagesToCoalition() )
              end
              self:ScoreCSV( InitPlayerName, TargetPlayerName, "HIT_SCORE", 1, 1, InitUnitName, InitUnitCoalition, InitUnitCategory, InitUnitType, TargetUnitName, TargetUnitCoalition, TargetUnitCategory, TargetUnitType )
            end
          else -- A scenery object was hit.
            MESSAGE:NewType( self.DisplayMessagePrefix .. "Player '" .. InitPlayerName .. "' hit scenery object.",
                             MESSAGE.Type.Update )
                   :ToAllIf( self:IfMessagesHit() and self:IfMessagesToAll() )
                   :ToCoalitionIf( InitCoalition, self:IfMessagesHit() and self:IfMessagesToCoalition() )

            self:ScoreCSV( InitPlayerName, "", "HIT_SCORE", 1, 0, InitUnitName, InitUnitCoalition, InitUnitCategory, InitUnitType, TargetUnitName, "", "Scenery", TargetUnitType )
          end
        end
      end
    end
  elseif InitPlayerName == nil then -- It is an AI hitting a player???

  end

  -- It is a weapon initiated by a player, that is hitting something
  -- This seems to occur only with scenery and static objects.
  if Event.WeaponPlayerName ~= nil then
    self:_AddPlayerFromUnit( Event.WeaponUNIT )
    if self.Players[Event.WeaponPlayerName] then -- This should normally not happen, but i'll test it anyway.
      if TargetPlayerName ~= nil then -- It is a player hitting another player ...
        self:_AddPlayerFromUnit( TargetUNIT )
      end

      self:T( "Hitting Scenery" )

      -- What is he hitting?
      if TargetCategory then

        -- A scenery or static got hit, score it.
        -- Player contains the score data from self.Players[WeaponPlayerName]
        local Player = self.Players[Event.WeaponPlayerName]

        -- Ensure there is a hit table per TargetCategory and TargetUnitName.
        Player.Hit[TargetCategory] = Player.Hit[TargetCategory] or {}
        Player.Hit[TargetCategory][TargetUnitName] = Player.Hit[TargetCategory][TargetUnitName] or {}

        -- PlayerHit contains the score counters and data per unit that was hit.
        local PlayerHit = Player.Hit[TargetCategory][TargetUnitName]

        PlayerHit.Score = PlayerHit.Score or 0
        PlayerHit.Penalty = PlayerHit.Penalty or 0
        PlayerHit.ScoreHit = PlayerHit.ScoreHit or 0
        PlayerHit.PenaltyHit = PlayerHit.PenaltyHit or 0
        PlayerHit.TimeStamp = PlayerHit.TimeStamp or 0
        PlayerHit.UNIT = PlayerHit.UNIT or TargetUNIT
        -- After an instant kill we can't compute the thread level anymore. To fix this we compute at OnEventBirth
        if PlayerHit.UNIT.ThreatType == nil then
        PlayerHit.ThreatLevel, PlayerHit.ThreatType = PlayerHit.UNIT:GetThreatLevel()
          -- if this fails for some reason, set a good default value
          if PlayerHit.ThreatType == nil then
            PlayerHit.ThreatLevel = 1
            PlayerHit.ThreatType = "Unknown"
          end
        else
          PlayerHit.ThreatLevel = PlayerHit.UNIT.ThreatLevel
          PlayerHit.ThreatType = PlayerHit.UNIT.ThreatType
        end

        -- Only grant hit scores if there was more than one second between the last hit.        
        if timer.getTime() - PlayerHit.TimeStamp > 1 then
          PlayerHit.TimeStamp = timer.getTime()

          local Score = 0

          if InitCoalition then -- A coalition object was hit, probably a static.
            if InitCoalition == TargetCoalition then
              -- TODO: Penalty according scale
              local Penalty = 10
              Player.Penalty = Player.Penalty + Penalty --* self.ScaleDestroyPenalty
              PlayerHit.Penalty = PlayerHit.Penalty + Penalty --* self.ScaleDestroyPenalty
              PlayerHit.PenaltyHit = PlayerHit.PenaltyHit + 1 * self.ScaleDestroyPenalty
      
              MESSAGE
                :NewType( self.DisplayMessagePrefix .. "Player '" .. Event.WeaponPlayerName .. "' hit friendly target " .. 
                      TargetUnitCategory .. " ( " .. TargetType .. " ) " .. 
                      "Penalty: -" .. Penalty .. " = " .. Player.Score - Player.Penalty,
                      MESSAGE.Type.Update
                    )
                :ToAllIf( self:IfMessagesHit() and self:IfMessagesToAll() )
                :ToCoalitionIf( Event.WeaponCoalition, self:IfMessagesHit() and self:IfMessagesToCoalition() )
              self:ScoreCSV( Event.WeaponPlayerName, TargetPlayerName, "HIT_PENALTY", 1, -10, Event.WeaponName, Event.WeaponCoalition, Event.WeaponCategory, Event.WeaponTypeName, TargetUnitName, TargetUnitCoalition, TargetUnitCategory, TargetUnitType )
            else
              -- Hitting a target multiple times before destoying it should not result in a higger score
              -- Multiple hits is typically a results of bombs/missles missing their target but still inflict some spash damage
              -- Player.Score = Player.Score + 1
              -- PlayerHit.Score = PlayerHit.Score + 1
              PlayerHit.ScoreHit = PlayerHit.ScoreHit + 1
              MESSAGE:NewType( self.DisplayMessagePrefix .. "Player '" .. Event.WeaponPlayerName .. "' hit enemy target " .. TargetUnitCategory .. " ( " .. TargetType .. " ) " ..
                               "Score: " .. PlayerHit.Score .. ".  Score Total:" .. Player.Score - Player.Penalty,
                               MESSAGE.Type.Update )
                     :ToAllIf( self:IfMessagesHit() and self:IfMessagesToAll() )
                     :ToCoalitionIf( Event.WeaponCoalition, self:IfMessagesHit() and self:IfMessagesToCoalition() )

              self:ScoreCSV( Event.WeaponPlayerName, TargetPlayerName, "HIT_SCORE", 1, 1, Event.WeaponName, Event.WeaponCoalition, Event.WeaponCategory, Event.WeaponTypeName, TargetUnitName, TargetUnitCoalition, TargetUnitCategory, TargetUnitType )
            end
          else -- A scenery object was hit.
            MESSAGE:NewType( self.DisplayMessagePrefix .. "Player '" .. Event.WeaponPlayerName .. "' hit scenery object.",
                             MESSAGE.Type.Update )
                   :ToAllIf( self:IfMessagesHit() and self:IfMessagesToAll() )
                   :ToCoalitionIf( InitCoalition, self:IfMessagesHit() and self:IfMessagesToCoalition() )

            self:ScoreCSV( Event.WeaponPlayerName, "", "HIT_SCORE", 1, 0, Event.WeaponName, Event.WeaponCoalition, Event.WeaponCategory, Event.WeaponTypeName, TargetUnitName, "", "Scenery", TargetUnitType )
          end
        end
      end
    end
  end
end

--- Track  DEAD or CRASH events for the scoring.
-- @param #SCORING self
-- @param Core.Event#EVENTDATA Event
function SCORING:_EventOnDeadOrCrash( Event )
  self:F( { Event } )

  local TargetUnit = nil
  local TargetGroup = nil
  local TargetUnitName = ""
  local TargetGroupName = ""
  local TargetPlayerName = ""
  local TargetCoalition = nil
  local TargetCategory = nil
  local TargetType = nil
  local TargetUnitCoalition = nil
  local TargetUnitCategory = nil
  local TargetUnitType = nil

  if Event.IniDCSUnit then

    TargetUnit = Event.IniUnit
    TargetUnitName = Event.IniDCSUnitName
    TargetGroup = Event.IniDCSGroup
    TargetGroupName = Event.IniDCSGroupName
    TargetPlayerName = Event.IniPlayerName

    TargetCoalition = Event.IniCoalition
    -- TargetCategory = TargetUnit:getCategory()
    -- TargetCategory = TargetUnit:getDesc().category  -- Workaround
    TargetCategory = Event.IniCategory
    TargetType = Event.IniTypeName

    TargetUnitCoalition = _SCORINGCoalition[TargetCoalition]
    TargetUnitCategory = _SCORINGCategory[TargetCategory]
    TargetUnitType = TargetType

    self:T( { TargetUnitName, TargetGroupName, TargetPlayerName, TargetCoalition, TargetCategory, TargetType } )
  end

  -- Player contains the score and reference data for the player.
  for PlayerName, Player in pairs( self.Players ) do
    if Player then -- This should normally not happen, but i'll test it anyway.
      self:T( "Something got destroyed" )

      -- Some variables
      local InitUnitName = Player.UnitName
      local InitUnitType = Player.UnitType
      local InitCoalition = Player.UnitCoalition
      local InitCategory = Player.UnitCategory
      local InitUnitCoalition = _SCORINGCoalition[InitCoalition]
      local InitUnitCategory = _SCORINGCategory[InitCategory]

      self:T( { InitUnitName, InitUnitType, InitUnitCoalition, InitCoalition, InitUnitCategory, InitCategory } )

      local Destroyed = false

      -- What is the player destroying?
      if Player and Player.Hit and Player.Hit[TargetCategory] and Player.Hit[TargetCategory][TargetUnitName] and Player.Hit[TargetCategory][TargetUnitName].TimeStamp ~= 0 and (TargetUnit.BirthTime == nil or Player.Hit[TargetCategory][TargetUnitName].TimeStamp > TargetUnit.BirthTime) then -- Was there a hit for this unit for this player before registered???

        local TargetThreatLevel = Player.Hit[TargetCategory][TargetUnitName].ThreatLevel
        local TargetThreatType = Player.Hit[TargetCategory][TargetUnitName].ThreatType

        Player.Destroy[TargetCategory] = Player.Destroy[TargetCategory] or {}
        Player.Destroy[TargetCategory][TargetType] = Player.Destroy[TargetCategory][TargetType] or {}

        -- PlayerDestroy contains the destroy score data per category and target type of the player.
        local TargetDestroy = Player.Destroy[TargetCategory][TargetType]
        TargetDestroy.Score = TargetDestroy.Score or 0
        TargetDestroy.ScoreDestroy = TargetDestroy.ScoreDestroy or 0
        TargetDestroy.Penalty = TargetDestroy.Penalty or 0
        TargetDestroy.PenaltyDestroy = TargetDestroy.PenaltyDestroy or 0

        if TargetCoalition then
          if InitCoalition == TargetCoalition then
            local ThreatLevelTarget = TargetThreatLevel
            local ThreatTypeTarget = TargetThreatType
            local ThreatLevelPlayer = Player.ThreatLevel / 10 + 1
            local ThreatPenalty = math.ceil( (ThreatLevelTarget / ThreatLevelPlayer) * self.ScaleDestroyPenalty / 10 )
            self:F( { ThreatLevel = ThreatPenalty, ThreatLevelTarget = ThreatLevelTarget, ThreatTypeTarget = ThreatTypeTarget, ThreatLevelPlayer = ThreatLevelPlayer } )

            Player.Penalty = Player.Penalty + ThreatPenalty
            TargetDestroy.Penalty = TargetDestroy.Penalty + ThreatPenalty
            TargetDestroy.PenaltyDestroy = TargetDestroy.PenaltyDestroy + 1

            if Player.HitPlayers[TargetPlayerName] then -- A player destroyed another player
              MESSAGE:NewType( self.DisplayMessagePrefix .. "Player '" .. PlayerName .. "' destroyed friendly player '" .. TargetPlayerName .. "' " .. TargetUnitCategory .. " ( " .. ThreatTypeTarget .. " ) " ..
                               "Penalty: -" .. ThreatPenalty .. " = " .. Player.Score - Player.Penalty,
                               MESSAGE.Type.Information )
                     :ToAllIf( self:IfMessagesDestroy() and self:IfMessagesToAll() )
                     :ToCoalitionIf( InitCoalition, self:IfMessagesDestroy() and self:IfMessagesToCoalition() )
            else
              MESSAGE:NewType( self.DisplayMessagePrefix .. "Player '" .. PlayerName .. "' destroyed friendly target " .. TargetUnitCategory .. " ( " .. ThreatTypeTarget .. " ) " ..
                               "Penalty: -" .. ThreatPenalty .. " = " .. Player.Score - Player.Penalty,
                               MESSAGE.Type.Information )
                     :ToAllIf( self:IfMessagesDestroy() and self:IfMessagesToAll() )
                     :ToCoalitionIf( InitCoalition, self:IfMessagesDestroy() and self:IfMessagesToCoalition() )
            end

            self:ScoreCSV( PlayerName, TargetPlayerName, "DESTROY_PENALTY", 1, ThreatPenalty, InitUnitName, InitUnitCoalition, InitUnitCategory, InitUnitType, TargetUnitName, TargetUnitCoalition, TargetUnitCategory, TargetUnitType )
            Destroyed = true
          else

            local ThreatLevelTarget = TargetThreatLevel
            local ThreatTypeTarget = TargetThreatType
            local ThreatLevelPlayer = Player.ThreatLevel / 10 + 1
            local ThreatScore = math.ceil( (ThreatLevelTarget / ThreatLevelPlayer) * self.ScaleDestroyScore / 10 )

            self:F( { ThreatLevel = ThreatScore, ThreatLevelTarget = ThreatLevelTarget, ThreatTypeTarget = ThreatTypeTarget, ThreatLevelPlayer = ThreatLevelPlayer } )

            Player.Score = Player.Score + ThreatScore
            TargetDestroy.Score = TargetDestroy.Score + ThreatScore
            TargetDestroy.ScoreDestroy = TargetDestroy.ScoreDestroy + 1
            if Player.HitPlayers[TargetPlayerName] then -- A player destroyed another player
              MESSAGE:NewType( self.DisplayMessagePrefix .. "Player '" .. PlayerName .. "' destroyed enemy player '" .. TargetPlayerName .. "' " .. TargetUnitCategory .. " ( " .. ThreatTypeTarget .. " ) " ..
                               "Score: +" .. ThreatScore .. " = " .. Player.Score - Player.Penalty,
                               MESSAGE.Type.Information )
                     :ToAllIf( self:IfMessagesDestroy() and self:IfMessagesToAll() )
                     :ToCoalitionIf( InitCoalition, self:IfMessagesDestroy() and self:IfMessagesToCoalition() )
            else
              MESSAGE:NewType( self.DisplayMessagePrefix .. "Player '" .. PlayerName .. "' destroyed enemy " .. TargetUnitCategory .. " ( " .. ThreatTypeTarget .. " ) " ..
                               "Score: +" .. ThreatScore .. " = " .. Player.Score - Player.Penalty,
                               MESSAGE.Type.Information )
                     :ToAllIf( self:IfMessagesDestroy() and self:IfMessagesToAll() )
                     :ToCoalitionIf( InitCoalition, self:IfMessagesDestroy() and self:IfMessagesToCoalition() )
            end

            self:ScoreCSV( PlayerName, TargetPlayerName, "DESTROY_SCORE", 1, ThreatScore, InitUnitName, InitUnitCoalition, InitUnitCategory, InitUnitType, TargetUnitName, TargetUnitCoalition, TargetUnitCategory, TargetUnitType )
            Destroyed = true

            local UnitName = TargetUnit:GetName()
            local Score = self.ScoringObjects[UnitName]
            if Score then
              Player.Score = Player.Score + Score
              TargetDestroy.Score = TargetDestroy.Score + Score
              MESSAGE:NewType( self.DisplayMessagePrefix .. "Special target '" .. TargetUnitCategory .. " ( " .. ThreatTypeTarget .. " ) " .. " destroyed! " ..
                               "Player '" .. PlayerName .. "' receives an extra " .. Score .. " points! Total: " .. Player.Score - Player.Penalty,
                               MESSAGE.Type.Information )
                     :ToAllIf( self:IfMessagesScore() and self:IfMessagesToAll() )
                     :ToCoalitionIf( InitCoalition, self:IfMessagesScore() and self:IfMessagesToCoalition() )

              self:ScoreCSV( PlayerName, TargetPlayerName, "DESTROY_SCORE", 1, Score, InitUnitName, InitUnitCoalition, InitUnitCategory, InitUnitType, TargetUnitName, TargetUnitCoalition, TargetUnitCategory, TargetUnitType )
              Destroyed = true
            end

            -- Check if there are Zones where the destruction happened.
            for ZoneName, ScoreZoneData in pairs( self.ScoringZones ) do
              self:F( { ScoringZone = ScoreZoneData } )
              local ScoreZone = ScoreZoneData.ScoreZone -- Core.Zone#ZONE_BASE
              local Score = ScoreZoneData.Score
              if ScoreZone:IsVec2InZone( TargetUnit:GetVec2() ) then
                Player.Score = Player.Score + Score
                TargetDestroy.Score = TargetDestroy.Score + Score
                MESSAGE:NewType( self.DisplayMessagePrefix .. "Target destroyed in zone '" .. ScoreZone:GetName() .. "'." ..
                                 "Player '" .. PlayerName .. "' receives an extra " .. Score .. " points! " .. "Total: " .. Player.Score - Player.Penalty,
                                 MESSAGE.Type.Information )
                       :ToAllIf( self:IfMessagesZone() and self:IfMessagesToAll() )
                       :ToCoalitionIf( InitCoalition, self:IfMessagesZone() and self:IfMessagesToCoalition() )

                self:ScoreCSV( PlayerName, TargetPlayerName, "DESTROY_SCORE", 1, Score, InitUnitName, InitUnitCoalition, InitUnitCategory, InitUnitType, TargetUnitName, TargetUnitCoalition, TargetUnitCategory, TargetUnitType )
                Destroyed = true
              end
            end

          end
        else
          -- Check if there are Zones where the destruction happened.
          for ZoneName, ScoreZoneData in pairs( self.ScoringZones ) do
            self:F( { ScoringZone = ScoreZoneData } )
            local ScoreZone = ScoreZoneData.ScoreZone -- Core.Zone#ZONE_BASE
            local Score = ScoreZoneData.Score
            if ScoreZone:IsVec2InZone( TargetUnit:GetVec2() ) then
              Player.Score = Player.Score + Score
              TargetDestroy.Score = TargetDestroy.Score + Score
              MESSAGE:NewType( self.DisplayMessagePrefix .. "Scenery destroyed in zone '" .. ScoreZone:GetName() .. "'." ..
                               "Player '" .. PlayerName .. "' receives an extra " .. Score .. " points! " .. "Total: " .. Player.Score - Player.Penalty,
                               MESSAGE.Type.Information )
                     :ToAllIf( self:IfMessagesZone() and self:IfMessagesToAll() )
                     :ToCoalitionIf( InitCoalition, self:IfMessagesZone() and self:IfMessagesToCoalition() )

              self:ScoreCSV( PlayerName, "", "DESTROY_SCORE", 1, Score, InitUnitName, InitUnitCoalition, InitUnitCategory, InitUnitType, TargetUnitName, "", "Scenery", TargetUnitType )
              Destroyed = true
            end
          end
        end

        -- Delete now the hit cache if the target was destroyed.
        -- Otherwise points will be granted every time a target gets killed by the players that hit that target.
        -- This is only relevant for player to player destroys.
        if Destroyed then
          Player.Hit[TargetCategory][TargetUnitName].TimeStamp = 0
        end
      end
    end
  end
end

--- Produce detailed report of player hit scores.
-- @param #SCORING self
-- @param #string PlayerName The name of the player.
-- @return #string The report.
function SCORING:ReportDetailedPlayerHits( PlayerName )

  local ScoreMessage = ""
  local PlayerScore = 0
  local PlayerPenalty = 0

  local PlayerData = self.Players[PlayerName]
  if PlayerData then -- This should normally not happen, but i'll test it anyway.
    self:T( "Score Player: " .. PlayerName )

    -- Some variables
    local InitUnitCoalition = _SCORINGCoalition[PlayerData.UnitCoalition]
    local InitUnitCategory = _SCORINGCategory[PlayerData.UnitCategory]
    local InitUnitType = PlayerData.UnitType
    local InitUnitName = PlayerData.UnitName

    local ScoreMessageHits = ""
    for CategoryID, CategoryName in pairs( _SCORINGCategory ) do
      self:T( CategoryName )
      if PlayerData.Hit[CategoryID] then
        self:T( "Hit scores exist for player " .. PlayerName )
        local Score = 0
        local ScoreHit = 0
        local Penalty = 0
        local PenaltyHit = 0
        for UnitName, UnitData in pairs( PlayerData.Hit[CategoryID] ) do
          Score = Score + UnitData.Score
          ScoreHit = ScoreHit + UnitData.ScoreHit
          Penalty = Penalty + UnitData.Penalty
          PenaltyHit = UnitData.PenaltyHit
        end
        local ScoreMessageHit = string.format( "%s:%d  ", CategoryName, Score - Penalty )
        self:T( ScoreMessageHit )
        ScoreMessageHits = ScoreMessageHits .. ScoreMessageHit
        PlayerScore = PlayerScore + Score
        PlayerPenalty = PlayerPenalty + Penalty
      else
        -- ScoreMessageHits = ScoreMessageHits .. string.format( "%s:%d  ", string.format(CategoryName, 1, 1), 0 )
      end
    end
    if ScoreMessageHits ~= "" then
      ScoreMessage = "Hits: " .. ScoreMessageHits
    end
  end

  return ScoreMessage, PlayerScore, PlayerPenalty
end

--- Produce detailed report of player destroy scores.
-- @param #SCORING self
-- @param #string PlayerName The name of the player.
-- @return #string The report.
function SCORING:ReportDetailedPlayerDestroys( PlayerName )

  local ScoreMessage = ""
  local PlayerScore = 0
  local PlayerPenalty = 0

  local PlayerData = self.Players[PlayerName]
  if PlayerData then -- This should normally not happen, but i'll test it anyway.
    self:T( "Score Player: " .. PlayerName )

    -- Some variables
    local InitUnitCoalition = _SCORINGCoalition[PlayerData.UnitCoalition]
    local InitUnitCategory = _SCORINGCategory[PlayerData.UnitCategory]
    local InitUnitType = PlayerData.UnitType
    local InitUnitName = PlayerData.UnitName

    local ScoreMessageDestroys = ""
    for CategoryID, CategoryName in pairs( _SCORINGCategory ) do
      if PlayerData.Destroy[CategoryID] then
        self:T( "Destroy scores exist for player " .. PlayerName )
        local Score = 0
        local ScoreDestroy = 0
        local Penalty = 0
        local PenaltyDestroy = 0

        for UnitName, UnitData in pairs( PlayerData.Destroy[CategoryID] ) do
          self:F( { UnitData = UnitData } )
          if UnitData ~= {} then
            Score = Score + UnitData.Score
            ScoreDestroy = ScoreDestroy + UnitData.ScoreDestroy
            Penalty = Penalty + UnitData.Penalty
            PenaltyDestroy = PenaltyDestroy + UnitData.PenaltyDestroy
          end
        end

        local ScoreMessageDestroy = string.format( "  %s:%d  ", CategoryName, Score - Penalty )
        self:T( ScoreMessageDestroy )
        ScoreMessageDestroys = ScoreMessageDestroys .. ScoreMessageDestroy

        PlayerScore = PlayerScore + Score
        PlayerPenalty = PlayerPenalty + Penalty
      else
        -- ScoreMessageDestroys = ScoreMessageDestroys .. string.format( "%s:%d  ", string.format(CategoryName, 1, 1), 0 )
      end
    end
    if ScoreMessageDestroys ~= "" then
      ScoreMessage = "Destroys: " .. ScoreMessageDestroys
    end
  end

  return ScoreMessage, PlayerScore, PlayerPenalty
end

--- Produce detailed report of player penalty scores because of changing the coalition.
-- @param #SCORING self
-- @param #string PlayerName The name of the player.
-- @return #string The report.
function SCORING:ReportDetailedPlayerCoalitionChanges( PlayerName )

  local ScoreMessage = ""
  local PlayerScore = 0
  local PlayerPenalty = 0

  local PlayerData = self.Players[PlayerName]
  if PlayerData then -- This should normally not happen, but i'll test it anyway.
    self:T( "Score Player: " .. PlayerName )

    -- Some variables
    local InitUnitCoalition = _SCORINGCoalition[PlayerData.UnitCoalition]
    local InitUnitCategory = _SCORINGCategory[PlayerData.UnitCategory]
    local InitUnitType = PlayerData.UnitType
    local InitUnitName = PlayerData.UnitName

    local ScoreMessageCoalitionChangePenalties = ""
    if PlayerData.PenaltyCoalition ~= 0 then
      ScoreMessageCoalitionChangePenalties = ScoreMessageCoalitionChangePenalties .. string.format( " -%d (%d changed)", PlayerData.Penalty, PlayerData.PenaltyCoalition )
      PlayerPenalty = PlayerPenalty + PlayerData.Penalty
    end
    if ScoreMessageCoalitionChangePenalties ~= "" then
      ScoreMessage = ScoreMessage .. "Coalition Penalties: " .. ScoreMessageCoalitionChangePenalties
    end
  end

  return ScoreMessage, PlayerScore, PlayerPenalty
end

--- Produce detailed report of player goal scores.
-- @param #SCORING self
-- @param #string PlayerName The name of the player.
-- @return #string The report.
function SCORING:ReportDetailedPlayerGoals( PlayerName )

  local ScoreMessage = ""
  local PlayerScore = 0
  local PlayerPenalty = 0

  local PlayerData = self.Players[PlayerName]
  if PlayerData then -- This should normally not happen, but i'll test it anyway.
    self:T( "Score Player: " .. PlayerName )

    -- Some variables
    local InitUnitCoalition = _SCORINGCoalition[PlayerData.UnitCoalition]
    local InitUnitCategory = _SCORINGCategory[PlayerData.UnitCategory]
    local InitUnitType = PlayerData.UnitType
    local InitUnitName = PlayerData.UnitName

    local ScoreMessageGoal = ""
    local ScoreGoal = 0
    local ScoreTask = 0
    for GoalName, GoalData in pairs( PlayerData.Goals ) do
      ScoreGoal = ScoreGoal + GoalData.Score
      ScoreMessageGoal = ScoreMessageGoal .. "'" .. GoalName .. "':" .. GoalData.Score .. "; "
    end
    PlayerScore = PlayerScore + ScoreGoal

    if ScoreMessageGoal ~= "" then
      ScoreMessage = "Goals: " .. ScoreMessageGoal
    end
  end

  return ScoreMessage, PlayerScore, PlayerPenalty
end

--- Produce detailed report of player penalty scores because of changing the coalition.
-- @param #SCORING self
-- @param #string PlayerName The name of the player.
-- @return #string The report.
function SCORING:ReportDetailedPlayerMissions( PlayerName )

  local ScoreMessage = ""
  local PlayerScore = 0
  local PlayerPenalty = 0

  local PlayerData = self.Players[PlayerName]
  if PlayerData then -- This should normally not happen, but i'll test it anyway.
    self:T( "Score Player: " .. PlayerName )

    -- Some variables
    local InitUnitCoalition = _SCORINGCoalition[PlayerData.UnitCoalition]
    local InitUnitCategory = _SCORINGCategory[PlayerData.UnitCategory]
    local InitUnitType = PlayerData.UnitType
    local InitUnitName = PlayerData.UnitName

    local ScoreMessageMission = ""
    local ScoreMission = 0
    local ScoreTask = 0
    for MissionName, MissionData in pairs( PlayerData.Mission ) do
      ScoreMission = ScoreMission + MissionData.ScoreMission
      ScoreTask = ScoreTask + MissionData.ScoreTask
      ScoreMessageMission = ScoreMessageMission .. "'" .. MissionName .. "'; "
    end
    PlayerScore = PlayerScore + ScoreMission + ScoreTask

    if ScoreMessageMission ~= "" then
      ScoreMessage = "Tasks: " .. ScoreTask .. " Mission: " .. ScoreMission .. " ( " .. ScoreMessageMission .. ")"
    end
  end

  return ScoreMessage, PlayerScore, PlayerPenalty
end

--- Report Group Score Summary
-- @param #SCORING self
-- @param Wrapper.Group#GROUP PlayerGroup The player group.
function SCORING:ReportScoreGroupSummary( PlayerGroup )

  local PlayerMessage = ""

  self:T( "Report Score Group Summary" )

  local PlayerUnits = PlayerGroup:GetUnits()
  for UnitID, PlayerUnit in pairs( PlayerUnits ) do
    local PlayerUnit = PlayerUnit -- Wrapper.Unit#UNIT
    local PlayerName = PlayerUnit:GetPlayerName()

    if PlayerName then

      local ReportHits, ScoreHits, PenaltyHits = self:ReportDetailedPlayerHits( PlayerName )
      ReportHits = ReportHits ~= "" and "\n- " .. ReportHits or ReportHits
      self:F( { ReportHits, ScoreHits, PenaltyHits } )

      local ReportDestroys, ScoreDestroys, PenaltyDestroys = self:ReportDetailedPlayerDestroys( PlayerName )
      ReportDestroys = ReportDestroys ~= "" and "\n- " .. ReportDestroys or ReportDestroys
      self:F( { ReportDestroys, ScoreDestroys, PenaltyDestroys } )

      local ReportCoalitionChanges, ScoreCoalitionChanges, PenaltyCoalitionChanges = self:ReportDetailedPlayerCoalitionChanges( PlayerName )
      ReportCoalitionChanges = ReportCoalitionChanges ~= "" and "\n- " .. ReportCoalitionChanges or ReportCoalitionChanges
      self:F( { ReportCoalitionChanges, ScoreCoalitionChanges, PenaltyCoalitionChanges } )

      local ReportGoals, ScoreGoals, PenaltyGoals = self:ReportDetailedPlayerGoals( PlayerName )
      ReportGoals = ReportGoals ~= "" and "\n- " .. ReportGoals or ReportGoals
      self:F( { ReportGoals, ScoreGoals, PenaltyGoals } )

      local ReportMissions, ScoreMissions, PenaltyMissions = self:ReportDetailedPlayerMissions( PlayerName )
      ReportMissions = ReportMissions ~= "" and "\n- " .. ReportMissions or ReportMissions
      self:F( { ReportMissions, ScoreMissions, PenaltyMissions } )

      local PlayerScore = ScoreHits + ScoreDestroys + ScoreCoalitionChanges + ScoreGoals + ScoreMissions
      local PlayerPenalty = PenaltyHits + PenaltyDestroys + PenaltyCoalitionChanges + PenaltyGoals + PenaltyMissions

      PlayerMessage = string.format( "Player '%s' Score = %d ( %d Score, -%d Penalties )",
                                     PlayerName,
                                     PlayerScore - PlayerPenalty,
                                     PlayerScore,
                                     PlayerPenalty
                                    )
      MESSAGE:NewType( PlayerMessage, MESSAGE.Type.Detailed ):ToGroup( PlayerGroup )
    end
  end

end

--- Report Group Score Detailed
-- @param #SCORING self
-- @param Wrapper.Group#GROUP PlayerGroup The player group.
function SCORING:ReportScoreGroupDetailed( PlayerGroup )

  local PlayerMessage = ""

  self:T( "Report Score Group Detailed" )

  local PlayerUnits = PlayerGroup:GetUnits()
  for UnitID, PlayerUnit in pairs( PlayerUnits ) do
    local PlayerUnit = PlayerUnit -- Wrapper.Unit#UNIT
    local PlayerName = PlayerUnit:GetPlayerName()

    if PlayerName then

      local ReportHits, ScoreHits, PenaltyHits = self:ReportDetailedPlayerHits( PlayerName )
      ReportHits = ReportHits ~= "" and "\n- " .. ReportHits or ReportHits
      self:F( { ReportHits, ScoreHits, PenaltyHits } )

      local ReportDestroys, ScoreDestroys, PenaltyDestroys = self:ReportDetailedPlayerDestroys( PlayerName )
      ReportDestroys = ReportDestroys ~= "" and "\n- " .. ReportDestroys or ReportDestroys
      self:F( { ReportDestroys, ScoreDestroys, PenaltyDestroys } )

      local ReportCoalitionChanges, ScoreCoalitionChanges, PenaltyCoalitionChanges = self:ReportDetailedPlayerCoalitionChanges( PlayerName )
      ReportCoalitionChanges = ReportCoalitionChanges ~= "" and "\n- " .. ReportCoalitionChanges or ReportCoalitionChanges
      self:F( { ReportCoalitionChanges, ScoreCoalitionChanges, PenaltyCoalitionChanges } )

      local ReportGoals, ScoreGoals, PenaltyGoals = self:ReportDetailedPlayerGoals( PlayerName )
      ReportGoals = ReportGoals ~= "" and "\n- " .. ReportGoals or ReportGoals
      self:F( { ReportGoals, ScoreGoals, PenaltyGoals } )

      local ReportMissions, ScoreMissions, PenaltyMissions = self:ReportDetailedPlayerMissions( PlayerName )
      ReportMissions = ReportMissions ~= "" and "\n- " .. ReportMissions or ReportMissions
      self:F( { ReportMissions, ScoreMissions, PenaltyMissions } )

      local PlayerScore = ScoreHits + ScoreDestroys + ScoreCoalitionChanges + ScoreGoals + ScoreMissions
      local PlayerPenalty = PenaltyHits + PenaltyDestroys + PenaltyCoalitionChanges + PenaltyGoals + PenaltyMissions
  
      PlayerMessage = 
        string.format( "Player '%s' Score = %d ( %d Score, -%d Penalties )%s%s%s%s%s", 
                       PlayerName, 
                       PlayerScore - PlayerPenalty, 
                       PlayerScore, 
                       PlayerPenalty, 
                       ReportHits,
                       ReportDestroys,
                       ReportCoalitionChanges,
                       ReportGoals,
                       ReportMissions
                     )
      MESSAGE:NewType( PlayerMessage, MESSAGE.Type.Detailed ):ToGroup( PlayerGroup )
    end
  end

end

--- Report all players score
-- @param #SCORING self
-- @param Wrapper.Group#GROUP PlayerGroup The player group.
function SCORING:ReportScoreAllSummary( PlayerGroup )

  local PlayerMessage = ""

  self:T( { "Summary Score Report of All Players", Players = self.Players } )

  for PlayerName, PlayerData in pairs( self.Players ) do

    self:T( { PlayerName = PlayerName, PlayerGroup = PlayerGroup } )

    if PlayerName then

      local ReportHits, ScoreHits, PenaltyHits = self:ReportDetailedPlayerHits( PlayerName )
      ReportHits = ReportHits ~= "" and "\n- " .. ReportHits or ReportHits
      self:F( { ReportHits, ScoreHits, PenaltyHits } )

      local ReportDestroys, ScoreDestroys, PenaltyDestroys = self:ReportDetailedPlayerDestroys( PlayerName )
      ReportDestroys = ReportDestroys ~= "" and "\n- " .. ReportDestroys or ReportDestroys
      self:F( { ReportDestroys, ScoreDestroys, PenaltyDestroys } )

      local ReportCoalitionChanges, ScoreCoalitionChanges, PenaltyCoalitionChanges = self:ReportDetailedPlayerCoalitionChanges( PlayerName )
      ReportCoalitionChanges = ReportCoalitionChanges ~= "" and "\n- " .. ReportCoalitionChanges or ReportCoalitionChanges
      self:F( { ReportCoalitionChanges, ScoreCoalitionChanges, PenaltyCoalitionChanges } )

      local ReportGoals, ScoreGoals, PenaltyGoals = self:ReportDetailedPlayerGoals( PlayerName )
      ReportGoals = ReportGoals ~= "" and "\n- " .. ReportGoals or ReportGoals
      self:F( { ReportGoals, ScoreGoals, PenaltyGoals } )

      local ReportMissions, ScoreMissions, PenaltyMissions = self:ReportDetailedPlayerMissions( PlayerName )
      ReportMissions = ReportMissions ~= "" and "\n- " .. ReportMissions or ReportMissions
      self:F( { ReportMissions, ScoreMissions, PenaltyMissions } )

      local PlayerScore = ScoreHits + ScoreDestroys + ScoreCoalitionChanges + ScoreGoals + ScoreMissions
      local PlayerPenalty = PenaltyHits + PenaltyDestroys + PenaltyCoalitionChanges + PenaltyGoals + PenaltyMissions
  
      PlayerMessage = 
        string.format( "Player '%s' Score = %d ( %d Score, -%d Penalties )", 
                       PlayerName, 
                       PlayerScore - PlayerPenalty, 
                       PlayerScore, 
                       PlayerPenalty 
                     )
      MESSAGE:NewType( PlayerMessage, MESSAGE.Type.Overview ):ToGroup( PlayerGroup )
    end
  end

end

function SCORING:SecondsToClock( sSeconds )
  local nSeconds = sSeconds
  if nSeconds == 0 then
    -- return nil;
    return "00:00:00";
  else
    local nHours = string.format( "%02.f", math.floor( nSeconds / 3600 ) );
    local nMins = string.format( "%02.f", math.floor( nSeconds / 60 - (nHours * 60) ) );
<<<<<<< HEAD
    local nSecs = string.format( "%02.f", math.floor( nSeconds - nHours * 3600 - nMins * 60 ) );
=======
    lcoal nSecs = string.format( "%02.f", math.floor( nSeconds - nHours * 3600 - nMins * 60 ) );
>>>>>>> a52cd561
    return nHours .. ":" .. nMins .. ":" .. nSecs
  end
end

--- Opens a score CSV file to log the scores.
-- @param #SCORING self
-- @param #string ScoringCSV
-- @return #SCORING self
-- @usage
-- -- Open a new CSV file to log the scores of the game Gori Valley. Let the name of the CSV file begin with "Player Scores".
-- ScoringObject = SCORING:New( "Gori Valley" )
-- ScoringObject:OpenCSV( "Player Scores" )
function SCORING:OpenCSV( ScoringCSV )
  self:F( ScoringCSV )

  if lfs and io and os and self.AutoSave then
    if ScoringCSV then
      self.ScoringCSV = ScoringCSV
      local fdir = lfs.writedir() .. [[Logs\]] .. self.ScoringCSV .. " " .. os.date( "%Y-%m-%d %H-%M-%S" ) .. ".csv"

      self.CSVFile, self.err = io.open( fdir, "w+" )
      if not self.CSVFile then
        error( "Error: Cannot open CSV file in " .. lfs.writedir() )
      end

      self.CSVFile:write( '"GameName","RunTime","Time","PlayerName","TargetPlayerName","ScoreType","PlayerUnitCoalition","PlayerUnitCategory","PlayerUnitType","PlayerUnitName","TargetUnitCoalition","TargetUnitCategory","TargetUnitType","TargetUnitName","Times","Score"\n' )

      self.RunTime = os.date( "%y-%m-%d_%H-%M-%S" )
    else
      error( "A string containing the CSV file name must be given." )
    end
  else
    self:F( "The MissionScripting.lua file has not been changed to allow lfs, io and os modules to be used..." )
  end
  return self
end

--- Registers a score for a player.
-- @param #SCORING self
-- @param #string PlayerName The name of the player.
-- @param #string TargetPlayerName The name of the target player.
-- @param #string ScoreType The type of the score.
-- @param #string ScoreTimes The amount of scores achieved.
-- @param #string ScoreAmount The score given.
-- @param #string PlayerUnitName The unit name of the player.
-- @param #string PlayerUnitCoalition The coalition of the player unit.
-- @param #string PlayerUnitCategory The category of the player unit.
-- @param #string PlayerUnitType The type of the player unit.
-- @param #string TargetUnitName The name of the target unit.
-- @param #string TargetUnitCoalition The coalition of the target unit.
-- @param #string TargetUnitCategory The category of the target unit.
-- @param #string TargetUnitType The type of the target unit.
-- @return #SCORING self
function SCORING:ScoreCSV( PlayerName, TargetPlayerName, ScoreType, ScoreTimes, ScoreAmount, PlayerUnitName, PlayerUnitCoalition, PlayerUnitCategory, PlayerUnitType, TargetUnitName, TargetUnitCoalition, TargetUnitCategory, TargetUnitType )
  -- write statistic information to file
  local ScoreTime = self:SecondsToClock( timer.getTime() )
  PlayerName = PlayerName:gsub( '"', '_' )

  TargetPlayerName = TargetPlayerName or ""
  TargetPlayerName = TargetPlayerName:gsub( '"', '_' )

  if PlayerUnitName and PlayerUnitName ~= '' then
    local PlayerUnit = Unit.getByName( PlayerUnitName )

    if PlayerUnit then
      if not PlayerUnitCategory then
        -- PlayerUnitCategory = SCORINGCategory[PlayerUnit:getCategory()]
        PlayerUnitCategory = _SCORINGCategory[PlayerUnit:getDesc().category]
      end

      if not PlayerUnitCoalition then
        PlayerUnitCoalition = _SCORINGCoalition[PlayerUnit:getCoalition()]
      end

      if not PlayerUnitType then
        PlayerUnitType = PlayerUnit:getTypeName()
      end
    else
      PlayerUnitName = ''
      PlayerUnitCategory = ''
      PlayerUnitCoalition = ''
      PlayerUnitType = ''
    end
  else
    PlayerUnitName = ''
    PlayerUnitCategory = ''
    PlayerUnitCoalition = ''
    PlayerUnitType = ''
  end

  TargetUnitCoalition = TargetUnitCoalition or ""
  TargetUnitCategory = TargetUnitCategory or ""
  TargetUnitType = TargetUnitType or ""
  TargetUnitName = TargetUnitName or ""

  if lfs and io and os and self.AutoSave then
    self.CSVFile:write(
      '"' .. self.GameName        .. '"' .. ',' ..
      '"' .. self.RunTime         .. '"' .. ',' ..
      ''  .. ScoreTime            .. ''  .. ',' ..
      '"' .. PlayerName           .. '"' .. ',' ..
      '"' .. TargetPlayerName     .. '"' .. ',' ..
      '"' .. ScoreType            .. '"' .. ',' ..
      '"' .. PlayerUnitCoalition  .. '"' .. ',' ..
      '"' .. PlayerUnitCategory   .. '"' .. ',' ..
      '"' .. PlayerUnitType       .. '"' .. ',' ..
      '"' .. PlayerUnitName       .. '"' .. ',' ..
      '"' .. TargetUnitCoalition  .. '"' .. ',' ..
      '"' .. TargetUnitCategory   .. '"' .. ',' ..
      '"' .. TargetUnitType       .. '"' .. ',' ..
      '"' .. TargetUnitName       .. '"' .. ',' ..
      ''  .. ScoreTimes           .. ''  .. ',' ..
      ''  .. ScoreAmount
    )

    self.CSVFile:write( "\n" )
  end
end

--- Close CSV file
-- @param #SCORING self
-- @return #SCORING self
function SCORING:CloseCSV()
  if lfs and io and os and self.AutoSave then
    self.CSVFile:close()
  end
end

--- Registers a score for a player.
-- @param #SCORING self
-- @param #boolean OnOff Switch saving to CSV on = true or off = false
-- @return #SCORING self
function SCORING:SwitchAutoSave(OnOff)
  self.AutoSave = OnOff
  return self
end<|MERGE_RESOLUTION|>--- conflicted
+++ resolved
@@ -88,7 +88,7 @@
 -- @module Functional.Scoring
 -- @image Scoring.JPG
 
--- @type SCORING
+--- @type SCORING
 -- @field Players A collection of the current players that have joined the game.
 -- @extends Core.Base#BASE
 
@@ -1769,11 +1769,7 @@
   else
     local nHours = string.format( "%02.f", math.floor( nSeconds / 3600 ) );
     local nMins = string.format( "%02.f", math.floor( nSeconds / 60 - (nHours * 60) ) );
-<<<<<<< HEAD
     local nSecs = string.format( "%02.f", math.floor( nSeconds - nHours * 3600 - nMins * 60 ) );
-=======
-    lcoal nSecs = string.format( "%02.f", math.floor( nSeconds - nHours * 3600 - nMins * 60 ) );
->>>>>>> a52cd561
     return nHours .. ":" .. nMins .. ":" .. nSecs
   end
 end
