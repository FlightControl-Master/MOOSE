--- **Functional** - Modular, Automatic and Network capable Targeting and Interception System for Air Defenses.
--
-- ===
--
-- ## Features:
--
--  * Moose derived  Modular, Automatic and Network capable Targeting and Interception System.
--  * Controls a network of SAM sites. Uses detection to switch on the AA site closest to the enemy.   
--  * Automatic mode (default since 0.8) can set-up your SAM site network automatically for you.   
--  * Leverage evasiveness from SEAD, leverage attack range setting.   
--
-- ===
--
-- ## Missions:
--
-- ### [MANTIS - Modular, Automatic and Network capable Targeting and Interception System](https://github.com/FlightControl-Master/MOOSE_MISSIONS/tree/master/Functional/Mantis)
--
-- ===
--
-- ### Author : **applevangelist **
--
-- @module Functional.Mantis
-- @image Functional.Mantis.jpg
--
-- Last Update: May 2024

-------------------------------------------------------------------------
--- **MANTIS** class, extends Core.Base#BASE
-- @type MANTIS
-- @field #string ClassName
-- @field #string name Name of this Mantis
-- @field #string SAM_Templates_Prefix Prefix to build the #SET_GROUP for SAM sites
-- @field Core.Set#SET_GROUP SAM_Group The SAM #SET_GROUP
-- @field #string EWR_Templates_Prefix Prefix to build the #SET_GROUP for EWR group
-- @field Core.Set#SET_GROUP EWR_Group The EWR #SET_GROUP
-- @field Core.Set#SET_GROUP Adv_EWR_Group The EWR #SET_GROUP used for advanced mode
-- @field #string HQ_Template_CC The ME name of the HQ object
-- @field Wrapper.Group#GROUP HQ_CC The #GROUP object of the HQ
-- @field #table SAM_Table Table of SAM sites
-- @field #string lid Prefix for logging
-- @field Functional.Detection#DETECTION_AREAS Detection The #DETECTION_AREAS object for EWR
-- @field Functional.Detection#DETECTION_AREAS AWACS_Detection The #DETECTION_AREAS object for AWACS
-- @field #boolean debug Switch on extra messages
-- @field #boolean verbose Switch on extra logging
-- @field #number checkradius Radius of the SAM sites
-- @field #number grouping Radius to group detected objects
-- @field #number acceptrange Radius of the EWR detection
-- @field #number detectinterval Interval in seconds for the target detection
-- @field #number engagerange Firing engage range of the SAMs, see [https://wiki.hoggitworld.com/view/DCS_option_engagementRange]
-- @field #boolean autorelocate Relocate HQ and EWR groups in random intervals. Note: You need to select units for this which are *actually mobile*
-- @field #boolean advanced Use advanced mode, will decrease reactivity of MANTIS, if HQ and/or EWR network dies. Set SAMs to RED state if both are dead. Requires usage of an HQ object
-- @field #number adv_ratio Percentage to use for advanced mode, defaults to 100%
-- @field #number adv_state Advanced mode state tracker
-- @field #boolean advAwacs Boolean switch to use Awacs as a separate detection stream
-- @field #number awacsrange Detection range of an optional Awacs unit
-- @field #boolean UseEmOnOff Decide if we are using Emissions on/off (true) or AlarmState red/green (default)
-- @field Functional.Shorad#SHORAD Shorad SHORAD Object, if available
-- @field #boolean ShoradLink If true, #MANTIS has #SHORAD enabled
-- @field #number ShoradTime Timer in seconds, how long #SHORAD will be active after a detection inside of the defense range
-- @field #number ShoradActDistance Distance of an attacker in meters from a Mantis SAM site, on which Shorad will be switched on. Useful to not give away Shorad sites too early. Default 15km. Should be smaller than checkradius.
-- @field #boolean checkforfriendlies If true, do not activate a SAM installation if a friendly aircraft is in firing range.
-- @extends Core.Base#BASE


--- *The worst thing that can happen to a good cause is, not to be skillfully attacked, but to be ineptly defended.* - Frédéric Bastiat
--
-- Moose class for a more intelligent Air Defense System
--
-- # MANTIS
-- 
-- * Moose derived  Modular, Automatic and Network capable Targeting and Interception System.
-- * Controls a network of SAM sites. Uses detection to switch on the SAM site closest to the enemy.
-- * **Automatic mode** (default since 0.8) can set-up your SAM site network automatically for you
-- * **Classic mode** behaves like before
-- * Leverage evasiveness from SEAD, leverage attack range setting
-- * Automatic setup of SHORAD based on groups of the class "short-range"
--
-- # 0. Base considerations and naming conventions
-- 
-- **Before** you start to set up your SAM sites in the mission editor, please think of naming conventions. This is especially critical to make
-- eveything work as intended, also if you have both a blue and a red installation!
-- 
-- You need three **non-overlapping** "name spaces" for everything to work properly:
-- 
-- * SAM sites, e.g. each **group name** begins with "Red SAM"
-- * EWR network and AWACS, e.g. each **group name** begins with "Red EWR" and *not* e.g. "Red SAM EWR" (overlap with  "Red SAM"), "Red EWR Awacs" will be found by "Red EWR"
-- * SHORAD, e.g. each **group name** begins with "Red SHORAD" and *not" e.g. just "SHORAD" because you might also have "Blue SHORAD"
-- 
-- It's important to get this right because of the nature of the filter-system in @{Core.Set#SET_GROUP}. Filters are "greedy", that is they
-- will match *any* string that contains the search string - hence we need to avoid that SAMs, EWR and SHORAD step on each other\'s toes.
-- 
-- Second, for auto-mode to work, the SAMs need the **SAM Type Name** in their group name, as MANTIS will determine their capabilities from this.
-- This is case-sensitive, so "sa-11" is not equal to "SA-11" is not equal to "Sa-11"!
-- 
-- Known SAM types at the time of writing are:
-- 
-- * Avenger
-- * Chaparral
-- * Hawk
-- * Linebacker
-- * NASAMS
-- * Patriot
-- * Rapier
-- * Roland
-- * Silkworm (though strictly speaking this is a surface to ship missile)
-- * SA-2, SA-3, SA-5, SA-6, SA-7, SA-8, SA-9, SA-10, SA-11, SA-13, SA-15, SA-19
-- * From IDF mod: STUNNER IDFA, TAMIR IDFA (Note all caps!)
-- * From HDS (see note on HDS below): SA-2, SA-3, SA-10B, SA-10C, SA-12, SA-17, SA-20A, SA-20B, SA-23, HQ-2
-- 
-- * From SMA: RBS98M, RBS70, RBS90, RBS90M, RBS103A, RBS103B, RBS103AM, RBS103BM, Lvkv9040M 
-- **NOTE** If you are using the Swedish Military Assets (SMA), please note that the **group name** for RBS-SAM types also needs to contain the keyword "SMA"
-- 
-- * From CH: 2S38, PantsirS1, PantsirS2, PGL-625, HQ-17A, M903PAC2, M903PAC3, TorM2, TorM2K, TorM2M, NASAMS3-AMRAAMER, NASAMS3-AIM9X2, C-RAM, PGZ-09, S350-9M100, S350-9M96D
-- **NOTE** If you are using the Military Assets by Currenthill (CH), please note that the **group name** for CH-SAM types also needs to contain the keyword "CHM"
-- 
-- Following the example started above, an SA-6 site group name should start with "Red SAM SA-6" then, or a blue Patriot installation with e.g. "Blue SAM Patriot". 
-- **NOTE** If you are using the High-Digit-Sam Mod, please note that the **group name** for the following SAM types also needs to contain the keyword "HDS":
-- 
-- * SA-2 (with V759 missile, e.g. "Red SAM SA-2 HDS")
-- * SA-2 (with HQ-2 launcher, use HQ-2 in the group name, e.g. "Red SAM HQ-2" )
-- * SA-3 (with V601P missile, e.g. "Red SAM SA-3 HDS")
-- * SA-10B (overlap with other SA-10 types, e.g. "Red SAM SA-10B HDS")
-- * SA-10C (overlap with other SA-10 types, e.g. "Red SAM SA-10C HDS")
-- * SA-12 (launcher dependent range, e.g. "Red SAM SA-12 HDS")
-- * SA-23 (launcher dependent range, e.g. "Red SAM SA-23 HDS") 
-- 
-- The other HDS types work like the rest of the known SAM systems.
-- 
-- # 0.1 Set-up in the mission editor
-- 
-- Set up your SAM sites in the mission editor. Name the groups using a systematic approach like above.
-- Set up your EWR system in the mission editor. Name the groups using a systematic approach like above. Can be e.g. AWACS or a combination of AWACS and Search Radars like e.g. EWR 1L13 etc. 
-- Search Radars usually have "SR" or "STR" in their names. Use the encyclopedia in the mission editor to inform yourself.
-- Set up your SHORAD systems. They need to be **close** to (i.e. around) the SAM sites to be effective. Use **one** group per SAM location. SA-15 TOR systems offer a good missile defense.
-- 
-- [optional] Set up your HQ. Can be any group, e.g. a command vehicle.
--
-- # 1. Basic tactical considerations when setting up your SAM sites
--
-- ## 1.1 Radar systems and AWACS
--
--  Typically, your setup should consist of EWR (early warning) radars to detect and track targets, accompanied by AWACS if your scenario forsees that. Ensure that your EWR radars have a good coverage of the area you want to track.
--  **Location** is of highest importance here. Whilst AWACS in DCS has almost the "all seeing eye", EWR don't have that. Choose your location wisely, against a mountain backdrop or inside a valley even the best EWR system
--  doesn't work well. Prefer higher-up locations with a good view; use F7 in-game to check where you actually placed your EWR and have a look around. Apart from the obvious choice, do also consider other radar units
--  for this role, most have "SR" (search radar) or "STR" (search and track radar) in their names, use the encyclopedia to see what they actually do.
--
-- ## 1.2 SAM sites
--
-- Typically your SAM should cover all attack ranges. The closer the enemy gets, the more systems you will need to deploy to defend your location. Use a combination of long-range systems like the SA-5/10/11, midrange like SA-6 and short-range like
-- SA-2 for defense (Patriot, Hawk, Gepard, Blindfire for the blue side). For close-up defense and defense against HARMs or low-flying aircraft, helicopters it is also advisable to deploy SA-15 TOR systems, Shilka, Strela and Tunguska units, as well as manpads (Think Gepard, Avenger, Chaparral,
-- Linebacker, Roland systems for the blue side). If possible, overlap ranges for mutual coverage.
--
-- ## 1.3 Typical problems
--
-- Often times, people complain because the detection cannot "see" oncoming targets and/or Mantis switches on too late. Three typial problems here are
--
--   * bad placement of radar units,
--   * overestimation how far units can "see" and
--   * not taking into account that a SAM site will take (e.g for a SA-6) 30-40 seconds between switching on, acquiring the target and firing.
--
-- An attacker doing 350knots will cover ca 180meters/second or thus more than 6km until the SA-6 fires. Use triggers zones and the ruler in the mission editor to understand distances and zones. Take into account that the ranges given by the circles
-- in the mission editor are absolute maximum ranges; in-game this is rather 50-75% of that depending on the system. Fiddle with placement and options to see what works best for your scenario, and remember **everything in here is in meters**.
--
-- # 2. Start up your MANTIS with a basic setting
--
--        myredmantis = MANTIS:New("myredmantis","Red SAM","Red EWR",nil,"red",false)
--        myredmantis:Start()
--
-- Use
--
--  *     MANTIS:SetEWRGrouping(radius) [classic mode]
--  *     MANTIS:SetSAMRadius(radius) [classic mode]
--  *     MANTIS:SetDetectInterval(interval) [classic & auto modes]
--  *     MANTIS:SetAutoRelocate(hq, ewr) [classic & auto modes]
--
-- before starting #MANTIS to fine-tune your setup.
--
-- If you want to use a separate AWACS unit to support your EWR system, use e.g. the following setup:
--
--        mybluemantis = MANTIS:New("bluemantis","Blue SAM","Blue EWR",nil,"blue",false,"Blue Awacs")
--        mybluemantis:Start()
-- 
-- ## 2.1 Auto mode features
-- 
-- ### 2.1.1 You can now add Accept-, Reject- and Conflict-Zones to your setup, e.g. to consider borders or de-militarized zones:   
-- 
--        -- Parameters are tables of Core.Zone#ZONE objects!   
--        -- This is effectively a 3-stage filter allowing for zone overlap. A coordinate is accepted first when   
--        -- it is inside any AcceptZone. Then RejectZones are checked, which enforces both borders, but also overlaps of   
--        -- Accept- and RejectZones. Last, if it is inside a conflict zone, it is accepted.   
--        mybluemantis:AddZones(AcceptZones,RejectZones,ConflictZones)   
--        
--        
-- ### 2.1.2 Change the number of long-, mid- and short-range systems going live on a detected target:   
-- 
--        -- parameters are numbers. Defaults are 1,2,2,6 respectively
--        mybluemantis:SetMaxActiveSAMs(Short,Mid,Long,Classic)
-- 
-- ### 2.1.3 SHORAD will automatically be added from SAM sites of type "short-range"   
--        
-- ### 2.1.4 Advanced features   
-- 
--        -- switch off auto mode **before** you start MANTIS.   
--        mybluemantis.automode = false
--        
--        -- switch off auto shorad **before** you start MANTIS.   
--        mybluemantis.autoshorad = false
--        
--        -- scale of the activation range, i.e. don't activate at the fringes of max range, defaults below.   
--        -- also see engagerange below.   
--            self.radiusscale[MANTIS.SamType.LONG] = 1.1   
--            self.radiusscale[MANTIS.SamType.MEDIUM] = 1.2   
--            self.radiusscale[MANTIS.SamType.SHORT] = 1.3 
--        
-- ### 2.1.5 Friendlies check in firing range
-- 
--        -- For some scenarios, like Cold War, it might be useful not to activate SAMs if friendly aircraft are around to avoid death by friendly fire.
--        mybluemantis.checkforfriendlies = true  
-- 
-- # 3. Default settings [both modes unless stated otherwise]
--
-- By default, the following settings are active:
--
--  * SAM_Templates_Prefix = "Red SAM" - SAM site group names in the mission editor begin with "Red SAM"
--  * EWR_Templates_Prefix = "Red EWR" - EWR group names in the mission editor begin with "Red EWR" - can also be combined with an AWACS unit
--  * [classic mode] checkradius = 25000 (meters) - SAMs will engage enemy flights, if they are within a 25km around each SAM site - `MANTIS:SetSAMRadius(radius)`
--  * grouping = 5000 (meters) - Detection (EWR) will group enemy flights to areas of 5km for tracking - `MANTIS:SetEWRGrouping(radius)`
--  * detectinterval = 30 (seconds) - MANTIS will decide every 30 seconds which SAM to activate - `MANTIS:SetDetectInterval(interval)`
--  * engagerange = 95 (percent) - SAMs will only fire if flights are inside of a 95% radius of their max firerange - `MANTIS:SetSAMRange(range)`
--  * dynamic = false - Group filtering is set to once, i.e. newly added groups will not be part of the setup by default - `MANTIS:New(name,samprefix,ewrprefix,hq,coalition,dynamic)`
--  * autorelocate = false - HQ and (mobile) EWR system will not relocate in random intervals between 30mins and 1 hour - `MANTIS:SetAutoRelocate(hq, ewr)`
--  * debug = false - Debugging reports on screen are set to off - `MANTIS:Debug(onoff)`
--
-- # 4. Advanced Mode
--
--  Advanced mode will *decrease* reactivity of MANTIS, if HQ and/or EWR  network dies.  Awacs is counted as one EWR unit. It will set SAMs to RED state if both are dead.  Requires usage of an **HQ** object and the **dynamic** option.
--
--  E.g.        mymantis:SetAdvancedMode( true, 90 )
--
--  Use this option if you want to make use of or allow advanced SEAD tactics.
--
-- # 5. Integrate SHORAD [classic mode]
--
--  You can also choose to integrate Mantis with @{Functional.Shorad#SHORAD} for protection against HARMs and AGMs. When SHORAD detects a missile fired at one of MANTIS' SAM sites, it will activate SHORAD systems in
--  the given defense checkradius around that SAM site. Create a SHORAD object first, then integrate with MANTIS like so:
--
--          local SamSet = SET_GROUP:New():FilterPrefixes("Blue SAM"):FilterCoalitions("blue"):FilterStart()
--          myshorad = SHORAD:New("BlueShorad", "Blue SHORAD", SamSet, 22000, 600, "blue")
--          -- now set up MANTIS
--          mymantis = MANTIS:New("BlueMantis","Blue SAM","Blue EWR",nil,"blue",false,"Blue Awacs")
--          mymantis:AddShorad(myshorad,720)
--          mymantis:Start()
--  
--  If you systematically name your SHORAD groups starting with "Blue SHORAD" you'll need exactly **one** SHORAD instance to manage all SHORAD groups.
--  
--  (Optionally) you can remove the link later on with
--
--          mymantis:RemoveShorad()
--
-- # 6. Integrated SEAD
--  
--  MANTIS is using @{Functional.Sead#SEAD} internally to both detect and evade HARM attacks. No extra efforts needed to set this up! 
--  Once a HARM attack is detected, MANTIS (via SEAD) will shut down the radars of the attacked SAM site and take evasive action by moving the SAM
--  vehicles around (*if they are __drivable__*, that is). There's a component of randomness in detection and evasion, which is based on the
--  skill set of the SAM set (the higher the skill, the more likely). When a missile is fired from far away, the SAM will stay active for a 
--  period of time to stay defensive, before it takes evasive actions.
--  
--  You can link into the SEAD driven events of MANTIS like so:
--  
--        function mymantis:OnAfterSeadSuppressionPlanned(From, Event, To, Group, Name, SuppressionStartTime, SuppressionEndTime)
--          -- your code here - SAM site shutdown and evasion planned, but not yet executed
--          -- Time entries relate to timer.getTime() - see https://wiki.hoggitworld.com/view/DCS_func_getTime
--        end
--        
--        function mymantis:OnAfterSeadSuppressionStart(From, Event, To, Group, Name)
--          -- your code here - SAM site is emissions off and possibly moving
--        end
--        
--        function mymantis:OnAfterSeadSuppressionEnd(From, Event, To, Group, Name)
--          -- your code here - SAM site is back online
--        end
--  
-- @field #MANTIS
MANTIS = {
  ClassName             = "MANTIS",
  name                  = "mymantis",
  SAM_Templates_Prefix  = "",
  SAM_Group             = nil,
  EWR_Templates_Prefix  = "",
  EWR_Group             = nil,
  Adv_EWR_Group         = nil,
  HQ_Template_CC        = "",
  HQ_CC                 = nil,
  SAM_Table             = {},
  SAM_Table_Long        = {},
  SAM_Table_Medium      = {},
  SAM_Table_Short       = {},
  lid                   = "",
  Detection             = nil,
  AWACS_Detection       = nil,
  debug                 = false,
  checkradius           = 25000,
  grouping              = 5000,
  acceptrange           = 80000,
  detectinterval        = 30,
  engagerange           = 95,
  autorelocate          = false,
  advanced              = false,
  adv_ratio             = 100,
  adv_state             = 0,
  AWACS_Prefix          = "",
  advAwacs              = false,
  verbose               = false,
  awacsrange            = 250000,
  Shorad                = nil,
  ShoradLink            = false,
  ShoradTime            = 600,
  ShoradActDistance     = 25000,
  UseEmOnOff            = false,
  TimeStamp             = 0,
  state2flag            = false,
  SamStateTracker       = {},
  DLink                 = false,
  DLTimeStamp           = 0,
  Padding               = 10,
  SuppressedGroups      = {},
  automode              = true,
  autoshorad            = true,
  ShoradGroupSet        = nil,
  checkforfriendlies    = false,
}

--- Advanced state enumerator
-- @type MANTIS.AdvancedState
MANTIS.AdvancedState = {
  GREEN = 0,
  AMBER = 1,
  RED = 2,
}

--- SAM Type
-- @type MANTIS.SamType
MANTIS.SamType = {
  SHORT = "Short",
  MEDIUM = "Medium",
  LONG = "Long",
}

--- SAM data
-- @type MANTIS.SamData
-- @field #number Range Max firing range in km
-- @field #number Blindspot no-firing range (green circle)
-- @field #number Height Max firing height in km
-- @field #string Type #MANTIS.SamType of SAM, i.e. SHORT, MEDIUM or LONG (range)
-- @field #string Radar Radar typename on unit level (used as key)
MANTIS.SamData = {
  ["Hawk"] = { Range=35, Blindspot=0, Height=12, Type="Medium", Radar="Hawk" }, -- measures in km
  ["NASAMS"] = { Range=14, Blindspot=0, Height=7, Type="Short", Radar="NSAMS" }, -- AIM 120B
  ["Patriot"] = { Range=99, Blindspot=0, Height=25, Type="Long", Radar="Patriot" },
  ["Rapier"] = { Range=10, Blindspot=0, Height=3, Type="Short", Radar="rapier" },
  ["SA-2"] = { Range=40, Blindspot=7, Height=25, Type="Medium", Radar="S_75M_Volhov" },
  ["SA-3"] = { Range=18, Blindspot=6, Height=18, Type="Short", Radar="5p73 s-125 ln" },
  ["SA-5"] = { Range=250, Blindspot=7, Height=40, Type="Long", Radar="5N62V" },
  ["SA-6"] = { Range=25, Blindspot=0, Height=8, Type="Medium", Radar="1S91" },
  ["SA-10"] = { Range=119, Blindspot=0, Height=18, Type="Long" , Radar="S-300PS 4"},
  ["SA-11"] = { Range=35, Blindspot=0, Height=20, Type="Medium", Radar="SA-11" },
  ["Roland"] = { Range=5, Blindspot=0, Height=5, Type="Short", Radar="Roland" },
  ["HQ-7"] = { Range=12, Blindspot=0, Height=3, Type="Short", Radar="HQ-7" },
  ["SA-9"] = { Range=4, Blindspot=0, Height=3, Type="Short", Radar="Strela" },
  ["SA-8"] = { Range=10, Blindspot=0, Height=5, Type="Short", Radar="Osa 9A33" },
  ["SA-19"] = { Range=8, Blindspot=0, Height=3, Type="Short", Radar="Tunguska" },
  ["SA-15"] = { Range=11, Blindspot=0, Height=6, Type="Short", Radar="Tor 9A331" },
  ["SA-13"] = { Range=5, Blindspot=0, Height=3, Type="Short", Radar="Strela" },
  ["Avenger"] = { Range=4, Blindspot=0, Height=3, Type="Short", Radar="Avenger" },
  ["Chaparral"] = { Range=8, Blindspot=0, Height=3, Type="Short", Radar="Chaparral" },
  ["Linebacker"] = { Range=4, Blindspot=0, Height=3, Type="Short", Radar="Linebacker" },
  ["Silkworm"] = { Range=90, Blindspot=1, Height=0.2, Type="Long", Radar="Silkworm" },
  -- units from HDS Mod, multi launcher options is tricky
  ["SA-10B"] = { Range=75, Blindspot=0, Height=18, Type="Medium" , Radar="SA-10B"},
  ["SA-17"] = { Range=50, Blindspot=3, Height=30, Type="Medium", Radar="SA-17" },
  ["SA-20A"] = { Range=150, Blindspot=5, Height=27, Type="Long" , Radar="S-300PMU1"},
  ["SA-20B"] = { Range=200, Blindspot=4, Height=27, Type="Long" , Radar="S-300PMU2"},
  ["HQ-2"] = { Range=50, Blindspot=6, Height=35, Type="Medium", Radar="HQ_2_Guideline_LN" },
  ["SHORAD"] = { Range=3, Blindspot=0, Height=3, Type="Short", Radar="Igla" },
  ["TAMIR IDFA"] = { Range=20, Blindspot=0.6, Height=12.3, Type="Short", Radar="IRON_DOME_LN" },
  ["STUNNER IDFA"] = { Range=250, Blindspot=1, Height=45, Type="Long", Radar="DAVID_SLING_LN" },   
}

--- SAM data HDS
-- @type MANTIS.SamDataHDS
-- @field #number Range Max firing range in km
-- @field #number Blindspot no-firing range (green circle)
-- @field #number Height Max firing height in km
-- @field #string Type #MANTIS.SamType of SAM, i.e. SHORT, MEDIUM or LONG (range)
-- @field #string Radar Radar typename on unit level (used as key)
MANTIS.SamDataHDS = {
  -- units from HDS Mod, multi launcher options is tricky
  -- group name MUST contain HDS to ID launcher type correctly!
  ["SA-2 HDS"] = { Range=56, Blindspot=7, Height=30, Type="Medium", Radar="V759" }, 
  ["SA-3 HDS"] = { Range=20, Blindspot=6, Height=30, Type="Short", Radar="V-601P" },  
  ["SA-10C HDS 2"] = { Range=90, Blindspot=5, Height=25, Type="Long" , Radar="5P85DE ln"}, -- V55RUD
  ["SA-10C HDS 1"] = { Range=90, Blindspot=5, Height=25, Type="Long" , Radar="5P85CE ln"}, -- V55RUD
  ["SA-12 HDS 2"] = { Range=100, Blindspot=10, Height=25, Type="Long" , Radar="S-300V 9A82 l"},
  ["SA-12 HDS 1"] = { Range=75, Blindspot=1, Height=25, Type="Long" , Radar="S-300V 9A83 l"},
  ["SA-23 HDS 2"] = { Range=200, Blindspot=5, Height=37, Type="Long", Radar="S-300VM 9A82ME" },
  ["SA-23 HDS 1"] = { Range=100, Blindspot=1, Height=50, Type="Long", Radar="S-300VM 9A83ME" },
  ["HQ-2 HDS"] = { Range=50, Blindspot=6, Height=35, Type="Medium", Radar="HQ_2_Guideline_LN" },
}

--- SAM data SMA
-- @type MANTIS.SamDataSMA
-- @field #number Range Max firing range in km
-- @field #number Blindspot no-firing range (green circle)
-- @field #number Height Max firing height in km
-- @field #string Type #MANTIS.SamType of SAM, i.e. SHORT, MEDIUM or LONG (range)
-- @field #string Radar Radar typename on unit level (used as key)
MANTIS.SamDataSMA = {
  -- units from SMA Mod (Sweedish Military Assets)
  -- https://forum.dcs.world/topic/295202-swedish-military-assets-for-dcs-by-currenthill/
  -- group name MUST contain SMA to ID launcher type correctly!
  ["RBS98M SMA"] = { Range=20, Blindspot=0, Height=8, Type="Short", Radar="RBS-98" },
  ["RBS70 SMA"] = { Range=8, Blindspot=0, Height=5.5, Type="Short", Radar="RBS-70" },  
  ["RBS70M SMA"] = { Range=8, Blindspot=0, Height=5.5, Type="Short", Radar="BV410_RBS70" }, 
  ["RBS90 SMA"] = { Range=8, Blindspot=0, Height=5.5, Type="Short", Radar="RBS-90" }, 
  ["RBS90M SMA"] = { Range=8, Blindspot=0, Height=5.5, Type="Short", Radar="BV410_RBS90" },  
  ["RBS103A SMA"] = { Range=150, Blindspot=3, Height=24.5, Type="Long", Radar="LvS-103_Lavett103_Rb103A" },
  ["RBS103B SMA"] = { Range=35, Blindspot=0, Height=36, Type="Medium", Radar="LvS-103_Lavett103_Rb103B" }, 
  ["RBS103AM SMA"] = { Range=150, Blindspot=3, Height=24.5, Type="Long", Radar="LvS-103_Lavett103_HX_Rb103A" },
  ["RBS103BM SMA"] = { Range=35, Blindspot=0, Height=36, Type="Medium", Radar="LvS-103_Lavett103_HX_Rb103B" },
  ["Lvkv9040M SMA"] = { Range=4, Blindspot=0, Height=2.5, Type="Short", Radar="LvKv9040" },      
}

--- SAM data CH
-- @type MANTIS.SamDataCH
-- @field #number Range Max firing range in km
-- @field #number Blindspot no-firing range (green circle)
-- @field #number Height Max firing height in km
-- @field #string Type #MANTIS.SamType of SAM, i.e. SHORT, MEDIUM or LONG (range)
-- @field #string Radar Radar typename on unit level (used as key)
MANTIS.SamDataCH = {
  -- units from CH (Military Assets by Currenthill)
  -- https://www.currenthill.com/
  -- group name MUST contain CHM to ID launcher type correctly!
 ["2S38 CH"] = { Range=8, Blindspot=0.5, Height=6, Type="Short", Radar="2S38" },
 ["PantsirS1 CH"] = { Range=20, Blindspot=1.2, Height=15, Type="Short", Radar="PantsirS1" }, 
 ["PantsirS2 CH"] = { Range=30, Blindspot=1.2, Height=18, Type="Medium", Radar="PantsirS2" }, 
 ["PGL-625 CH"] = { Range=10, Blindspot=0.5, Height=5, Type="Short", Radar="PGL_625" }, 
 ["HQ-17A CH"] = { Range=20, Blindspot=1.5, Height=10, Type="Short", Radar="HQ17A" }, 
 ["M903PAC2 CH"] = { Range=160, Blindspot=3, Height=24.5, Type="Long", Radar="MIM104_M903_PAC2" },
 ["M903PAC3 CH"] = { Range=120, Blindspot=1, Height=40, Type="Long", Radar="MIM104_M903_PAC3" }, 
 ["TorM2 CH"] = { Range=12, Blindspot=1, Height=10, Type="Short", Radar="TorM2" },
 ["TorM2K CH"] = { Range=12, Blindspot=1, Height=10, Type="Short", Radar="TorM2K" },
 ["TorM2M CH"] = { Range=16, Blindspot=1, Height=10, Type="Short", Radar="TorM2M" }, 
 ["NASAMS3-AMRAAMER CH"] = { Range=50, Blindspot=2, Height=35.7, Type="Medium", Radar="CH_NASAMS3_LN_AMRAAM_ER" }, 
 ["NASAMS3-AIM9X2 CH"] = { Range=20, Blindspot=0.2, Height=18, Type="Short", Radar="CH_NASAMS3_LN_AIM9X2" },
 ["C-RAM CH"] = { Range=2, Blindspot=0, Height=2, Type="Short", Radar="CH_Centurion_C_RAM" }, 
 ["PGZ-09 CH"] = { Range=4, Blindspot=0, Height=3, Type="Short", Radar="CH_PGZ09" },
 ["S350-9M100 CH"] = { Range=15, Blindspot=1.5, Height=8, Type="Short", Radar="CH_S350_50P6_9M100" },
 ["S350-9M96D CH"] = { Range=150, Blindspot=2.5, Height=30, Type="Long", Radar="CH_S350_50P6_9M96D" },
 ["LAV-AD CH"] = { Range=8, Blindspot=0.2, Height=4.8, Type="Short", Radar="CH_LAVAD" }, 
 ["HQ-22 CH"] = { Range=170, Blindspot=5, Height=27, Type="Long", Radar="CH_HQ22_LN" }, 
}

-----------------------------------------------------------------------
-- MANTIS System
-----------------------------------------------------------------------

do
  --- Function to instantiate a new object of class MANTIS
  --@param #MANTIS self
  --@param #string name Name of this MANTIS for reporting
  --@param #string samprefix Prefixes for the SAM groups from the ME, e.g. all groups starting with "Red Sam..."
  --@param #string ewrprefix Prefixes for the EWR groups from the ME, e.g. all groups starting with "Red EWR..."
  --@param #string hq Group name of your HQ (optional)
  --@param #string coalition Coalition side of your setup, e.g. "blue", "red" or "neutral"
  --@param #boolean dynamic Use constant (true) filtering or just filter once (false, default) (optional)
  --@param #string awacs Group name of your Awacs (optional)
  --@param #boolean EmOnOff Make MANTIS switch Emissions on and off instead of changing the alarm state between RED and GREEN (optional)
  --@param #number Padding For #SEAD - Extra number of seconds to add to radar switch-back-on time (optional)
  --@param #table Zones Table of Core.Zone#ZONE Zones Consider SAM groups in this zone(s) only for this MANTIS instance, must be handed as #table of Zone objects
  --@return #MANTIS self
  --@usage Start up your MANTIS with a basic setting
  --
  --        myredmantis = MANTIS:New("myredmantis","Red SAM","Red EWR",nil,"red",false)
  --        myredmantis:Start()
  --
  -- [optional] Use
  --
  --        myredmantis:SetDetectInterval(interval)
  --        myredmantis:SetAutoRelocate(hq, ewr)
  --
  -- before starting #MANTIS to fine-tune your setup.
  --
  -- If you want to use a separate AWACS unit (default detection range: 250km) to support your EWR system, use e.g. the following setup:
  --
  --        mybluemantis = MANTIS:New("bluemantis","Blue SAM","Blue EWR",nil,"blue",false,"Blue Awacs")
  --        mybluemantis:Start()
  --
  function MANTIS:New(name,samprefix,ewrprefix,hq,coalition,dynamic,awacs, EmOnOff, Padding, Zones)
    
    
    -- Inherit everything from BASE class.
    local self = BASE:Inherit(self, FSM:New()) -- #MANTIS
    
    -- DONE: Create some user functions for these
    -- DONE: Make HQ useful
    -- DONE: Set SAMs to auto if EWR dies
    -- DONE: Refresh SAM table in dynamic mode
    -- DONE: Treat Awacs separately, since they might be >80km off site
    -- DONE: Allow tables of prefixes for the setup
    -- DONE: Auto-Mode with range setups for various known SAM types.

    self.SAM_Templates_Prefix = samprefix or "Red SAM"
    self.EWR_Templates_Prefix = ewrprefix or "Red EWR"
    self.HQ_Template_CC = hq or nil
    self.Coalition = coalition or "red"
    self.SAM_Table = {}
    self.SAM_Table_Long = {}
    self.SAM_Table_Medium = {}
    self.SAM_Table_Short = {}
    self.dynamic = dynamic or false
    self.checkradius = 25000
    self.grouping = 5000
    self.acceptrange = 80000
    self.detectinterval = 30
    self.engagerange = 95
    self.autorelocate = false
    self.autorelocateunits = { HQ = false, EWR = false}
    self.advanced = false
    self.adv_ratio = 100
    self.adv_state = 0
    self.verbose = false
    self.Adv_EWR_Group = nil
    self.AWACS_Prefix = awacs or nil
    self.awacsrange = 250000      --DONE: 250km, User Function to change
    self.Shorad = nil
    self.ShoradLink = false
    self.ShoradTime = 600
    self.ShoradActDistance = 25000
    self.TimeStamp = timer.getAbsTime()
    self.relointerval = math.random(1800,3600) -- random between 30 and 60 mins
    self.state2flag = false
    self.SamStateTracker = {} -- table to hold alert states, so we don't trigger state changes twice in adv mode
    self.DLink = false
    self.Padding = Padding or 10
    self.SuppressedGroups = {}
    -- 0.8 additions
    self.automode = true
    self.radiusscale = {}
    self.radiusscale[MANTIS.SamType.LONG] = 1.1
    self.radiusscale[MANTIS.SamType.MEDIUM] = 1.2
    self.radiusscale[MANTIS.SamType.SHORT] = 1.3
    --self.SAMCheckRanges = {}
    self.usezones = false
    self.AcceptZones = {}
    self.RejectZones = {}
    self.ConflictZones = {}
    self.maxlongrange = 1
    self.maxmidrange = 2
    self.maxshortrange = 2
    self.maxclassic = 6
    self.autoshorad = true
    self.ShoradGroupSet = SET_GROUP:New() -- Core.Set#SET_GROUP
    self.FilterZones = Zones
    
    self.SkateZones = nil
    self.SkateNumber =  3
    self.shootandscoot = false   
    
    self.UseEmOnOff = true
    if EmOnOff == false then
      self.UseEmOnOff = false
    end

    if type(awacs) == "string" then
      self.advAwacs = true
    else
      self.advAwacs = false
    end

    -- Set the string id for output to DCS.log file.
    self.lid=string.format("MANTIS %s | ", self.name)

    -- Debug trace.
    if self.debug then
      BASE:TraceOnOff(true)
      BASE:TraceClass(self.ClassName)
      --BASE:TraceClass("SEAD")
      BASE:TraceLevel(1)
    end
    
    self.ewr_templates = {}
    if type(samprefix) ~= "table" then
      self.SAM_Templates_Prefix = {samprefix}
    end
    
    if type(ewrprefix) ~= "table" then
      self.EWR_Templates_Prefix = {ewrprefix}
    end
    
    for _,_group in pairs (self.SAM_Templates_Prefix) do
      table.insert(self.ewr_templates,_group)
    end
    
    for _,_group in pairs (self.EWR_Templates_Prefix) do
      table.insert(self.ewr_templates,_group)
    end
    
    if self.advAwacs then
      table.insert(self.ewr_templates,awacs)
    end
    
    self:T({self.ewr_templates})
    
    self.SAM_Group = SET_GROUP:New():FilterPrefixes(self.SAM_Templates_Prefix):FilterCoalitions(self.Coalition)
    self.EWR_Group = SET_GROUP:New():FilterPrefixes(self.ewr_templates):FilterCoalitions(self.Coalition)
    
    if self.FilterZones then
      self.SAM_Group:FilterZones(self.FilterZones)
    end
    
    if self.dynamic then
      -- Set SAM SET_GROUP
      self.SAM_Group:FilterStart()
      -- Set EWR SET_GROUP
      self.EWR_Group:FilterStart()
    else
      -- Set SAM SET_GROUP
      self.SAM_Group:FilterOnce()
      -- Set EWR SET_GROUP
      self.EWR_Group:FilterOnce()
    end

    -- set up CC
    if self.HQ_Template_CC then
      self.HQ_CC = GROUP:FindByName(self.HQ_Template_CC)
    end
    
    -- TODO Version
    -- @field #string version
    self.version="0.8.17"
    self:I(string.format("***** Starting MANTIS Version %s *****", self.version))

    --- FSM Functions ---

      -- Start State.
  self:SetStartState("Stopped")

  -- Add FSM transitions.
  --                 From State  -->   Event            -->     To State
  self:AddTransition("Stopped",       "Start",                   "Running")     -- Start FSM.
  self:AddTransition("*",             "Status",                  "*")           -- MANTIS status update.
  self:AddTransition("*",             "Relocating",              "*")           -- MANTIS HQ and EWR are relocating.
  self:AddTransition("*",             "GreenState",              "*")           -- MANTIS A SAM switching to GREEN state.
  self:AddTransition("*",             "RedState",                "*")           -- MANTIS A SAM switching to RED state.
  self:AddTransition("*",             "AdvStateChange",          "*")           -- MANTIS advanced mode state change.
  self:AddTransition("*",             "ShoradActivated",         "*")           -- MANTIS woke up a connected SHORAD.
  self:AddTransition("*",             "SeadSuppressionStart",    "*")           -- SEAD has switched off one group.
  self:AddTransition("*",             "SeadSuppressionEnd",      "*")           -- SEAD has switched on one group.
  self:AddTransition("*",             "SeadSuppressionPlanned",  "*")           -- SEAD has planned a suppression.
  self:AddTransition("*",             "Stop",                    "Stopped")     -- Stop FSM.

  ------------------------
  --- Pseudo Functions ---
  ------------------------

  --- Triggers the FSM event "Start". Starts the MANTIS. Initializes parameters and starts event handlers.
  -- @function [parent=#MANTIS] Start
  -- @param #MANTIS self

  --- Triggers the FSM event "Start" after a delay. Starts the MANTIS. Initializes parameters and starts event handlers.
  -- @function [parent=#MANTIS] __Start
  -- @param #MANTIS self
  -- @param #number delay Delay in seconds.

  --- Triggers the FSM event "Stop". Stops the MANTIS and all its event handlers.
  -- @param #MANTIS self

  --- Triggers the FSM event "Stop" after a delay. Stops the MANTIS and all its event handlers.
  -- @function [parent=#MANTIS] __Stop
  -- @param #MANTIS self
  -- @param #number delay Delay in seconds.

  --- Triggers the FSM event "Status".
  -- @function [parent=#MANTIS] Status
  -- @param #MANTIS self

  --- Triggers the FSM event "Status" after a delay.
  -- @function [parent=#MANTIS] __Status
  -- @param #MANTIS self
  -- @param #number delay Delay in seconds.

  --- On After "Relocating" event. HQ and/or EWR moved.
  -- @function [parent=#MANTIS] OnAfterRelocating
  -- @param #MANTIS self
  -- @param #string From The From State
  -- @param #string Event The Event
  -- @param #string To The To State
  -- @return #MANTIS self

  --- On After "GreenState" event. A SAM group was switched to GREEN alert.
  -- @function [parent=#MANTIS] OnAfterGreenState
  -- @param #MANTIS self
  -- @param #string From The From State
  -- @param #string Event The Event
  -- @param #string To The To State
  -- @param Wrapper.Group#GROUP Group The GROUP object whose state was changed
  -- @return #MANTIS self

  --- On After "RedState" event. A SAM group was switched to RED alert.
  -- @function [parent=#MANTIS] OnAfterRedState
  -- @param #MANTIS self
  -- @param #string From The From State
  -- @param #string Event The Event
  -- @param #string To The To State
  -- @param Wrapper.Group#GROUP Group The GROUP object whose state was changed
  -- @return #MANTIS self

  --- On After "AdvStateChange" event. Advanced state changed, influencing detection speed.
  -- @function [parent=#MANTIS] OnAfterAdvStateChange
  -- @param #MANTIS self
  -- @param #string From The From State
  -- @param #string Event The Event
  -- @param #string To The To State
  -- @param #number Oldstate Old state - 0 = green, 1 = amber, 2 = red
  -- @param #number Newstate New state - 0 = green, 1 = amber, 2 = red
  -- @param #number Interval Calculated detection interval based on state and advanced feature setting
  -- @return #MANTIS self

  --- On After "ShoradActivated" event. Mantis has activated a SHORAD.
  -- @function [parent=#MANTIS] OnAfterShoradActivated
  -- @param #MANTIS self
  -- @param #string From The From State
  -- @param #string Event The Event
  -- @param #string To The To State
  -- @param #string Name Name of the GROUP which SHORAD shall protect
  -- @param #number Radius Radius around the named group to find SHORAD groups
  -- @param #number Ontime Seconds the SHORAD will stay active

  --- On After "SeadSuppressionPlanned" event. Mantis has planned to switch off a site to defend SEAD attack.
  -- @function [parent=#MANTIS] OnAfterSeadSuppressionPlanned
  -- @param #MANTIS self
  -- @param #string From The From State
  -- @param #string Event The Event
  -- @param #string To The To State
  -- @param Wrapper.Group#GROUP Group The suppressed GROUP object
  -- @param #string Name Name of the suppressed group
  -- @param #number SuppressionStartTime Model start time of the suppression from `timer.getTime()`
  -- @param #number SuppressionEndTime Model end time of the suppression from `timer.getTime()`
  -- @param Wrapper.Group#GROUP Attacker The attacking GROUP object

  --- On After "SeadSuppressionStart" event. Mantis has switched off a site to defend a SEAD attack.
  -- @function [parent=#MANTIS] OnAfterSeadSuppressionStart
  -- @param #MANTIS self
  -- @param #string From The From State
  -- @param #string Event The Event
  -- @param #string To The To State
  -- @param Wrapper.Group#GROUP Group The suppressed GROUP object
  -- @param #string Name Name of the suppressed group
  -- @param Wrapper.Group#GROUP Attacker The attacking GROUP object

  --- On After "SeadSuppressionEnd" event. Mantis has switched on a site after a SEAD attack.
  -- @function [parent=#MANTIS] OnAfterSeadSuppressionEnd
  -- @param #MANTIS self
  -- @param #string From The From State
  -- @param #string Event The Event
  -- @param #string To The To State
  -- @param Wrapper.Group#GROUP Group The suppressed GROUP object
  -- @param #string Name Name of the suppressed group
  
  return self
 end

-----------------------------------------------------------------------
-- MANTIS helper functions
-----------------------------------------------------------------------

  --- [Internal] Function to get the self.SAM_Table
  -- @param #MANTIS self
  -- @return #table table
  function MANTIS:_GetSAMTable()
    self:T(self.lid .. "GetSAMTable")
    return self.SAM_Table
  end

  --- [Internal] Function to set the self.SAM_Table
  -- @param #MANTIS self
  -- @return #MANTIS self
  function MANTIS:_SetSAMTable(table)
    self:T(self.lid .. "SetSAMTable")
    self.SAM_Table = table
    return self
  end

  --- Function to set the grouping radius of the detection in meters
  -- @param #MANTIS self
  -- @param #number radius Radius upon which detected objects will be grouped
  function MANTIS:SetEWRGrouping(radius)
    self:T(self.lid .. "SetEWRGrouping")
    local radius = radius or 5000
    self.grouping = radius
    return self
  end
  
  --- Add a SET_ZONE of zones for Shoot&Scoot - SHORAD units will move around
  -- @param #MANTIS self
  -- @param Core.Set#SET_ZONE ZoneSet Set of zones to be used. Units will move around to the next (random) zone between 100m and 3000m away.
  -- @param #number Number Number of closest zones to be considered, defaults to 3.
  -- @param #boolean Random If true, use a random coordinate inside the next zone to scoot to.
  -- @param #string Formation Formation to use, defaults to "Cone". See mission editor dropdown for options.
  -- @return #MANTIS self
  function MANTIS:AddScootZones(ZoneSet, Number, Random, Formation)
    self:T(self.lid .. " AddScootZones")
    self.SkateZones = ZoneSet
    self.SkateNumber = Number or 3
    self.shootandscoot = true
    self.ScootRandom = Random
    self.ScootFormation = Formation or "Cone"    
    return self
  end
  
  --- Function to set accept and reject zones.
  -- @param #MANTIS self
  -- @param #table AcceptZones Table of @{Core.Zone#ZONE} objects
  -- @param #table RejectZones Table of @{Core.Zone#ZONE} objects
  -- @param #table ConflictZones Table of @{Core.Zone#ZONE} objects
  -- @return #MANTIS self
  -- @usage
  -- Parameters are **tables of Core.Zone#ZONE** objects!   
  -- This is effectively a 3-stage filter allowing for zone overlap. A coordinate is accepted first when   
  -- it is inside any AcceptZone. Then RejectZones are checked, which enforces both borders, but also overlaps of   
  -- Accept- and RejectZones. Last, if it is inside a conflict zone, it is accepted.   
  function MANTIS:AddZones(AcceptZones,RejectZones, ConflictZones)
    self:T(self.lid .. "AddZones")
    self.AcceptZones = AcceptZones or {}
    self.RejectZones = RejectZones or {}
    self.ConflictZones = ConflictZones or {}
    if #AcceptZones > 0 or #RejectZones > 0 or #ConflictZones > 0 then
      self.usezones = true
    end
    return self
  end
  
  --- Function to set the detection radius of the EWR in meters. (Deprecated, SAM range is used)
  -- @param #MANTIS self
  -- @param #number radius Radius of the EWR detection zone
  function MANTIS:SetEWRRange(radius)
    self:T(self.lid .. "SetEWRRange")
    --local radius = radius or 80000
    -- self.acceptrange = radius
    return self
  end

  --- Function to set switch-on/off zone for the SAM sites in meters. Overwritten per SAM in automode.
  -- @param #MANTIS self
  -- @param #number radius Radius of the firing zone in classic mode
  function MANTIS:SetSAMRadius(radius)
    self:T(self.lid .. "SetSAMRadius")
    local radius = radius or 25000
    self.checkradius = radius
    return self
  end

  --- Function to set SAM firing engage range, 0-100 percent, e.g. 85
  -- @param #MANTIS self
  -- @param #number range Percent of the max fire range
  function MANTIS:SetSAMRange(range)
    self:T(self.lid .. "SetSAMRange")
    local range = range or 95
    if range < 0 or range > 100 then
      range = 95
    end
    self.engagerange = range
    return self
  end
  
    --- Function to set number of SAMs going active on a valid, detected thread
    -- @param #MANTIS self
    -- @param #number Short Number of short-range systems activated, defaults to 1.
    -- @param #number Mid Number of mid-range systems activated, defaults to 2.
    -- @param #number Long Number of long-range systems activated, defaults to 2.
    -- @param #number Classic (non-automode) Number of overall systems activated, defaults to 6.
    -- @return #MANTIS self
  function MANTIS:SetMaxActiveSAMs(Short,Mid,Long,Classic)
    self:T(self.lid .. "SetMaxActiveSAMs")
    self.maxclassic = Classic or 6
    self.maxlongrange = Long or 1
    self.maxmidrange = Mid or 2
    self.maxshortrange = Short or 2
    return self
  end

  --- Function to set a new SAM firing engage range, use this method to adjust range while running MANTIS, e.g. for different setups day and night
  -- @param #MANTIS self
  -- @param #number range Percent of the max fire range
  function MANTIS:SetNewSAMRangeWhileRunning(range)
    self:T(self.lid .. "SetNewSAMRangeWhileRunning")
    local range = range or 95
    if range < 0 or range > 100 then
      range = 95
    end
    self.engagerange = range
    self:_RefreshSAMTable()
    self.mysead.EngagementRange = range
    return self
  end

  --- Function to set switch-on/off the debug state
  -- @param #MANTIS self
  -- @param #boolean onoff Set true to switch on
  function MANTIS:Debug(onoff)
    self:T(self.lid .. "SetDebug")
    local onoff = onoff or false
    self.debug = onoff
    if onoff then
      -- Debug trace.
      BASE:TraceOn()
      BASE:TraceClass("MANTIS")
      BASE:TraceLevel(1)
    else
      BASE:TraceOff()
    end
    return self
  end

  --- Function to get the HQ object for further use
  -- @param #MANTIS self
  -- @return Wrapper.Group#GROUP The HQ #GROUP object or *nil* if it doesn't exist
  function MANTIS:GetCommandCenter()
    self:T(self.lid .. "GetCommandCenter")
    if self.HQ_CC then
      return self.HQ_CC
    else
      return nil
    end
  end

  --- Function to set separate AWACS detection instance
  -- @param #MANTIS self
  -- @param #string prefix Name of the AWACS group in the mission editor
  function MANTIS:SetAwacs(prefix)
    self:T(self.lid .. "SetAwacs")
    if prefix ~= nil then
      if type(prefix) == "string" then
        self.AWACS_Prefix = prefix
        self.advAwacs = true
      end
    end
    return self
  end

  --- Function to set AWACS detection range. Defaults to 250.000m (250km) - use **before** starting your Mantis!
  -- @param #MANTIS self
  -- @param #number range Detection range of the AWACS group
  function MANTIS:SetAwacsRange(range)
    self:T(self.lid .. "SetAwacsRange")
    local range = range or 250000
    self.awacsrange = range
    return self
  end

  --- Function to set the HQ object for further use
  -- @param #MANTIS self
  -- @param Wrapper.Group#GROUP group The #GROUP object to be set as HQ
  function MANTIS:SetCommandCenter(group)
    self:T(self.lid .. "SetCommandCenter")
    local group = group or nil
    if group ~= nil then
      if type(group) == "string" then
        self.HQ_CC = GROUP:FindByName(group)
        self.HQ_Template_CC = group
      else
        self.HQ_CC = group
        self.HQ_Template_CC = group:GetName()
      end
    end
    return self
  end

  --- Function to set the detection interval
  -- @param #MANTIS self
  -- @param #number interval The interval in seconds
  function MANTIS:SetDetectInterval(interval)
    self:T(self.lid .. "SetDetectInterval")
    local interval = interval or 30
    self.detectinterval = interval
    return self
  end

  --- Function to set Advanded Mode
  -- @param #MANTIS self
  -- @param #boolean onoff If true, will activate Advanced Mode
  -- @param #number ratio [optional] Percentage to use for advanced mode, defaults to 100%
  -- @usage Advanced mode will *decrease* reactivity of MANTIS, if HQ and/or EWR network dies.  Set SAMs to RED state if both are dead.  Requires usage of an **HQ** object and the **dynamic** option.
  -- E.g. `mymantis:SetAdvancedMode(true, 90)`
  function MANTIS:SetAdvancedMode(onoff, ratio)
    self:T(self.lid .. "SetAdvancedMode")
    --self:T({onoff, ratio})
    local onoff = onoff or false
    local ratio = ratio or 100
    if (type(self.HQ_Template_CC) == "string") and onoff and self.dynamic then
      self.adv_ratio = ratio
      self.advanced = true
      self.adv_state = 0
      self.Adv_EWR_Group = SET_GROUP:New():FilterPrefixes(self.EWR_Templates_Prefix):FilterCoalitions(self.Coalition):FilterStart()
      self:I(string.format("***** Starting Advanced Mode MANTIS Version %s *****", self.version))
    else
      local text = self.lid.." Advanced Mode requires a HQ and dynamic to be set. Revisit your MANTIS:New() statement to add both."
      local m= MESSAGE:New(text,10,"MANTIS",true):ToAll()
      self:E(text)
    end
    return self
  end

  --- Set using Emissions on/off instead of changing alarm state
  -- @param #MANTIS self
  -- @param #boolean switch Decide if we are changing alarm state or Emission state
  function MANTIS:SetUsingEmOnOff(switch)
    self:T(self.lid .. "SetUsingEmOnOff")
    self.UseEmOnOff = switch or false
    return self
  end

  --- Set using your own #INTEL_DLINK object instead of #DETECTION
  -- @param #MANTIS self
  -- @param Ops.Intel#INTEL_DLINK DLink The data link object to be used.
  function MANTIS:SetUsingDLink(DLink)
    self:T(self.lid .. "SetUsingDLink")
    self.DLink = true
    self.Detection = DLink
    self.DLTimeStamp = timer.getAbsTime()
    return self
  end

  --- [Internal] Function to check if HQ is alive
  -- @param #MANTIS self
  -- @return #boolean True if HQ is alive, else false
  function MANTIS:_CheckHQState()
    self:T(self.lid .. "CheckHQState")
    local text = self.lid.." Checking HQ State"
    local m= MESSAGE:New(text,10,"MANTIS"):ToAllIf(self.debug)
    if self.verbose then self:I(text) end
    -- start check
    if self.advanced then
      local hq = self.HQ_Template_CC
      local hqgrp = GROUP:FindByName(hq)
      if hqgrp then
        if hqgrp:IsAlive() then -- ok we're on, hq exists and as alive
          --self:T(self.lid.." HQ is alive!")
          return true
        else
          --self:T(self.lid.." HQ is dead!")
          return false
        end
      end
    end
    return self
  end

  --- [Internal] Function to check if EWR is (at least partially) alive
  -- @param #MANTIS self
  -- @return #boolean True if EWR is alive, else false
  function MANTIS:_CheckEWRState()
    self:T(self.lid .. "CheckEWRState")
    local text = self.lid.." Checking EWR State"
    --self:T(text)
    local m= MESSAGE:New(text,10,"MANTIS"):ToAllIf(self.debug)
    if self.verbose then self:I(text) end
    -- start check
    if self.advanced then
      local EWR_Group = self.Adv_EWR_Group
      --local EWR_Set = EWR_Group.Set
      local nalive = EWR_Group:CountAlive()
      if self.advAwacs then
        local awacs = GROUP:FindByName(self.AWACS_Prefix)
        if awacs ~= nil then
          if awacs:IsAlive() then
            nalive = nalive+1
          end
        end
      end
      --self:T(self.lid..string.format(" No of EWR alive is %d", nalive))
      if nalive > 0 then
        return true
      else
        return false
      end
    end
    return self
  end

  --- [Internal] Function to determine state of the advanced mode
  -- @param #MANTIS self
  -- @return #number Newly calculated interval
  -- @return #number Previous state for tracking 0, 1, or 2
  function MANTIS:_CalcAdvState()
    self:T(self.lid .. "CalcAdvState")
    local m=MESSAGE:New(self.lid.." Calculating Advanced State",10,"MANTIS"):ToAllIf(self.debug)
    if self.verbose then self:I(self.lid.." Calculating Advanced State") end
    -- start check
    local currstate = self.adv_state -- save curr state for comparison later
    local EWR_State = self:_CheckEWRState()
    local HQ_State = self:_CheckHQState()
    -- set state
    if EWR_State and HQ_State then -- both alive
      self.adv_state = 0 --everything is fine
    elseif EWR_State or HQ_State then -- one alive
      self.adv_state = 1 --slow down level 1
    else -- none alive
      self.adv_state = 2 --slow down level 2
    end
    -- calculate new detectioninterval
    local interval = self.detectinterval -- e.g. 30
    local ratio = self.adv_ratio / 100 -- e.g. 80/100 = 0.8
    ratio = ratio * self.adv_state -- e.g 0.8*2 = 1.6
    local newinterval = interval + (interval * ratio) -- e.g. 30+(30*1.6) = 78
    if self.debug or self.verbose then
      local text = self.lid..string.format(" Calculated OldState/NewState/Interval: %d / %d / %d", currstate, self.adv_state, newinterval)
      --self:T(text)
      local m=MESSAGE:New(text,10,"MANTIS"):ToAllIf(self.debug)
      if self.verbose then self:I(text) end
    end
    return newinterval, currstate
  end

  --- Function to set autorelocation for HQ and EWR objects. Note: Units must be actually mobile in DCS!
  -- @param #MANTIS self
  -- @param #boolean hq If true, will relocate HQ object
  -- @param #boolean ewr If true, will relocate  EWR objects
  function MANTIS:SetAutoRelocate(hq, ewr)
    self:T(self.lid .. "SetAutoRelocate")
    --self:T({hq, ewr})
    local hqrel = hq or false
    local ewrel = ewr or false
    if hqrel or ewrel then
      self.autorelocate = true
      self.autorelocateunits = { HQ = hqrel, EWR = ewrel }
      --self:T({self.autorelocate, self.autorelocateunits})
    end
    return self
  end

  --- [Internal] Function to execute the relocation
  -- @param #MANTIS self
  -- @return #MANTIS self 
  function MANTIS:_RelocateGroups()
    self:T(self.lid .. "RelocateGroups")
    local text = self.lid.." Relocating Groups"
    local m= MESSAGE:New(text,10,"MANTIS",true):ToAllIf(self.debug)
    if self.verbose then self:I(text) end
    if self.autorelocate then
      -- relocate HQ
      local HQGroup = self.HQ_CC
      if self.autorelocateunits.HQ and self.HQ_CC and HQGroup:IsAlive() then --only relocate if HQ exists
        local _hqgrp = self.HQ_CC
        --self:T(self.lid.." Relocating HQ")
        local text = self.lid.." Relocating HQ"
        --local m= MESSAGE:New(text,10,"MANTIS"):ToAll()
          _hqgrp:RelocateGroundRandomInRadius(20,500,true,true,nil,true)
      end
      --relocate EWR
      -- TODO: maybe dependent on AlarmState? Observed: SA11 SR only relocates if no objects in reach
      if self.autorelocateunits.EWR then
         -- get EWR Group
         local EWR_GRP = SET_GROUP:New():FilterPrefixes(self.EWR_Templates_Prefix):FilterCoalitions(self.Coalition):FilterOnce()
         local EWR_Grps = EWR_GRP.Set --table of objects in SET_GROUP
         for _,_grp in pairs (EWR_Grps) do
             if _grp:IsAlive() and _grp:IsGround() then
              --self:T(self.lid.." Relocating EWR ".._grp:GetName())
              local text = self.lid.." Relocating EWR ".._grp:GetName()
              local m= MESSAGE:New(text,10,"MANTIS"):ToAllIf(self.debug)
              if self.verbose then self:I(text) end
              _grp:RelocateGroundRandomInRadius(20,500,true,true,nil,true)
             end
         end
      end
    end
    return self
  end
  
  --- [Internal] Function to check accept and reject zones
  -- @param #MANTIS self
  -- @param Core.Point#COORDINATE coord The coordinate to check
  -- @return #boolean outcome
  function MANTIS:_CheckCoordinateInZones(coord)
    -- DEBUG
    self:T(self.lid.."_CheckCoordinateInZones")
    local inzone = false
    -- acceptzones
    if #self.AcceptZones > 0 then
      for _,_zone in pairs(self.AcceptZones) do
        local zone = _zone -- Core.Zone#ZONE
        if zone:IsCoordinateInZone(coord) then
          inzone = true
          self:T(self.lid.."Target coord in Accept Zone!")
          break
        end
      end
    end
    -- rejectzones
    if #self.RejectZones > 0 and inzone then -- maybe in accept zone, but check the overlaps
      for _,_zone in pairs(self.RejectZones) do
        local zone = _zone -- Core.Zone#ZONE
        if zone:IsCoordinateInZone(coord) then
          inzone = false
          self:T(self.lid.."Target coord in Reject Zone!")
          break
        end
      end
    end
    -- conflictzones
    if #self.ConflictZones > 0 and not inzone then -- if not already accepted, might be in conflict zones
      for _,_zone in pairs(self.ConflictZones) do
        local zone = _zone -- Core.Zone#ZONE
        if zone:IsCoordinateInZone(coord) then
          inzone = true
          self:T(self.lid.."Target coord in Conflict Zone!")
          break
        end
      end
    end   
    return inzone
  end
  
  --- [Internal] Function to prefilter height based
  -- @param #MANTIS self
  -- @param #number height
  -- @return #table set
  function MANTIS:_PreFilterHeight(height)
    self:T(self.lid.."_PreFilterHeight")   
    local set = {}
    local dlink = self.Detection -- Ops.Intel#INTEL_DLINK
    local detectedgroups = dlink:GetContactTable()
    for _,_contact in pairs(detectedgroups) do
      local contact = _contact -- Ops.Intel#INTEL.Contact
      local grp = contact.group -- Wrapper.Group#GROUP
      if grp:IsAlive() then
        if grp:GetHeight(true) < height then
          local coord = grp:GetCoordinate()
          table.insert(set,coord)
        end
      end
    end
    return set
  end
  
  --- [Internal] Function to check if any object is in the given SAM zone
  -- @param #MANTIS self
  -- @param #table dectset Table of coordinates of detected items
  -- @param Core.Point#COORDINATE samcoordinate Coordinate object.
  -- @param #number radius Radius to check.
  -- @param #number height Height to check.
  -- @param #boolean dlink Data from DLINK.
  -- @return #boolean True if in any zone, else false
  -- @return #number Distance Target distance in meters or zero when no object is in zone
  function MANTIS:_CheckObjectInZone(dectset, samcoordinate, radius, height, dlink)
    self:T(self.lid.."_CheckObjectInZone")
    -- check if non of the coordinate is in the given defense zone
    local rad = radius or self.checkradius
    local set = dectset
    if dlink then
      -- DEBUG
      set = self:_PreFilterHeight(height)
    end
    local friendlyset -- Core.Set#SET_GROUP
    if self.checkforfriendlies == true then
<<<<<<< HEAD
      friendlyset = SET_GROUP:New():FilterCoalitions(self.Coalition):FilterCategories({"plane","helicopter"}):FilterOnce()
=======
      friendlyset = SET_GROUP:New():FilterCoalitions(self.Coalition):FilterCategories({"plane","helicopter"}):FilterFunction(function(grp) if grp and grp:InAir() then return true else return false end end):FilterOnce()
>>>>>>> c985d40c
    end
    for _,_coord in pairs (set) do
      local coord = _coord  -- get current coord to check
      -- output for cross-check
      local targetdistance = samcoordinate:DistanceFromPointVec2(coord)
      if not targetdistance then
        targetdistance = samcoordinate:Get2DDistance(coord)
      end
      -- check accept/reject zones
      local zonecheck = true
      if self.usezones then
        -- DONE
        zonecheck = self:_CheckCoordinateInZones(coord)
      end
      if self.verbose and self.debug then
        local dectstring = coord:ToStringLLDMS()
        local samstring = samcoordinate:ToStringLLDMS()
        local inrange = "false"
        if targetdistance <= rad then
          inrange = "true"
        end
        local text = string.format("Checking SAM at %s | Targetdist %d | Rad %d | Inrange %s", samstring, targetdistance, rad, inrange)
        local m = MESSAGE:New(text,10,"Check"):ToAllIf(self.debug)
        self:T(self.lid..text)
      end
      -- friendlies around?
      local nofriendlies = true
      if self.checkforfriendlies == true then
        local closestfriend, distance = friendlyset:GetClosestGroup(samcoordinate)
        if closestfriend and distance and distance < rad then
          nofriendlies = false
        end
      end
      -- end output to cross-check
      if targetdistance <= rad and zonecheck == true and nofriendlies == true then
        return true, targetdistance
      end
    end
    return false, 0
  end

  --- [Internal] Function to start the detection via EWR groups - if INTEL isn\'t available
  -- @param #MANTIS self
  -- @return Functional.Detection #DETECTION_AREAS The running detection set
  function MANTIS:StartDetection()
    self:T(self.lid.."Starting Detection")

    -- start detection
    local groupset = self.EWR_Group
    local grouping = self.grouping or 5000
    --local acceptrange = self.acceptrange or 80000
    local interval = self.detectinterval or 20
    
    local MANTISdetection = DETECTION_AREAS:New( groupset, grouping ) --[Internal] Grouping detected objects to 5000m zones
    MANTISdetection:FilterCategories({ Unit.Category.AIRPLANE, Unit.Category.HELICOPTER })
    --MANTISdetection:SetAcceptRange(acceptrange) -- deprecated - in range of SAMs is used anyway
    MANTISdetection:SetRefreshTimeInterval(interval)
    MANTISdetection:__Start(2)

    return MANTISdetection
  end
  
  --- [Internal] Function to start the detection with INTEL via EWR groups
  -- @param #MANTIS self
  -- @return Ops.Intel#INTEL_DLINK The running detection set
  function MANTIS:StartIntelDetection()
    self:T(self.lid.."Starting Intel Detection")
    -- DEBUG
    -- start detection
    local groupset = self.EWR_Group
    local samset = self.SAM_Group
    
    self.intelset = {}
    
    local IntelOne = INTEL:New(groupset,self.Coalition,self.name.." IntelOne")
    --IntelOne:SetClusterAnalysis(true,true)
    --IntelOne:SetClusterRadius(5000)
    IntelOne:Start()
    
    local IntelTwo = INTEL:New(samset,self.Coalition,self.name.." IntelTwo")
    --IntelTwo:SetClusterAnalysis(true,true)
    --IntelTwo:SetClusterRadius(5000)
    IntelTwo:Start()
    
    local IntelDlink = INTEL_DLINK:New({IntelOne,IntelTwo},self.name.." DLINK",22,300)
    IntelDlink:__Start(1)
    
    self:SetUsingDLink(IntelDlink)
    
    table.insert(self.intelset, IntelOne)
    table.insert(self.intelset, IntelTwo)
    
    return IntelDlink
  end
  
  --- [Internal] Function to start the detection via AWACS if defined as separate (classic)
  -- @param #MANTIS self
  -- @return Functional.Detection #DETECTION_AREAS The running detection set
  function MANTIS:StartAwacsDetection()
    self:T(self.lid.."Starting Awacs Detection")

    -- start detection
    local group = self.AWACS_Prefix
    local groupset = SET_GROUP:New():FilterPrefixes(group):FilterCoalitions(self.Coalition):FilterStart()
    local grouping = self.grouping or 5000
    --local acceptrange = self.acceptrange or 80000
    local interval = self.detectinterval or 60

    --@param Functional.Detection #DETECTION_AREAS _MANTISdetection [Internal] The MANTIS detection object
    local MANTISAwacs = DETECTION_AREAS:New( groupset, grouping ) --[Internal] Grouping detected objects to 5000m zones
    MANTISAwacs:FilterCategories({ Unit.Category.AIRPLANE, Unit.Category.HELICOPTER })
    MANTISAwacs:SetAcceptRange(self.awacsrange)  --250km
    MANTISAwacs:SetRefreshTimeInterval(interval)
    MANTISAwacs:Start()

    return MANTISAwacs
  end
  
   --- [Internal] Function to get SAM firing data from units types.
  -- @param #MANTIS self
  -- @param #string grpname Name of the group
  -- @param #boolean mod HDS mod flag
  -- @param #boolean sma SMA mod flag
  -- @param #boolean chm CH mod flag
  -- @return #number range Max firing range
  -- @return #number height Max firing height
  -- @return #string type Long, medium or short range
  -- @return #number blind "blind" spot
  function MANTIS:_GetSAMDataFromUnits(grpname,mod,sma,chm)
    self:T(self.lid.."_GetSAMRangeFromUnits")
    local found = false
    local range = self.checkradius
    local height = 3000
    local type = MANTIS.SamType.MEDIUM
    local radiusscale = self.radiusscale[type]
    local blind = 0
    local group = GROUP:FindByName(grpname) -- Wrapper.Group#GROUP
    local units = group:GetUnits()
    local SAMData = self.SamData
    if mod then
      SAMData = self.SamDataHDS
    elseif sma then
      SAMData = self.SamDataSMA
    elseif chm then
      SAMData = self.SamDataCH
    end
    --self:T("Looking to auto-match for "..grpname)
    for _,_unit in pairs(units) do
      local unit = _unit -- Wrapper.Unit#UNIT
      local type = string.lower(unit:GetTypeName())
      --self:I(string.format("Matching typename: %s",type))
      for idx,entry in pairs(SAMData) do
        local _entry = entry -- #MANTIS.SamData
        local _radar = string.lower(_entry.Radar)
        --self:I(string.format("Trying typename: %s",_radar))
        if string.find(type,_radar,1,true) then
          type = _entry.Type
          radiusscale = self.radiusscale[type]
          range = _entry.Range * 1000 * radiusscale -- max firing range used as switch-on
          height = _entry.Height * 1000 -- max firing height
          blind = _entry.Blindspot * 100 -- blind spot range 
          --self:I(string.format("Match: %s - %s",_radar,type))
          found = true
          break
        end
      end
      if found then break end
    end
    if not found then
      self:E(self.lid .. string.format("*****Could not match radar data for %s! Will default to midrange values!",grpname))
    end
    return range, height, type, blind
  end
  
  --- [Internal] Function to get SAM firing data
  -- @param #MANTIS self
  -- @param #string grpname Name of the group
  -- @return #number range Max firing range
  -- @return #number height Max firing height
  -- @return #string type Long, medium or short range
  -- @return #number blind "blind" spot
  function MANTIS:_GetSAMRange(grpname)
    self:T(self.lid.."_GetSAMRange")
    local range = self.checkradius
    local height = 3000
    local type = MANTIS.SamType.MEDIUM
    local radiusscale = self.radiusscale[type]
    local blind = 0
    local found = false
    local HDSmod = false
    local SMAMod = false
    local CHMod = false
    if string.find(grpname,"HDS",1,true) then
      HDSmod = true
    elseif string.find(grpname,"SMA",1,true) then
      SMAMod = true
    elseif string.find(grpname,"CHM",1,true) then
      CHMod = true
    end
    if self.automode then
      for idx,entry in pairs(self.SamData) do
        --self:I("ID = " .. idx)
        if string.find(grpname,idx,1,true) then
          local _entry = entry -- #MANTIS.SamData
          type = _entry.Type
          radiusscale = self.radiusscale[type]
          range = _entry.Range * 1000 * radiusscale -- max firing range
          height = _entry.Height * 1000 -- max firing height        
          blind = _entry.Blindspot 
          --self:I("Matching Groupname = " .. grpname .. " Range= " .. range)
          found = true
          break
        end
      end
    end
    -- secondary filter if not found
    if (not found and self.automode) or HDSmod or SMAMod or CHMod then
      range, height, type = self:_GetSAMDataFromUnits(grpname,HDSmod,SMAMod,CHMod)
    elseif not found then
      self:E(self.lid .. string.format("*****Could not match radar data for %s! Will default to midrange values!",grpname))
    end
    return range, height, type, blind
  end
  
  --- [Internal] Function to set the SAM start state
  -- @param #MANTIS self
  -- @return #MANTIS self
  function MANTIS:SetSAMStartState()
    -- DONE: if using dynamic filtering, update SAM_Table and the (active) SEAD groups, pull req #1405/#1406
    -- DONE: Auto mode
    self:T(self.lid.."Setting SAM Start States")
     -- get SAM Group
     local SAM_SET = self.SAM_Group
     local SAM_Grps = SAM_SET.Set --table of objects
     local SAM_Tbl = {} -- table of SAM defense zones
     local SAM_Tbl_lg = {} -- table of long range SAM defense zones
     local SAM_Tbl_md = {} -- table of mid range SAM defense zones
     local SAM_Tbl_sh = {} -- table of short range SAM defense zones
     local SEAD_Grps = {} -- table of SAM names to make evasive
     local engagerange = self.engagerange -- firing range in % of max
     --cycle through groups and set alarm state etc
     for _i,_group in pairs (SAM_Grps) do
      if _group:IsGround() and _group:IsAlive() then
        local group = _group -- Wrapper.Group#GROUP
        -- DONE: add emissions on/off
        if self.UseEmOnOff then
          group:OptionAlarmStateRed()
          group:EnableEmission(false)
          --group:SetAIOff()
        else
          group:OptionAlarmStateGreen() -- AI off
        end
        group:OptionEngageRange(engagerange)  --default engagement will be 95% of firing range
        local grpname = group:GetName()
        local grpcoord = group:GetCoordinate()
        local grprange,grpheight,type,blind  = self:_GetSAMRange(grpname)
        table.insert( SAM_Tbl, {grpname, grpcoord, grprange, grpheight, blind})
        --table.insert( SEAD_Grps, grpname )
        if type == MANTIS.SamType.LONG then
          table.insert( SAM_Tbl_lg, {grpname, grpcoord, grprange, grpheight, blind})
          table.insert( SEAD_Grps, grpname )
          --self:T("SAM "..grpname.." is type LONG")
        elseif type == MANTIS.SamType.MEDIUM then
         table.insert( SAM_Tbl_md, {grpname, grpcoord, grprange, grpheight, blind})
         table.insert( SEAD_Grps, grpname )
         --self:T("SAM "..grpname.." is type MEDIUM")
        elseif type == MANTIS.SamType.SHORT then
          table.insert( SAM_Tbl_sh, {grpname, grpcoord, grprange, grpheight, blind})
          --self:T("SAM "..grpname.." is type SHORT")
          self.ShoradGroupSet:Add(grpname,group)
          if not self.autoshorad then
            table.insert( SEAD_Grps, grpname )
          end
        end
        self.SamStateTracker[grpname] = "GREEN"
        end
     end
     self.SAM_Table = SAM_Tbl
     self.SAM_Table_Long = SAM_Tbl_lg
     self.SAM_Table_Medium = SAM_Tbl_md
     self.SAM_Table_Short = SAM_Tbl_sh
     -- make SAMs evasive
     local mysead = SEAD:New( SEAD_Grps, self.Padding ) -- Functional.Sead#SEAD
     mysead:SetEngagementRange(engagerange)
     mysead:AddCallBack(self)
     if self.UseEmOnOff then
      mysead:SwitchEmissions(true)
     end
     self.mysead = mysead
     return self
  end

  --- [Internal] Function to update SAM table and SEAD state
  -- @param #MANTIS self
  -- @return #MANTIS self
  function MANTIS:_RefreshSAMTable()
    self:T(self.lid.."RefreshSAMTable")
    -- Requires SEAD 0.2.2 or better
     -- get SAM Group
     local SAM_SET = self.SAM_Group
     local SAM_Grps = SAM_SET.Set --table of objects
     local SAM_Tbl = {} -- table of SAM defense zones
     local SAM_Tbl_lg = {} -- table of long range SAM defense zones
     local SAM_Tbl_md = {} -- table of mid range SAM defense zones
     local SAM_Tbl_sh = {} -- table of short range SAM defense zon
     local SEAD_Grps = {} -- table of SAM names to make evasive
     local engagerange = self.engagerange -- firing range in % of max
     --cycle through groups and set alarm state etc
     for _i,_group in pairs (SAM_Grps) do
        local group = _group -- Wrapper.Group#GROUP
        group:OptionEngageRange(engagerange)  --engagement will be 95% of firing range
        if group:IsGround() and group:IsAlive() then
          local grpname = group:GetName()
          local grpcoord = group:GetCoordinate()
          local grprange, grpheight,type,blind  = self:_GetSAMRange(grpname)
          table.insert( SAM_Tbl, {grpname, grpcoord, grprange, grpheight, blind}) -- make the table lighter, as I don't really use the zone here
          table.insert( SEAD_Grps, grpname )
          if type == MANTIS.SamType.LONG then
            table.insert( SAM_Tbl_lg, {grpname, grpcoord, grprange, grpheight, blind})
            --self:I({grpname,grprange, grpheight})
          elseif type == MANTIS.SamType.MEDIUM then
           table.insert( SAM_Tbl_md, {grpname, grpcoord, grprange, grpheight, blind})
           --self:I({grpname,grprange, grpheight})
          elseif type == MANTIS.SamType.SHORT then
            table.insert( SAM_Tbl_sh, {grpname, grpcoord, grprange, grpheight, blind})
            -- self:I({grpname,grprange, grpheight})
            self.ShoradGroupSet:Add(grpname,group)
            if self.autoshorad then
              self.Shorad.Groupset = self.ShoradGroupSet
            end
          end
        end
     end
     self.SAM_Table = SAM_Tbl
     self.SAM_Table_Long = SAM_Tbl_lg
     self.SAM_Table_Medium = SAM_Tbl_md
     self.SAM_Table_Short = SAM_Tbl_sh
     -- make SAMs evasive
     if self.mysead ~= nil then
      local mysead = self.mysead
      mysead:UpdateSet( SEAD_Grps )
     end
     return self
  end

  --- Function to link up #MANTIS with a #SHORAD installation
  -- @param #MANTIS self
  -- @param Functional.Shorad#SHORAD Shorad The #SHORAD object
  -- @param #number Shoradtime Number of seconds #SHORAD stays active post wake-up
  function MANTIS:AddShorad(Shorad,Shoradtime)
    self:T(self.lid.."AddShorad")
    local Shorad = Shorad or nil
    local ShoradTime = Shoradtime or 600
    local ShoradLink = true
    if Shorad:IsInstanceOf("SHORAD") then
      self.ShoradLink = ShoradLink
      self.Shorad = Shorad --#SHORAD
      self.ShoradTime = Shoradtime -- #number
    end
    return self
  end

  --- Function to unlink #MANTIS from a #SHORAD installation
  -- @param #MANTIS self
  function MANTIS:RemoveShorad()
    self:T(self.lid.."RemoveShorad")
    self.ShoradLink = false
    return self
  end

-----------------------------------------------------------------------
-- MANTIS main functions
-----------------------------------------------------------------------
  
  --- [Internal] Check detection function
  -- @param #MANTIS self
  -- @param #table samset Table of SAM data
  -- @param #table detset Table of COORDINATES
  -- @param #boolean dlink Using DLINK
  -- @param #number limit of SAM sites to go active on a contact
  -- @return #MANTIS self
  function MANTIS:_CheckLoop(samset,detset,dlink,limit)
    self:T(self.lid .. "CheckLoop " .. #detset .. " Coordinates")
    local switchedon = 0
    for _,_data in pairs (samset) do
      local samcoordinate = _data[2]
      local name = _data[1]
      local radius = _data[3]
      local height = _data[4]
      local blind = _data[5] * 1.25 + 1
      local samgroup = GROUP:FindByName(name)
      local IsInZone, Distance = self:_CheckObjectInZone(detset, samcoordinate, radius, height, dlink)
      local suppressed = self.SuppressedGroups[name] or false
      local activeshorad = self.Shorad.ActiveGroups[name] or false
      if IsInZone and not suppressed and not activeshorad then --check any target in zone and not currently managed by SEAD
        if samgroup:IsAlive() then
          -- switch on SAM
          local switch = false
          if self.UseEmOnOff and switchedon < limit then
            -- DONE: add emissions on/off
            samgroup:EnableEmission(true)
            switchedon = switchedon + 1
            switch = true
          elseif (not self.UseEmOnOff) and switchedon < limit then
            samgroup:OptionAlarmStateRed()
            switchedon = switchedon + 1
            switch = true
          end
          if self.SamStateTracker[name] ~= "RED" and switch then
            self:__RedState(1,samgroup)
            self.SamStateTracker[name] = "RED"
          end
          -- link in to SHORAD if available
          -- DONE: Test integration fully
          if self.ShoradLink and (Distance < self.ShoradActDistance or Distance < blind ) then -- don't give SHORAD position away too early
            local Shorad = self.Shorad
            local radius = self.checkradius
            local ontime = self.ShoradTime
            Shorad:WakeUpShorad(name, radius, ontime)
            self:__ShoradActivated(1,name, radius, ontime)
          end
          -- debug output
          if (self.debug or self.verbose) and switch then
            local text = string.format("SAM %s in alarm state RED!", name)
            local m=MESSAGE:New(text,10,"MANTIS"):ToAllIf(self.debug)
            if self.verbose then self:I(self.lid..text) end
          end
        end --end alive
      else
        if samgroup:IsAlive() and not suppressed and not activeshorad then
          -- switch off SAM
          if self.UseEmOnOff  then
            samgroup:EnableEmission(false)
          else
            samgroup:OptionAlarmStateGreen()
          end
          if self.SamStateTracker[name] ~= "GREEN" then
            self:__GreenState(1,samgroup)
            self.SamStateTracker[name] = "GREEN"
          end
          if self.debug or self.verbose then
            local text = string.format("SAM %s in alarm state GREEN!", name)
            local m=MESSAGE:New(text,10,"MANTIS"):ToAllIf(self.debug)
            if self.verbose then self:I(self.lid..text) end
          end
        end --end alive
      end --end check
    end --for for loop
    return self
  end
  
  --- [Internal] Check detection function
  -- @param #MANTIS self
  -- @param Functional.Detection#DETECTION_AREAS detection Detection object
  -- @param #boolean dlink
  -- @return #MANTIS self
  function MANTIS:_Check(detection,dlink)
    self:T(self.lid .. "Check")
    --get detected set
    local detset = detection:GetDetectedItemCoordinates()
    --self:T("Check:", {detset})
    -- randomly update SAM Table
    local rand = math.random(1,100)
    if rand > 65 then -- 1/3 of cases
      self:_RefreshSAMTable()
    end
    -- switch SAMs on/off if (n)one of the detected groups is inside their reach
    if self.automode then
      local samset = self.SAM_Table_Long -- table of i.1=names, i.2=coordinates, i.3=firing range, i.4=firing height
      self:_CheckLoop(samset,detset,dlink,self.maxlongrange)
      local samset = self.SAM_Table_Medium -- table of i.1=names, i.2=coordinates, i.3=firing range, i.4=firing height
      self:_CheckLoop(samset,detset,dlink,self.maxmidrange)
      local samset = self.SAM_Table_Short -- table of i.1=names, i.2=coordinates, i.3=firing range, i.4=firing height
      self:_CheckLoop(samset,detset,dlink,self.maxshortrange)
    else
      local samset = self:_GetSAMTable() -- table of i.1=names, i.2=coordinates, i.3=firing range, i.4=firing height
      self:_CheckLoop(samset,detset,dlink,self.maxclassic)
    end
    return self
  end

  --- [Internal] Relocation relay function
  -- @param #MANTIS self
  -- @return #MANTIS self
  function MANTIS:_Relocate()
    self:T(self.lid .. "Relocate")
    self:_RelocateGroups()
    return self
  end

  --- [Internal] Check advanced state
  -- @param #MANTIS self
  -- @return #MANTIS self
  function MANTIS:_CheckAdvState()
    self:T(self.lid .. "CheckAdvSate")
    local interval, oldstate = self:_CalcAdvState()
    local newstate = self.adv_state
    if newstate ~= oldstate then
      -- deal with new state
      self:__AdvStateChange(1,oldstate,newstate,interval)
      if newstate == 2 then
        -- switch alarm state RED
        self.state2flag = true
        local samset = self:_GetSAMTable() -- table of i.1=names, i.2=coordinates
        for _,_data in pairs (samset) do
          local name = _data[1]
          local samgroup = GROUP:FindByName(name)
          if samgroup:IsAlive() then
            if self.UseEmOnOff then
              -- DONE: add emissions on/off
              --samgroup:SetAIOn()
              samgroup:EnableEmission(true)
            else
              samgroup:OptionAlarmStateRed()
            end
          end -- end alive
        end -- end for loop
      elseif newstate <= 1 then
        -- change MantisTimer to slow down or speed up
        self.detectinterval = interval
        self.state2flag = false
      end
    end -- end newstate vs oldstate
    return self
  end

  --- [Internal] Check DLink state
  -- @param #MANTIS self
  -- @return #MANTIS self
  function MANTIS:_CheckDLinkState()
    self:T(self.lid .. "_CheckDLinkState")
    local dlink = self.Detection -- Ops.Intel#INTEL_DLINK
    local TS = timer.getAbsTime()
    if not dlink:Is("Running") and (TS - self.DLTimeStamp > 29) then
      self.DLink = false
      self.Detection = self:StartDetection() -- fall back
      self:I(self.lid .. "Intel DLink not running - switching back to single detection!")
    end
  end

  --- [Internal] Function to set start state
  -- @param #MANTIS self
  -- @param #string From The From State
  -- @param #string Event The Event
  -- @param #string To The To State
  -- @return #MANTIS self
  function MANTIS:onafterStart(From, Event, To)
    self:T({From, Event, To})
    self:T(self.lid.."Starting MANTIS")
    self:SetSAMStartState()
    if not INTEL then
      self.Detection = self:StartDetection()
    else
      self.Detection = self:StartIntelDetection()
    end
    --[[
    if self.advAwacs and not self.automode then
      self.AWACS_Detection = self:StartAwacsDetection()
    end
    --]]
    if self.autoshorad then
      self.Shorad = SHORAD:New(self.name.."-SHORAD",self.name.."-SHORAD",self.SAM_Group,self.ShoradActDistance,self.ShoradTime,self.coalition,self.UseEmOnOff)
      self.Shorad:SetDefenseLimits(80,95)
      self.ShoradLink = true
      self.Shorad.Groupset=self.ShoradGroupSet
      self.Shorad.debug = self.debug
    end
    if self.shootandscoot and self.SkateZones and self.Shorad then
      self.Shorad:AddScootZones(self.SkateZones,self.SkateNumber or 3,self.ScootRandom,self.ScootFormation)
    end
    self:__Status(-math.random(1,10))
    return self
  end

  --- [Internal] Before status function for MANTIS
  -- @param #MANTIS self
  -- @param #string From The From State
  -- @param #string Event The Event
  -- @param #string To The To State
  -- @return #MANTIS self
  function MANTIS:onbeforeStatus(From, Event, To)
    self:T({From, Event, To})
    -- check detection
    if not self.state2flag then
      self:_Check(self.Detection,self.DLink)
    end

    --[[ check Awacs
    if self.advAwacs and not self.state2flag then
      self:_Check(self.AWACS_Detection,false)
    end
    --]]
    
    -- relocate HQ and EWR
    if self.autorelocate then
      local relointerval = self.relointerval
      local thistime = timer.getAbsTime()
      local timepassed = thistime - self.TimeStamp

      local halfintv = math.floor(timepassed / relointerval)

      --self:T({timepassed=timepassed, halfintv=halfintv})

      if halfintv >= 1 then
        self.TimeStamp = timer.getAbsTime()
        self:_Relocate()
        self:__Relocating(1)
      end
    end

    -- advanced state check
    if self.advanced then
      self:_CheckAdvState()
    end

    -- check DLink state
    if self.DLink then
      self:_CheckDLinkState()
    end

    return self
  end

  --- [Internal] Status function for MANTIS
  -- @param #MANTIS self
  -- @param #string From The From State
  -- @param #string Event The Event
  -- @param #string To The To State
  -- @return #MANTIS self
  function MANTIS:onafterStatus(From,Event,To)
    self:T({From, Event, To})
    -- Display some states
    if self.debug and self.verbose then
      self:I(self.lid .. "Status Report")
      for _name,_state in pairs(self.SamStateTracker) do
        self:I(string.format("Site %s\tStatus %s",_name,_state))
      end
    end
    local interval = self.detectinterval * -1
    self:__Status(interval)
    return self
  end

  --- [Internal] Function to stop MANTIS
  -- @param #MANTIS self
  -- @param #string From The From State
  -- @param #string Event The Event
  -- @param #string To The To State
  -- @return #MANTIS self
  function MANTIS:onafterStop(From, Event, To)
    self:T({From, Event, To})
    return self
  end

  --- [Internal] Function triggered by Event Relocating
  -- @param #MANTIS self
  -- @param #string From The From State
  -- @param #string Event The Event
  -- @param #string To The To State
  -- @return #MANTIS self
  function MANTIS:onafterRelocating(From, Event, To)
    self:T({From, Event, To})
    return self
  end

  --- [Internal] Function triggered by Event GreenState
  -- @param #MANTIS self
  -- @param #string From The From State
  -- @param #string Event The Event
  -- @param #string To The To State
  -- @param Wrapper.Group#GROUP Group The GROUP object whose state was changed
  -- @return #MANTIS self
  function MANTIS:onafterGreenState(From, Event, To, Group)
    self:T({From, Event, To, Group:GetName()})
    return self
  end

  --- [Internal] Function triggered by Event RedState
  -- @param #MANTIS self
  -- @param #string From The From State
  -- @param #string Event The Event
  -- @param #string To The To State
  -- @param Wrapper.Group#GROUP Group The GROUP object whose state was changed
  -- @return #MANTIS self
  function MANTIS:onafterRedState(From, Event, To, Group)
    self:T({From, Event, To, Group:GetName()})
    return self
  end

  --- [Internal] Function triggered by Event AdvStateChange
  -- @param #MANTIS self
  -- @param #string From The From State
  -- @param #string Event The Event
  -- @param #string To The To State
  -- @param #number Oldstate Old state - 0 = green, 1 = amber, 2 = red
  -- @param #number Newstate New state - 0 = green, 1 = amber, 2 = red
  -- @param #number Interval Calculated detection interval based on state and advanced feature setting
  -- @return #MANTIS self
  function MANTIS:onafterAdvStateChange(From, Event, To, Oldstate, Newstate, Interval)
    self:T({From, Event, To, Oldstate, Newstate, Interval})
    return self
  end

  --- [Internal] Function triggered by Event ShoradActivated
  -- @param #MANTIS self
  -- @param #string From The From State
  -- @param #string Event The Event
  -- @param #string To The To State
  -- @param #string Name Name of the GROUP which SHORAD shall protect
  -- @param #number Radius Radius around the named group to find SHORAD groups
  -- @param #number Ontime Seconds the SHORAD will stay active
  function MANTIS:onafterShoradActivated(From, Event, To, Name, Radius, Ontime)
    self:T({From, Event, To, Name, Radius, Ontime})
    return self
  end
  
    --- [Internal] Function triggered by Event SeadSuppressionStart
  -- @param #MANTIS self
  -- @param #string From The From State
  -- @param #string Event The Event
  -- @param #string To The To State
  -- @param Wrapper.Group#GROUP Group The suppressed GROUP object
  -- @param #string Name Name of the suppressed group
  -- @param Wrapper.Group#GROUP Attacker The attacking GROUP object
  function MANTIS:onafterSeadSuppressionStart(From, Event, To, Group, Name, Attacker)
    self:T({From, Event, To, Name})
    self.SuppressedGroups[Name] = true
    if self.ShoradLink then
      local Shorad = self.Shorad
      local radius = self.checkradius
      local ontime = self.ShoradTime
      Shorad:WakeUpShorad(Name, radius, ontime)
      self:__ShoradActivated(1,Name, radius, ontime)
    end
    return self
  end
  
    --- [Internal] Function triggered by Event SeadSuppressionEnd
  -- @param #MANTIS self
  -- @param #string From The From State
  -- @param #string Event The Event
  -- @param #string To The To State
  -- @param Wrapper.Group#GROUP Group The suppressed GROUP object
  -- @param #string Name Name of the suppressed group
  function MANTIS:onafterSeadSuppressionEnd(From, Event, To, Group, Name)
    self:T({From, Event, To, Name})
    self.SuppressedGroups[Name] = false
    return self
  end
  
    --- [Internal] Function triggered by Event SeadSuppressionPlanned
  -- @param #MANTIS self
  -- @param #string From The From State
  -- @param #string Event The Event
  -- @param #string To The To State
  -- @param Wrapper.Group#GROUP Group The suppressed GROUP object
  -- @param #string Name Name of the suppressed group
  -- @param #number SuppressionStartTime Model start time of the suppression from `timer.getTime()`
  -- @param #number SuppressionEndTime Model end time of the suppression from `timer.getTime()`
  -- @param Wrapper.Group#GROUP Attacker The attacking GROUP object
  function MANTIS:onafterSeadSuppressionPlanned(From, Event, To, Group, Name, SuppressionStartTime, SuppressionEndTime, Attacker)
    self:T({From, Event, To, Name})
    return self
  end
  
end
-----------------------------------------------------------------------
-- MANTIS end
-----------------------------------------------------------------------<|MERGE_RESOLUTION|>--- conflicted
+++ resolved
@@ -1264,11 +1264,7 @@
     end
     local friendlyset -- Core.Set#SET_GROUP
     if self.checkforfriendlies == true then
-<<<<<<< HEAD
-      friendlyset = SET_GROUP:New():FilterCoalitions(self.Coalition):FilterCategories({"plane","helicopter"}):FilterOnce()
-=======
       friendlyset = SET_GROUP:New():FilterCoalitions(self.Coalition):FilterCategories({"plane","helicopter"}):FilterFunction(function(grp) if grp and grp:InAir() then return true else return false end end):FilterOnce()
->>>>>>> c985d40c
     end
     for _,_coord in pairs (set) do
       local coord = _coord  -- get current coord to check
