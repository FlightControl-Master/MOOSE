--- **Functional** - Modular, Automatic and Network capable Targeting and Interception System for Air Defenses.
--
-- ===
--
-- ## Features:
--
--  * Moose derived  Modular, Automatic and Network capable Targeting and Interception System.
--  * Controls a network of SAM sites. Uses detection to switch on the AA site closest to the enemy.   
--  * Automatic mode (default since 0.8) can set-up your SAM site network automatically for you.   
--  * Leverage evasiveness from SEAD, leverage attack range setting.   
--
-- ===
--
-- ## Missions:
--
-- ### [MANTIS - Modular, Automatic and Network capable Targeting and Interception System](https://github.com/FlightControl-Master/MOOSE_MISSIONS/tree/master/Functional/Mantis)
--
-- ===
--
-- ### Author : **applevangelist **
--
-- @module Functional.Mantis
-- @image Functional.Mantis.jpg
--
-- Last Update: Sep 2024

-------------------------------------------------------------------------
--- **MANTIS** class, extends Core.Base#BASE
-- @type MANTIS
-- @field #string ClassName
-- @field #string name Name of this Mantis
-- @field #string SAM_Templates_Prefix Prefix to build the #SET_GROUP for SAM sites
-- @field Core.Set#SET_GROUP SAM_Group The SAM #SET_GROUP
-- @field #string EWR_Templates_Prefix Prefix to build the #SET_GROUP for EWR group
-- @field Core.Set#SET_GROUP EWR_Group The EWR #SET_GROUP
-- @field Core.Set#SET_GROUP Adv_EWR_Group The EWR #SET_GROUP used for advanced mode
-- @field #string HQ_Template_CC The ME name of the HQ object
-- @field Wrapper.Group#GROUP HQ_CC The #GROUP object of the HQ
-- @field #table SAM_Table Table of SAM sites
-- @field #string lid Prefix for logging
-- @field Functional.Detection#DETECTION_AREAS Detection The #DETECTION_AREAS object for EWR
-- @field Functional.Detection#DETECTION_AREAS AWACS_Detection The #DETECTION_AREAS object for AWACS
-- @field #boolean debug Switch on extra messages
-- @field #boolean verbose Switch on extra logging
-- @field #number checkradius Radius of the SAM sites
-- @field #number grouping Radius to group detected objects
-- @field #number acceptrange Radius of the EWR detection
-- @field #number detectinterval Interval in seconds for the target detection
-- @field #number engagerange Firing engage range of the SAMs, see [https://wiki.hoggitworld.com/view/DCS_option_engagementRange]
-- @field #boolean autorelocate Relocate HQ and EWR groups in random intervals. Note: You need to select units for this which are *actually mobile*
-- @field #boolean advanced Use advanced mode, will decrease reactivity of MANTIS, if HQ and/or EWR network dies. Set SAMs to RED state if both are dead. Requires usage of an HQ object
-- @field #number adv_ratio Percentage to use for advanced mode, defaults to 100%
-- @field #number adv_state Advanced mode state tracker
-- @field #boolean advAwacs Boolean switch to use Awacs as a separate detection stream
-- @field #number awacsrange Detection range of an optional Awacs unit
-- @field #boolean UseEmOnOff Decide if we are using Emissions on/off (true) or AlarmState red/green (default)
-- @field Functional.Shorad#SHORAD Shorad SHORAD Object, if available
-- @field #boolean ShoradLink If true, #MANTIS has #SHORAD enabled
-- @field #number ShoradTime Timer in seconds, how long #SHORAD will be active after a detection inside of the defense range
-- @field #number ShoradActDistance Distance of an attacker in meters from a Mantis SAM site, on which Shorad will be switched on. Useful to not give away Shorad sites too early. Default 15km. Should be smaller than checkradius.
-- @field #boolean checkforfriendlies If true, do not activate a SAM installation if a friendly aircraft is in firing range.
-- @field #table FilterZones Table of Core.Zone#ZONE Zones Consider SAM groups in this zone(s) only for this MANTIS instance, must be handed as #table of Zone objects.
-- @extends Core.Base#BASE


--- *The worst thing that can happen to a good cause is, not to be skillfully attacked, but to be ineptly defended.* - Frédéric Bastiat
--
-- Moose class for a more intelligent Air Defense System
--
-- # MANTIS
-- 
-- * Moose derived  Modular, Automatic and Network capable Targeting and Interception System.
-- * Controls a network of SAM sites. Uses detection to switch on the SAM site closest to the enemy.
-- * **Automatic mode** (default since 0.8) can set-up your SAM site network automatically for you
-- * **Classic mode** behaves like before
-- * Leverage evasiveness from SEAD, leverage attack range setting
-- * Automatic setup of SHORAD based on groups of the class "short-range"
--
-- # 0. Base considerations and naming conventions
-- 
-- **Before** you start to set up your SAM sites in the mission editor, please think of naming conventions. This is especially critical to make
-- eveything work as intended, also if you have both a blue and a red installation!
-- 
-- You need three **non-overlapping** "name spaces" for everything to work properly:
-- 
-- * SAM sites, e.g. each **group name** begins with "Red SAM"
-- * EWR network and AWACS, e.g. each **group name** begins with "Red EWR" and *not* e.g. "Red SAM EWR" (overlap with  "Red SAM"), "Red EWR Awacs" will be found by "Red EWR"
-- * SHORAD, e.g. each **group name** begins with "Red SHORAD" and *not" e.g. just "SHORAD" because you might also have "Blue SHORAD"
-- 
-- It's important to get this right because of the nature of the filter-system in @{Core.Set#SET_GROUP}. Filters are "greedy", that is they
-- will match *any* string that contains the search string - hence we need to avoid that SAMs, EWR and SHORAD step on each other\'s toes.
-- 
-- Second, for auto-mode to work, the SAMs need the **SAM Type Name** in their group name, as MANTIS will determine their capabilities from this.
-- This is case-sensitive, so "sa-11" is not equal to "SA-11" is not equal to "Sa-11"!
-- 
-- Known SAM types at the time of writing are:
-- 
-- * Avenger
-- * Chaparral
-- * Hawk
-- * Linebacker
-- * NASAMS
-- * Patriot
-- * Rapier
-- * Roland
-- * Silkworm (though strictly speaking this is a surface to ship missile)
-- * SA-2, SA-3, SA-5, SA-6, SA-7, SA-8, SA-9, SA-10, SA-11, SA-13, SA-15, SA-19
-- * From IDF mod: STUNNER IDFA, TAMIR IDFA (Note all caps!)
-- * From HDS (see note on HDS below): SA-2, SA-3, SA-10B, SA-10C, SA-12, SA-17, SA-20A, SA-20B, SA-23, HQ-2
-- 
-- * From SMA: RBS98M, RBS70, RBS90, RBS90M, RBS103A, RBS103B, RBS103AM, RBS103BM, Lvkv9040M 
-- **NOTE** If you are using the Swedish Military Assets (SMA), please note that the **group name** for RBS-SAM types also needs to contain the keyword "SMA"
-- 
-- * From CH: 2S38, PantsirS1, PantsirS2, PGL-625, HQ-17A, M903PAC2, M903PAC3, TorM2, TorM2K, TorM2M, NASAMS3-AMRAAMER, NASAMS3-AIM9X2, C-RAM, PGZ-09, S350-9M100, S350-9M96D
-- **NOTE** If you are using the Military Assets by Currenthill (CH), please note that the **group name** for CH-SAM types also needs to contain the keyword "CHM"
-- 
-- Following the example started above, an SA-6 site group name should start with "Red SAM SA-6" then, or a blue Patriot installation with e.g. "Blue SAM Patriot". 
-- **NOTE** If you are using the High-Digit-Sam Mod, please note that the **group name** for the following SAM types also needs to contain the keyword "HDS":
-- 
-- * SA-2 (with V759 missile, e.g. "Red SAM SA-2 HDS")
-- * SA-2 (with HQ-2 launcher, use HQ-2 in the group name, e.g. "Red SAM HQ-2" )
-- * SA-3 (with V601P missile, e.g. "Red SAM SA-3 HDS")
-- * SA-10B (overlap with other SA-10 types, e.g. "Red SAM SA-10B HDS")
-- * SA-10C (overlap with other SA-10 types, e.g. "Red SAM SA-10C HDS")
-- * SA-12 (launcher dependent range, e.g. "Red SAM SA-12 HDS")
-- * SA-23 (launcher dependent range, e.g. "Red SAM SA-23 HDS") 
-- 
-- The other HDS types work like the rest of the known SAM systems.
-- 
-- # 0.1 Set-up in the mission editor
-- 
-- Set up your SAM sites in the mission editor. Name the groups using a systematic approach like above.
-- Set up your EWR system in the mission editor. Name the groups using a systematic approach like above. Can be e.g. AWACS or a combination of AWACS and Search Radars like e.g. EWR 1L13 etc. 
-- Search Radars usually have "SR" or "STR" in their names. Use the encyclopedia in the mission editor to inform yourself.
-- Set up your SHORAD systems. They need to be **close** to (i.e. around) the SAM sites to be effective. Use **one** group per SAM location. SA-15 TOR systems offer a good missile defense.
-- 
-- [optional] Set up your HQ. Can be any group, e.g. a command vehicle.
--
-- # 1. Basic tactical considerations when setting up your SAM sites
--
-- ## 1.1 Radar systems and AWACS
--
--  Typically, your setup should consist of EWR (early warning) radars to detect and track targets, accompanied by AWACS if your scenario forsees that. Ensure that your EWR radars have a good coverage of the area you want to track.
--  **Location** is of highest importance here. Whilst AWACS in DCS has almost the "all seeing eye", EWR don't have that. Choose your location wisely, against a mountain backdrop or inside a valley even the best EWR system
--  doesn't work well. Prefer higher-up locations with a good view; use F7 in-game to check where you actually placed your EWR and have a look around. Apart from the obvious choice, do also consider other radar units
--  for this role, most have "SR" (search radar) or "STR" (search and track radar) in their names, use the encyclopedia to see what they actually do.
--
-- ## 1.2 SAM sites
--
-- Typically your SAM should cover all attack ranges. The closer the enemy gets, the more systems you will need to deploy to defend your location. Use a combination of long-range systems like the SA-5/10/11, midrange like SA-6 and short-range like
-- SA-2 for defense (Patriot, Hawk, Gepard, Blindfire for the blue side). For close-up defense and defense against HARMs or low-flying aircraft, helicopters it is also advisable to deploy SA-15 TOR systems, Shilka, Strela and Tunguska units, as well as manpads (Think Gepard, Avenger, Chaparral,
-- Linebacker, Roland systems for the blue side). If possible, overlap ranges for mutual coverage.
--
-- ## 1.3 Typical problems
--
-- Often times, people complain because the detection cannot "see" oncoming targets and/or Mantis switches on too late. Three typial problems here are
--
--   * bad placement of radar units,
--   * overestimation how far units can "see" and
--   * not taking into account that a SAM site will take (e.g for a SA-6) 30-40 seconds between switching on, acquiring the target and firing.
--
-- An attacker doing 350knots will cover ca 180meters/second or thus more than 6km until the SA-6 fires. Use triggers zones and the ruler in the mission editor to understand distances and zones. Take into account that the ranges given by the circles
-- in the mission editor are absolute maximum ranges; in-game this is rather 50-75% of that depending on the system. Fiddle with placement and options to see what works best for your scenario, and remember **everything in here is in meters**.
--
-- # 2. Start up your MANTIS with a basic setting
--
--        myredmantis = MANTIS:New("myredmantis","Red SAM","Red EWR",nil,"red",false)
--        myredmantis:Start()
--
-- Use
--
--  *     MANTIS:SetEWRGrouping(radius) [classic mode]
--  *     MANTIS:SetSAMRadius(radius) [classic mode]
--  *     MANTIS:SetDetectInterval(interval) [classic & auto modes]
--  *     MANTIS:SetAutoRelocate(hq, ewr) [classic & auto modes]
--
-- before starting #MANTIS to fine-tune your setup.
--
-- If you want to use a separate AWACS unit to support your EWR system, use e.g. the following setup:
--
--        mybluemantis = MANTIS:New("bluemantis","Blue SAM","Blue EWR",nil,"blue",false,"Blue Awacs")
--        mybluemantis:Start()
-- 
-- ## 2.1 Auto mode features
-- 
-- ### 2.1.1 You can now add Accept-, Reject- and Conflict-Zones to your setup, e.g. to consider borders or de-militarized zones:   
-- 
--        -- Parameters are tables of Core.Zone#ZONE objects!   
--        -- This is effectively a 3-stage filter allowing for zone overlap. A coordinate is accepted first when   
--        -- it is inside any AcceptZone. Then RejectZones are checked, which enforces both borders, but also overlaps of   
--        -- Accept- and RejectZones. Last, if it is inside a conflict zone, it is accepted.   
--        mybluemantis:AddZones(AcceptZones,RejectZones,ConflictZones)   
--        
--        
-- ### 2.1.2 Change the number of long-, mid- and short-range systems going live on a detected target:   
-- 
--        -- parameters are numbers. Defaults are 1,2,2,6 respectively
--        mybluemantis:SetMaxActiveSAMs(Short,Mid,Long,Classic)
-- 
-- ### 2.1.3 SHORAD will automatically be added from SAM sites of type "short-range"   
--        
-- ### 2.1.4 Advanced features   
-- 
--        -- switch off auto mode **before** you start MANTIS.   
--        mybluemantis.automode = false
--        
--        -- switch off auto shorad **before** you start MANTIS.   
--        mybluemantis.autoshorad = false
--        
--        -- scale of the activation range, i.e. don't activate at the fringes of max range, defaults below.   
--        -- also see engagerange below.   
--            self.radiusscale[MANTIS.SamType.LONG] = 1.1   
--            self.radiusscale[MANTIS.SamType.MEDIUM] = 1.2   
--            self.radiusscale[MANTIS.SamType.SHORT] = 1.3 
--        
-- ### 2.1.5 Friendlies check in firing range
-- 
--        -- For some scenarios, like Cold War, it might be useful not to activate SAMs if friendly aircraft are around to avoid death by friendly fire.
--        mybluemantis.checkforfriendlies = true  
-- 
-- # 3. Default settings [both modes unless stated otherwise]
--
-- By default, the following settings are active:
--
--  * SAM_Templates_Prefix = "Red SAM" - SAM site group names in the mission editor begin with "Red SAM"
--  * EWR_Templates_Prefix = "Red EWR" - EWR group names in the mission editor begin with "Red EWR" - can also be combined with an AWACS unit
--  * [classic mode] checkradius = 25000 (meters) - SAMs will engage enemy flights, if they are within a 25km around each SAM site - `MANTIS:SetSAMRadius(radius)`
--  * grouping = 5000 (meters) - Detection (EWR) will group enemy flights to areas of 5km for tracking - `MANTIS:SetEWRGrouping(radius)`
--  * detectinterval = 30 (seconds) - MANTIS will decide every 30 seconds which SAM to activate - `MANTIS:SetDetectInterval(interval)`
--  * engagerange = 95 (percent) - SAMs will only fire if flights are inside of a 95% radius of their max firerange - `MANTIS:SetSAMRange(range)`
--  * dynamic = false - Group filtering is set to once, i.e. newly added groups will not be part of the setup by default - `MANTIS:New(name,samprefix,ewrprefix,hq,coalition,dynamic)`
--  * autorelocate = false - HQ and (mobile) EWR system will not relocate in random intervals between 30mins and 1 hour - `MANTIS:SetAutoRelocate(hq, ewr)`
--  * debug = false - Debugging reports on screen are set to off - `MANTIS:Debug(onoff)`
--
-- # 4. Advanced Mode
--
--  Advanced mode will *decrease* reactivity of MANTIS, if HQ and/or EWR  network dies.  Awacs is counted as one EWR unit. It will set SAMs to RED state if both are dead.  Requires usage of an **HQ** object and the **dynamic** option.
--
--  E.g.        mymantis:SetAdvancedMode( true, 90 )
--
--  Use this option if you want to make use of or allow advanced SEAD tactics.
--
-- # 5. Integrate SHORAD [classic mode, not necessary in automode]
--
--  You can also choose to integrate Mantis with @{Functional.Shorad#SHORAD} for protection against HARMs and AGMs. When SHORAD detects a missile fired at one of MANTIS' SAM sites, it will activate SHORAD systems in
--  the given defense checkradius around that SAM site. Create a SHORAD object first, then integrate with MANTIS like so:
--
--          local SamSet = SET_GROUP:New():FilterPrefixes("Blue SAM"):FilterCoalitions("blue"):FilterStart()
--          myshorad = SHORAD:New("BlueShorad", "Blue SHORAD", SamSet, 22000, 600, "blue")
--          -- now set up MANTIS
--          mymantis = MANTIS:New("BlueMantis","Blue SAM","Blue EWR",nil,"blue",false,"Blue Awacs")
--          mymantis:AddShorad(myshorad,720)
--          mymantis:Start()
--  
--  If you systematically name your SHORAD groups starting with "Blue SHORAD" you'll need exactly **one** SHORAD instance to manage all SHORAD groups.
--  
--  (Optionally) you can remove the link later on with
--
--          mymantis:RemoveShorad()
--
-- # 6. Integrated SEAD
--  
--  MANTIS is using @{Functional.Sead#SEAD} internally to both detect and evade HARM attacks. No extra efforts needed to set this up! 
--  Once a HARM attack is detected, MANTIS (via SEAD) will shut down the radars of the attacked SAM site and take evasive action by moving the SAM
--  vehicles around (*if they are __drivable__*, that is). There's a component of randomness in detection and evasion, which is based on the
--  skill set of the SAM set (the higher the skill, the more likely). When a missile is fired from far away, the SAM will stay active for a 
--  period of time to stay defensive, before it takes evasive actions.
--  
--  You can link into the SEAD driven events of MANTIS like so:
--  
--        function mymantis:OnAfterSeadSuppressionPlanned(From, Event, To, Group, Name, SuppressionStartTime, SuppressionEndTime)
--          -- your code here - SAM site shutdown and evasion planned, but not yet executed
--          -- Time entries relate to timer.getTime() - see https://wiki.hoggitworld.com/view/DCS_func_getTime
--        end
--        
--        function mymantis:OnAfterSeadSuppressionStart(From, Event, To, Group, Name)
--          -- your code here - SAM site is emissions off and possibly moving
--        end
--        
--        function mymantis:OnAfterSeadSuppressionEnd(From, Event, To, Group, Name)
--          -- your code here - SAM site is back online
--        end
--  
-- @field #MANTIS
MANTIS = {
  ClassName             = "MANTIS",
  name                  = "mymantis",
  SAM_Templates_Prefix  = "",
  SAM_Group             = nil,
  EWR_Templates_Prefix  = "",
  EWR_Group             = nil,
  Adv_EWR_Group         = nil,
  HQ_Template_CC        = "",
  HQ_CC                 = nil,
  SAM_Table             = {},
  SAM_Table_Long        = {},
  SAM_Table_Medium      = {},
  SAM_Table_Short       = {},
  lid                   = "",
  Detection             = nil,
  AWACS_Detection       = nil,
  debug                 = false,
  checkradius           = 25000,
  grouping              = 5000,
  acceptrange           = 80000,
  detectinterval        = 30,
  engagerange           = 95,
  autorelocate          = false,
  advanced              = false,
  adv_ratio             = 100,
  adv_state             = 0,
  AWACS_Prefix          = "",
  advAwacs              = false,
  verbose               = false,
  awacsrange            = 250000,
  Shorad                = nil,
  ShoradLink            = false,
  ShoradTime            = 600,
  ShoradActDistance     = 25000,
  UseEmOnOff            = false,
  TimeStamp             = 0,
  state2flag            = false,
  SamStateTracker       = {},
  DLink                 = false,
  DLTimeStamp           = 0,
  Padding               = 10,
  SuppressedGroups      = {},
  automode              = true,
  autoshorad            = true,
  ShoradGroupSet        = nil,
  checkforfriendlies    = false,
}

--- Advanced state enumerator
-- @type MANTIS.AdvancedState
MANTIS.AdvancedState = {
  GREEN = 0,
  AMBER = 1,
  RED = 2,
}

--- SAM Type
-- @type MANTIS.SamType
MANTIS.SamType = {
  SHORT = "Short",
  MEDIUM = "Medium",
  LONG = "Long",
}

--- SAM data
-- @type MANTIS.SamData
-- @field #number Range Max firing range in km
-- @field #number Blindspot no-firing range (green circle)
-- @field #number Height Max firing height in km
-- @field #string Type #MANTIS.SamType of SAM, i.e. SHORT, MEDIUM or LONG (range)
-- @field #string Radar Radar typename on unit level (used as key)
MANTIS.SamData = {
  ["Hawk"] = { Range=35, Blindspot=0, Height=12, Type="Medium", Radar="Hawk" }, -- measures in km
  ["NASAMS"] = { Range=14, Blindspot=0, Height=7, Type="Short", Radar="NSAMS" }, -- AIM 120B
  ["Patriot"] = { Range=99, Blindspot=0, Height=25, Type="Long", Radar="Patriot" },
  ["Rapier"] = { Range=10, Blindspot=0, Height=3, Type="Short", Radar="rapier" },
  ["SA-2"] = { Range=40, Blindspot=7, Height=25, Type="Medium", Radar="S_75M_Volhov" },
  ["SA-3"] = { Range=18, Blindspot=6, Height=18, Type="Short", Radar="5p73 s-125 ln" },
  ["SA-5"] = { Range=250, Blindspot=7, Height=40, Type="Long", Radar="5N62V" },
  ["SA-6"] = { Range=25, Blindspot=0, Height=8, Type="Medium", Radar="1S91" },
  ["SA-10"] = { Range=119, Blindspot=0, Height=18, Type="Long" , Radar="S-300PS 4"},
  ["SA-11"] = { Range=35, Blindspot=0, Height=20, Type="Medium", Radar="SA-11" },
  ["Roland"] = { Range=5, Blindspot=0, Height=5, Type="Short", Radar="Roland" },
  ["HQ-7"] = { Range=12, Blindspot=0, Height=3, Type="Short", Radar="HQ-7" },
  ["SA-9"] = { Range=4, Blindspot=0, Height=3, Type="Short", Radar="Strela" },
  ["SA-8"] = { Range=10, Blindspot=0, Height=5, Type="Short", Radar="Osa 9A33" },
  ["SA-19"] = { Range=8, Blindspot=0, Height=3, Type="Short", Radar="Tunguska" },
  ["SA-15"] = { Range=11, Blindspot=0, Height=6, Type="Short", Radar="Tor 9A331" },
  ["SA-13"] = { Range=5, Blindspot=0, Height=3, Type="Short", Radar="Strela" },
  ["Avenger"] = { Range=4, Blindspot=0, Height=3, Type="Short", Radar="Avenger" },
  ["Chaparral"] = { Range=8, Blindspot=0, Height=3, Type="Short", Radar="Chaparral" },
  ["Linebacker"] = { Range=4, Blindspot=0, Height=3, Type="Short", Radar="Linebacker" },
  ["Silkworm"] = { Range=90, Blindspot=1, Height=0.2, Type="Long", Radar="Silkworm" },
  -- units from HDS Mod, multi launcher options is tricky
  ["SA-10B"] = { Range=75, Blindspot=0, Height=18, Type="Medium" , Radar="SA-10B"},
  ["SA-17"] = { Range=50, Blindspot=3, Height=30, Type="Medium", Radar="SA-17" },
  ["SA-20A"] = { Range=150, Blindspot=5, Height=27, Type="Long" , Radar="S-300PMU1"},
  ["SA-20B"] = { Range=200, Blindspot=4, Height=27, Type="Long" , Radar="S-300PMU2"},
  ["HQ-2"] = { Range=50, Blindspot=6, Height=35, Type="Medium", Radar="HQ_2_Guideline_LN" },
  ["SHORAD"] = { Range=3, Blindspot=0, Height=3, Type="Short", Radar="Igla" },
  ["TAMIR IDFA"] = { Range=20, Blindspot=0.6, Height=12.3, Type="Short", Radar="IRON_DOME_LN" },
  ["STUNNER IDFA"] = { Range=250, Blindspot=1, Height=45, Type="Long", Radar="DAVID_SLING_LN" },   
}

--- SAM data HDS
-- @type MANTIS.SamDataHDS
-- @field #number Range Max firing range in km
-- @field #number Blindspot no-firing range (green circle)
-- @field #number Height Max firing height in km
-- @field #string Type #MANTIS.SamType of SAM, i.e. SHORT, MEDIUM or LONG (range)
-- @field #string Radar Radar typename on unit level (used as key)
MANTIS.SamDataHDS = {
  -- units from HDS Mod, multi launcher options is tricky
  -- group name MUST contain HDS to ID launcher type correctly!
  ["SA-2 HDS"] = { Range=56, Blindspot=7, Height=30, Type="Medium", Radar="V759" }, 
  ["SA-3 HDS"] = { Range=20, Blindspot=6, Height=30, Type="Short", Radar="V-601P" },  
  ["SA-10C HDS 2"] = { Range=90, Blindspot=5, Height=25, Type="Long" , Radar="5P85DE ln"}, -- V55RUD
  ["SA-10C HDS 1"] = { Range=90, Blindspot=5, Height=25, Type="Long" , Radar="5P85CE ln"}, -- V55RUD
  ["SA-12 HDS 2"] = { Range=100, Blindspot=10, Height=25, Type="Long" , Radar="S-300V 9A82 l"},
  ["SA-12 HDS 1"] = { Range=75, Blindspot=1, Height=25, Type="Long" , Radar="S-300V 9A83 l"},
  ["SA-23 HDS 2"] = { Range=200, Blindspot=5, Height=37, Type="Long", Radar="S-300VM 9A82ME" },
  ["SA-23 HDS 1"] = { Range=100, Blindspot=1, Height=50, Type="Long", Radar="S-300VM 9A83ME" },
  ["HQ-2 HDS"] = { Range=50, Blindspot=6, Height=35, Type="Medium", Radar="HQ_2_Guideline_LN" },
}

--- SAM data SMA
-- @type MANTIS.SamDataSMA
-- @field #number Range Max firing range in km
-- @field #number Blindspot no-firing range (green circle)
-- @field #number Height Max firing height in km
-- @field #string Type #MANTIS.SamType of SAM, i.e. SHORT, MEDIUM or LONG (range)
-- @field #string Radar Radar typename on unit level (used as key)
MANTIS.SamDataSMA = {
  -- units from SMA Mod (Sweedish Military Assets)
  -- https://forum.dcs.world/topic/295202-swedish-military-assets-for-dcs-by-currenthill/
  -- group name MUST contain SMA to ID launcher type correctly!
  ["RBS98M SMA"] = { Range=20, Blindspot=0, Height=8, Type="Short", Radar="RBS-98" },
  ["RBS70 SMA"] = { Range=8, Blindspot=0, Height=5.5, Type="Short", Radar="RBS-70" },  
  ["RBS70M SMA"] = { Range=8, Blindspot=0, Height=5.5, Type="Short", Radar="BV410_RBS70" }, 
  ["RBS90 SMA"] = { Range=8, Blindspot=0, Height=5.5, Type="Short", Radar="RBS-90" }, 
  ["RBS90M SMA"] = { Range=8, Blindspot=0, Height=5.5, Type="Short", Radar="BV410_RBS90" },  
  ["RBS103A SMA"] = { Range=150, Blindspot=3, Height=24.5, Type="Long", Radar="LvS-103_Lavett103_Rb103A" },
  ["RBS103B SMA"] = { Range=35, Blindspot=0, Height=36, Type="Medium", Radar="LvS-103_Lavett103_Rb103B" }, 
  ["RBS103AM SMA"] = { Range=150, Blindspot=3, Height=24.5, Type="Long", Radar="LvS-103_Lavett103_HX_Rb103A" },
  ["RBS103BM SMA"] = { Range=35, Blindspot=0, Height=36, Type="Medium", Radar="LvS-103_Lavett103_HX_Rb103B" },
  ["Lvkv9040M SMA"] = { Range=4, Blindspot=0, Height=2.5, Type="Short", Radar="LvKv9040" },      
}

--- SAM data CH
-- @type MANTIS.SamDataCH
-- @field #number Range Max firing range in km
-- @field #number Blindspot no-firing range (green circle)
-- @field #number Height Max firing height in km
-- @field #string Type #MANTIS.SamType of SAM, i.e. SHORT, MEDIUM or LONG (range)
-- @field #string Radar Radar typename on unit level (used as key)
MANTIS.SamDataCH = {
  -- units from CH (Military Assets by Currenthill)
  -- https://www.currenthill.com/
  -- group name MUST contain CHM to ID launcher type correctly!
 ["2S38 CH"] = { Range=8, Blindspot=0.5, Height=6, Type="Short", Radar="2S38" },
 ["PantsirS1 CH"] = { Range=20, Blindspot=1.2, Height=15, Type="Short", Radar="PantsirS1" }, 
 ["PantsirS2 CH"] = { Range=30, Blindspot=1.2, Height=18, Type="Medium", Radar="PantsirS2" }, 
 ["PGL-625 CH"] = { Range=10, Blindspot=0.5, Height=5, Type="Short", Radar="PGL_625" }, 
 ["HQ-17A CH"] = { Range=20, Blindspot=1.5, Height=10, Type="Short", Radar="HQ17A" }, 
 ["M903PAC2 CH"] = { Range=160, Blindspot=3, Height=24.5, Type="Long", Radar="MIM104_M903_PAC2" },
 ["M903PAC3 CH"] = { Range=120, Blindspot=1, Height=40, Type="Long", Radar="MIM104_M903_PAC3" }, 
 ["TorM2 CH"] = { Range=12, Blindspot=1, Height=10, Type="Short", Radar="TorM2" },
 ["TorM2K CH"] = { Range=12, Blindspot=1, Height=10, Type="Short", Radar="TorM2K" },
 ["TorM2M CH"] = { Range=16, Blindspot=1, Height=10, Type="Short", Radar="TorM2M" }, 
 ["NASAMS3-AMRAAMER CH"] = { Range=50, Blindspot=2, Height=35.7, Type="Medium", Radar="CH_NASAMS3_LN_AMRAAM_ER" }, 
 ["NASAMS3-AIM9X2 CH"] = { Range=20, Blindspot=0.2, Height=18, Type="Short", Radar="CH_NASAMS3_LN_AIM9X2" },
 ["C-RAM CH"] = { Range=2, Blindspot=0, Height=2, Type="Short", Radar="CH_Centurion_C_RAM" }, 
 ["PGZ-09 CH"] = { Range=4, Blindspot=0, Height=3, Type="Short", Radar="CH_PGZ09" },
 ["S350-9M100 CH"] = { Range=15, Blindspot=1.5, Height=8, Type="Short", Radar="CH_S350_50P6_9M100" },
 ["S350-9M96D CH"] = { Range=150, Blindspot=2.5, Height=30, Type="Long", Radar="CH_S350_50P6_9M96D" },
 ["LAV-AD CH"] = { Range=8, Blindspot=0.2, Height=4.8, Type="Short", Radar="CH_LAVAD" }, 
 ["HQ-22 CH"] = { Range=170, Blindspot=5, Height=27, Type="Long", Radar="CH_HQ22_LN" }, 
}

-----------------------------------------------------------------------
-- MANTIS System
-----------------------------------------------------------------------

do
  --- Function to instantiate a new object of class MANTIS
  --@param #MANTIS self
  --@param #string name Name of this MANTIS for reporting
  --@param #string samprefix Prefixes for the SAM groups from the ME, e.g. all groups starting with "Red Sam..."
  --@param #string ewrprefix Prefixes for the EWR groups from the ME, e.g. all groups starting with "Red EWR..."
  --@param #string hq Group name of your HQ (optional)
  --@param #string coalition Coalition side of your setup, e.g. "blue", "red" or "neutral"
  --@param #boolean dynamic Use constant (true) filtering or just filter once (false, default) (optional)
  --@param #string awacs Group name of your Awacs (optional)
  --@param #boolean EmOnOff Make MANTIS switch Emissions on and off instead of changing the alarm state between RED and GREEN (optional)
  --@param #number Padding For #SEAD - Extra number of seconds to add to radar switch-back-on time (optional)
  --@param #table Zones Table of Core.Zone#ZONE Zones Consider SAM groups in this zone(s) only for this MANTIS instance, must be handed as #table of Zone objects
  --@return #MANTIS self
  --@usage Start up your MANTIS with a basic setting
  --
  --        myredmantis = MANTIS:New("myredmantis","Red SAM","Red EWR",nil,"red",false)
  --        myredmantis:Start()
  --
  -- [optional] Use
  --
  --        myredmantis:SetDetectInterval(interval)
  --        myredmantis:SetAutoRelocate(hq, ewr)
  --
  -- before starting #MANTIS to fine-tune your setup.
  --
  -- If you want to use a separate AWACS unit (default detection range: 250km) to support your EWR system, use e.g. the following setup:
  --
  --        mybluemantis = MANTIS:New("bluemantis","Blue SAM","Blue EWR",nil,"blue",false,"Blue Awacs")
  --        mybluemantis:Start()
  --
  function MANTIS:New(name,samprefix,ewrprefix,hq,coalition,dynamic,awacs, EmOnOff, Padding, Zones)
    
    
    -- Inherit everything from BASE class.
    local self = BASE:Inherit(self, FSM:New()) -- #MANTIS
    
    -- DONE: Create some user functions for these
    -- DONE: Make HQ useful
    -- DONE: Set SAMs to auto if EWR dies
    -- DONE: Refresh SAM table in dynamic mode
    -- DONE: Treat Awacs separately, since they might be >80km off site
    -- DONE: Allow tables of prefixes for the setup
    -- DONE: Auto-Mode with range setups for various known SAM types.
    
    self.name = name or "mymantis"
    self.SAM_Templates_Prefix = samprefix or "Red SAM"
    self.EWR_Templates_Prefix = ewrprefix or "Red EWR"
    self.HQ_Template_CC = hq or nil
    self.Coalition = coalition or "red"
    self.SAM_Table = {}
    self.SAM_Table_Long = {}
    self.SAM_Table_Medium = {}
    self.SAM_Table_Short = {}
    self.dynamic = dynamic or false
    self.checkradius = 25000
    self.grouping = 5000
    self.acceptrange = 80000
    self.detectinterval = 30
    self.engagerange = 95
    self.autorelocate = false
    self.autorelocateunits = { HQ = false, EWR = false}
    self.advanced = false
    self.adv_ratio = 100
    self.adv_state = 0
    self.verbose = false
    self.Adv_EWR_Group = nil
    self.AWACS_Prefix = awacs or nil
    self.awacsrange = 250000      --DONE: 250km, User Function to change
    self.Shorad = nil
    self.ShoradLink = false
    self.ShoradTime = 600
    self.ShoradActDistance = 25000
    self.TimeStamp = timer.getAbsTime()
    self.relointerval = math.random(1800,3600) -- random between 30 and 60 mins
    self.state2flag = false
    self.SamStateTracker = {} -- table to hold alert states, so we don't trigger state changes twice in adv mode
    self.DLink = false
    self.Padding = Padding or 10
    self.SuppressedGroups = {}
    -- 0.8 additions
    self.automode = true
    self.radiusscale = {}
    self.radiusscale[MANTIS.SamType.LONG] = 1.1
    self.radiusscale[MANTIS.SamType.MEDIUM] = 1.2
    self.radiusscale[MANTIS.SamType.SHORT] = 1.3
    --self.SAMCheckRanges = {}
    self.usezones = false
    self.AcceptZones = {}
    self.RejectZones = {}
    self.ConflictZones = {}
    self.maxlongrange = 1
    self.maxmidrange = 2
    self.maxshortrange = 2
    self.maxclassic = 6
    self.autoshorad = true
    self.ShoradGroupSet = SET_GROUP:New() -- Core.Set#SET_GROUP
    self.FilterZones = Zones
    
    self.SkateZones = nil
    self.SkateNumber =  3
    self.shootandscoot = false   
    
    self.UseEmOnOff = true
    if EmOnOff == false then
      self.UseEmOnOff = false
    end

    if type(awacs) == "string" then
      self.advAwacs = true
    else
      self.advAwacs = false
    end

    -- Set the string id for output to DCS.log file.
    self.lid=string.format("MANTIS %s | ", self.name)

    -- Debug trace.
    if self.debug then
      BASE:TraceOnOff(true)
      BASE:TraceClass(self.ClassName)
      --BASE:TraceClass("SEAD")
      BASE:TraceLevel(1)
    end
    
    self.ewr_templates = {}
    if type(samprefix) ~= "table" then
      self.SAM_Templates_Prefix = {samprefix}
    end
    
    if type(ewrprefix) ~= "table" then
      self.EWR_Templates_Prefix = {ewrprefix}
    end
    
    for _,_group in pairs (self.SAM_Templates_Prefix) do
      table.insert(self.ewr_templates,_group)
    end
    
    for _,_group in pairs (self.EWR_Templates_Prefix) do
      table.insert(self.ewr_templates,_group)
    end
    
    if self.advAwacs then
      table.insert(self.ewr_templates,awacs)
    end
    
    self:T({self.ewr_templates})
    
    self.SAM_Group = SET_GROUP:New():FilterPrefixes(self.SAM_Templates_Prefix):FilterCoalitions(self.Coalition)
    self.EWR_Group = SET_GROUP:New():FilterPrefixes(self.ewr_templates):FilterCoalitions(self.Coalition)
    
    if self.FilterZones then
      self.SAM_Group:FilterZones(self.FilterZones)
    end
    
    if self.dynamic then
      -- Set SAM SET_GROUP
      self.SAM_Group:FilterStart()
      -- Set EWR SET_GROUP
      self.EWR_Group:FilterStart()
    else
      -- Set SAM SET_GROUP
      self.SAM_Group:FilterOnce()
      -- Set EWR SET_GROUP
      self.EWR_Group:FilterOnce()
    end

    -- set up CC
    if self.HQ_Template_CC then
      self.HQ_CC = GROUP:FindByName(self.HQ_Template_CC)
    end
    
    -- TODO Version
    -- @field #string version
    self.version="0.8.18"
    self:I(string.format("***** Starting MANTIS Version %s *****", self.version))

    --- FSM Functions ---

      -- Start State.
  self:SetStartState("Stopped")

  -- Add FSM transitions.
  --                 From State  -->   Event            -->     To State
  self:AddTransition("Stopped",       "Start",                   "Running")     -- Start FSM.
  self:AddTransition("*",             "Status",                  "*")           -- MANTIS status update.
  self:AddTransition("*",             "Relocating",              "*")           -- MANTIS HQ and EWR are relocating.
  self:AddTransition("*",             "GreenState",              "*")           -- MANTIS A SAM switching to GREEN state.
  self:AddTransition("*",             "RedState",                "*")           -- MANTIS A SAM switching to RED state.
  self:AddTransition("*",             "AdvStateChange",          "*")           -- MANTIS advanced mode state change.
  self:AddTransition("*",             "ShoradActivated",         "*")           -- MANTIS woke up a connected SHORAD.
  self:AddTransition("*",             "SeadSuppressionStart",    "*")           -- SEAD has switched off one group.
  self:AddTransition("*",             "SeadSuppressionEnd",      "*")           -- SEAD has switched on one group.
  self:AddTransition("*",             "SeadSuppressionPlanned",  "*")           -- SEAD has planned a suppression.
  self:AddTransition("*",             "Stop",                    "Stopped")     -- Stop FSM.

  ------------------------
  --- Pseudo Functions ---
  ------------------------

  --- Triggers the FSM event "Start". Starts the MANTIS. Initializes parameters and starts event handlers.
  -- @function [parent=#MANTIS] Start
  -- @param #MANTIS self

  --- Triggers the FSM event "Start" after a delay. Starts the MANTIS. Initializes parameters and starts event handlers.
  -- @function [parent=#MANTIS] __Start
  -- @param #MANTIS self
  -- @param #number delay Delay in seconds.

  --- Triggers the FSM event "Stop". Stops the MANTIS and all its event handlers.
  -- @param #MANTIS self

  --- Triggers the FSM event "Stop" after a delay. Stops the MANTIS and all its event handlers.
  -- @function [parent=#MANTIS] __Stop
  -- @param #MANTIS self
  -- @param #number delay Delay in seconds.

  --- Triggers the FSM event "Status".
  -- @function [parent=#MANTIS] Status
  -- @param #MANTIS self

  --- Triggers the FSM event "Status" after a delay.
  -- @function [parent=#MANTIS] __Status
  -- @param #MANTIS self
  -- @param #number delay Delay in seconds.

  --- On After "Relocating" event. HQ and/or EWR moved.
  -- @function [parent=#MANTIS] OnAfterRelocating
  -- @param #MANTIS self
  -- @param #string From The From State
  -- @param #string Event The Event
  -- @param #string To The To State
  -- @return #MANTIS self

  --- On After "GreenState" event. A SAM group was switched to GREEN alert.
  -- @function [parent=#MANTIS] OnAfterGreenState
  -- @param #MANTIS self
  -- @param #string From The From State
  -- @param #string Event The Event
  -- @param #string To The To State
  -- @param Wrapper.Group#GROUP Group The GROUP object whose state was changed
  -- @return #MANTIS self

  --- On After "RedState" event. A SAM group was switched to RED alert.
  -- @function [parent=#MANTIS] OnAfterRedState
  -- @param #MANTIS self
  -- @param #string From The From State
  -- @param #string Event The Event
  -- @param #string To The To State
  -- @param Wrapper.Group#GROUP Group The GROUP object whose state was changed
  -- @return #MANTIS self

  --- On After "AdvStateChange" event. Advanced state changed, influencing detection speed.
  -- @function [parent=#MANTIS] OnAfterAdvStateChange
  -- @param #MANTIS self
  -- @param #string From The From State
  -- @param #string Event The Event
  -- @param #string To The To State
  -- @param #number Oldstate Old state - 0 = green, 1 = amber, 2 = red
  -- @param #number Newstate New state - 0 = green, 1 = amber, 2 = red
  -- @param #number Interval Calculated detection interval based on state and advanced feature setting
  -- @return #MANTIS self

  --- On After "ShoradActivated" event. Mantis has activated a SHORAD.
  -- @function [parent=#MANTIS] OnAfterShoradActivated
  -- @param #MANTIS self
  -- @param #string From The From State
  -- @param #string Event The Event
  -- @param #string To The To State
  -- @param #string Name Name of the GROUP which SHORAD shall protect
  -- @param #number Radius Radius around the named group to find SHORAD groups
  -- @param #number Ontime Seconds the SHORAD will stay active

  --- On After "SeadSuppressionPlanned" event. Mantis has planned to switch off a site to defend SEAD attack.
  -- @function [parent=#MANTIS] OnAfterSeadSuppressionPlanned
  -- @param #MANTIS self
  -- @param #string From The From State
  -- @param #string Event The Event
  -- @param #string To The To State
  -- @param Wrapper.Group#GROUP Group The suppressed GROUP object
  -- @param #string Name Name of the suppressed group
  -- @param #number SuppressionStartTime Model start time of the suppression from `timer.getTime()`
  -- @param #number SuppressionEndTime Model end time of the suppression from `timer.getTime()`
  -- @param Wrapper.Group#GROUP Attacker The attacking GROUP object

  --- On After "SeadSuppressionStart" event. Mantis has switched off a site to defend a SEAD attack.
  -- @function [parent=#MANTIS] OnAfterSeadSuppressionStart
  -- @param #MANTIS self
  -- @param #string From The From State
  -- @param #string Event The Event
  -- @param #string To The To State
  -- @param Wrapper.Group#GROUP Group The suppressed GROUP object
  -- @param #string Name Name of the suppressed group
  -- @param Wrapper.Group#GROUP Attacker The attacking GROUP object

  --- On After "SeadSuppressionEnd" event. Mantis has switched on a site after a SEAD attack.
  -- @function [parent=#MANTIS] OnAfterSeadSuppressionEnd
  -- @param #MANTIS self
  -- @param #string From The From State
  -- @param #string Event The Event
  -- @param #string To The To State
  -- @param Wrapper.Group#GROUP Group The suppressed GROUP object
  -- @param #string Name Name of the suppressed group
  
  return self
 end

-----------------------------------------------------------------------
-- MANTIS helper functions
-----------------------------------------------------------------------

  --- [Internal] Function to get the self.SAM_Table
  -- @param #MANTIS self
  -- @return #table table
  function MANTIS:_GetSAMTable()
    self:T(self.lid .. "GetSAMTable")
    return self.SAM_Table
  end

  --- [Internal] Function to set the self.SAM_Table
  -- @param #MANTIS self
  -- @return #MANTIS self
  function MANTIS:_SetSAMTable(table)
    self:T(self.lid .. "SetSAMTable")
    self.SAM_Table = table
    return self
  end

  --- Function to set the grouping radius of the detection in meters
  -- @param #MANTIS self
  -- @param #number radius Radius upon which detected objects will be grouped
  function MANTIS:SetEWRGrouping(radius)
    self:T(self.lid .. "SetEWRGrouping")
    local radius = radius or 5000
    self.grouping = radius
    return self
  end
  
  --- Add a SET_ZONE of zones for Shoot&Scoot - SHORAD units will move around
  -- @param #MANTIS self
  -- @param Core.Set#SET_ZONE ZoneSet Set of zones to be used. Units will move around to the next (random) zone between 100m and 3000m away.
  -- @param #number Number Number of closest zones to be considered, defaults to 3.
  -- @param #boolean Random If true, use a random coordinate inside the next zone to scoot to.
  -- @param #string Formation Formation to use, defaults to "Cone". See mission editor dropdown for options.
  -- @return #MANTIS self
  function MANTIS:AddScootZones(ZoneSet, Number, Random, Formation)
    self:T(self.lid .. " AddScootZones")
    self.SkateZones = ZoneSet
    self.SkateNumber = Number or 3
    self.shootandscoot = true
    self.ScootRandom = Random
    self.ScootFormation = Formation or "Cone"    
    return self
  end
  
  --- Function to set accept and reject zones.
  -- @param #MANTIS self
  -- @param #table AcceptZones Table of @{Core.Zone#ZONE} objects
  -- @param #table RejectZones Table of @{Core.Zone#ZONE} objects
  -- @param #table ConflictZones Table of @{Core.Zone#ZONE} objects
  -- @return #MANTIS self
  -- @usage
  -- Parameters are **tables of Core.Zone#ZONE** objects!   
  -- This is effectively a 3-stage filter allowing for zone overlap. A coordinate is accepted first when   
  -- it is inside any AcceptZone. Then RejectZones are checked, which enforces both borders, but also overlaps of   
  -- Accept- and RejectZones. Last, if it is inside a conflict zone, it is accepted.   
  function MANTIS:AddZones(AcceptZones,RejectZones, ConflictZones)
    self:T(self.lid .. "AddZones")
    self.AcceptZones = AcceptZones or {}
    self.RejectZones = RejectZones or {}
    self.ConflictZones = ConflictZones or {}
    if #AcceptZones > 0 or #RejectZones > 0 or #ConflictZones > 0 then
      self.usezones = true
    end
    return self
  end
  
  --- Function to set the detection radius of the EWR in meters. (Deprecated, SAM range is used)
  -- @param #MANTIS self
  -- @param #number radius Radius of the EWR detection zone
  function MANTIS:SetEWRRange(radius)
    self:T(self.lid .. "SetEWRRange")
    --local radius = radius or 80000
    -- self.acceptrange = radius
    return self
  end

  --- Function to set switch-on/off zone for the SAM sites in meters. Overwritten per SAM in automode.
  -- @param #MANTIS self
  -- @param #number radius Radius of the firing zone in classic mode
  function MANTIS:SetSAMRadius(radius)
    self:T(self.lid .. "SetSAMRadius")
    local radius = radius or 25000
    self.checkradius = radius
    return self
  end

  --- Function to set SAM firing engage range, 0-100 percent, e.g. 85
  -- @param #MANTIS self
  -- @param #number range Percent of the max fire range
  function MANTIS:SetSAMRange(range)
    self:T(self.lid .. "SetSAMRange")
    local range = range or 95
    if range < 0 or range > 100 then
      range = 95
    end
    self.engagerange = range
    return self
  end
  
    --- Function to set number of SAMs going active on a valid, detected thread
    -- @param #MANTIS self
    -- @param #number Short Number of short-range systems activated, defaults to 1.
    -- @param #number Mid Number of mid-range systems activated, defaults to 2.
    -- @param #number Long Number of long-range systems activated, defaults to 2.
    -- @param #number Classic (non-automode) Number of overall systems activated, defaults to 6.
    -- @return #MANTIS self
  function MANTIS:SetMaxActiveSAMs(Short,Mid,Long,Classic)
    self:T(self.lid .. "SetMaxActiveSAMs")
    self.maxclassic = Classic or 6
    self.maxlongrange = Long or 1
    self.maxmidrange = Mid or 2
    self.maxshortrange = Short or 2
    return self
  end

  --- Function to set a new SAM firing engage range, use this method to adjust range while running MANTIS, e.g. for different setups day and night
  -- @param #MANTIS self
  -- @param #number range Percent of the max fire range
  function MANTIS:SetNewSAMRangeWhileRunning(range)
    self:T(self.lid .. "SetNewSAMRangeWhileRunning")
    local range = range or 95
    if range < 0 or range > 100 then
      range = 95
    end
    self.engagerange = range
    self:_RefreshSAMTable()
    self.mysead.EngagementRange = range
    return self
  end

  --- Function to set switch-on/off the debug state
  -- @param #MANTIS self
  -- @param #boolean onoff Set true to switch on
  function MANTIS:Debug(onoff)
    self:T(self.lid .. "SetDebug")
    local onoff = onoff or false
    self.debug = onoff
    if onoff then
      -- Debug trace.
      BASE:TraceOn()
      BASE:TraceClass("MANTIS")
      BASE:TraceLevel(1)
    else
      BASE:TraceOff()
    end
    return self
  end

  --- Function to get the HQ object for further use
  -- @param #MANTIS self
  -- @return Wrapper.Group#GROUP The HQ #GROUP object or *nil* if it doesn't exist
  function MANTIS:GetCommandCenter()
    self:T(self.lid .. "GetCommandCenter")
    if self.HQ_CC then
      return self.HQ_CC
    else
      return nil
    end
  end

  --- Function to set separate AWACS detection instance
  -- @param #MANTIS self
  -- @param #string prefix Name of the AWACS group in the mission editor
  function MANTIS:SetAwacs(prefix)
    self:T(self.lid .. "SetAwacs")
    if prefix ~= nil then
      if type(prefix) == "string" then
        self.AWACS_Prefix = prefix
        self.advAwacs = true
      end
    end
    return self
  end

  --- Function to set AWACS detection range. Defaults to 250.000m (250km) - use **before** starting your Mantis!
  -- @param #MANTIS self
  -- @param #number range Detection range of the AWACS group
  function MANTIS:SetAwacsRange(range)
    self:T(self.lid .. "SetAwacsRange")
    local range = range or 250000
    self.awacsrange = range
    return self
  end

  --- Function to set the HQ object for further use
  -- @param #MANTIS self
  -- @param Wrapper.Group#GROUP group The #GROUP object to be set as HQ
  function MANTIS:SetCommandCenter(group)
    self:T(self.lid .. "SetCommandCenter")
    local group = group or nil
    if group ~= nil then
      if type(group) == "string" then
        self.HQ_CC = GROUP:FindByName(group)
        self.HQ_Template_CC = group
      else
        self.HQ_CC = group
        self.HQ_Template_CC = group:GetName()
      end
    end
    return self
  end

  --- Function to set the detection interval
  -- @param #MANTIS self
  -- @param #number interval The interval in seconds
  function MANTIS:SetDetectInterval(interval)
    self:T(self.lid .. "SetDetectInterval")
    local interval = interval or 30
    self.detectinterval = interval
    return self
  end

  --- Function to set Advanded Mode
  -- @param #MANTIS self
  -- @param #boolean onoff If true, will activate Advanced Mode
  -- @param #number ratio [optional] Percentage to use for advanced mode, defaults to 100%
  -- @usage Advanced mode will *decrease* reactivity of MANTIS, if HQ and/or EWR network dies.  Set SAMs to RED state if both are dead.  Requires usage of an **HQ** object and the **dynamic** option.
  -- E.g. `mymantis:SetAdvancedMode(true, 90)`
  function MANTIS:SetAdvancedMode(onoff, ratio)
    self:T(self.lid .. "SetAdvancedMode")
    --self:T({onoff, ratio})
    local onoff = onoff or false
    local ratio = ratio or 100
    if (type(self.HQ_Template_CC) == "string") and onoff and self.dynamic then
      self.adv_ratio = ratio
      self.advanced = true
      self.adv_state = 0
      self.Adv_EWR_Group = SET_GROUP:New():FilterPrefixes(self.EWR_Templates_Prefix):FilterCoalitions(self.Coalition):FilterStart()
      self:I(string.format("***** Starting Advanced Mode MANTIS Version %s *****", self.version))
    else
      local text = self.lid.." Advanced Mode requires a HQ and dynamic to be set. Revisit your MANTIS:New() statement to add both."
      local m= MESSAGE:New(text,10,"MANTIS",true):ToAll()
      self:E(text)
    end
    return self
  end

  --- Set using Emissions on/off instead of changing alarm state
  -- @param #MANTIS self
  -- @param #boolean switch Decide if we are changing alarm state or Emission state
  function MANTIS:SetUsingEmOnOff(switch)
    self:T(self.lid .. "SetUsingEmOnOff")
    self.UseEmOnOff = switch or false
    return self
  end

  --- Set using your own #INTEL_DLINK object instead of #DETECTION
  -- @param #MANTIS self
  -- @param Ops.Intel#INTEL_DLINK DLink The data link object to be used.
  function MANTIS:SetUsingDLink(DLink)
    self:T(self.lid .. "SetUsingDLink")
    self.DLink = true
    self.Detection = DLink
    self.DLTimeStamp = timer.getAbsTime()
    return self
  end

  --- [Internal] Function to check if HQ is alive
  -- @param #MANTIS self
  -- @return #boolean True if HQ is alive, else false
  function MANTIS:_CheckHQState()
    self:T(self.lid .. "CheckHQState")
    local text = self.lid.." Checking HQ State"
    local m= MESSAGE:New(text,10,"MANTIS"):ToAllIf(self.debug)
    if self.verbose then self:I(text) end
    -- start check
    if self.advanced then
      local hq = self.HQ_Template_CC
      local hqgrp = GROUP:FindByName(hq)
      if hqgrp then
        if hqgrp:IsAlive() then -- ok we're on, hq exists and as alive
          --self:T(self.lid.." HQ is alive!")
          return true
        else
          --self:T(self.lid.." HQ is dead!")
          return false
        end
      end
    end
    return self
  end

  --- [Internal] Function to check if EWR is (at least partially) alive
  -- @param #MANTIS self
  -- @return #boolean True if EWR is alive, else false
  function MANTIS:_CheckEWRState()
    self:T(self.lid .. "CheckEWRState")
    local text = self.lid.." Checking EWR State"
    --self:T(text)
    local m= MESSAGE:New(text,10,"MANTIS"):ToAllIf(self.debug)
    if self.verbose then self:I(text) end
    -- start check
    if self.advanced then
      local EWR_Group = self.Adv_EWR_Group
      --local EWR_Set = EWR_Group.Set
      local nalive = EWR_Group:CountAlive()
      if self.advAwacs then
        local awacs = GROUP:FindByName(self.AWACS_Prefix)
        if awacs ~= nil then
          if awacs:IsAlive() then
            nalive = nalive+1
          end
        end
      end
      --self:T(self.lid..string.format(" No of EWR alive is %d", nalive))
      if nalive > 0 then
        return true
      else
        return false
      end
    end
    return self
  end

  --- [Internal] Function to determine state of the advanced mode
  -- @param #MANTIS self
  -- @return #number Newly calculated interval
  -- @return #number Previous state for tracking 0, 1, or 2
  function MANTIS:_CalcAdvState()
    self:T(self.lid .. "CalcAdvState")
    local m=MESSAGE:New(self.lid.." Calculating Advanced State",10,"MANTIS"):ToAllIf(self.debug)
    if self.verbose then self:I(self.lid.." Calculating Advanced State") end
    -- start check
    local currstate = self.adv_state -- save curr state for comparison later
    local EWR_State = self:_CheckEWRState()
    local HQ_State = self:_CheckHQState()
    -- set state
    if EWR_State and HQ_State then -- both alive
      self.adv_state = 0 --everything is fine
    elseif EWR_State or HQ_State then -- one alive
      self.adv_state = 1 --slow down level 1
    else -- none alive
      self.adv_state = 2 --slow down level 2
    end
    -- calculate new detectioninterval
    local interval = self.detectinterval -- e.g. 30
    local ratio = self.adv_ratio / 100 -- e.g. 80/100 = 0.8
    ratio = ratio * self.adv_state -- e.g 0.8*2 = 1.6
    local newinterval = interval + (interval * ratio) -- e.g. 30+(30*1.6) = 78
    if self.debug or self.verbose then
      local text = self.lid..string.format(" Calculated OldState/NewState/Interval: %d / %d / %d", currstate, self.adv_state, newinterval)
      --self:T(text)
      local m=MESSAGE:New(text,10,"MANTIS"):ToAllIf(self.debug)
      if self.verbose then self:I(text) end
    end
    return newinterval, currstate
  end

  --- Function to set autorelocation for HQ and EWR objects. Note: Units must be actually mobile in DCS!
  -- @param #MANTIS self
  -- @param #boolean hq If true, will relocate HQ object
  -- @param #boolean ewr If true, will relocate  EWR objects
  function MANTIS:SetAutoRelocate(hq, ewr)
    self:T(self.lid .. "SetAutoRelocate")
    --self:T({hq, ewr})
    local hqrel = hq or false
    local ewrel = ewr or false
    if hqrel or ewrel then
      self.autorelocate = true
      self.autorelocateunits = { HQ = hqrel, EWR = ewrel }
      --self:T({self.autorelocate, self.autorelocateunits})
    end
    return self
  end

  --- [Internal] Function to execute the relocation
  -- @param #MANTIS self
  -- @return #MANTIS self 
  function MANTIS:_RelocateGroups()
    self:T(self.lid .. "RelocateGroups")
    local text = self.lid.." Relocating Groups"
    local m= MESSAGE:New(text,10,"MANTIS",true):ToAllIf(self.debug)
    if self.verbose then self:I(text) end
    if self.autorelocate then
      -- relocate HQ
      local HQGroup = self.HQ_CC
      if self.autorelocateunits.HQ and self.HQ_CC and HQGroup:IsAlive() then --only relocate if HQ exists
        local _hqgrp = self.HQ_CC
        --self:T(self.lid.." Relocating HQ")
        local text = self.lid.." Relocating HQ"
        --local m= MESSAGE:New(text,10,"MANTIS"):ToAll()
          _hqgrp:RelocateGroundRandomInRadius(20,500,true,true,nil,true)
      end
      --relocate EWR
      -- TODO: maybe dependent on AlarmState? Observed: SA11 SR only relocates if no objects in reach
      if self.autorelocateunits.EWR then
         -- get EWR Group
         local EWR_GRP = SET_GROUP:New():FilterPrefixes(self.EWR_Templates_Prefix):FilterCoalitions(self.Coalition):FilterOnce()
         local EWR_Grps = EWR_GRP.Set --table of objects in SET_GROUP
         for _,_grp in pairs (EWR_Grps) do
             if _grp:IsAlive() and _grp:IsGround() then
              --self:T(self.lid.." Relocating EWR ".._grp:GetName())
              local text = self.lid.." Relocating EWR ".._grp:GetName()
              local m= MESSAGE:New(text,10,"MANTIS"):ToAllIf(self.debug)
              if self.verbose then self:I(text) end
              _grp:RelocateGroundRandomInRadius(20,500,true,true,nil,true)
             end
         end
      end
    end
    return self
  end
  
  --- [Internal] Function to check accept and reject zones
  -- @param #MANTIS self
  -- @param Core.Point#COORDINATE coord The coordinate to check
  -- @return #boolean outcome
  function MANTIS:_CheckCoordinateInZones(coord)
    -- DEBUG
    self:T(self.lid.."_CheckCoordinateInZones")
    local inzone = false
    -- acceptzones
    if #self.AcceptZones > 0 then
      for _,_zone in pairs(self.AcceptZones) do
        local zone = _zone -- Core.Zone#ZONE
        if zone:IsCoordinateInZone(coord) then
          inzone = true
          self:T(self.lid.."Target coord in Accept Zone!")
          break
        end
      end
    end
    -- rejectzones
    if #self.RejectZones > 0 and inzone then -- maybe in accept zone, but check the overlaps
      for _,_zone in pairs(self.RejectZones) do
        local zone = _zone -- Core.Zone#ZONE
        if zone:IsCoordinateInZone(coord) then
          inzone = false
          self:T(self.lid.."Target coord in Reject Zone!")
          break
        end
      end
    end
    -- conflictzones
    if #self.ConflictZones > 0 and not inzone then -- if not already accepted, might be in conflict zones
      for _,_zone in pairs(self.ConflictZones) do
        local zone = _zone -- Core.Zone#ZONE
        if zone:IsCoordinateInZone(coord) then
          inzone = true
          self:T(self.lid.."Target coord in Conflict Zone!")
          break
        end
      end
    end   
    return inzone
  end
  
  --- [Internal] Function to prefilter height based
  -- @param #MANTIS self
  -- @param #number height
  -- @return #table set
  function MANTIS:_PreFilterHeight(height)
    self:T(self.lid.."_PreFilterHeight")   
    local set = {}
    local dlink = self.Detection -- Ops.Intel#INTEL_DLINK
    local detectedgroups = dlink:GetContactTable()
    for _,_contact in pairs(detectedgroups) do
      local contact = _contact -- Ops.Intel#INTEL.Contact
      local grp = contact.group -- Wrapper.Group#GROUP
      if grp:IsAlive() then
        if grp:GetHeight(true) < height then
          local coord = grp:GetCoordinate()
          table.insert(set,coord)
        end
      end
    end
    return set
  end
  
  --- [Internal] Function to check if any object is in the given SAM zone
  -- @param #MANTIS self
  -- @param #table dectset Table of coordinates of detected items
  -- @param Core.Point#COORDINATE samcoordinate Coordinate object.
  -- @param #number radius Radius to check.
  -- @param #number height Height to check.
  -- @param #boolean dlink Data from DLINK.
  -- @return #boolean True if in any zone, else false
  -- @return #number Distance Target distance in meters or zero when no object is in zone
  function MANTIS:_CheckObjectInZone(dectset, samcoordinate, radius, height, dlink)
    self:T(self.lid.."_CheckObjectInZone")
    -- check if non of the coordinate is in the given defense zone
    local rad = radius or self.checkradius
    local set = dectset
    if dlink then
      -- DEBUG
      set = self:_PreFilterHeight(height)
    end
    local friendlyset -- Core.Set#SET_GROUP
    if self.checkforfriendlies == true then
      friendlyset = SET_GROUP:New():FilterCoalitions(self.Coalition):FilterCategories({"plane","helicopter"}):FilterFunction(function(grp) if grp and grp:InAir() then return true else return false end end):FilterOnce()
    end
    for _,_coord in pairs (set) do
      local coord = _coord  -- get current coord to check
      -- output for cross-check
      local targetdistance = samcoordinate:DistanceFromPointVec2(coord)
      if not targetdistance then
        targetdistance = samcoordinate:Get2DDistance(coord)
      end
      -- check accept/reject zones
      local zonecheck = true
      if self.usezones then
        -- DONE
        zonecheck = self:_CheckCoordinateInZones(coord)
      end
      if self.verbose and self.debug then
        local dectstring = coord:ToStringLLDMS()
        local samstring = samcoordinate:ToStringLLDMS()
        local inrange = "false"
        if targetdistance <= rad then
          inrange = "true"
        end
        local text = string.format("Checking SAM at %s | Targetdist %d | Rad %d | Inrange %s", samstring, targetdistance, rad, inrange)
        local m = MESSAGE:New(text,10,"Check"):ToAllIf(self.debug)
        self:T(self.lid..text)
      end
      -- friendlies around?
      local nofriendlies = true
      if self.checkforfriendlies == true then
        local closestfriend, distance = friendlyset:GetClosestGroup(samcoordinate)
        if closestfriend and distance and distance < rad then
          nofriendlies = false
        end
      end
      -- end output to cross-check
      if targetdistance <= rad and zonecheck == true and nofriendlies == true then
        return true, targetdistance
      end
    end
    return false, 0
  end

  --- [Internal] Function to start the detection via EWR groups - if INTEL isn\'t available
  -- @param #MANTIS self
  -- @return Functional.Detection #DETECTION_AREAS The running detection set
  function MANTIS:StartDetection()
    self:T(self.lid.."Starting Detection")

    -- start detection
    local groupset = self.EWR_Group
    local grouping = self.grouping or 5000
    --local acceptrange = self.acceptrange or 80000
    local interval = self.detectinterval or 20
    
    local MANTISdetection = DETECTION_AREAS:New( groupset, grouping ) --[Internal] Grouping detected objects to 5000m zones
    MANTISdetection:FilterCategories({ Unit.Category.AIRPLANE, Unit.Category.HELICOPTER })
    --MANTISdetection:SetAcceptRange(acceptrange) -- deprecated - in range of SAMs is used anyway
    MANTISdetection:SetRefreshTimeInterval(interval)
    MANTISdetection:__Start(2)

    return MANTISdetection
  end
  
  --- [Internal] Function to start the detection with INTEL via EWR groups
  -- @param #MANTIS self
  -- @return Ops.Intel#INTEL_DLINK The running detection set
  function MANTIS:StartIntelDetection()
    self:T(self.lid.."Starting Intel Detection")
    -- DEBUG
    -- start detection
    local groupset = self.EWR_Group
    local samset = self.SAM_Group
    
    self.intelset = {}
    
    local IntelOne = INTEL:New(groupset,self.Coalition,self.name.." IntelOne")
    --IntelOne:SetClusterAnalysis(true,true)
    --IntelOne:SetClusterRadius(5000)
    IntelOne:Start()
    
    local IntelTwo = INTEL:New(samset,self.Coalition,self.name.." IntelTwo")
    --IntelTwo:SetClusterAnalysis(true,true)
    --IntelTwo:SetClusterRadius(5000)
    IntelTwo:Start()
    
    local IntelDlink = INTEL_DLINK:New({IntelOne,IntelTwo},self.name.." DLINK",22,300)
    IntelDlink:__Start(1)
    
    self:SetUsingDLink(IntelDlink)
    
    table.insert(self.intelset, IntelOne)
    table.insert(self.intelset, IntelTwo)
    
    return IntelDlink
  end
  
  --- [Internal] Function to start the detection via AWACS if defined as separate (classic)
  -- @param #MANTIS self
  -- @return Functional.Detection #DETECTION_AREAS The running detection set
  function MANTIS:StartAwacsDetection()
    self:T(self.lid.."Starting Awacs Detection")

    -- start detection
    local group = self.AWACS_Prefix
    local groupset = SET_GROUP:New():FilterPrefixes(group):FilterCoalitions(self.Coalition):FilterStart()
    local grouping = self.grouping or 5000
    --local acceptrange = self.acceptrange or 80000
    local interval = self.detectinterval or 60

    --@param Functional.Detection #DETECTION_AREAS _MANTISdetection [Internal] The MANTIS detection object
    local MANTISAwacs = DETECTION_AREAS:New( groupset, grouping ) --[Internal] Grouping detected objects to 5000m zones
    MANTISAwacs:FilterCategories({ Unit.Category.AIRPLANE, Unit.Category.HELICOPTER })
    MANTISAwacs:SetAcceptRange(self.awacsrange)  --250km
    MANTISAwacs:SetRefreshTimeInterval(interval)
    MANTISAwacs:Start()

    return MANTISAwacs
  end
  
   --- [Internal] Function to get SAM firing data from units types.
  -- @param #MANTIS self
  -- @param #string grpname Name of the group
  -- @param #boolean mod HDS mod flag
  -- @param #boolean sma SMA mod flag
  -- @param #boolean chm CH mod flag
  -- @return #number range Max firing range
  -- @return #number height Max firing height
  -- @return #string type Long, medium or short range
  -- @return #number blind "blind" spot
  function MANTIS:_GetSAMDataFromUnits(grpname,mod,sma,chm)
    self:T(self.lid.."_GetSAMDataFromUnits")
    local found = false
    local range = self.checkradius
    local height = 3000
    local type = MANTIS.SamType.MEDIUM
    local radiusscale = self.radiusscale[type]
    local blind = 0
    local group = GROUP:FindByName(grpname) -- Wrapper.Group#GROUP
    local units = group:GetUnits()
    local SAMData = self.SamData
    if mod then
      SAMData = self.SamDataHDS
    elseif sma then
      SAMData = self.SamDataSMA
    elseif chm then
      SAMData = self.SamDataCH
    end
    --self:T("Looking to auto-match for "..grpname)
    for _,_unit in pairs(units) do
      local unit = _unit -- Wrapper.Unit#UNIT
      local type = string.lower(unit:GetTypeName())
      --self:I(string.format("Matching typename: %s",type))
      for idx,entry in pairs(SAMData) do
        local _entry = entry -- #MANTIS.SamData
        local _radar = string.lower(_entry.Radar)
        --self:I(string.format("Trying typename: %s",_radar))
        if string.find(type,_radar,1,true) then
          type = _entry.Type
          radiusscale = self.radiusscale[type]
          range = _entry.Range * 1000 * radiusscale -- max firing range used as switch-on
          height = _entry.Height * 1000 -- max firing height
          blind = _entry.Blindspot * 100 -- blind spot range 
          --self:I(string.format("Match: %s - %s",_radar,type))
          found = true
          break
        end
      end
      if found then break end
    end
    if not found then
      self:E(self.lid .. string.format("*****Could not match radar data for %s! Will default to midrange values!",grpname))
    end
    return range, height, type, blind
  end
  
  --- [Internal] Function to get SAM firing data
  -- @param #MANTIS self
  -- @param #string grpname Name of the group
  -- @return #number range Max firing range
  -- @return #number height Max firing height
  -- @return #string type Long, medium or short range
  -- @return #number blind "blind" spot
  function MANTIS:_GetSAMRange(grpname)
<<<<<<< HEAD
    self:I(self.lid.."_GetSAMRange for "..tostring(grpname))
=======
    self:T(self.lid.."_GetSAMRange for "..tostring(grpname))
>>>>>>> de304d6b
    local range = self.checkradius
    local height = 3000
    local type = MANTIS.SamType.MEDIUM
    local radiusscale = self.radiusscale[type]
    local blind = 0
    local found = false
    local HDSmod = false
    local SMAMod = false
    local CHMod = false
    if string.find(grpname,"HDS",1,true) then
      HDSmod = true
    elseif string.find(grpname,"SMA",1,true) then
      SMAMod = true
    elseif string.find(grpname,"CHM",1,true) then
      CHMod = true
    end
    --if self.automode then
      for idx,entry in pairs(self.SamData) do
        self:T("ID = " .. idx)
        if string.find(grpname,idx,1,true) then
          local _entry = entry -- #MANTIS.SamData
          type = _entry.Type
          radiusscale = self.radiusscale[type]
          range = _entry.Range * 1000 * radiusscale -- max firing range
          height = _entry.Height * 1000 -- max firing height        
          blind = _entry.Blindspot 
          self:T("Matching Groupname = " .. grpname .. " Range= " .. range)
          found = true
          break
        end
      end
    --end
    -- secondary filter if not found
    if (not found) or HDSmod or SMAMod or CHMod then
      range, height, type = self:_GetSAMDataFromUnits(grpname,HDSmod,SMAMod,CHMod)
    elseif not found then
      self:E(self.lid .. string.format("*****Could not match radar data for %s! Will default to midrange values!",grpname))
    end
    return range, height, type, blind
  end
  
  --- [Internal] Function to set the SAM start state
  -- @param #MANTIS self
  -- @return #MANTIS self
  function MANTIS:SetSAMStartState()
    -- DONE: if using dynamic filtering, update SAM_Table and the (active) SEAD groups, pull req #1405/#1406
    -- DONE: Auto mode
    self:T(self.lid.."Setting SAM Start States")
     -- get SAM Group
     local SAM_SET = self.SAM_Group
     local SAM_Grps = SAM_SET.Set --table of objects
     local SAM_Tbl = {} -- table of SAM defense zones
     local SAM_Tbl_lg = {} -- table of long range SAM defense zones
     local SAM_Tbl_md = {} -- table of mid range SAM defense zones
     local SAM_Tbl_sh = {} -- table of short range SAM defense zones
     local SEAD_Grps = {} -- table of SAM names to make evasive
     local engagerange = self.engagerange -- firing range in % of max
     --cycle through groups and set alarm state etc
     for _i,_group in pairs (SAM_Grps) do
      if _group:IsGround() and _group:IsAlive() then
        local group = _group -- Wrapper.Group#GROUP
        -- DONE: add emissions on/off
        if self.UseEmOnOff then
          group:OptionAlarmStateRed()
          group:EnableEmission(false)
          --group:SetAIOff()
        else
          group:OptionAlarmStateGreen() -- AI off
        end
        group:OptionEngageRange(engagerange)  --default engagement will be 95% of firing range
        local grpname = group:GetName()
        local grpcoord = group:GetCoordinate()
        local grprange,grpheight,type,blind  = self:_GetSAMRange(grpname)
        table.insert( SAM_Tbl, {grpname, grpcoord, grprange, grpheight, blind})
        --table.insert( SEAD_Grps, grpname )
        if type == MANTIS.SamType.LONG then
          table.insert( SAM_Tbl_lg, {grpname, grpcoord, grprange, grpheight, blind})
          table.insert( SEAD_Grps, grpname )
          --self:T("SAM "..grpname.." is type LONG")
        elseif type == MANTIS.SamType.MEDIUM then
         table.insert( SAM_Tbl_md, {grpname, grpcoord, grprange, grpheight, blind})
         table.insert( SEAD_Grps, grpname )
         --self:T("SAM "..grpname.." is type MEDIUM")
        elseif type == MANTIS.SamType.SHORT then
          table.insert( SAM_Tbl_sh, {grpname, grpcoord, grprange, grpheight, blind})
          --self:T("SAM "..grpname.." is type SHORT")
          self.ShoradGroupSet:Add(grpname,group)
          if not self.autoshorad then
            table.insert( SEAD_Grps, grpname )
          end
        end
        self.SamStateTracker[grpname] = "GREEN"
        end
     end
     self.SAM_Table = SAM_Tbl
     self.SAM_Table_Long = SAM_Tbl_lg
     self.SAM_Table_Medium = SAM_Tbl_md
     self.SAM_Table_Short = SAM_Tbl_sh
     -- make SAMs evasive
     local mysead = SEAD:New( SEAD_Grps, self.Padding ) -- Functional.Sead#SEAD
     mysead:SetEngagementRange(engagerange)
     mysead:AddCallBack(self)
     if self.UseEmOnOff then
      mysead:SwitchEmissions(true)
     end
     self.mysead = mysead
     return self
  end

  --- [Internal] Function to update SAM table and SEAD state
  -- @param #MANTIS self
  -- @return #MANTIS self
  function MANTIS:_RefreshSAMTable()
    self:T(self.lid.."RefreshSAMTable")
    -- Requires SEAD 0.2.2 or better
     -- get SAM Group
     local SAM_SET = self.SAM_Group
     local SAM_Grps = SAM_SET.Set --table of objects
     local SAM_Tbl = {} -- table of SAM defense zones
     local SAM_Tbl_lg = {} -- table of long range SAM defense zones
     local SAM_Tbl_md = {} -- table of mid range SAM defense zones
     local SAM_Tbl_sh = {} -- table of short range SAM defense zon
     local SEAD_Grps = {} -- table of SAM names to make evasive
     local engagerange = self.engagerange -- firing range in % of max
     --cycle through groups and set alarm state etc
     for _i,_group in pairs (SAM_Grps) do
        local group = _group -- Wrapper.Group#GROUP
        group:OptionEngageRange(engagerange)  --engagement will be 95% of firing range
        if group:IsGround() and group:IsAlive() then
          local grpname = group:GetName()
          local grpcoord = group:GetCoordinate()
          local grprange, grpheight,type,blind  = self:_GetSAMRange(grpname)
          table.insert( SAM_Tbl, {grpname, grpcoord, grprange, grpheight, blind}) -- make the table lighter, as I don't really use the zone here
          table.insert( SEAD_Grps, grpname )
          if type == MANTIS.SamType.LONG then
            table.insert( SAM_Tbl_lg, {grpname, grpcoord, grprange, grpheight, blind})
            --self:I({grpname,grprange, grpheight})
          elseif type == MANTIS.SamType.MEDIUM then
           table.insert( SAM_Tbl_md, {grpname, grpcoord, grprange, grpheight, blind})
           --self:I({grpname,grprange, grpheight})
          elseif type == MANTIS.SamType.SHORT then
            table.insert( SAM_Tbl_sh, {grpname, grpcoord, grprange, grpheight, blind})
            -- self:I({grpname,grprange, grpheight})
            self.ShoradGroupSet:Add(grpname,group)
            if self.autoshorad then
              self.Shorad.Groupset = self.ShoradGroupSet
            end
          end
        end
     end
     self.SAM_Table = SAM_Tbl
     self.SAM_Table_Long = SAM_Tbl_lg
     self.SAM_Table_Medium = SAM_Tbl_md
     self.SAM_Table_Short = SAM_Tbl_sh
     -- make SAMs evasive
     if self.mysead ~= nil then
      local mysead = self.mysead
      mysead:UpdateSet( SEAD_Grps )
     end
     return self
  end

  --- Function to link up #MANTIS with a #SHORAD installation
  -- @param #MANTIS self
  -- @param Functional.Shorad#SHORAD Shorad The #SHORAD object
  -- @param #number Shoradtime Number of seconds #SHORAD stays active post wake-up
  function MANTIS:AddShorad(Shorad,Shoradtime)
    self:T(self.lid.."AddShorad")
    local Shorad = Shorad or nil
    local ShoradTime = Shoradtime or 600
    local ShoradLink = true
    if Shorad:IsInstanceOf("SHORAD") then
      self.ShoradLink = ShoradLink
      self.Shorad = Shorad --#SHORAD
      self.ShoradTime = Shoradtime -- #number
    end
    return self
  end

  --- Function to unlink #MANTIS from a #SHORAD installation
  -- @param #MANTIS self
  function MANTIS:RemoveShorad()
    self:T(self.lid.."RemoveShorad")
    self.ShoradLink = false
    return self
  end

-----------------------------------------------------------------------
-- MANTIS main functions
-----------------------------------------------------------------------
  
  --- [Internal] Check detection function
  -- @param #MANTIS self
  -- @param #table samset Table of SAM data
  -- @param #table detset Table of COORDINATES
  -- @param #boolean dlink Using DLINK
  -- @param #number limit of SAM sites to go active on a contact
  -- @return #MANTIS self
  function MANTIS:_CheckLoop(samset,detset,dlink,limit)
    self:T(self.lid .. "CheckLoop " .. #detset .. " Coordinates")
    local switchedon = 0
    for _,_data in pairs (samset) do
      local samcoordinate = _data[2]
      local name = _data[1]
      local radius = _data[3]
      local height = _data[4]
      local blind = _data[5] * 1.25 + 1
      local samgroup = GROUP:FindByName(name)
      local IsInZone, Distance = self:_CheckObjectInZone(detset, samcoordinate, radius, height, dlink)
      local suppressed = self.SuppressedGroups[name] or false
      local activeshorad = self.Shorad.ActiveGroups[name] or false
      if IsInZone and not suppressed and not activeshorad then --check any target in zone and not currently managed by SEAD
        if samgroup:IsAlive() then
          -- switch on SAM
          local switch = false
          if self.UseEmOnOff and switchedon < limit then
            -- DONE: add emissions on/off
            samgroup:EnableEmission(true)
            switchedon = switchedon + 1
            switch = true
          elseif (not self.UseEmOnOff) and switchedon < limit then
            samgroup:OptionAlarmStateRed()
            switchedon = switchedon + 1
            switch = true
          end
          if self.SamStateTracker[name] ~= "RED" and switch then
            self:__RedState(1,samgroup)
            self.SamStateTracker[name] = "RED"
          end
          -- link in to SHORAD if available
          -- DONE: Test integration fully
          if self.ShoradLink and (Distance < self.ShoradActDistance or Distance < blind ) then -- don't give SHORAD position away too early
            local Shorad = self.Shorad
            local radius = self.checkradius
            local ontime = self.ShoradTime
            Shorad:WakeUpShorad(name, radius, ontime)
            self:__ShoradActivated(1,name, radius, ontime)
          end
          -- debug output
          if (self.debug or self.verbose) and switch then
            local text = string.format("SAM %s in alarm state RED!", name)
            local m=MESSAGE:New(text,10,"MANTIS"):ToAllIf(self.debug)
            if self.verbose then self:I(self.lid..text) end
          end
        end --end alive
      else
        if samgroup:IsAlive() and not suppressed and not activeshorad then
          -- switch off SAM
          if self.UseEmOnOff  then
            samgroup:EnableEmission(false)
          else
            samgroup:OptionAlarmStateGreen()
          end
          if self.SamStateTracker[name] ~= "GREEN" then
            self:__GreenState(1,samgroup)
            self.SamStateTracker[name] = "GREEN"
          end
          if self.debug or self.verbose then
            local text = string.format("SAM %s in alarm state GREEN!", name)
            local m=MESSAGE:New(text,10,"MANTIS"):ToAllIf(self.debug)
            if self.verbose then self:I(self.lid..text) end
          end
        end --end alive
      end --end check
    end --for for loop
    return self
  end
  
  --- [Internal] Check detection function
  -- @param #MANTIS self
  -- @param Functional.Detection#DETECTION_AREAS detection Detection object
  -- @param #boolean dlink
  -- @return #MANTIS self
  function MANTIS:_Check(detection,dlink)
    self:T(self.lid .. "Check")
    --get detected set
    local detset = detection:GetDetectedItemCoordinates()
    --self:T("Check:", {detset})
    -- randomly update SAM Table
    local rand = math.random(1,100)
    if rand > 65 then -- 1/3 of cases
      self:_RefreshSAMTable()
    end
    -- switch SAMs on/off if (n)one of the detected groups is inside their reach
    if self.automode then
      local samset = self.SAM_Table_Long -- table of i.1=names, i.2=coordinates, i.3=firing range, i.4=firing height
      self:_CheckLoop(samset,detset,dlink,self.maxlongrange)
      local samset = self.SAM_Table_Medium -- table of i.1=names, i.2=coordinates, i.3=firing range, i.4=firing height
      self:_CheckLoop(samset,detset,dlink,self.maxmidrange)
      local samset = self.SAM_Table_Short -- table of i.1=names, i.2=coordinates, i.3=firing range, i.4=firing height
      self:_CheckLoop(samset,detset,dlink,self.maxshortrange)
    else
      local samset = self:_GetSAMTable() -- table of i.1=names, i.2=coordinates, i.3=firing range, i.4=firing height
      self:_CheckLoop(samset,detset,dlink,self.maxclassic)
    end
    return self
  end

  --- [Internal] Relocation relay function
  -- @param #MANTIS self
  -- @return #MANTIS self
  function MANTIS:_Relocate()
    self:T(self.lid .. "Relocate")
    self:_RelocateGroups()
    return self
  end

  --- [Internal] Check advanced state
  -- @param #MANTIS self
  -- @return #MANTIS self
  function MANTIS:_CheckAdvState()
    self:T(self.lid .. "CheckAdvSate")
    local interval, oldstate = self:_CalcAdvState()
    local newstate = self.adv_state
    if newstate ~= oldstate then
      -- deal with new state
      self:__AdvStateChange(1,oldstate,newstate,interval)
      if newstate == 2 then
        -- switch alarm state RED
        self.state2flag = true
        local samset = self:_GetSAMTable() -- table of i.1=names, i.2=coordinates
        for _,_data in pairs (samset) do
          local name = _data[1]
          local samgroup = GROUP:FindByName(name)
          if samgroup:IsAlive() then
            if self.UseEmOnOff then
              -- DONE: add emissions on/off
              --samgroup:SetAIOn()
              samgroup:EnableEmission(true)
            else
              samgroup:OptionAlarmStateRed()
            end
          end -- end alive
        end -- end for loop
      elseif newstate <= 1 then
        -- change MantisTimer to slow down or speed up
        self.detectinterval = interval
        self.state2flag = false
      end
    end -- end newstate vs oldstate
    return self
  end

  --- [Internal] Check DLink state
  -- @param #MANTIS self
  -- @return #MANTIS self
  function MANTIS:_CheckDLinkState()
    self:T(self.lid .. "_CheckDLinkState")
    local dlink = self.Detection -- Ops.Intel#INTEL_DLINK
    local TS = timer.getAbsTime()
    if not dlink:Is("Running") and (TS - self.DLTimeStamp > 29) then
      self.DLink = false
      self.Detection = self:StartDetection() -- fall back
      self:I(self.lid .. "Intel DLink not running - switching back to single detection!")
    end
  end

  --- [Internal] Function to set start state
  -- @param #MANTIS self
  -- @param #string From The From State
  -- @param #string Event The Event
  -- @param #string To The To State
  -- @return #MANTIS self
  function MANTIS:onafterStart(From, Event, To)
    self:T({From, Event, To})
    self:T(self.lid.."Starting MANTIS")
    self:SetSAMStartState()
    if not INTEL then
      self.Detection = self:StartDetection()
    else
      self.Detection = self:StartIntelDetection()
    end
    --[[
    if self.advAwacs and not self.automode then
      self.AWACS_Detection = self:StartAwacsDetection()
    end
    --]]
    if self.autoshorad then
      self.Shorad = SHORAD:New(self.name.."-SHORAD",self.name.."-SHORAD",self.SAM_Group,self.ShoradActDistance,self.ShoradTime,self.coalition,self.UseEmOnOff)
      self.Shorad:SetDefenseLimits(80,95)
      self.ShoradLink = true
      self.Shorad.Groupset=self.ShoradGroupSet
      self.Shorad.debug = self.debug
    end
    if self.shootandscoot and self.SkateZones and self.Shorad then
      self.Shorad:AddScootZones(self.SkateZones,self.SkateNumber or 3,self.ScootRandom,self.ScootFormation)
    end
    self:__Status(-math.random(1,10))
    return self
  end

  --- [Internal] Before status function for MANTIS
  -- @param #MANTIS self
  -- @param #string From The From State
  -- @param #string Event The Event
  -- @param #string To The To State
  -- @return #MANTIS self
  function MANTIS:onbeforeStatus(From, Event, To)
    self:T({From, Event, To})
    -- check detection
    if not self.state2flag then
      self:_Check(self.Detection,self.DLink)
    end

    --[[ check Awacs
    if self.advAwacs and not self.state2flag then
      self:_Check(self.AWACS_Detection,false)
    end
    --]]
    
    -- relocate HQ and EWR
    if self.autorelocate then
      local relointerval = self.relointerval
      local thistime = timer.getAbsTime()
      local timepassed = thistime - self.TimeStamp

      local halfintv = math.floor(timepassed / relointerval)

      --self:T({timepassed=timepassed, halfintv=halfintv})

      if halfintv >= 1 then
        self.TimeStamp = timer.getAbsTime()
        self:_Relocate()
        self:__Relocating(1)
      end
    end

    -- advanced state check
    if self.advanced then
      self:_CheckAdvState()
    end

    -- check DLink state
    if self.DLink then
      self:_CheckDLinkState()
    end

    return self
  end

  --- [Internal] Status function for MANTIS
  -- @param #MANTIS self
  -- @param #string From The From State
  -- @param #string Event The Event
  -- @param #string To The To State
  -- @return #MANTIS self
  function MANTIS:onafterStatus(From,Event,To)
    self:T({From, Event, To})
    -- Display some states
    if self.debug and self.verbose then
      self:I(self.lid .. "Status Report")
      for _name,_state in pairs(self.SamStateTracker) do
        self:I(string.format("Site %s\tStatus %s",_name,_state))
      end
    end
    local interval = self.detectinterval * -1
    self:__Status(interval)
    return self
  end

  --- [Internal] Function to stop MANTIS
  -- @param #MANTIS self
  -- @param #string From The From State
  -- @param #string Event The Event
  -- @param #string To The To State
  -- @return #MANTIS self
  function MANTIS:onafterStop(From, Event, To)
    self:T({From, Event, To})
    return self
  end

  --- [Internal] Function triggered by Event Relocating
  -- @param #MANTIS self
  -- @param #string From The From State
  -- @param #string Event The Event
  -- @param #string To The To State
  -- @return #MANTIS self
  function MANTIS:onafterRelocating(From, Event, To)
    self:T({From, Event, To})
    return self
  end

  --- [Internal] Function triggered by Event GreenState
  -- @param #MANTIS self
  -- @param #string From The From State
  -- @param #string Event The Event
  -- @param #string To The To State
  -- @param Wrapper.Group#GROUP Group The GROUP object whose state was changed
  -- @return #MANTIS self
  function MANTIS:onafterGreenState(From, Event, To, Group)
    self:T({From, Event, To, Group:GetName()})
    return self
  end

  --- [Internal] Function triggered by Event RedState
  -- @param #MANTIS self
  -- @param #string From The From State
  -- @param #string Event The Event
  -- @param #string To The To State
  -- @param Wrapper.Group#GROUP Group The GROUP object whose state was changed
  -- @return #MANTIS self
  function MANTIS:onafterRedState(From, Event, To, Group)
    self:T({From, Event, To, Group:GetName()})
    return self
  end

  --- [Internal] Function triggered by Event AdvStateChange
  -- @param #MANTIS self
  -- @param #string From The From State
  -- @param #string Event The Event
  -- @param #string To The To State
  -- @param #number Oldstate Old state - 0 = green, 1 = amber, 2 = red
  -- @param #number Newstate New state - 0 = green, 1 = amber, 2 = red
  -- @param #number Interval Calculated detection interval based on state and advanced feature setting
  -- @return #MANTIS self
  function MANTIS:onafterAdvStateChange(From, Event, To, Oldstate, Newstate, Interval)
    self:T({From, Event, To, Oldstate, Newstate, Interval})
    return self
  end

  --- [Internal] Function triggered by Event ShoradActivated
  -- @param #MANTIS self
  -- @param #string From The From State
  -- @param #string Event The Event
  -- @param #string To The To State
  -- @param #string Name Name of the GROUP which SHORAD shall protect
  -- @param #number Radius Radius around the named group to find SHORAD groups
  -- @param #number Ontime Seconds the SHORAD will stay active
  function MANTIS:onafterShoradActivated(From, Event, To, Name, Radius, Ontime)
    self:T({From, Event, To, Name, Radius, Ontime})
    return self
  end
  
    --- [Internal] Function triggered by Event SeadSuppressionStart
  -- @param #MANTIS self
  -- @param #string From The From State
  -- @param #string Event The Event
  -- @param #string To The To State
  -- @param Wrapper.Group#GROUP Group The suppressed GROUP object
  -- @param #string Name Name of the suppressed group
  -- @param Wrapper.Group#GROUP Attacker The attacking GROUP object
  function MANTIS:onafterSeadSuppressionStart(From, Event, To, Group, Name, Attacker)
    self:T({From, Event, To, Name})
    self.SuppressedGroups[Name] = true
    if self.ShoradLink then
      local Shorad = self.Shorad
      local radius = self.checkradius
      local ontime = self.ShoradTime
      Shorad:WakeUpShorad(Name, radius, ontime)
      self:__ShoradActivated(1,Name, radius, ontime)
    end
    return self
  end
  
    --- [Internal] Function triggered by Event SeadSuppressionEnd
  -- @param #MANTIS self
  -- @param #string From The From State
  -- @param #string Event The Event
  -- @param #string To The To State
  -- @param Wrapper.Group#GROUP Group The suppressed GROUP object
  -- @param #string Name Name of the suppressed group
  function MANTIS:onafterSeadSuppressionEnd(From, Event, To, Group, Name)
    self:T({From, Event, To, Name})
    self.SuppressedGroups[Name] = false
    return self
  end
  
    --- [Internal] Function triggered by Event SeadSuppressionPlanned
  -- @param #MANTIS self
  -- @param #string From The From State
  -- @param #string Event The Event
  -- @param #string To The To State
  -- @param Wrapper.Group#GROUP Group The suppressed GROUP object
  -- @param #string Name Name of the suppressed group
  -- @param #number SuppressionStartTime Model start time of the suppression from `timer.getTime()`
  -- @param #number SuppressionEndTime Model end time of the suppression from `timer.getTime()`
  -- @param Wrapper.Group#GROUP Attacker The attacking GROUP object
  function MANTIS:onafterSeadSuppressionPlanned(From, Event, To, Group, Name, SuppressionStartTime, SuppressionEndTime, Attacker)
    self:T({From, Event, To, Name})
    return self
  end
  
end
-----------------------------------------------------------------------
-- MANTIS end
-----------------------------------------------------------------------<|MERGE_RESOLUTION|>--- conflicted
+++ resolved
@@ -1449,11 +1449,7 @@
   -- @return #string type Long, medium or short range
   -- @return #number blind "blind" spot
   function MANTIS:_GetSAMRange(grpname)
-<<<<<<< HEAD
-    self:I(self.lid.."_GetSAMRange for "..tostring(grpname))
-=======
     self:T(self.lid.."_GetSAMRange for "..tostring(grpname))
->>>>>>> de304d6b
     local range = self.checkradius
     local height = 3000
     local type = MANTIS.SamType.MEDIUM
