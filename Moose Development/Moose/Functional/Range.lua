--- conflicted
+++ resolved
@@ -577,13 +577,8 @@
 RANGE.MenuF10Root = nil
 
 --- Range script version.
-<<<<<<< HEAD
---- @field #string version
-RANGE.version = "2.5.0"
-=======
 -- @field #string version
 RANGE.version = "2.5.1"
->>>>>>> f3d13786
 
 -- TODO list:
 -- TODO: Verbosity level for messages.
@@ -3670,7 +3665,6 @@
 end
 
 --- Display message to group.
-<<<<<<< HEAD
 --- @param #RANGE self
 --- @param Wrapper.Unit#UNIT _unit Player unit.
 --- @param #string _text Message text.
@@ -3678,16 +3672,6 @@
 --- @param #boolean _clear Clear up old messages.
 --- @param #boolean display If true, display message regardless of player setting "Messages Off".
 function RANGE:_DisplayMessageToGroup( _unit, _text, _time, _clear, display )
-=======
--- @param #RANGE self
--- @param Wrapper.Unit#UNIT _unit Player unit.
--- @param #string _text Message text.
--- @param #number _time Duration how long the message is displayed.
--- @param #boolean _clear Clear up old messages.
--- @param #boolean display If true, display message regardless of player setting "Messages Off".
--- @param #boolean _togroup If true, display the message to the group in any case
-function RANGE:_DisplayMessageToGroup( _unit, _text, _time, _clear, display, _togroup )
->>>>>>> f3d13786
   self:F( { unit = _unit, text = _text, time = _time, clear = _clear } )
 
   -- Defaults
@@ -4061,19 +4045,11 @@
 end
 
 --- Returns the unit of a player and the player name. If the unit does not belong to a player, nil is returned.
-<<<<<<< HEAD
 --- @param #RANGE self
 --- @param #string _unitName Name of the player unit.
 --- @return Wrapper.Unit#UNIT Unit of player.
 --- @return #string Name of the player.
 --- @return nil If player does not exist.
-=======
--- @param #RANGE self
--- @param #string _unitName Name of the player unit.
--- @return Wrapper.Unit#UNIT Unit of player.
--- @return #string Name of the player.
--- @return #boolean If true, group has > 1 player in it
->>>>>>> f3d13786
 function RANGE:_GetPlayerUnitAndName( _unitName )
   self:F2( _unitName )
 
