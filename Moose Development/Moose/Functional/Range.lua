--- conflicted
+++ resolved
@@ -1226,15 +1226,8 @@
     self.instructsrsQ = MSRSQUEUE:New("INSTRUCT")
 
     if PathToGoogleKey then
-<<<<<<< HEAD
-      self.controlmsrs:SetProviderOptionsGoogle(PathToGoogleKey,PathToGoogleKey)
-      self.controlmsrs:SetProvider(MSRS.Provider.GOOGLE)
-      self.instructmsrs:SetProviderOptionsGoogle(PathToGoogleKey,PathToGoogleKey)
-      self.instructmsrs:SetProvider(MSRS.Provider.GOOGLE)
-=======
       self.controlmsrs:SetGoogle(PathToGoogleKey)
       self.instructmsrs:SetGoogle(PathToGoogleKey)
->>>>>>> 783e29f1
     end
 
   else
