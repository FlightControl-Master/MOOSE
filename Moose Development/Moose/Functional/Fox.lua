--- conflicted
+++ resolved
@@ -24,31 +24,6 @@
 -- @image Functional_FOX.png
 
 --- FOX class.
-<<<<<<< HEAD
---- @type FOX
---- @field #string ClassName Name of the class.
---- @field #boolean Debug Debug mode. Messages to all about status.
---- @field #string lid Class id string for output to DCS log file.
---- @field #table menuadded Table of groups the menu was added for.
---- @field #boolean menudisabled If true, F10 menu for players is disabled.
---- @field #boolean destroy Default player setting for destroying missiles.
---- @field #boolean launchalert Default player setting for launch alerts.
---- @field #boolean marklaunch Default player setting for mark launch coordinates.
---- @field #table players Table of players.
---- @field #table missiles Table of tracked missiles.
---- @field #table safezones Table of practice zones.
---- @field #table launchzones Table of launch zones.
---- @field Core.Set#SET_GROUP protectedset Set of protected groups.
---- @field #number explosionpower Power of explostion when destroying the missile in kg TNT. Default 5 kg TNT.
---- @field #number explosiondist Missile player distance in meters for destroying smaller missiles. Default 200 m.
---- @field #number explosiondist2 Missile player distance in meters for destroying big missiles. Default 500 m.
---- @field #number bigmissilemass Explosion power of big missiles. Default 50 kg TNT. Big missiles will be destroyed earlier.
---- @field #number dt50 Time step [sec] for missile position updates if distance to target > 50 km. Default 5 sec.
---- @field #number dt10 Time step [sec] for missile position updates if distance to target > 10 km and < 50 km. Default 1 sec.
---- @field #number dt05 Time step [sec] for missile position updates if distance to target > 5 km and < 10 km. Default 0.5 sec.
---- @field #number dt01 Time step [sec] for missile position updates if distance to target > 1 km and < 5 km. Default 0.1 sec.
---- @field #number dt00 Time step [sec] for missile position updates if distance to target < 1 km. Default 0.01 sec. 
-=======
 -- @type FOX
 -- @field #string ClassName Name of the class.
 -- @field #number verbose Verbosity level.
@@ -73,7 +48,6 @@
 -- @field #number dt05 Time step [sec] for missile position updates if distance to target > 5 km and < 10 km. Default 0.5 sec.
 -- @field #number dt01 Time step [sec] for missile position updates if distance to target > 1 km and < 5 km. Default 0.1 sec.
 -- @field #number dt00 Time step [sec] for missile position updates if distance to target < 1 km. Default 0.01 sec. 
->>>>>>> 949e2f9f
 -- @extends Core.Fsm#FSM
 
 --- Fox 3!
@@ -195,26 +169,6 @@
 --- @field #boolean inzone Player is inside a protected zone.
 
 --- Missile data table.
-<<<<<<< HEAD
---- @type FOX.MissileData
---- @field Wrapper.Unit#UNIT weapon Missile weapon unit.
---- @field #boolean active If true the missile is active.
---- @field #string missileType Type of missile.
---- @field #string missileName Name of missile.
---- @field #number missileRange Range of missile in meters.
---- @field #number fuseDist Fuse distance in meters.
---- @field #number explosive Explosive mass in kg TNT.
---- @field Wrapper.Unit#UNIT shooterUnit Unit that shot the missile.
---- @field Wrapper.Group#GROUP shooterGroup Group that shot the missile.
---- @field #number shooterCoalition Coalition side of the shooter.
---- @field #string shooterName Name of the shooter unit.
---- @field #number shotTime Abs. mission time in seconds the missile was fired.
---- @field Core.Point#COORDINATE shotCoord Coordinate where the missile was fired.
---- @field Wrapper.Unit#UNIT targetUnit Unit that was targeted.
---- @field #string targetName Name of the target unit or "unknown".
---- @field #string targetOrig Name of the "original" target, i.e. the one right after launched.
---- @field #FOX.PlayerData targetPlayer Player that was targeted or nil.
-=======
 -- @type FOX.MissileData
 -- @field DCS#Weapon weapon Missile weapon object.
 -- @field #boolean active If true the missile is active.
@@ -235,7 +189,6 @@
 -- @field #FOX.PlayerData targetPlayer Player that was targeted or nil.
 -- @field Core.Point#COORDINATE missileCoord Missile coordinate during tracking.
 -- @field Wrapper.Weapon#WEAPON Weapon Weapon object.
->>>>>>> 949e2f9f
 
 --- Main radio menu on group level.
 --- @field #table MenuF10 Root menu table on group level.
@@ -246,13 +199,8 @@
 FOX.MenuF10Root=nil
 
 --- FOX class version.
-<<<<<<< HEAD
---- @field #string version
-FOX.version="0.6.1"
-=======
 -- @field #string version
 FOX.version="0.8.0"
->>>>>>> 949e2f9f
 
 -------------------------------------------------------------------------------------------------------------------------------------------------------------------------------------------------------
 -- ToDo list
@@ -1687,15 +1635,9 @@
 
 
 --- Check if a coordinate lies within a safe training zone.
-<<<<<<< HEAD
---- @param #FOX self
---- @param Core.Point#COORDINATE coord Coordinate to check.
---- @return #boolean True if safe.
-=======
 -- @param #FOX self
 -- @param Core.Point#COORDINATE coord Coordinate to check. Can also be a DCS#Vec3.
 -- @return #boolean True if safe.
->>>>>>> 949e2f9f
 function FOX:_CheckCoordSafe(coord)
 
   -- No safe zones defined ==> Everything is safe.
@@ -1718,15 +1660,9 @@
 end
 
 --- Check if a coordinate lies within a launch zone.
-<<<<<<< HEAD
---- @param #FOX self
---- @param Core.Point#COORDINATE coord Coordinate to check.
---- @return #boolean True if in launch zone.
-=======
 -- @param #FOX self
 -- @param Core.Point#COORDINATE coord Coordinate to check. Can also be a DCS#Vec2.
 -- @return #boolean True if in launch zone.
->>>>>>> 949e2f9f
 function FOX:_CheckCoordLaunch(coord)
 
   -- No safe zones defined ==> Everything is safe.
