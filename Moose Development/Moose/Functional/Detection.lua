--- **Functional** - Models the detection of enemy units by FACs or RECCEs and group them according various methods.
--
-- ===
--
-- ## Features:
--
--   * Detection of targets by recce units.
--   * Group detected targets per unit, type or area (zone).
--   * Keep persistency of detected targets, if when detection is lost.
--   * Provide an indication of detected targets.
--   * Report detected targets.
--   * Refresh detection upon specified time intervals.
--
-- ===
--
-- ## Missions:
--
-- [DET - Detection](https://github.com/FlightControl-Master/MOOSE_MISSIONS/tree/master/DET%20-%20Detection)
--
-- ===
--
-- Facilitate the detection of enemy units within the battle zone executed by FACs (Forward Air Controllers) or RECCEs (Reconnaissance Units).
-- It uses the in-built detection capabilities of DCS World, but adds new functionalities.
--
-- ===
--
-- ### Contributions:
--
--   * Mechanist : Early concept of DETECTION_AREAS.
--
-- ### Authors:
--
--   * FlightControl : Analysis, Design, Programming, Testing
--
-- ===
--
-- @module Functional.Detection
-- @image Detection.JPG

do -- DETECTION_BASE

  -- @type DETECTION_BASE
  -- @field Core.Set#SET_GROUP DetectionSetGroup The @{Core.Set} of GROUPs in the Forward Air Controller role.
  -- @field DCS#Distance DetectionRange The range till which targets are accepted to be detected.
  -- @field #DETECTION_BASE.DetectedObjects DetectedObjects The list of detected objects.
  -- @field #table DetectedObjectsIdentified Map of the DetectedObjects identified.
  -- @field #number DetectionRun
  -- @extends Core.Fsm#FSM

  --- Defines the core functions to administer detected objects.
  -- The DETECTION_BASE class will detect objects within the battle zone for a list of @{Wrapper.Group}s detecting targets following (a) detection method(s).
  --
  -- ## DETECTION_BASE constructor
  --
  -- Construct a new DETECTION_BASE instance using the @{#DETECTION_BASE.New}() method.
  --
  -- ## Initialization
  --
  -- By default, detection will return detected objects with all the detection sensors available.
  -- However, you can ask how the objects were found with specific detection methods.
  -- If you use one of the below methods, the detection will work with the detection method specified.
  -- You can specify to apply multiple detection methods.
  --
  -- Use the following functions to report the objects it detected using the methods Visual, Optical, Radar, IRST, RWR, DLINK:
  --
  --   * @{#DETECTION_BASE.InitDetectVisual}(): Detected using Visual.
  --   * @{#DETECTION_BASE.InitDetectOptical}(): Detected using Optical.
  --   * @{#DETECTION_BASE.InitDetectRadar}(): Detected using Radar.
  --   * @{#DETECTION_BASE.InitDetectIRST}(): Detected using IRST.
  --   * @{#DETECTION_BASE.InitDetectRWR}(): Detected using RWR.
  --   * @{#DETECTION_BASE.InitDetectDLINK}(): Detected using DLINK.
  --
  -- ## **Filter** detected units based on **category of the unit**
  --
  -- Filter the detected units based on Unit.Category using the method @{#DETECTION_BASE.FilterCategories}().
  -- The different values of Unit.Category can be:
  --
  --   * Unit.Category.AIRPLANE
  --   * Unit.Category.GROUND_UNIT
  --   * Unit.Category.HELICOPTER
  --   * Unit.Category.SHIP
  --   * Unit.Category.STRUCTURE
  --
  -- Multiple Unit.Category entries can be given as a table and then these will be evaluated as an OR expression.
  --
  -- Example to filter a single category (Unit.Category.AIRPLANE).
  --
  --     DetectionObject:FilterCategories( Unit.Category.AIRPLANE )
  --
  -- Example to filter multiple categories (Unit.Category.AIRPLANE, Unit.Category.HELICOPTER). Note the {}.
  --
  --     DetectionObject:FilterCategories( { Unit.Category.AIRPLANE, Unit.Category.HELICOPTER } )
  --
  -- ## **DETECTION_ derived classes** group the detected units into a **DetectedItems[]** list
  --
  -- DETECTION_BASE derived classes build a list called DetectedItems[], which is essentially a first later
  -- of grouping of detected units. Each DetectedItem within the DetectedItems[] list contains
  -- a SET_UNIT object that contains the  detected units that belong to that group.
  --
  -- Derived classes will apply different methods to group the detected units.
  -- Examples are per area, per quadrant, per distance, per type.
  -- See further the derived DETECTION classes on which grouping methods are currently supported.
  --
  -- Various methods exist how to retrieve the grouped items from a DETECTION_BASE derived class:
  --
  --   * The method @{Functional.Detection#DETECTION_BASE.GetDetectedItems}() retrieves the DetectedItems[] list.
  --   * A DetectedItem from the DetectedItems[] list can be retrieved using the method @{Functional.Detection#DETECTION_BASE.GetDetectedItem}( DetectedItemIndex ).
  --     Note that this method returns a DetectedItem element from the list, that contains a Set variable and further information
  --     about the DetectedItem that is set by the DETECTION_BASE derived classes, used to group the DetectedItem.
  --   * A DetectedSet from the DetectedItems[] list can be retrieved using the method @{Functional.Detection#DETECTION_BASE.GetDetectedSet}( DetectedItemIndex ).
  --     This method retrieves the Set from a DetectedItem element from the DetectedItem list (DetectedItems[ DetectedItemIndex ].Set ).
  --
  -- ## **Visual filters** to fine-tune the probability of the detected objects
  --
  -- By default, DCS World will return any object that is in LOS and within "visual reach", or detectable through one of the electronic detection means.
  -- That being said, the DCS World detection algorithm can sometimes be unrealistic.
  -- Especially for a visual detection, DCS World is able to report within 1 second a detailed detection of a group of 20 units (including types of the units) that are 10 kilometers away, using only visual capabilities.
  -- Additionally, trees and other obstacles are not accounted during the DCS World detection.
  --
  -- Therefore, an additional (optional) filtering has been built into the DETECTION_BASE class, that can be set for visual detected units.
  -- For electronic detection, this filtering is not applied, only for visually detected targets.
  --
  -- The following additional filtering can be applied for visual filtering:
  --
  --   * A probability factor per kilometer distance.
  --   * A probability factor based on the alpha angle between the detected object and the unit detecting.
  --     A detection from a higher altitude allows for better detection than when on the ground.
  --   * Define a probability factor for "cloudy zones", which are zones where forests or villages are located. In these zones, detection will be much more difficult.
  --     The mission designer needs to define these cloudy zones within the mission, and needs to register these zones in the DETECTION_ objects adding a probability factor per zone.
  --
  -- I advise however, that, when you first use the DETECTION derived classes, that you don't use these filters.
  -- Only when you experience unrealistic behavior in your missions, these filters could be applied.
  --
  -- ### Distance visual detection probability
  --
  -- Upon a **visual** detection, the further away a detected object is, the less likely it is to be detected properly.
  -- Also, the speed of accurate detection plays a role.
  --
  -- A distance probability factor between 0 and 1 can be given, that will model a linear extrapolated probability over 10 km distance.
  --
  -- For example, if a probability factor of 0.6 (60%) is given, the extrapolated probabilities over 15 kilometers would like like:
  -- 1 km: 96%, 2 km: 92%, 3 km: 88%, 4 km: 84%, 5 km: 80%, 6 km: 76%, 7 km: 72%, 8 km: 68%, 9 km: 64%, 10 km: 60%, 11 km: 56%, 12 km: 52%, 13 km: 48%, 14 km: 44%, 15 km: 40%.
  --
  -- Note that based on this probability factor, not only the detection but also the **type** of the unit will be applied!
  --
  -- Use the method @{Functional.Detection#DETECTION_BASE.SetDistanceProbability}() to set the probability factor upon a 10 km distance.
  --
  -- ### Alpha Angle visual detection probability
  --
  -- Upon a **visual** detection, the higher the unit is during the detecting process, the more likely the detected unit is to be detected properly.
  -- A detection at a 90% alpha angle is the most optimal, a detection at 10% is less and a detection at 0% is less likely to be correct.
  --
  -- A probability factor between 0 and 1 can be given, that will model a progressive extrapolated probability if the target would be detected at a 0° angle.
  --
  -- For example, if a alpha angle probability factor of 0.7 is given, the extrapolated probabilities of the different angles would look like:
  -- 0°: 70%, 10°: 75,21%, 20°: 80,26%, 30°: 85%, 40°: 89,28%, 50°: 92,98%, 60°: 95,98%, 70°: 98,19%, 80°: 99,54%, 90°: 100%
  --
  -- Use the method @{Functional.Detection#DETECTION_BASE.SetAlphaAngleProbability}() to set the probability factor if 0°.
  --
  -- ### Cloudy Zones detection probability
  --
  -- Upon a **visual** detection, the more a detected unit is within a cloudy zone, the less likely the detected unit is to be detected successfully.
  -- The Cloudy Zones work with the ZONE_BASE derived classes. The mission designer can define within the mission
  -- zones that reflect cloudy areas where detected units may not be so easily visually detected.
  --
  -- Use the method @{Functional.Detection#DETECTION_BASE.SetZoneProbability}() to set for a defined number of zones, the probability factors.
  --
  -- Note however, that the more zones are defined to be "cloudy" within a detection, the more performance it will take
  -- from the DETECTION_BASE to calculate the presence of the detected unit within each zone.
  -- Especially for ZONE_POLYGON, try to limit the amount of nodes of the polygon!
  --
  -- Typically, this kind of filter would be applied for very specific areas where a detection needs to be very realistic for
  -- AI not to detect so easily targets within a forrest or village rich area.
  --
  -- ## Accept / Reject detected units
  --
  -- DETECTION_BASE can accept or reject successful detections based on the location of the detected object,
  -- if it is located in range or located inside or outside of specific zones.
  --
  -- ### Detection acceptance of within range limit
  --
  -- A range can be set that will limit a successful detection for a unit.
  -- Use the method @{Functional.Detection#DETECTION_BASE.SetAcceptRange}() to apply a range in meters till where detected units will be accepted.
  --
  --      local SetGroup = SET_GROUP:New():FilterPrefixes( "FAC" ):FilterStart() -- Build a SetGroup of Forward Air Controllers.
  --
  --      -- Build a detect object.
  --      local Detection = DETECTION_UNITS:New( SetGroup )
  --
  --      -- This will accept detected units if the range is below 5000 meters.
  --      Detection:SetAcceptRange( 5000 )
  --
  --      -- Start the Detection.
  --      Detection:Start()
  --
  --
  -- ### Detection acceptance if within zone(s).
  --
  -- Specific ZONE_BASE object(s) can be given as a parameter, which will only accept a detection if the unit is within the specified ZONE_BASE object(s).
  -- Use the method @{Functional.Detection#DETECTION_BASE.SetAcceptZones}() will accept detected units if they are within the specified zones.
  --
  --      local SetGroup = SET_GROUP:New():FilterPrefixes( "FAC" ):FilterStart() -- Build a SetGroup of Forward Air Controllers.
  --
  --      -- Search fo the zones where units are to be accepted.
  --      local ZoneAccept1 = ZONE:New( "AcceptZone1" )
  --      local ZoneAccept2 = ZONE:New( "AcceptZone2" )
  --
  --      -- Build a detect object.
  --      local Detection = DETECTION_UNITS:New( SetGroup )
  --
  --      -- This will accept detected units by Detection when the unit is within ZoneAccept1 OR ZoneAccept2.
  --      Detection:SetAcceptZones( { ZoneAccept1, ZoneAccept2 } ) 
  --
  --      -- Start the Detection.
  --      Detection:Start()
  --
  -- ### Detection rejection if within zone(s).
  --
  -- Specific ZONE_BASE object(s) can be given as a parameter, which will reject detection if the unit is within the specified ZONE_BASE object(s).
  -- Use the method @{Functional.Detection#DETECTION_BASE.SetRejectZones}() will reject detected units if they are within the specified zones.
  -- An example of how to use the method is shown below.
  --
  --      local SetGroup = SET_GROUP:New():FilterPrefixes( "FAC" ):FilterStart() -- Build a SetGroup of Forward Air Controllers.
  --
  --      -- Search fo the zones where units are to be rejected.
  --      local ZoneReject1 = ZONE:New( "RejectZone1" )
  --      local ZoneReject2 = ZONE:New( "RejectZone2" )
  --
  --      -- Build a detect object.
  --      local Detection = DETECTION_UNITS:New( SetGroup )
  --
  --      -- This will reject detected units by Detection when the unit is within ZoneReject1 OR ZoneReject2.
  --      Detection:SetRejectZones( { ZoneReject1, ZoneReject2 } )
  --
  --      -- Start the Detection.
  --      Detection:Start()
  --
  -- ## Detection of Friendlies Nearby
  --
  -- Use the method @{Functional.Detection#DETECTION_BASE.SetFriendliesRange}() to set the range what will indicate when friendlies are nearby
  -- a DetectedItem. The default range is 6000 meters. For air detections, it is advisory to use about 30.000 meters.
  --
  -- ## DETECTION_BASE is a Finite State Machine
  --
  -- Various Events and State Transitions can be tailored using DETECTION_BASE.
  --
  -- ### DETECTION_BASE States
  --
  --   * **Detecting**: The detection is running.
  --   * **Stopped**: The detection is stopped.
  --
  -- ### DETECTION_BASE Events
  --
  --   * **Start**: Start the detection process.
  --   * **Detect**: Detect new units.
  --   * **Detected**: New units have been detected.
  --   * **Stop**: Stop the detection process.
  --
  -- @field #DETECTION_BASE DETECTION_BASE
  --
  DETECTION_BASE = {
    ClassName = "DETECTION_BASE",
    DetectionSetGroup = nil,
    DetectionRange = nil,
    DetectedObjects = {},
    DetectionRun = 0,
    DetectedObjectsIdentified = {},
    DetectedItems = {},
    DetectedItemsByIndex = {},
  }

  -- @type DETECTION_BASE.DetectedObjects
  -- @list <#DETECTION_BASE.DetectedObject>

  -- @type DETECTION_BASE.DetectedObject
  -- @field #string Name
  -- @field #boolean IsVisible
  -- @field #boolean KnowType
  -- @field #boolean KnowDistance
  -- @field #string Type
  -- @field #number Distance
  -- @field #boolean Identified
  -- @field #number LastTime
  -- @field #boolean LastPos
  -- @field #number LastVelocity

  -- @type DETECTION_BASE.DetectedItems
  -- @list <#DETECTION_BASE.DetectedItem>

  --- Detected item data structure.
  -- @type DETECTION_BASE.DetectedItem
  -- @field #boolean IsDetected Indicates if the DetectedItem has been detected or not.
  -- @field Core.Set#SET_UNIT Set The Set of Units in the detected area.
  -- @field Core.Zone#ZONE_UNIT Zone The Zone of the detected area.
  -- @field #boolean Changed Documents if the detected area has changed.
  -- @field #table Changes A list of the changes reported on the detected area. (It is up to the user of the detected area to consume those changes).
  -- @field #number ID The identifier of the detected area.
  -- @field #boolean FriendliesNearBy Indicates if there are friendlies within the detected area.
  -- @field Wrapper.Unit#UNIT NearestFAC The nearest FAC near the Area.
  -- @field Core.Point#COORDINATE Coordinate The last known coordinate of the DetectedItem.
  -- @field Core.Point#COORDINATE InterceptCoord Intercept coordinate.
  -- @field #number DistanceRecce Distance in meters of the Recce.
  -- @field #number Index Detected item key. Could also be a string.
  -- @field #string ItemID ItemPrefix .. "." .. self.DetectedItemMax.
  -- @field #boolean Locked Lock detected item.
  -- @field #table PlayersNearBy Table of nearby players.
  -- @field #table FriendliesDistance Table of distances to friendly units.
  -- @field #string TypeName Type name of the detected unit.
  -- @field #string CategoryName Category name of the detected unit.
  -- @field #string Name Name of the detected object.
  -- @field #boolean IsVisible If true, detected object is visible.
  -- @field #number LastTime Last time the detected item was seen.
  -- @field DCS#Vec3 LastPos Last known position of the detected item.
  -- @field DCS#Vec3 LastVelocity Last recorded 3D velocity vector of the detected item.
  -- @field #boolean KnowType Type of detected item is known.
  -- @field #boolean KnowDistance Distance to the detected item is known.
  -- @field #number Distance Distance to the detected item.

  --- DETECTION constructor.
  -- @param #DETECTION_BASE self
  -- @param Core.Set#SET_GROUP DetectionSet The @{Core.Set} of @{Wrapper.Group}s that is used to detect the units.
  -- @return #DETECTION_BASE self
  function DETECTION_BASE:New( DetectionSet )

    -- Inherits from BASE
    local self = BASE:Inherit( self, FSM:New() ) -- #DETECTION_BASE

    self.DetectedItemCount = 0
    self.DetectedItemMax = 0
    self.DetectedItems = {}

    self.DetectionSet = DetectionSet

    self.RefreshTimeInterval = 30

    self:InitDetectVisual( nil )
    self:InitDetectOptical( nil )
    self:InitDetectRadar( nil )
    self:InitDetectRWR( nil )
    self:InitDetectIRST( nil )
    self:InitDetectDLINK( nil )

    self:FilterCategories( {
      Unit.Category.AIRPLANE,
      Unit.Category.GROUND_UNIT,
      Unit.Category.HELICOPTER,
      Unit.Category.SHIP,
      Unit.Category.STRUCTURE
    } )

    self:SetFriendliesRange( 6000 )

    -- Create FSM transitions.

    self:SetStartState( "Stopped" )

    self:AddTransition( "Stopped", "Start", "Detecting" )

    --- OnLeave Transition Handler for State Stopped.
    -- @function [parent=#DETECTION_BASE] OnLeaveStopped
    -- @param #DETECTION_BASE self
    -- @param #string From The From State string.
    -- @param #string Event The Event string.
    -- @param #string To The To State string.
    -- @return #boolean Return false to cancel Transition.

    --- OnEnter Transition Handler for State Stopped.
    -- @function [parent=#DETECTION_BASE] OnEnterStopped
    -- @param #DETECTION_BASE self
    -- @param #string From The From State string.
    -- @param #string Event The Event string.
    -- @param #string To The To State string.

    --- OnBefore Transition Handler for Event Start.
    -- @function [parent=#DETECTION_BASE] OnBeforeStart
    -- @param #DETECTION_BASE self
    -- @param #string From The From State string.
    -- @param #string Event The Event string.
    -- @param #string To The To State string.
    -- @return #boolean Return false to cancel Transition.

    --- OnAfter Transition Handler for Event Start.
    -- @function [parent=#DETECTION_BASE] OnAfterStart
    -- @param #DETECTION_BASE self
    -- @param #string From The From State string.
    -- @param #string Event The Event string.
    -- @param #string To The To State string.

    --- Synchronous Event Trigger for Event Start.
    -- @function [parent=#DETECTION_BASE] Start
    -- @param #DETECTION_BASE self

    --- Asynchronous Event Trigger for Event Start.
    -- @function [parent=#DETECTION_BASE] __Start
    -- @param #DETECTION_BASE self
    -- @param #number Delay The delay in seconds.

    --- OnLeave Transition Handler for State Detecting.
    -- @function [parent=#DETECTION_BASE] OnLeaveDetecting
    -- @param #DETECTION_BASE self
    -- @param #string From The From State string.
    -- @param #string Event The Event string.
    -- @param #string To The To State string.
    -- @return #boolean Return false to cancel Transition.

    --- OnEnter Transition Handler for State Detecting.
    -- @function [parent=#DETECTION_BASE] OnEnterDetecting
    -- @param #DETECTION_BASE self
    -- @param #string From The From State string.
    -- @param #string Event The Event string.
    -- @param #string To The To State string.

    self:AddTransition( "Detecting", "Detect", "Detecting" )
    self:AddTransition( "Detecting", "Detection", "Detecting" )

    --- OnBefore Transition Handler for Event Detect.
    -- @function [parent=#DETECTION_BASE] OnBeforeDetect
    -- @param #DETECTION_BASE self
    -- @param #string From The From State string.
    -- @param #string Event The Event string.
    -- @param #string To The To State string.
    -- @return #boolean Return false to cancel Transition.

    --- OnAfter Transition Handler for Event Detect.
    -- @function [parent=#DETECTION_BASE] OnAfterDetect
    -- @param #DETECTION_BASE self
    -- @param #string From The From State string.
    -- @param #string Event The Event string.
    -- @param #string To The To State string.

    --- Synchronous Event Trigger for Event Detect.
    -- @function [parent=#DETECTION_BASE] Detect
    -- @param #DETECTION_BASE self

    --- Asynchronous Event Trigger for Event Detect.
    -- @function [parent=#DETECTION_BASE] __Detect
    -- @param #DETECTION_BASE self
    -- @param #number Delay The delay in seconds.

    self:AddTransition( "Detecting", "Detected", "Detecting" )

    --- OnBefore Transition Handler for Event Detected.
    -- @function [parent=#DETECTION_BASE] OnBeforeDetected
    -- @param #DETECTION_BASE self
    -- @param #string From The From State string.
    -- @param #string Event The Event string.
    -- @param #string To The To State string.
    -- @return #boolean Return false to cancel Transition.

    --- OnAfter Transition Handler for Event Detected.
    -- @function [parent=#DETECTION_BASE] OnAfterDetected
    -- @param #DETECTION_BASE self
    -- @param #string From The From State string.
    -- @param #string Event The Event string.
    -- @param #string To The To State string.
    -- @param #table Units Table of detected units.

    --- Synchronous Event Trigger for Event Detected.
    -- @function [parent=#DETECTION_BASE] Detected
    -- @param #DETECTION_BASE self
    -- @param #table Units Table of detected units.

    --- Asynchronous Event Trigger for Event Detected.
    -- @function [parent=#DETECTION_BASE] __Detected
    -- @param #DETECTION_BASE self
    -- @param #number Delay The delay in seconds.
    -- @param #table Units Table of detected units.

    self:AddTransition( "Detecting", "DetectedItem", "Detecting" )

    --- OnAfter Transition Handler for Event DetectedItem.
    -- @function [parent=#DETECTION_BASE] OnAfterDetectedItem
    -- @param #DETECTION_BASE self
    -- @param #string From The From State string.
    -- @param #string Event The Event string.
    -- @param #string To The To State string.
    -- @param #DetectedItem DetectedItem The DetectedItem data structure.

    self:AddTransition( "*", "Stop", "Stopped" )

    --- OnBefore Transition Handler for Event Stop.
    -- @function [parent=#DETECTION_BASE] OnBeforeStop
    -- @param #DETECTION_BASE self
    -- @param #string From The From State string.
    -- @param #string Event The Event string.
    -- @param #string To The To State string.
    -- @return #boolean Return false to cancel Transition.

    --- OnAfter Transition Handler for Event Stop.
    -- @function [parent=#DETECTION_BASE] OnAfterStop
    -- @param #DETECTION_BASE self
    -- @param #string From The From State string.
    -- @param #string Event The Event string.
    -- @param #string To The To State string.

    --- Synchronous Event Trigger for Event Stop.
    -- @function [parent=#DETECTION_BASE] Stop
    -- @param #DETECTION_BASE self

    --- Asynchronous Event Trigger for Event Stop.
    -- @function [parent=#DETECTION_BASE] __Stop
    -- @param #DETECTION_BASE self
    -- @param #number Delay The delay in seconds.

    --- OnLeave Transition Handler for State Stopped.
    -- @function [parent=#DETECTION_BASE] OnLeaveStopped
    -- @param #DETECTION_BASE self
    -- @param #string From The From State string.
    -- @param #string Event The Event string.
    -- @param #string To The To State string.
    -- @return #boolean Return false to cancel Transition.

    --- OnEnter Transition Handler for State Stopped.
    -- @function [parent=#DETECTION_BASE] OnEnterStopped
    -- @param #DETECTION_BASE self
    -- @param #string From The From State string.
    -- @param #string Event The Event string.
    -- @param #string To The To State string.

    return self
  end

  do -- State Transition Handling

    -- @param #DETECTION_BASE self
    -- @param #string From The From State string.
    -- @param #string Event The Event string.
    -- @param #string To The To State string.
    function DETECTION_BASE:onafterStart( From, Event, To )
      self:__Detect( 1 )
    end

    -- @param #DETECTION_BASE self
    -- @param #string From The From State string.
    -- @param #string Event The Event string.
    -- @param #string To The To State string.
    function DETECTION_BASE:onafterDetect( From, Event, To )

      local DetectDelay = 0.1
      self.DetectionCount = 0
      self.DetectionRun = 0
      self:UnIdentifyAllDetectedObjects() -- Resets the DetectedObjectsIdentified table

      local DetectionTimeStamp = timer.getTime()

      -- Reset detection cache for the next detection run.
      for DetectionObjectName, DetectedObjectData in pairs( self.DetectedObjects ) do

        self.DetectedObjects[DetectionObjectName].IsDetected = false
        self.DetectedObjects[DetectionObjectName].IsVisible = false
        self.DetectedObjects[DetectionObjectName].KnowDistance = nil
        self.DetectedObjects[DetectionObjectName].LastTime = nil
        self.DetectedObjects[DetectionObjectName].LastPos = nil
        self.DetectedObjects[DetectionObjectName].LastVelocity = nil
        self.DetectedObjects[DetectionObjectName].Distance = 10000000

      end

      -- Count alive(!) groups only. Solves issue #1173 https://github.com/FlightControl-Master/MOOSE/issues/1173
      self.DetectionCount = self:CountAliveRecce()

      local DetectionInterval = self.DetectionCount / (self.RefreshTimeInterval - 1)

      self:ForEachAliveRecce( function( DetectionGroup )
        self:__Detection( DetectDelay, DetectionGroup, DetectionTimeStamp ) -- Process each detection asynchronously.
        DetectDelay = DetectDelay + DetectionInterval
      end )

      self:__Detect( -self.RefreshTimeInterval )

    end

    -- @param #DETECTION_BASE self
    -- @param #number The amount of alive recce.
    function DETECTION_BASE:CountAliveRecce()

      return self.DetectionSet:CountAlive()

    end

    -- @param #DETECTION_BASE self
    function DETECTION_BASE:ForEachAliveRecce( IteratorFunction, ... )
      self:F2( arg )

      self.DetectionSet:ForEachGroupAlive( IteratorFunction, arg )

      return self
    end

    -- @param #DETECTION_BASE self
    -- @param #string From The From State string.
    -- @param #string Event The Event string.
    -- @param #string To The To State string.
    -- @param Wrapper.Group#GROUP Detection The Group detecting.
    -- @param #number DetectionTimeStamp Time stamp of detection event.
    function DETECTION_BASE:onafterDetection( From, Event, To, Detection, DetectionTimeStamp )

      -- self:F( { DetectedObjects = self.DetectedObjects } )

      self.DetectionRun = self.DetectionRun + 1

      local HasDetectedObjects = false

      if Detection and Detection:IsAlive() then

        -- self:T( { "DetectionGroup is Alive", DetectionGroup:GetName() } )

        local DetectionGroupName = Detection:GetName()
        local DetectionUnit = Detection:GetUnit( 1 )

        local DetectedUnits = {}

        local DetectedTargets = Detection:GetDetectedTargets(
          self.DetectVisual,
          self.DetectOptical,
          self.DetectRadar,
          self.DetectIRST,
          self.DetectRWR,
          self.DetectDLINK
        )

        self:F( { DetectedTargets = DetectedTargets } )

        for DetectionObjectID, Detection in pairs( DetectedTargets ) do
          local DetectedObject = Detection.object -- DCS#Object

          if DetectedObject and DetectedObject:isExist() and DetectedObject.id_ < 50000000 then -- and ( DetectedObject:getCategory() == Object.Category.UNIT or DetectedObject:getCategory() == Object.Category.STATIC ) then
            local DetectedObjectName = DetectedObject:getName()
            if not self.DetectedObjects[DetectedObjectName] then
              self.DetectedObjects[DetectedObjectName] = self.DetectedObjects[DetectedObjectName] or {}
              self.DetectedObjects[DetectedObjectName].Name = DetectedObjectName
              self.DetectedObjects[DetectedObjectName].Object = DetectedObject
            end
          end
        end

        for DetectionObjectName, DetectedObjectData in pairs( self.DetectedObjects ) do

          local DetectedObject = DetectedObjectData.Object

          if DetectedObject:isExist() then

            local TargetIsDetected, TargetIsVisible, TargetLastTime, TargetKnowType, TargetKnowDistance, TargetLastPos, TargetLastVelocity = DetectionUnit:IsTargetDetected(
              DetectedObject,
              self.DetectVisual,
              self.DetectOptical,
              self.DetectRadar,
              self.DetectIRST,
              self.DetectRWR,
              self.DetectDLINK
            )

            -- self:T2( { TargetIsDetected = TargetIsDetected, TargetIsVisible = TargetIsVisible, TargetLastTime = TargetLastTime, TargetKnowType = TargetKnowType, TargetKnowDistance = TargetKnowDistance, TargetLastPos = TargetLastPos, TargetLastVelocity = TargetLastVelocity } )

            -- Only process if the target is visible. Detection also returns invisible units.
            --if Detection.visible == true then
            
              local DetectionAccepted = true
              
              local DetectedObjectName = DetectedObject:getName()
              local DetectedObjectType = DetectedObject:getTypeName()
      
              local DetectedObjectVec3 = DetectedObject:getPoint()
              local DetectedObjectVec2 = { x = DetectedObjectVec3.x, y = DetectedObjectVec3.z }
              local DetectionGroupVec3 = Detection:GetVec3() or {x=0,y=0,z=0}
              local DetectionGroupVec2 = { x = DetectionGroupVec3.x, y = DetectionGroupVec3.z }
      
              local Distance = ( ( DetectedObjectVec3.x - DetectionGroupVec3.x )^2 +
                ( DetectedObjectVec3.y - DetectionGroupVec3.y )^2 +
                ( DetectedObjectVec3.z - DetectionGroupVec3.z )^2
                ) ^ 0.5 / 1000
  
              local DetectedUnitCategory = DetectedObject:getDesc().category
      
              --self:F( { "Detected Target:", DetectionGroupName, DetectedObjectName, DetectedObjectType, Distance, DetectedUnitCategory } )
  
              -- Calculate Acceptance
              
              DetectionAccepted = self._.FilterCategories[DetectedUnitCategory] ~= nil and DetectionAccepted or false
      
  --            if Distance > 15000 then
  --              if DetectedUnitCategory == Unit.Category.GROUND_UNIT or DetectedUnitCategory == Unit.Category.SHIP then
  --                if DetectedObject:hasSensors( Unit.SensorType.RADAR, Unit.RadarType.AS ) == false then
  --                  DetectionAccepted = false
  --                end
  --              end
  --            end
      
              if self.AcceptRange and Distance * 1000 > self.AcceptRange then
                DetectionAccepted = false
              end
              
              if self.AcceptZones then
                local AnyZoneDetection = false
                for AcceptZoneID, AcceptZone in pairs( self.AcceptZones ) do
                  local AcceptZone = AcceptZone -- Core.Zone#ZONE_BASE
                  if AcceptZone:IsVec2InZone( DetectedObjectVec2 ) then
                    AnyZoneDetection = true
                  end
                end
                if not AnyZoneDetection then
                  DetectionAccepted = false            
                end
              end
  
              if self.RejectZones then
                for RejectZoneID, RejectZone in pairs( self.RejectZones ) do
                  local RejectZone = RejectZone -- Core.Zone#ZONE_BASE
                  if RejectZone:IsVec2InZone( DetectedObjectVec2 ) == true then
                    DetectionAccepted = false
                  end
                end
              end
              
              -- Calculate radar blue probability
              
              if self.RadarBlur then
<<<<<<< HEAD
                --BASE:I("RadarBlur")
=======
                BASE:I("RadarBlur")
>>>>>>> d2d6fac7
                local minheight = self.RadarBlurMinHeight or 250 -- meters
                local thresheight = self.RadarBlurThresHeight or 90 -- 10% chance to find a low flying group
                local thresblur = self.RadarBlurThresBlur or 85 -- 25% chance to escape the radar overall
                local fheight = math.floor(math.random(1,10000)/100)
                local fblur = math.floor(math.random(1,10000)/100)
                local unit = UNIT:FindByName(DetectedObjectName)
                if unit and unit:IsAlive() then
                  local AGL = unit:GetAltitude(true)
<<<<<<< HEAD
                  --BASE:I("Unit "..DetectedObjectName.." is at "..AGL.."m.")
                  --BASE:I(string.format("fheight = %d/%d | fblur = %d/%d",fheight,thresheight,fblur,thresblur))
                  if fblur > thresblur then DetectionAccepted = false end
                  if AGL <= minheight and fheight < thresheight then DetectionAccepted = false end                
                  --BASE:I("Detection Accepted = "..tostring(DetectionAccepted))
=======
                  BASE:I("Unit "..DetectedObjectName.." is at "..AGL.."m.")
                  BASE:I(string.format("fheight = %d/%d | fblur = %d/%d",fheight,thresheight,fblur,thresblur))
                  if fblur > thresblur then DetectionAccepted = false end
                  if AGL <= minheight and fheight < thresheight then DetectionAccepted = false end                
                  BASE:I("Detection Accepted = "..tostring(DetectionAccepted))
>>>>>>> d2d6fac7
                end
              end
              
              -- Calculate additional probabilities
              
              if not self.DetectedObjects[DetectedObjectName] and TargetIsVisible and self.DistanceProbability then
                local DistanceFactor = Distance / 4
                local DistanceProbabilityReversed = ( 1 - self.DistanceProbability ) * DistanceFactor
                local DistanceProbability = 1 - DistanceProbabilityReversed
                DistanceProbability = DistanceProbability * 30 / 300
                local Probability = math.random() -- Selects a number between 0 and 1
                --self:T( { Probability, DistanceProbability } )
                if Probability > DistanceProbability then
                  DetectionAccepted = false
                end
              end
              
              if not self.DetectedObjects[DetectedObjectName] and TargetIsVisible and self.AlphaAngleProbability then
                local NormalVec2 = { x = DetectedObjectVec2.x - DetectionGroupVec2.x, y = DetectedObjectVec2.y - DetectionGroupVec2.y }
                local AlphaAngle = math.atan2( NormalVec2.y, NormalVec2.x )
                local Sinus = math.sin( AlphaAngle )
                local AlphaAngleProbabilityReversed = ( 1 - self.AlphaAngleProbability ) * ( 1 - Sinus )
                local AlphaAngleProbability = 1 - AlphaAngleProbabilityReversed
                
                AlphaAngleProbability = AlphaAngleProbability * 30 / 300
                
                local Probability =  math.random() -- Selects a number between 0 and 1
                --self:T( { Probability, AlphaAngleProbability } )
                if Probability > AlphaAngleProbability then
                  DetectionAccepted = false
                end
                 
              end
              
              if not self.DetectedObjects[DetectedObjectName] and TargetIsVisible and self.ZoneProbability then
              
                for ZoneDataID, ZoneData in pairs( self.ZoneProbability ) do
                  self:F({ZoneData})
                  local ZoneObject = ZoneData[1] -- Core.Zone#ZONE_BASE
                  local ZoneProbability = ZoneData[2] -- #number
                  ZoneProbability = ZoneProbability * 30 / 300
                  
                  if ZoneObject:IsVec2InZone( DetectedObjectVec2 ) == true then
                    local Probability =  math.random() -- Selects a number between 0 and 1
                    --self:T( { Probability, ZoneProbability } )
                    if Probability > ZoneProbability then
                      DetectionAccepted = false
                      break
                    end
                  end
                end
              end
              
              if DetectionAccepted then
                
                HasDetectedObjects = true
      
                self.DetectedObjects[DetectedObjectName] = self.DetectedObjects[DetectedObjectName] or {}
                self.DetectedObjects[DetectedObjectName].Name = DetectedObjectName
  
                if TargetIsDetected and TargetIsDetected == true then
                  self.DetectedObjects[DetectedObjectName].IsDetected = TargetIsDetected
                end
                
                if TargetIsDetected and TargetIsVisible and TargetIsVisible == true then
                  self.DetectedObjects[DetectedObjectName].IsVisible = TargetIsDetected and TargetIsVisible
                end
                
                if TargetIsDetected and not self.DetectedObjects[DetectedObjectName].KnowType then
                  self.DetectedObjects[DetectedObjectName].KnowType = TargetIsDetected and TargetKnowType
              end
              self.DetectedObjects[DetectedObjectName].KnowDistance = TargetKnowDistance -- Detection.distance   -- TargetKnowDistance
              self.DetectedObjects[DetectedObjectName].LastTime = (TargetIsDetected and TargetIsVisible == false) and TargetLastTime
              self.DetectedObjects[DetectedObjectName].LastPos = (TargetIsDetected and TargetIsVisible == false) and TargetLastPos
              self.DetectedObjects[DetectedObjectName].LastVelocity = (TargetIsDetected and TargetIsVisible == false) and TargetLastVelocity

              if not self.DetectedObjects[DetectedObjectName].Distance or (Distance and self.DetectedObjects[DetectedObjectName].Distance > Distance) then
                self.DetectedObjects[DetectedObjectName].Distance = Distance
              end

              self.DetectedObjects[DetectedObjectName].DetectionTimeStamp = DetectionTimeStamp

              self:F( { DetectedObject = self.DetectedObjects[DetectedObjectName] } )

              local DetectedUnit = UNIT:FindByName( DetectedObjectName )

              DetectedUnits[DetectedObjectName] = DetectedUnit
            else
              -- if beyond the DetectionRange then nullify...
              self:F( { DetectedObject = "No more detection for " .. DetectedObjectName } )
              if self.DetectedObjects[DetectedObjectName] then
                self.DetectedObjects[DetectedObjectName] = nil
              end
            end

            -- self:T2( self.DetectedObjects )
          else
            -- The previously detected object does not exist anymore, delete from the cache.
            self:F( "Removing from DetectedObjects: " .. DetectionObjectName )
            self.DetectedObjects[DetectionObjectName] = nil
          end
        end

        if HasDetectedObjects then
          self:__Detected( 0.1, DetectedUnits )
        end

      end

      if self.DetectionCount > 0 and self.DetectionRun == self.DetectionCount then

        -- First check if all DetectedObjects were detected.
        -- This is important. When there are DetectedObjects in the list, but were not detected,
        -- And these remain undetected for more than 60 seconds, then these DetectedObjects will be flagged as not Detected.
        -- IsDetected = false!
        -- This is used in A2A_TASK_DISPATCHER to initiate fighter sweeping! The TASK_A2A_INTERCEPT tasks will be replaced with TASK_A2A_SWEEP tasks.
        for DetectedObjectName, DetectedObject in pairs( self.DetectedObjects ) do
          if self.DetectedObjects[DetectedObjectName].IsDetected == true and self.DetectedObjects[DetectedObjectName].DetectionTimeStamp + 300 <= DetectionTimeStamp then
            self.DetectedObjects[DetectedObjectName].IsDetected = false
          end
        end

        self:CreateDetectionItems() -- Polymorphic call to Create/Update the DetectionItems list for the DETECTION_ class grouping method.

        for DetectedItemID, DetectedItem in pairs( self.DetectedItems ) do

          self:UpdateDetectedItemDetection( DetectedItem )

          self:CleanDetectionItem( DetectedItem, DetectedItemID ) -- Any DetectionItem that has a Set with zero elements in it, must be removed from the DetectionItems list.

          if DetectedItem then
            self:__DetectedItem( 0.1, DetectedItem )
          end

        end
      end

    end

  end

  do -- DetectionItems Creation

    --- Clean the DetectedItem table.
    -- @param #DETECTION_BASE self
    -- @return #DETECTION_BASE
    function DETECTION_BASE:CleanDetectionItem( DetectedItem, DetectedItemID )

      -- We clean all DetectedItems.
      -- if there are any remaining DetectedItems with no Set Objects then the Item in the DetectedItems must be deleted.

      local DetectedSet = DetectedItem.Set

      if DetectedSet:Count() == 0 then
        self:RemoveDetectedItem( DetectedItemID )
      end

      return self
    end

    --- Forget a Unit from a DetectionItem
    -- @param #DETECTION_BASE self
    -- @param #string UnitName The UnitName that needs to be forgotten from the DetectionItem Sets.
    -- @return #DETECTION_BASE
    function DETECTION_BASE:ForgetDetectedUnit( UnitName )

      local DetectedItems = self:GetDetectedItems()

      for DetectedItemIndex, DetectedItem in pairs( DetectedItems ) do
        local DetectedSet = self:GetDetectedItemSet( DetectedItem )
        if DetectedSet then
          DetectedSet:RemoveUnitsByName( UnitName )
        end
      end

      return self
    end

    --- Make a DetectionSet table. This function will be overridden in the derived clsses.
    -- @param #DETECTION_BASE self
    -- @return #DETECTION_BASE
    function DETECTION_BASE:CreateDetectionItems()

      self:F( "Error, in DETECTION_BASE class..." )
      return self
    end

  end

  do -- Initialization methods

    --- Detect Visual.
    -- @param #DETECTION_BASE self
    -- @param #boolean DetectVisual
    -- @return #DETECTION_BASE self
    function DETECTION_BASE:InitDetectVisual( DetectVisual )

      self.DetectVisual = DetectVisual

      return self
    end

    --- Detect Optical.
    -- @param #DETECTION_BASE self
    -- @param #boolean DetectOptical
    -- @return #DETECTION_BASE self
    function DETECTION_BASE:InitDetectOptical( DetectOptical )
      self:F2()

      self.DetectOptical = DetectOptical

      return self
    end

    --- Detect Radar.
    -- @param #DETECTION_BASE self
    -- @param #boolean DetectRadar
    -- @return #DETECTION_BASE self
    function DETECTION_BASE:InitDetectRadar( DetectRadar )
      self:F2()

      self.DetectRadar = DetectRadar

      return self
    end

    --- Detect IRST.
    -- @param #DETECTION_BASE self
    -- @param #boolean DetectIRST
    -- @return #DETECTION_BASE self
    function DETECTION_BASE:InitDetectIRST( DetectIRST )
      self:F2()

      self.DetectIRST = DetectIRST

      return self
    end

    --- Detect RWR.
    -- @param #DETECTION_BASE self
    -- @param #boolean DetectRWR
    -- @return #DETECTION_BASE self
    function DETECTION_BASE:InitDetectRWR( DetectRWR )
      self:F2()

      self.DetectRWR = DetectRWR

      return self
    end

    --- Detect DLINK.
    -- @param #DETECTION_BASE self
    -- @param #boolean DetectDLINK
    -- @return #DETECTION_BASE self
    function DETECTION_BASE:InitDetectDLINK( DetectDLINK )
      self:F2()

      self.DetectDLINK = DetectDLINK

      return self
    end

  end

  do -- Filter methods

    --- Filter the detected units based on Unit.Category  
    -- The different values of Unit.Category can be:
    -- 
    --   * Unit.Category.AIRPLANE
    --   * Unit.Category.GROUND_UNIT
    --   * Unit.Category.HELICOPTER
    --   * Unit.Category.SHIP
    --   * Unit.Category.STRUCTURE
    --   
    -- Multiple Unit.Category entries can be given as a table and then these will be evaluated as an OR expression.
    -- 
    -- Example to filter a single category (Unit.Category.AIRPLANE).
    -- 
    --     DetectionObject:FilterCategories( Unit.Category.AIRPLANE ) 
    -- 
    -- Example to filter multiple categories (Unit.Category.AIRPLANE, Unit.Category.HELICOPTER). Note the {}.
    -- 
    --     DetectionObject:FilterCategories( { Unit.Category.AIRPLANE, Unit.Category.HELICOPTER } )
    -- 
    -- @param #DETECTION_BASE self
    -- @param #list<DCS#Unit> FilterCategories The Categories entries
    -- @return #DETECTION_BASE self
    function DETECTION_BASE:FilterCategories( FilterCategories )
      self:F2()

      self._.FilterCategories = {}
      if type( FilterCategories ) == "table" then
        for CategoryID, Category in pairs( FilterCategories ) do
          self._.FilterCategories[Category] = Category
        end
      else
        self._.FilterCategories[FilterCategories] = FilterCategories
      end
      return self

    end
    
    --- Method to make the radar detection less accurate, e.g. for WWII scenarios.
    -- @param #DETECTION_BASE self
    -- @param #number minheight Minimum flight height to be detected, in meters AGL (above ground)
    -- @param #number thresheight Threshold to escape the radar if flying below minheight, defaults to 90 (90% escape chance)
    -- @param #number thresblur Threshold to be detected by the radar overall, defaults to 85 (85% chance to be found)
    -- @return #DETECTION_BASE self
    function DETECTION_BASE:SetRadarBlur(minheight,thresheight,thresblur)
      self.RadarBlur = true
      self.RadarBlurMinHeight = minheight or 250 -- meters
      self.RadarBlurThresHeight = thresheight or 90 -- 10% chance to find a low flying group
      self.RadarBlurThresBlur = thresblur or 85 -- 25% chance to escape the radar overall
      return self
    end
    
  end

  do

    --- Set the detection interval time in seconds.
    -- @param #DETECTION_BASE self
    -- @param #number RefreshTimeInterval Interval in seconds.
    -- @return #DETECTION_BASE self
    function DETECTION_BASE:SetRefreshTimeInterval( RefreshTimeInterval )
      self:F2()

      self.RefreshTimeInterval = RefreshTimeInterval

      return self
    end

  end

  do -- Friendlies Radius

    --- Set the radius in meters to validate if friendlies are nearby.
    -- @param #DETECTION_BASE self
    -- @param #number FriendliesRange Radius to use when checking if Friendlies are nearby.
    -- @return #DETECTION_BASE self
    function DETECTION_BASE:SetFriendliesRange( FriendliesRange ) -- R2.2 Friendlies range
      self:F2()

      self.FriendliesRange = FriendliesRange

      return self
    end

  end

  do -- Intercept Point

    --- Set the parameters to calculate to optimal intercept point.
    -- @param #DETECTION_BASE self
    -- @param #boolean Intercept Intercept is true if an intercept point is calculated. Intercept is false if it is disabled. The default Intercept is false.
    -- @param #number InterceptDelay If Intercept is true, then InterceptDelay is the average time it takes to get airplanes airborne.
    -- @return #DETECTION_BASE self
    function DETECTION_BASE:SetIntercept( Intercept, InterceptDelay )
      self:F2()

      self.Intercept = Intercept
      self.InterceptDelay = InterceptDelay

      return self
    end

  end

  do -- Accept / Reject detected units

    --- Accept detections if within a range in meters.
    -- @param #DETECTION_BASE self
    -- @param #number AcceptRange Accept a detection if the unit is within the AcceptRange in meters.
    -- @return #DETECTION_BASE self
    function DETECTION_BASE:SetAcceptRange( AcceptRange )
      self:F2()

      self.AcceptRange = AcceptRange

      return self
    end

    --- Accept detections if within the specified zone(s).
    -- @param #DETECTION_BASE self
    -- @param Core.Zone#ZONE_BASE AcceptZones Can be a list or ZONE_BASE objects, or a single ZONE_BASE object.
    -- @return #DETECTION_BASE self
    function DETECTION_BASE:SetAcceptZones( AcceptZones )
      self:F2()

      if type( AcceptZones ) == "table" then
        if AcceptZones.ClassName and AcceptZones:IsInstanceOf( ZONE_BASE ) then
          self.AcceptZones = { AcceptZones }
        else
          self.AcceptZones = AcceptZones
        end
      else
        self:F( { "AcceptZones must be a list of ZONE_BASE derived objects or one ZONE_BASE derived object", AcceptZones } )
        error()
      end

      return self
    end

    --- Reject detections if within the specified zone(s).
    -- @param #DETECTION_BASE self
    -- @param Core.Zone#ZONE_BASE RejectZones Can be a list or ZONE_BASE objects, or a single ZONE_BASE object.
    -- @return #DETECTION_BASE self
    function DETECTION_BASE:SetRejectZones( RejectZones )
      self:F2()

      if type( RejectZones ) == "table" then
        if RejectZones.ClassName and RejectZones:IsInstanceOf( ZONE_BASE ) then
          self.RejectZones = { RejectZones }
        else
          self.RejectZones = RejectZones
        end
      else
        self:F( { "RejectZones must be a list of ZONE_BASE derived objects or one ZONE_BASE derived object", RejectZones } )
        error()
      end

      return self
    end

  end

  do -- Probability methods

    --- Upon a **visual** detection, the further away a detected object is, the less likely it is to be detected properly.
    -- Also, the speed of accurate detection plays a role.
    -- A distance probability factor between 0 and 1 can be given, that will model a linear extrapolated probability over 10 km distance.
    -- For example, if a probability factor of 0.6 (60%) is given, the extrapolated probabilities over 15 kilometers would like like:
    -- 1 km: 96%, 2 km: 92%, 3 km: 88%, 4 km: 84%, 5 km: 80%, 6 km: 76%, 7 km: 72%, 8 km: 68%, 9 km: 64%, 10 km: 60%, 11 km: 56%, 12 km: 52%, 13 km: 48%, 14 km: 44%, 15 km: 40%.
    -- @param #DETECTION_BASE self
    -- @param DistanceProbability The probability factor.
    -- @return #DETECTION_BASE self
    function DETECTION_BASE:SetDistanceProbability( DistanceProbability )
      self:F2()

      self.DistanceProbability = DistanceProbability

      return self
    end

    --- Upon a **visual** detection, the higher the unit is during the detecting process, the more likely the detected unit is to be detected properly.
    -- A detection at a 90% alpha angle is the most optimal, a detection at 10% is less and a detection at 0% is less likely to be correct.
    -- 
    -- A probability factor between 0 and 1 can be given, that will model a progressive extrapolated probability if the target would be detected at a 0° angle.
    -- 
    -- For example, if a alpha angle probability factor of 0.7 is given, the extrapolated probabilities of the different angles would look like:
    -- 0°: 70%, 10°: 75,21%, 20°: 80,26%, 30°: 85%, 40°: 89,28%, 50°: 92,98%, 60°: 95,98%, 70°: 98,19%, 80°: 99,54%, 90°: 100%
    -- @param #DETECTION_BASE self
    -- @param AlphaAngleProbability The probability factor.
    -- @return #DETECTION_BASE self
    function DETECTION_BASE:SetAlphaAngleProbability( AlphaAngleProbability )
      self:F2()

      self.AlphaAngleProbability = AlphaAngleProbability

      return self
    end

    --- Upon a **visual** detection, the more a detected unit is within a cloudy zone, the less likely the detected unit is to be detected successfully.
    -- The Cloudy Zones work with the ZONE_BASE derived classes. The mission designer can define within the mission
    -- zones that reflect cloudy areas where detected units may not be so easily visually detected.
    -- @param #DETECTION_BASE self
    -- @param ZoneArray Aray of a The ZONE_BASE object and a ZoneProbability pair..
    -- @return #DETECTION_BASE self
    function DETECTION_BASE:SetZoneProbability( ZoneArray )
      self:F2()

      self.ZoneProbability = ZoneArray

      return self
    end

  end

  do -- Change processing

    --- Accepts changes from the detected item.
    -- @param #DETECTION_BASE self
    -- @param #DETECTION_BASE.DetectedItem DetectedItem
    -- @return #DETECTION_BASE self
    function DETECTION_BASE:AcceptChanges( DetectedItem )

      DetectedItem.Changed = false
      DetectedItem.Changes = {}

      return self
    end

    --- Add a change to the detected zone.
    -- @param #DETECTION_BASE self
    -- @param #DETECTION_BASE.DetectedItem DetectedItem
    -- @param #string ChangeCode
    -- @return #DETECTION_BASE self
    function DETECTION_BASE:AddChangeItem( DetectedItem, ChangeCode, ItemUnitType )

      DetectedItem.Changed = true
      local ID = DetectedItem.ID

      DetectedItem.Changes = DetectedItem.Changes or {}
      DetectedItem.Changes[ChangeCode] = DetectedItem.Changes[ChangeCode] or {}
      DetectedItem.Changes[ChangeCode].ID = ID
      DetectedItem.Changes[ChangeCode].ItemUnitType = ItemUnitType

      self:F( { "Change on Detected Item:", DetectedItemID = DetectedItem.ID, ChangeCode = ChangeCode, ItemUnitType = ItemUnitType } )

      return self
    end

    --- Add a change to the detected zone.
    -- @param #DETECTION_BASE self
    -- @param #DETECTION_BASE.DetectedItem DetectedItem
    -- @param #string ChangeCode
    -- @param #string ChangeUnitType
    -- @return #DETECTION_BASE self
    function DETECTION_BASE:AddChangeUnit( DetectedItem, ChangeCode, ChangeUnitType )

      DetectedItem.Changed = true
      local ID = DetectedItem.ID

      DetectedItem.Changes = DetectedItem.Changes or {}
      DetectedItem.Changes[ChangeCode] = DetectedItem.Changes[ChangeCode] or {}
      DetectedItem.Changes[ChangeCode][ChangeUnitType] = DetectedItem.Changes[ChangeCode][ChangeUnitType] or 0
      DetectedItem.Changes[ChangeCode][ChangeUnitType] = DetectedItem.Changes[ChangeCode][ChangeUnitType] + 1
      DetectedItem.Changes[ChangeCode].ID = ID

      self:F( { "Change on Detected Unit:", DetectedItemID = DetectedItem.ID, ChangeCode = ChangeCode, ChangeUnitType = ChangeUnitType } )

      return self
    end

  end

  do -- Friendly calculations

    --- This will allow during friendly search any recce or detection unit to be also considered as a friendly.
    -- By default, recce aren't considered friendly, because that would mean that a recce would be also an attacking friendly,
    -- and this is wrong.
    -- However, in a CAP situation, when the CAP is part of an EWR network, the CAP is also an attacker.
    -- This, this method allows to register for a detection the CAP unit name prefixes to be considered CAP.
    -- @param #DETECTION_BASE self
    -- @param #string FriendlyPrefixes A string or a list of prefixes.
    -- @return #DETECTION_BASE 
    function DETECTION_BASE:SetFriendlyPrefixes( FriendlyPrefixes )

      self.FriendlyPrefixes = self.FriendlyPrefixes or {}
      if type( FriendlyPrefixes ) ~= "table" then
        FriendlyPrefixes = { FriendlyPrefixes }
      end
      for PrefixID, Prefix in pairs( FriendlyPrefixes ) do
        self:F( { FriendlyPrefix = Prefix } )
        self.FriendlyPrefixes[Prefix] = Prefix
      end
      return self
    end

    --- This will allow during friendly search only units of the specified list of categories.
    -- @param #DETECTION_BASE self
    -- @param #string FriendlyCategories A list of unit categories.
    -- @return #DETECTION_BASE 
    -- @usage
    --    -- Only allow Ships and Vehicles to be part of the friendly team.
    --    Detection:SetFriendlyCategories( { Unit.Category.SHIP, Unit.Category.GROUND_UNIT } )

    --- Returns if there are friendlies nearby the FAC units ...
    -- @param #DETECTION_BASE self
    -- @param #DETECTION_BASE.DetectedItem DetectedItem
    -- @param DCS#Unit.Category Category The category of the unit.
    -- @return #boolean true if there are friendlies nearby 
    function DETECTION_BASE:IsFriendliesNearBy( DetectedItem, Category )
      --      self:F( { "FriendliesNearBy Test", DetectedItem.FriendliesNearBy } )
      return (DetectedItem.FriendliesNearBy and DetectedItem.FriendliesNearBy[Category] ~= nil) or false
    end

    --- Returns friendly units nearby the FAC units ...
    -- @param #DETECTION_BASE self
    -- @param #DETECTION_BASE.DetectedItem DetectedItem
    -- @param DCS#Unit.Category Category The category of the unit.
    -- @return #map<#string,Wrapper.Unit#UNIT> The map of Friendly UNITs.
    function DETECTION_BASE:GetFriendliesNearBy( DetectedItem, Category )

      return DetectedItem.FriendliesNearBy and DetectedItem.FriendliesNearBy[Category]
    end

    --- Returns if there are friendlies nearby the intercept ...
    -- @param #DETECTION_BASE self
    -- @param #DETECTION_BASE.DetectedItem DetectedItem
    -- @return #boolean trhe if there are friendlies near the intercept.
    function DETECTION_BASE:IsFriendliesNearIntercept( DetectedItem )

      return DetectedItem.FriendliesNearIntercept ~= nil or false
    end

    --- Returns friendly units nearby the intercept point ...
    -- @param #DETECTION_BASE self
    -- @param #DETECTION_BASE.DetectedItem DetectedItem The detected item.
    -- @return #map<#string,Wrapper.Unit#UNIT> The map of Friendly UNITs. 
    function DETECTION_BASE:GetFriendliesNearIntercept( DetectedItem )

      return DetectedItem.FriendliesNearIntercept
    end

    --- Returns the distance used to identify friendlies near the detected item ...
    -- @param #DETECTION_BASE self
    -- @param #DETECTION_BASE.DetectedItem DetectedItem The detected item.
    -- @return #table A table of distances to friendlies. 
    function DETECTION_BASE:GetFriendliesDistance( DetectedItem )

      return DetectedItem.FriendliesDistance
    end

    --- Returns if there are friendlies nearby the FAC units ...
    -- @param #DETECTION_BASE self
    -- @param #DETECTION_BASE.DetectedItem DetectedItem
    -- @return #boolean true if there are friendlies nearby
    function DETECTION_BASE:IsPlayersNearBy( DetectedItem )

      return DetectedItem.PlayersNearBy ~= nil
    end

    --- Returns friendly units nearby the FAC units ...
    -- @param #DETECTION_BASE self
    -- @param #DETECTION_BASE.DetectedItem DetectedItem The detected item.
    -- @return #map<#string,Wrapper.Unit#UNIT> The map of Friendly UNITs.
    function DETECTION_BASE:GetPlayersNearBy( DetectedItem )

      return DetectedItem.PlayersNearBy
    end

    --- Background worker function to determine if there are friendlies nearby ...
    -- @param #DETECTION_BASE self
    -- @param #table TargetData
    function DETECTION_BASE:ReportFriendliesNearBy( TargetData )
      -- self:F( { "Search Friendlies", DetectedItem = TargetData.DetectedItem } )

      local DetectedItem = TargetData.DetectedItem -- #DETECTION_BASE.DetectedItem
      local DetectedSet = TargetData.DetectedItem.Set
      local DetectedUnit = DetectedSet:GetFirst() -- Wrapper.Unit#UNIT

      DetectedItem.FriendliesNearBy = nil

      -- We need to ensure that the DetectedUnit is alive!
      if DetectedUnit and DetectedUnit:IsAlive() then

        local DetectedUnitCoord = DetectedUnit:GetCoordinate()
        local InterceptCoord = TargetData.InterceptCoord or DetectedUnitCoord

        local SphereSearch = {
          id = world.VolumeType.SPHERE,
          params = {
            point = InterceptCoord:GetVec3(),
            radius = self.FriendliesRange,
          }
        }

        -- @param DCS#Unit FoundDCSUnit
        -- @param Wrapper.Group#GROUP ReportGroup
        -- @param Core.Set#SET_GROUP ReportSetGroup
        local FindNearByFriendlies = function( FoundDCSUnit, ReportGroupData )

          local DetectedItem = ReportGroupData.DetectedItem -- Functional.Detection#DETECTION_BASE.DetectedItem
          local DetectedSet = ReportGroupData.DetectedItem.Set
          local DetectedUnit = DetectedSet:GetFirst() -- Wrapper.Unit#UNIT
          local DetectedUnitCoord = DetectedUnit:GetCoordinate()
          local InterceptCoord = ReportGroupData.InterceptCoord or DetectedUnitCoord
          local ReportSetGroup = ReportGroupData.ReportSetGroup

          local EnemyCoalition = DetectedUnit:GetCoalition()

          local FoundUnitCoalition = FoundDCSUnit:getCoalition()
          local FoundUnitCategory = FoundDCSUnit:getDesc().category
          local FoundUnitName = FoundDCSUnit:getName()
          local FoundUnitGroupName = FoundDCSUnit:getGroup():getName()
          local EnemyUnitName = DetectedUnit:GetName()

          local FoundUnitInReportSetGroup = ReportSetGroup:FindGroup( FoundUnitGroupName ) ~= nil
          -- self:T( { "Friendlies search:", FoundUnitName, FoundUnitCoalition, EnemyUnitName, EnemyCoalition, FoundUnitInReportSetGroup } )

          if FoundUnitInReportSetGroup == true then
            -- If the recce was part of the friendlies found, then check if the recce is part of the allowed friendly unit prefixes.
            for PrefixID, Prefix in pairs( self.FriendlyPrefixes or {} ) do
              -- self:F( { "Friendly Prefix:", Prefix = Prefix } )
              -- In case a match is found (so a recce unit name is part of the friendly prefixes), then report that recce to be part of the friendlies.
              -- This is important if CAP planes (so planes using their own radar) to be scanning for targets as part of the EWR network.
              -- But CAP planes are also attackers, so they need to be considered friendlies too!
              -- I chose to use prefixes because it is the fastest way to check.
              if string.find( FoundUnitName, Prefix:gsub( "-", "%%-" ), 1 ) then
                FoundUnitInReportSetGroup = false
                break
              end
            end
          end

          -- self:F( { "Friendlies near Target:", FoundUnitName, FoundUnitCoalition, EnemyUnitName, EnemyCoalition, FoundUnitInReportSetGroup } )

          if FoundUnitCoalition ~= EnemyCoalition and FoundUnitInReportSetGroup == false then
            local FriendlyUnit = UNIT:Find( FoundDCSUnit )
            local FriendlyUnitName = FriendlyUnit:GetName()
            local FriendlyUnitCategory = FriendlyUnit:GetDesc().category

            -- Friendlies are sorted per unit category.            
            DetectedItem.FriendliesNearBy = DetectedItem.FriendliesNearBy or {}
            DetectedItem.FriendliesNearBy[FoundUnitCategory] = DetectedItem.FriendliesNearBy[FoundUnitCategory] or {}
            DetectedItem.FriendliesNearBy[FoundUnitCategory][FriendlyUnitName] = FriendlyUnit

            local Distance = DetectedUnitCoord:Get2DDistance( FriendlyUnit:GetCoordinate() )
            DetectedItem.FriendliesDistance = DetectedItem.FriendliesDistance or {}
            DetectedItem.FriendliesDistance[Distance] = FriendlyUnit
            -- self:F( { "Friendlies Found:", FriendlyUnitName = FriendlyUnitName, Distance = Distance, FriendlyUnitCategory = FriendlyUnitCategory, FriendliesCategory = self.FriendliesCategory } )
            return true
          end

          return true
        end

        world.searchObjects( Object.Category.UNIT, SphereSearch, FindNearByFriendlies, TargetData )

        DetectedItem.PlayersNearBy = nil

        _DATABASE:ForEachPlayer(
        -- @param Wrapper.Unit#UNIT PlayerUnit
        function( PlayerUnitName )
          local PlayerUnit = UNIT:FindByName( PlayerUnitName )

          -- Fix for issue https://github.com/FlightControl-Master/MOOSE/issues/1225
          if PlayerUnit and PlayerUnit:IsAlive() then
            local coord = PlayerUnit:GetCoordinate()

            if coord and coord:IsInRadius( DetectedUnitCoord, self.FriendliesRange ) then

              local PlayerUnitCategory = PlayerUnit:GetDesc().category

              if (not self.FriendliesCategory) or (self.FriendliesCategory and (self.FriendliesCategory == PlayerUnitCategory)) then

                local PlayerUnitName = PlayerUnit:GetName()

                DetectedItem.PlayersNearBy = DetectedItem.PlayersNearBy or {}
                DetectedItem.PlayersNearBy[PlayerUnitName] = PlayerUnit

                -- Friendlies are sorted per unit category.            
                DetectedItem.FriendliesNearBy = DetectedItem.FriendliesNearBy or {}
                DetectedItem.FriendliesNearBy[PlayerUnitCategory] = DetectedItem.FriendliesNearBy[PlayerUnitCategory] or {}
                DetectedItem.FriendliesNearBy[PlayerUnitCategory][PlayerUnitName] = PlayerUnit

                local Distance = DetectedUnitCoord:Get2DDistance( PlayerUnit:GetCoordinate() )
                DetectedItem.FriendliesDistance = DetectedItem.FriendliesDistance or {}
                DetectedItem.FriendliesDistance[Distance] = PlayerUnit

              end
            end
          end
        end )
      end

      self:F( { Friendlies = DetectedItem.FriendliesNearBy, Players = DetectedItem.PlayersNearBy } )

    end

  end

  --- Determines if a detected object has already been identified during detection processing.
  -- @param #DETECTION_BASE self
  -- @param #DETECTION_BASE.DetectedObject DetectedObject
  -- @return #boolean true if already identified.
  function DETECTION_BASE:IsDetectedObjectIdentified( DetectedObject )

    local DetectedObjectName = DetectedObject.Name
    if DetectedObjectName then
      local DetectedObjectIdentified = self.DetectedObjectsIdentified[DetectedObjectName] == true
      return DetectedObjectIdentified
    else
      return nil
    end
  end

  --- Identifies a detected object during detection processing.
  -- @param #DETECTION_BASE self
  -- @param #DETECTION_BASE.DetectedObject DetectedObject
  function DETECTION_BASE:IdentifyDetectedObject( DetectedObject )
    -- self:F( { "Identified:", DetectedObject.Name } )

    local DetectedObjectName = DetectedObject.Name
    self.DetectedObjectsIdentified[DetectedObjectName] = true
  end

  --- UnIdentify a detected object during detection processing.
  -- @param #DETECTION_BASE self
  -- @param #DETECTION_BASE.DetectedObject DetectedObject
  function DETECTION_BASE:UnIdentifyDetectedObject( DetectedObject )

    local DetectedObjectName = DetectedObject.Name
    self.DetectedObjectsIdentified[DetectedObjectName] = false
  end

  --- UnIdentify all detected objects during detection processing.
  -- @param #DETECTION_BASE self
  function DETECTION_BASE:UnIdentifyAllDetectedObjects()

    self.DetectedObjectsIdentified = {} -- Table will be garbage collected.
  end

  --- Gets a detected object with a given name.
  -- @param #DETECTION_BASE self
  -- @param #string ObjectName
  -- @return #DETECTION_BASE.DetectedObject
  function DETECTION_BASE:GetDetectedObject( ObjectName )
    self:F2( { ObjectName = ObjectName } )

    if ObjectName then
      local DetectedObject = self.DetectedObjects[ObjectName]

      if DetectedObject then
        -- self:F( { DetectedObjects = self.DetectedObjects } )
        -- Only return detected objects that are alive!
        local DetectedUnit = UNIT:FindByName( ObjectName )
        if DetectedUnit and DetectedUnit:IsAlive() then
          if self:IsDetectedObjectIdentified( DetectedObject ) == false then
            -- self:F( { DetectedObject = DetectedObject } )
            return DetectedObject
          end
        end
      end
    end

    return nil
  end

  --- Gets a detected unit type name, taking into account the detection results.
  -- @param #DETECTION_BASE self
  -- @param Wrapper.Unit#UNIT DetectedUnit
  -- @return #string The type name
  function DETECTION_BASE:GetDetectedUnitTypeName( DetectedUnit )
    -- self:F2( ObjectName )

    if DetectedUnit and DetectedUnit:IsAlive() then
      local DetectedUnitName = DetectedUnit:GetName()
      local DetectedObject = self.DetectedObjects[DetectedUnitName]

      if DetectedObject then
        if DetectedObject.KnowType then
          return DetectedUnit:GetTypeName()
        else
          return "Unknown"
        end
      else
        return "Unknown"
      end
    else
      return "Dead:" .. DetectedUnit:GetName()
    end

    return "Undetected:" .. DetectedUnit:GetName()
  end

  --- Adds a new DetectedItem to the DetectedItems list.
  -- The DetectedItem is a table and contains a SET_UNIT in the field Set.
  -- @param #DETECTION_BASE self
  -- @param #string ItemPrefix Prefix of detected item.
  -- @param #number DetectedItemKey The key of the DetectedItem. Default self.DetectedItemMax. Could also be a string in principle.
  -- @param Core.Set#SET_UNIT Set (optional) The Set of Units to be added.
  -- @return #DETECTION_BASE.DetectedItem
  function DETECTION_BASE:AddDetectedItem( ItemPrefix, DetectedItemKey, Set )

    local DetectedItem = {} -- #DETECTION_BASE.DetectedItem
    self.DetectedItemCount = self.DetectedItemCount + 1
    self.DetectedItemMax = self.DetectedItemMax + 1

    DetectedItemKey = DetectedItemKey or self.DetectedItemMax
    self.DetectedItems[DetectedItemKey] = DetectedItem
    self.DetectedItemsByIndex[DetectedItemKey] = DetectedItem
    DetectedItem.Index = DetectedItemKey

    DetectedItem.Set = Set or SET_UNIT:New():FilterDeads():FilterCrashes()
    DetectedItem.ItemID = ItemPrefix .. "." .. self.DetectedItemMax
    DetectedItem.ID = self.DetectedItemMax
    DetectedItem.Removed = false

    if self.Locking then
      self:LockDetectedItem( DetectedItem )
    end

    return DetectedItem
  end

  --- Adds a new DetectedItem to the DetectedItems list.
  -- The DetectedItem is a table and contains a SET_UNIT in the field Set.
  -- @param #DETECTION_BASE self
  -- @param DetectedItemKey The key of the DetectedItem.
  -- @param Core.Set#SET_UNIT Set (optional) The Set of Units to be added.
  -- @param Core.Zone#ZONE_UNIT Zone (optional) The Zone to be added where the Units are located.
  -- @return #DETECTION_BASE.DetectedItem
  function DETECTION_BASE:AddDetectedItemZone( ItemPrefix, DetectedItemKey, Set, Zone )

    self:F( { ItemPrefix, DetectedItemKey, Set, Zone } )

    local DetectedItem = self:AddDetectedItem( ItemPrefix, DetectedItemKey, Set )

    DetectedItem.Zone = Zone

    return DetectedItem
  end

  --- Removes an existing DetectedItem from the DetectedItems list.
  -- The DetectedItem is a table and contains a SET_UNIT in the field Set.
  -- @param #DETECTION_BASE self
  -- @param DetectedItemKey The key in the DetectedItems list where the item needs to be removed.
  function DETECTION_BASE:RemoveDetectedItem( DetectedItemKey )

    local DetectedItem = self.DetectedItems[DetectedItemKey]

    if DetectedItem then
      self.DetectedItemCount = self.DetectedItemCount - 1
      local DetectedItemIndex = DetectedItem.Index
      self.DetectedItemsByIndex[DetectedItemIndex] = nil
      self.DetectedItems[DetectedItemKey] = nil
    end
  end

  --- Get the DetectedItems by Key.
  -- This will return the DetectedItems collection, indexed by the Key, which can be any object that acts as the key of the detection.
  -- @param #DETECTION_BASE self
  -- @return #DETECTION_BASE.DetectedItems
  function DETECTION_BASE:GetDetectedItems()

    return self.DetectedItems
  end

  --- Get the DetectedItems by Index.
  -- This will return the DetectedItems collection, indexed by an internal numerical Index.
  -- @param #DETECTION_BASE self
  -- @return #DETECTION_BASE.DetectedItems
  function DETECTION_BASE:GetDetectedItemsByIndex()

    return self.DetectedItemsByIndex
  end

  --- Get the amount of SETs with detected objects.
  -- @param #DETECTION_BASE self
  -- @return #number The amount of detected items. Note that the amount of detected items can differ with the reality, because detections are not real-time but done in intervals!
  function DETECTION_BASE:GetDetectedItemsCount()

    local DetectedCount = self.DetectedItemCount
    return DetectedCount
  end

  --- Get a detected item using a given Key.
  -- @param #DETECTION_BASE self
  -- @param Key
  -- @return #DETECTION_BASE.DetectedItem
  function DETECTION_BASE:GetDetectedItemByKey( Key )

    self:F( { DetectedItems = self.DetectedItems } )

    local DetectedItem = self.DetectedItems[Key]
    if DetectedItem then
      return DetectedItem
    end

    return nil
  end

  --- Get a detected item using a given numeric index.
  -- @param #DETECTION_BASE self
  -- @param #number Index
  -- @return #DETECTION_BASE.DetectedItem
  function DETECTION_BASE:GetDetectedItemByIndex( Index )

    self:F( { self.DetectedItemsByIndex } )

    local DetectedItem = self.DetectedItemsByIndex[Index]
    if DetectedItem then
      return DetectedItem
    end

    return nil
  end

  --- Get a detected ItemID using a given numeric index.
  -- @param #DETECTION_BASE self
  -- @param #DETECTION_BASE.DetectedItem DetectedItem The DetectedItem.
  -- @return #string DetectedItemID
  function DETECTION_BASE:GetDetectedItemID( DetectedItem ) -- R2.1

    return DetectedItem and DetectedItem.ItemID or ""
  end

  --- Get a detected ID using a given numeric index.
  -- @param #DETECTION_BASE self
  -- @param #number Index
  -- @return #string DetectedItemID
  function DETECTION_BASE:GetDetectedID( Index ) -- R2.1

    local DetectedItem = self.DetectedItemsByIndex[Index]
    if DetectedItem then
      return DetectedItem.ID
    end

    return ""
  end

  --- Get the @{Core.Set#SET_UNIT} of a detection area using a given numeric index.
  -- @param #DETECTION_BASE self
  -- @param #DETECTION_BASE.DetectedItem DetectedItem
  -- @return Core.Set#SET_UNIT DetectedSet
  function DETECTION_BASE:GetDetectedItemSet( DetectedItem )

    local DetectedSetUnit = DetectedItem and DetectedItem.Set
    if DetectedSetUnit then
      return DetectedSetUnit
    end

    return nil
  end

  --- Set IsDetected flag for the DetectedItem, which can have more units.
  -- @param #DETECTION_BASE self
  -- @return #DETECTION_BASE.DetectedItem DetectedItem
  -- @return #boolean true if at least one UNIT is detected from the DetectedSet, false if no UNIT was detected from the DetectedSet.
  function DETECTION_BASE:UpdateDetectedItemDetection( DetectedItem )

    local IsDetected = false

    for UnitName, UnitData in pairs( DetectedItem.Set:GetSet() ) do
      local DetectedObject = self.DetectedObjects[UnitName]
      self:F( { UnitName = UnitName, IsDetected = DetectedObject.IsDetected } )
      if DetectedObject.IsDetected then
        IsDetected = true
        break
      end
    end

    self:F( { IsDetected = DetectedItem.IsDetected } )

    DetectedItem.IsDetected = IsDetected

    return IsDetected
  end

  --- Checks if there is at least one UNIT detected in the Set of the the DetectedItem.
  -- @param #DETECTION_BASE self
  -- @param #DETECTION_BASE.DetectedItem DetectedItem
  -- @return #boolean true if at least one UNIT is detected from the DetectedSet, false if no UNIT was detected from the DetectedSet.
  function DETECTION_BASE:IsDetectedItemDetected( DetectedItem )

    return DetectedItem.IsDetected
  end

  do -- Zones

    --- Get the @{Core.Zone#ZONE_UNIT} of a detection area using a given numeric index.
    -- @param #DETECTION_BASE self
    -- @param #DETECTION_BASE.DetectedItem DetectedItem The DetectedItem.
    -- @return Core.Zone#ZONE_UNIT DetectedZone
    function DETECTION_BASE:GetDetectedItemZone( DetectedItem )

      local DetectedZone = DetectedItem and DetectedItem.Zone
      if DetectedZone then
        return DetectedZone
      end

      local Detected

      return nil
    end

  end

  --- Lock the detected items when created and lock all existing detected items.
  -- @param #DETECTION_BASE self
  -- @return #DETECTION_BASE
  function DETECTION_BASE:LockDetectedItems()

    for DetectedItemID, DetectedItem in pairs( self.DetectedItems ) do
      self:LockDetectedItem( DetectedItem )
    end
    self.Locking = true

    return self
  end

  --- Unlock the detected items when created and unlock all existing detected items.
  -- @param #DETECTION_BASE self
  -- @return #DETECTION_BASE
  function DETECTION_BASE:UnlockDetectedItems()

    for DetectedItemID, DetectedItem in pairs( self.DetectedItems ) do
      self:UnlockDetectedItem( DetectedItem )
    end
    self.Locking = nil

    return self
  end

  --- Validate if the detected item is locked.
  -- @param #DETECTION_BASE self
  -- @param #DETECTION_BASE.DetectedItem DetectedItem The DetectedItem.
  -- @return #boolean
  function DETECTION_BASE:IsDetectedItemLocked( DetectedItem )

    return self.Locking and DetectedItem.Locked == true

  end

  --- Lock a detected item.
  -- @param #DETECTION_BASE self
  -- @param #DETECTION_BASE.DetectedItem DetectedItem The DetectedItem.
  -- @return #DETECTION_BASE
  function DETECTION_BASE:LockDetectedItem( DetectedItem )

    DetectedItem.Locked = true

    return self
  end

  --- Unlock a detected item.
  -- @param #DETECTION_BASE self
  -- @param #DETECTION_BASE.DetectedItem DetectedItem The DetectedItem.
  -- @return #DETECTION_BASE
  function DETECTION_BASE:UnlockDetectedItem( DetectedItem )

    DetectedItem.Locked = nil

    return self
  end

  --- Set the detected item coordinate.
  -- @param #DETECTION_BASE self
  -- @param #DETECTION_BASE.DetectedItem DetectedItem The DetectedItem to set the coordinate at.
  -- @param Core.Point#COORDINATE Coordinate The coordinate to set the last know detected position at.
  -- @param Wrapper.Unit#UNIT DetectedItemUnit The unit to set the heading and altitude from.
  -- @return #DETECTION_BASE
  function DETECTION_BASE:SetDetectedItemCoordinate( DetectedItem, Coordinate, DetectedItemUnit )
    self:F( { Coordinate = Coordinate } )

    if DetectedItem then
      if DetectedItemUnit then
        DetectedItem.Coordinate = Coordinate
        DetectedItem.Coordinate:SetHeading( DetectedItemUnit:GetHeading() )
        DetectedItem.Coordinate.y = DetectedItemUnit:GetAltitude()
        DetectedItem.Coordinate:SetVelocity( DetectedItemUnit:GetVelocityMPS() )
      end
    end
  end

  --- Get the detected item coordinate.
  -- @param #DETECTION_BASE self
  -- @param #DETECTION_BASE.DetectedItem DetectedItem The DetectedItem to set the coordinate at.
  -- @return Core.Point#COORDINATE
  function DETECTION_BASE:GetDetectedItemCoordinate( DetectedItem )
    self:F( { DetectedItem = DetectedItem } )

    if DetectedItem then
      return DetectedItem.Coordinate
    end

    return nil
  end

  --- Get a list of the detected item coordinates.
  -- @param #DETECTION_BASE self
  -- @return #table A table of Core.Point#COORDINATE
  function DETECTION_BASE:GetDetectedItemCoordinates()

    local Coordinates = {}

    for DetectedItemID, DetectedItem in pairs( self:GetDetectedItems() ) do
      Coordinates[DetectedItem] = self:GetDetectedItemCoordinate( DetectedItem )
    end

    return Coordinates
  end

  --- Set the detected item threat level.
  -- @param #DETECTION_BASE self
  -- @param #DETECTION_BASE.DetectedItem The DetectedItem to calculate the threat level for.
  -- @return #DETECTION_BASE
  function DETECTION_BASE:SetDetectedItemThreatLevel( DetectedItem )

    local DetectedSet = DetectedItem.Set

    if DetectedItem then
      DetectedItem.ThreatLevel, DetectedItem.ThreatText = DetectedSet:CalculateThreatLevelA2G()
    end
  end

  --- Get the detected item coordinate.
  -- @param #DETECTION_BASE self
  -- @param #DETECTION_BASE.DetectedItem DetectedItem The DetectedItem.
  -- @return #number ThreatLevel
  function DETECTION_BASE:GetDetectedItemThreatLevel( DetectedItem )
    self:F( { DetectedItem = DetectedItem } )

    if DetectedItem then
      self:F( { ThreatLevel = DetectedItem.ThreatLevel, ThreatText = DetectedItem.ThreatText } )
      return DetectedItem.ThreatLevel or 0, DetectedItem.ThreatText or ""
    end

    return nil, ""
  end

  --- Report summary of a detected item using a given numeric index.
  -- @param #DETECTION_BASE self
  -- @param #DETECTION_BASE.DetectedItem DetectedItem The DetectedItem.
  -- @param Wrapper.Group#GROUP AttackGroup The group to generate the report for.
  -- @param Core.Settings#SETTINGS Settings Message formatting settings to use.
  -- @return Core.Report#REPORT
  function DETECTION_BASE:DetectedItemReportSummary( DetectedItem, AttackGroup, Settings )
    self:F()
    return nil
  end

  --- Report detailed of a detection result.
  -- @param #DETECTION_BASE self
  -- @param Wrapper.Group#GROUP AttackGroup The group to generate the report for.
  -- @return #string
  function DETECTION_BASE:DetectedReportDetailed( AttackGroup )
    self:F()
    return nil
  end

  --- Get the Detection Set.
  -- @param #DETECTION_BASE self
  -- @return #DETECTION_BASE self
  function DETECTION_BASE:GetDetectionSet()

    local DetectionSet = self.DetectionSet
    return DetectionSet
  end

  --- Find the nearest Recce of the DetectedItem.
  -- @param #DETECTION_BASE self
  -- @param #DETECTION_BASE.DetectedItem DetectedItem
  -- @return Wrapper.Unit#UNIT The nearest FAC unit
  function DETECTION_BASE:NearestRecce( DetectedItem )

    local NearestRecce = nil
    local DistanceRecce = 1000000000 -- Units are not further than 1000000 km away from an area :-)

    for RecceGroupName, RecceGroup in pairs( self.DetectionSet:GetSet() ) do
      if RecceGroup and RecceGroup:IsAlive() then
        for RecceUnit, RecceUnit in pairs( RecceGroup:GetUnits() ) do
          if RecceUnit:IsActive() then
            local RecceUnitCoord = RecceUnit:GetCoordinate()
            local Distance = RecceUnitCoord:Get2DDistance( self:GetDetectedItemCoordinate( DetectedItem ) )
            if Distance < DistanceRecce then
              DistanceRecce = Distance
              NearestRecce = RecceUnit
            end
          end
        end
      end
    end

    DetectedItem.NearestFAC = NearestRecce
    DetectedItem.DistanceRecce = DistanceRecce

  end

  --- Schedule the DETECTION construction.
  -- @param #DETECTION_BASE self
  -- @param #number DelayTime The delay in seconds to wait the reporting.
  -- @param #number RepeatInterval The repeat interval in seconds for the reporting to happen repeatedly.
  -- @return #DETECTION_BASE self
  function DETECTION_BASE:Schedule( DelayTime, RepeatInterval )
    self:F2()

    self.ScheduleDelayTime = DelayTime
    self.ScheduleRepeatInterval = RepeatInterval

    self.DetectionScheduler = SCHEDULER:New( self, self._DetectionScheduler, { self, "Detection" }, DelayTime, RepeatInterval )
    return self
  end

end

do -- DETECTION_UNITS
  
  ---
  -- @type DETECTION_UNITS
  -- @field DCS#Distance DetectionRange The range till which targets are detected.
  -- @extends Functional.Detection#DETECTION_BASE

  --- Will detect units within the battle zone.
  --
  -- It will build a DetectedItems list filled with DetectedItems. Each DetectedItem will contain a field Set, which contains a @{Core.Set#SET_UNIT} containing ONE @{Wrapper.Unit#UNIT} object reference.
  -- Beware that when the amount of units detected is large, the DetectedItems list will be large also.
  --
  -- @field #DETECTION_UNITS
  DETECTION_UNITS = {
    ClassName = "DETECTION_UNITS",
    DetectionRange = nil,
  }

  --- DETECTION_UNITS constructor.
  -- @param Functional.Detection#DETECTION_UNITS self
  -- @param Core.Set#SET_GROUP DetectionSetGroup The @{Core.Set} of GROUPs in the Forward Air Controller role.
  -- @return Functional.Detection#DETECTION_UNITS self
  function DETECTION_UNITS:New( DetectionSetGroup )

    -- Inherits from DETECTION_BASE
    local self = BASE:Inherit( self, DETECTION_BASE:New( DetectionSetGroup ) ) -- #DETECTION_UNITS

    self._SmokeDetectedUnits = false
    self._FlareDetectedUnits = false
    self._SmokeDetectedZones = false
    self._FlareDetectedZones = false
    self._BoundDetectedZones = false

    return self
  end

  --- Make text documenting the changes of the detected zone.
  -- @param #DETECTION_UNITS self
  -- @param #DETECTION_BASE.DetectedItem DetectedItem
  -- @return #string The Changes text
  function DETECTION_UNITS:GetChangeText( DetectedItem )
    self:F( DetectedItem )

    local MT = {}

    for ChangeCode, ChangeData in pairs( DetectedItem.Changes ) do

      if ChangeCode == "AU" then
        local MTUT = {}
        for ChangeUnitType, ChangeUnitCount in pairs( ChangeData ) do
          if ChangeUnitType ~= "ID" then
            MTUT[#MTUT + 1] = ChangeUnitCount .. " of " .. ChangeUnitType
          end
        end
        MT[#MT + 1] = "   New target(s) detected: " .. table.concat( MTUT, ", " ) .. "."
      end

      if ChangeCode == "RU" then
        local MTUT = {}
        for ChangeUnitType, ChangeUnitCount in pairs( ChangeData ) do
          if ChangeUnitType ~= "ID" then
            MTUT[#MTUT + 1] = ChangeUnitCount .. " of " .. ChangeUnitType
          end
        end
        MT[#MT + 1] = "   Invisible or destroyed target(s): " .. table.concat( MTUT, ", " ) .. "."
      end

    end

    return table.concat( MT, "\n" )

  end

  --- Create the DetectedItems list from the DetectedObjects table.
  -- For each DetectedItem, a one field array is created containing the Unit detected.
  -- @param #DETECTION_UNITS self
  -- @return #DETECTION_UNITS self
  function DETECTION_UNITS:CreateDetectionItems()
    -- Loop the current detected items, and check if each object still exists and is detected.

    for DetectedItemKey, _DetectedItem in pairs( self.DetectedItems ) do
      local DetectedItem = _DetectedItem -- #DETECTION_BASE.DetectedItem

      local DetectedItemSet = DetectedItem.Set -- Core.Set#SET_UNIT

      for DetectedUnitName, DetectedUnitData in pairs( DetectedItemSet:GetSet() ) do
        local DetectedUnit = DetectedUnitData -- Wrapper.Unit#UNIT

        local DetectedObject = nil
        -- self:F( DetectedUnit )
        if DetectedUnit:IsAlive() then
          -- self:F(DetectedUnit:GetName())
          DetectedObject = self:GetDetectedObject( DetectedUnit:GetName() )
        end
        if DetectedObject then

          -- Yes, the DetectedUnit is still detected or exists. Flag as identified.
          self:IdentifyDetectedObject( DetectedObject )

          self:F( { "**DETECTED**", IsVisible = DetectedObject.IsVisible } )
          -- Update the detection with the new data provided.
          DetectedItem.TypeName = DetectedUnit:GetTypeName()
          DetectedItem.CategoryName = DetectedUnit:GetCategoryName()
          DetectedItem.Name = DetectedObject.Name
          DetectedItem.IsVisible = DetectedObject.IsVisible
          DetectedItem.LastTime = DetectedObject.LastTime
          DetectedItem.LastPos = DetectedObject.LastPos
          DetectedItem.LastVelocity = DetectedObject.LastVelocity
          DetectedItem.KnowType = DetectedObject.KnowType
          DetectedItem.KnowDistance = DetectedObject.KnowDistance
          DetectedItem.Distance = DetectedObject.Distance
        else
          -- There was no DetectedObject, remove DetectedUnit from the Set.
          self:AddChangeUnit( DetectedItem, "RU", DetectedUnitName )
          DetectedItemSet:Remove( DetectedUnitName )
        end
      end
      if DetectedItemSet:Count() == 0 then
        -- Now the Set is empty, meaning that a detected item has no units anymore.
        -- Delete the DetectedItem from the detections
        self:RemoveDetectedItem( DetectedItemKey )
      end
    end

    -- Now we need to loop through the unidentified detected units and add these... These are all new items.
    for DetectedUnitName, DetectedObjectData in pairs( self.DetectedObjects ) do

      local DetectedObject = self:GetDetectedObject( DetectedUnitName )
      if DetectedObject then
        self:T( { "Detected Unit #", DetectedUnitName } )

        local DetectedUnit = UNIT:FindByName( DetectedUnitName ) -- Wrapper.Unit#UNIT

        if DetectedUnit then
          local DetectedTypeName = DetectedUnit:GetTypeName()
          local DetectedItem = self:GetDetectedItemByKey( DetectedUnitName )
          if not DetectedItem then
            self:T( "Added new DetectedItem" )
            DetectedItem = self:AddDetectedItem( "UNIT", DetectedUnitName )
            DetectedItem.TypeName = DetectedUnit:GetTypeName()
            DetectedItem.Name = DetectedObject.Name
            DetectedItem.IsVisible = DetectedObject.IsVisible
            DetectedItem.LastTime = DetectedObject.LastTime
            DetectedItem.LastPos = DetectedObject.LastPos
            DetectedItem.LastVelocity = DetectedObject.LastVelocity
            DetectedItem.KnowType = DetectedObject.KnowType
            DetectedItem.KnowDistance = DetectedObject.KnowDistance
            DetectedItem.Distance = DetectedObject.Distance
          end

          DetectedItem.Set:AddUnit( DetectedUnit )
          self:AddChangeUnit( DetectedItem, "AU", DetectedTypeName )
        end
      end
    end

    for DetectedItemID, DetectedItemData in pairs( self.DetectedItems ) do

      local DetectedItem = DetectedItemData -- #DETECTION_BASE.DetectedItem
      local DetectedSet = DetectedItem.Set

      -- Set the last known coordinate.
      local DetectedFirstUnit = DetectedSet:GetFirst()
      local DetectedFirstUnitCoord = DetectedFirstUnit:GetCoordinate()
      self:SetDetectedItemCoordinate( DetectedItem, DetectedFirstUnitCoord, DetectedFirstUnit )

      self:ReportFriendliesNearBy( { DetectedItem = DetectedItem, ReportSetGroup = self.DetectionSet } ) -- Fill the Friendlies table
      self:SetDetectedItemThreatLevel( DetectedItem )
      self:NearestRecce( DetectedItem )

    end

  end

  --- Report summary of a DetectedItem using a given numeric index.
  -- @param #DETECTION_UNITS self
  -- @param #DETECTION_BASE.DetectedItem DetectedItem The DetectedItem.
  -- @param Wrapper.Group#GROUP AttackGroup The group to generate the report for.
  -- @param Core.Settings#SETTINGS Settings Message formatting settings to use.
  -- @param #boolean ForceA2GCoordinate Set creation of A2G coordinate
  -- @return Core.Report#REPORT The report of the detection items.
  function DETECTION_UNITS:DetectedItemReportSummary( DetectedItem, AttackGroup, Settings, ForceA2GCoordinate )
    self:F( { DetectedItem = DetectedItem } )

    local DetectedItemID = self:GetDetectedItemID( DetectedItem )

    if DetectedItem then
      local ReportSummary = ""
      local UnitDistanceText = ""
      local UnitCategoryText = ""

      if DetectedItem.KnowType then
        local UnitCategoryName = DetectedItem.CategoryName
        if UnitCategoryName then
          UnitCategoryText = UnitCategoryName
        end
        if DetectedItem.TypeName then
          UnitCategoryText = UnitCategoryText .. " (" .. DetectedItem.TypeName .. ")"
        end
      else
        UnitCategoryText = "Unknown"
      end

      if DetectedItem.KnowDistance then
        if DetectedItem.IsVisible then
          UnitDistanceText = " at " .. string.format( "%.2f", DetectedItem.Distance ) .. " km"
        end
      else
        if DetectedItem.IsVisible then
          UnitDistanceText = " at +/- " .. string.format( "%.0f", DetectedItem.Distance ) .. " km"
        end
      end

      -- TODO: solve Index reference
      local DetectedItemCoordinate = self:GetDetectedItemCoordinate( DetectedItem )
      local DetectedItemCoordText = DetectedItemCoordinate:ToString( AttackGroup, Settings )
      
      if ForceA2GCoordinate then
        DetectedItemCoordText = DetectedItemCoordinate:ToStringA2G(AttackGroup,Settings)
      end
      
      local ThreatLevelA2G = self:GetDetectedItemThreatLevel( DetectedItem )

      local Report = REPORT:New()
      Report:Add( DetectedItemID .. ", " .. DetectedItemCoordText )
      Report:Add( string.format( "Threat: [%s]", string.rep( "■", ThreatLevelA2G ), string.rep( "□", 10 - ThreatLevelA2G ) ) )
      Report:Add( string.format( "Type: %s%s", UnitCategoryText, UnitDistanceText ) )
      Report:Add( string.format( "Visible: %s", DetectedItem.IsVisible and "yes" or "no" ) )
      Report:Add( string.format( "Detected: %s", DetectedItem.IsDetected and "yes" or "no" ) )
      Report:Add( string.format( "Distance: %s", DetectedItem.KnowDistance and "yes" or "no" ) )
      return Report
    end
    return nil
  end

  --- Report detailed of a detection result.
  -- @param #DETECTION_UNITS self
  -- @param Wrapper.Group#GROUP AttackGroup The group to generate the report for.
  -- @return #string
  function DETECTION_UNITS:DetectedReportDetailed( AttackGroup )
    self:F()

    local Report = REPORT:New()
    for DetectedItemIndex, DetectedItem in pairs( self.DetectedItems ) do
      local DetectedItem = DetectedItem -- #DETECTION_BASE.DetectedItem
      local ReportSummary = self:DetectedItemReportSummary( DetectedItem, AttackGroup )
      Report:SetTitle( "Detected units:" )
      Report:Add( ReportSummary:Text() )
    end

    local ReportText = Report:Text()

    return ReportText
  end

end

do -- DETECTION_TYPES

  -- @type DETECTION_TYPES
  -- @extends Functional.Detection#DETECTION_BASE

  --- Will detect units within the battle zone.
  -- It will build a DetectedItems[] list filled with DetectedItems, grouped by the type of units detected.
  -- Each DetectedItem will contain a field Set, which contains a @{Core.Set#SET_UNIT} containing ONE @{Wrapper.Unit#UNIT} object reference.
  -- Beware that when the amount of different types detected is large, the DetectedItems[] list will be large also.
  --
  -- @field #DETECTION_TYPES
  DETECTION_TYPES = {
    ClassName = "DETECTION_TYPES",
    DetectionRange = nil,
  }

  --- DETECTION_TYPES constructor.
  -- @param Functional.Detection#DETECTION_TYPES self
  -- @param Core.Set#SET_GROUP DetectionSetGroup The @{Core.Set} of GROUPs in the Recce role.
  -- @return Functional.Detection#DETECTION_TYPES self
  function DETECTION_TYPES:New( DetectionSetGroup )

    -- Inherits from DETECTION_BASE
    local self = BASE:Inherit( self, DETECTION_BASE:New( DetectionSetGroup ) ) -- #DETECTION_TYPES

    self._SmokeDetectedUnits = false
    self._FlareDetectedUnits = false
    self._SmokeDetectedZones = false
    self._FlareDetectedZones = false
    self._BoundDetectedZones = false

    return self
  end

  --- Make text documenting the changes of the detected zone.
  -- @param #DETECTION_TYPES self
  -- @param Functional.Detection#DETECTION_BASE.DetectedItem DetectedItem
  -- @return #string The Changes text
  function DETECTION_TYPES:GetChangeText( DetectedItem )
    self:F( DetectedItem )

    local MT = {}

    for ChangeCode, ChangeData in pairs( DetectedItem.Changes ) do

      if ChangeCode == "AU" then
        local MTUT = {}
        for ChangeUnitType, ChangeUnitCount in pairs( ChangeData ) do
          if ChangeUnitType ~= "ID" then
            MTUT[#MTUT + 1] = ChangeUnitCount .. " of " .. ChangeUnitType
          end
        end
        MT[#MT + 1] = "   New target(s) detected: " .. table.concat( MTUT, ", " ) .. "."
      end

      if ChangeCode == "RU" then
        local MTUT = {}
        for ChangeUnitType, ChangeUnitCount in pairs( ChangeData ) do
          if ChangeUnitType ~= "ID" then
            MTUT[#MTUT + 1] = ChangeUnitCount .. " of " .. ChangeUnitType
          end
        end
        MT[#MT + 1] = "   Invisible or destroyed target(s): " .. table.concat( MTUT, ", " ) .. "."
      end

    end

    return table.concat( MT, "\n" )

  end

  --- Create the DetectedItems list from the DetectedObjects table.
  -- For each DetectedItem, a one field array is created containing the Unit detected.
  -- @param #DETECTION_TYPES self
  -- @return #DETECTION_TYPES self
  function DETECTION_TYPES:CreateDetectionItems()

    -- Loop the current detected items, and check if each object still exists and is detected.

    for DetectedItemKey, DetectedItem in pairs( self.DetectedItems ) do

      local DetectedItemSet = DetectedItem.Set -- Core.Set#SET_UNIT
      local DetectedTypeName = DetectedItem.TypeName

      for DetectedUnitName, DetectedUnitData in pairs( DetectedItemSet:GetSet() ) do
        local DetectedUnit = DetectedUnitData -- Wrapper.Unit#UNIT

        local DetectedObject = nil
        if DetectedUnit:IsAlive() then
          -- self:F(DetectedUnit:GetName())
          DetectedObject = self:GetDetectedObject( DetectedUnit:GetName() )
        end
        if DetectedObject then

          -- Yes, the DetectedUnit is still detected or exists. Flag as identified.
          self:IdentifyDetectedObject( DetectedObject )
        else
          -- There was no DetectedObject, remove DetectedUnit from the Set.
          self:AddChangeUnit( DetectedItem, "RU", DetectedUnitName )
          DetectedItemSet:Remove( DetectedUnitName )
        end
      end
      if DetectedItemSet:Count() == 0 then
        -- Now the Set is empty, meaning that a detected item has no units anymore.
        -- Delete the DetectedItem from the detections
        self:RemoveDetectedItem( DetectedItemKey )
      end
    end

    -- Now we need to loop through the unidentified detected units and add these... These are all new items.
    for DetectedUnitName, DetectedObjectData in pairs( self.DetectedObjects ) do

      local DetectedObject = self:GetDetectedObject( DetectedUnitName )
      if DetectedObject then
        self:T( { "Detected Unit #", DetectedUnitName } )

        local DetectedUnit = UNIT:FindByName( DetectedUnitName ) -- Wrapper.Unit#UNIT

        if DetectedUnit then
          local DetectedTypeName = DetectedUnit:GetTypeName()
          local DetectedItem = self:GetDetectedItemByKey( DetectedTypeName )
          if not DetectedItem then
            DetectedItem = self:AddDetectedItem( "TYPE", DetectedTypeName )
            DetectedItem.TypeName = DetectedTypeName
            DetectedItem.Name = DetectedUnitName -- fix by @Nocke
          end

          DetectedItem.Set:AddUnit( DetectedUnit )
          self:AddChangeUnit( DetectedItem, "AU", DetectedTypeName )
        end
      end
    end

    -- Check if there are any friendlies nearby.    
    for DetectedItemID, DetectedItemData in pairs( self.DetectedItems ) do

      local DetectedItem = DetectedItemData -- #DETECTION_BASE.DetectedItem
      local DetectedSet = DetectedItem.Set

      -- Set the last known coordinate.
      local DetectedFirstUnit = DetectedSet:GetFirst()
      local DetectedUnitCoord = DetectedFirstUnit:GetCoordinate()
      self:SetDetectedItemCoordinate( DetectedItem, DetectedUnitCoord, DetectedFirstUnit )

      self:ReportFriendliesNearBy( { DetectedItem = DetectedItem, ReportSetGroup = self.DetectionSet } ) -- Fill the Friendlies table
      self:SetDetectedItemThreatLevel( DetectedItem )
      self:NearestRecce( DetectedItem )
    end

  end

  --- Report summary of a DetectedItem using a given numeric index.
  -- @param #DETECTION_TYPES self
  -- @param #DETECTION_BASE.DetectedItem DetectedItem The DetectedItem.
  -- @param Wrapper.Group#GROUP AttackGroup The group to generate the report for.
  -- @param Core.Settings#SETTINGS Settings Message formatting settings to use.
  -- @return Core.Report#REPORT The report of the detection items.
  function DETECTION_TYPES:DetectedItemReportSummary( DetectedItem, AttackGroup, Settings )
    self:F( { DetectedItem = DetectedItem } )

    local DetectedSet = self:GetDetectedItemSet( DetectedItem )
    local DetectedItemID = self:GetDetectedItemID( DetectedItem )

    self:T( DetectedItem )
    if DetectedItem then

      local ThreatLevelA2G = self:GetDetectedItemThreatLevel( DetectedItem )
      local DetectedItemsCount = DetectedSet:Count()
      local DetectedItemType = DetectedItem.TypeName

      local DetectedItemCoordinate = self:GetDetectedItemCoordinate( DetectedItem )
      local DetectedItemCoordText = DetectedItemCoordinate:ToString( AttackGroup, Settings )

      local Report = REPORT:New()
      Report:Add( DetectedItemID .. ", " .. DetectedItemCoordText )
      Report:Add( string.format( "Threat: [%s%s]", string.rep( "■", ThreatLevelA2G ), string.rep( "□", 10 - ThreatLevelA2G ) ) )
      Report:Add( string.format( "Type: %2d of %s", DetectedItemsCount, DetectedItemType ) )
      return Report
    end
  end

  --- Report detailed of a detection result.
  -- @param #DETECTION_TYPES self
  -- @param Wrapper.Group#GROUP AttackGroup The group to generate the report for.
  -- @return #string
  function DETECTION_TYPES:DetectedReportDetailed( AttackGroup )
    self:F()

    local Report = REPORT:New()
    for DetectedItemIndex, DetectedItem in pairs( self.DetectedItems ) do
      local DetectedItem = DetectedItem -- #DETECTION_BASE.DetectedItem
      local ReportSummary = self:DetectedItemReportSummary( DetectedItem, AttackGroup )
      Report:SetTitle( "Detected types:" )
      Report:Add( ReportSummary:Text() )
    end

    local ReportText = Report:Text()

    return ReportText
  end

end

do -- DETECTION_AREAS
  
  ---
  -- @type DETECTION_AREAS
  -- @field DCS#Distance DetectionZoneRange The range till which targets are grouped upon the first detected target.
  -- @field #DETECTION_BASE.DetectedItems DetectedItems A list of areas containing the set of @{Wrapper.Unit}s, @{Core.Zone}s, the center @{Wrapper.Unit} within the zone, and ID of each area that was detected within a DetectionZoneRange.
  -- @extends Functional.Detection#DETECTION_BASE

  --- Detect units within the battle zone for a list of @{Wrapper.Group}s detecting targets following (a) detection method(s),
  -- and will build a list (table) of @{Core.Set#SET_UNIT}s containing the @{Wrapper.Unit#UNIT}s detected.
  -- The class is group the detected units within zones given a DetectedZoneRange parameter.
  -- A set with multiple detected zones will be created as there are groups of units detected.
  --
  -- ## 4.1) Retrieve the Detected Unit Sets and Detected Zones
  -- 
  -- The methods to manage the DetectedItems[].Set(s) are implemented in @{Functional.Detection#DECTECTION_BASE} and 
  -- the methods to manage the DetectedItems[].Zone(s) are implemented in @{Functional.Detection#DETECTION_AREAS}.
  -- 
  -- Retrieve the DetectedItems[].Set with the method @{Functional.Detection#DETECTION_BASE.GetDetectedSet}(). A @{Core.Set#SET_UNIT} object will be returned.
  -- 
  -- Retrieve the formed @{Core.Zone@ZONE_UNIT}s as a result of the grouping the detected units within the DetectionZoneRange, use the method @{Functional.Detection#DETECTION_AREAS.GetDetectionZones}().
  -- To understand the amount of zones created, use the method @{Functional.Detection#DETECTION_AREAS.GetDetectionZoneCount}(). 
  -- If you want to obtain a specific zone from the DetectedZones, use the method @{Functional.Detection#DETECTION_AREAS.GetDetectionZoneByID}() with a given index.
  -- 
  -- ## 4.4) Flare or Smoke detected units
  --
  -- Use the methods @{Functional.Detection#DETECTION_AREAS.FlareDetectedUnits}() or @{Functional.Detection#DETECTION_AREAS.SmokeDetectedUnits}() to flare or smoke the detected units when a new detection has taken place.
  --
  -- ## 4.5) Flare or Smoke or Bound detected zones
  --
  -- Use the methods:
  --
  --   * @{Functional.Detection#DETECTION_AREAS.FlareDetectedZones}() to flare in a color
  --   * @{Functional.Detection#DETECTION_AREAS.SmokeDetectedZones}() to smoke in a color
  --   * @{Functional.Detection#DETECTION_AREAS.SmokeDetectedZones}() to bound with a tire with a white flag
  --
  -- the detected zones when a new detection has taken place.
  --
  -- @field #DETECTION_AREAS
  DETECTION_AREAS = {
    ClassName = "DETECTION_AREAS",
    DetectionZoneRange = nil,
  }

  --- DETECTION_AREAS constructor.
  -- @param #DETECTION_AREAS self
  -- @param Core.Set#SET_GROUP DetectionSetGroup The @{Core.Set} of GROUPs in the Forward Air Controller role.
  -- @param #number DetectionZoneRange The range in meters within which targets are grouped upon the first detected target. Default 5000m.
  -- @return #DETECTION_AREAS
  function DETECTION_AREAS:New( DetectionSetGroup, DetectionZoneRange )

    -- Inherits from DETECTION_BASE
    local self = BASE:Inherit( self, DETECTION_BASE:New( DetectionSetGroup ) )

    self.DetectionZoneRange = DetectionZoneRange or 5000

    self._SmokeDetectedUnits = false
    self._FlareDetectedUnits = false
    self._SmokeDetectedZones = false
    self._FlareDetectedZones = false
    self._BoundDetectedZones = false

    return self
  end

  --- Retrieve set of detected zones.
  -- @param #DETECTION_AREAS self
  -- @return Core.Set#SET_ZONE The @{Core.Set} of ZONE_UNIT objects detected.
  function DETECTION_AREAS:GetDetectionZones()
    local zoneset = SET_ZONE:New()
    for _ID,_Item in pairs (self.DetectedItems) do
      local item = _Item -- #DETECTION_BASE.DetectedItem
      if item.Zone then
        zoneset:AddZone(item.Zone)
      end
    end
    return zoneset
  end
  
  --- Retrieve a specific zone by its ID (number)
  -- @param #DETECTION_AREAS self
  -- @param #number ID
  -- @return Core.Zone#ZONE_UNIT The zone or nil if it does not exist
  function DETECTION_AREAS:GetDetectionZoneByID(ID)
    local zone = nil
    for _ID,_Item in pairs (self.DetectedItems) do
      local item = _Item -- #DETECTION_BASE.DetectedItem
      if item.ID == ID then
        zone = item.Zone
        break
      end
    end
    return zone
  end
  
  --- Retrieve number of detected zones.
  -- @param #DETECTION_AREAS self
  -- @return #number The number of zones.
  function DETECTION_AREAS:GetDetectionZoneCount()
    local zoneset = 0
    for _ID,_Item in pairs (self.DetectedItems) do
      if _Item.Zone then
        zoneset = zoneset + 1
      end
    end
    return zoneset
  end
  
  --- Report summary of a detected item using a given numeric index.
  -- @param #DETECTION_AREAS self
  -- @param #DETECTION_BASE.DetectedItem DetectedItem The DetectedItem.
  -- @param Wrapper.Group#GROUP AttackGroup The group to get the settings for.
  -- @param Core.Settings#SETTINGS Settings (Optional) Message formatting settings to use.
  -- @return Core.Report#REPORT The report of the detection items.
  function DETECTION_AREAS:DetectedItemReportMenu( DetectedItem, AttackGroup, Settings )
    self:F( { DetectedItem = DetectedItem } )

    local DetectedItemID = self:GetDetectedItemID( DetectedItem )

    if DetectedItem then
      local DetectedSet = self:GetDetectedItemSet( DetectedItem )
      local ReportSummaryItem

      local DetectedZone = self:GetDetectedItemZone( DetectedItem )
      local DetectedItemCoordinate = DetectedZone:GetCoordinate()
      local DetectedItemCoordText = DetectedItemCoordinate:ToString( AttackGroup, Settings )

      local ThreatLevelA2G = self:GetDetectedItemThreatLevel( DetectedItem )

      local Report = REPORT:New()
      Report:Add( DetectedItemID )
      Report:Add( string.format( "Threat: [%s%s]", string.rep( "■", ThreatLevelA2G ), string.rep( "□", 10 - ThreatLevelA2G ) ) )

      return Report
    end

    return nil
  end

  --- Report summary of a detected item using a given numeric index.
  -- @param #DETECTION_AREAS self
  -- @param #DETECTION_BASE.DetectedItem DetectedItem The DetectedItem.
  -- @param Wrapper.Group#GROUP AttackGroup The group to get the settings for.
  -- @param Core.Settings#SETTINGS Settings (Optional) Message formatting settings to use.
  -- @return Core.Report#REPORT The report of the detection items.
  function DETECTION_AREAS:DetectedItemReportSummary( DetectedItem, AttackGroup, Settings )
    self:F( { DetectedItem = DetectedItem } )

    local DetectedItemID = self:GetDetectedItemID( DetectedItem )

    if DetectedItem then
      local DetectedSet = self:GetDetectedItemSet( DetectedItem )
      local ReportSummaryItem

      -- local DetectedZone = self:GetDetectedItemZone( DetectedItem )
      local DetectedItemCoordinate = self:GetDetectedItemCoordinate( DetectedItem )
      local DetectedAir = DetectedSet:HasAirUnits()
      local DetectedAltitude = self:GetDetectedItemCoordinate( DetectedItem )
      local DetectedItemCoordText = ""
      if DetectedAir > 0 then
        DetectedItemCoordText = DetectedItemCoordinate:ToStringA2A( AttackGroup, Settings )
      else
        DetectedItemCoordText = DetectedItemCoordinate:ToStringA2G( AttackGroup, Settings )
      end

      local ThreatLevelA2G = self:GetDetectedItemThreatLevel( DetectedItem )
      local DetectedItemsCount = DetectedSet:Count()
      local DetectedItemsTypes = DetectedSet:GetTypeNames()

      local Report = REPORT:New()
      Report:Add( DetectedItemID .. ", " .. DetectedItemCoordText )
      Report:Add( string.format( "Threat: [%s%s]", string.rep( "■", ThreatLevelA2G ), string.rep( "□", 10 - ThreatLevelA2G ) ) )
      Report:Add( string.format( "Type: %2d of %s", DetectedItemsCount, DetectedItemsTypes ) )
      -- Report:Add( string.format("Detected: %s", DetectedItem.IsDetected and "yes" or "no" ) )

      return Report
    end

    return nil
  end

  --- Report detailed of a detection result.
  -- @param #DETECTION_AREAS self
  -- @param Wrapper.Group#GROUP AttackGroup The group to generate the report for.
  -- @return #string
  function DETECTION_AREAS:DetectedReportDetailed( AttackGroup ) -- R2.1  Fixed missing report
    self:F()

    local Report = REPORT:New()
    for DetectedItemIndex, DetectedItem in pairs( self.DetectedItems ) do
      local DetectedItem = DetectedItem -- #DETECTION_BASE.DetectedItem
      local ReportSummary = self:DetectedItemReportSummary( DetectedItem, AttackGroup )
      Report:SetTitle( "Detected areas:" )
      Report:Add( ReportSummary:Text() )
    end

    local ReportText = Report:Text()

    return ReportText
  end

  --- Calculate the optimal intercept point of the DetectedItem.
  -- @param #DETECTION_AREAS self
  -- @param #DETECTION_BASE.DetectedItem DetectedItem
  function DETECTION_AREAS:CalculateIntercept( DetectedItem )

    local DetectedCoord = DetectedItem.Coordinate
    local DetectedSpeed = DetectedCoord:GetVelocity()
    local DetectedHeading = DetectedCoord:GetHeading()

    if self.Intercept then
      local DetectedSet = DetectedItem.Set
      -- todo: speed

      local TranslateDistance = DetectedSpeed * self.InterceptDelay

      local InterceptCoord = DetectedCoord:Translate( TranslateDistance, DetectedHeading )

      DetectedItem.InterceptCoord = InterceptCoord
    else
      DetectedItem.InterceptCoord = DetectedCoord
    end

  end

  --- Smoke the detected units
  -- @param #DETECTION_AREAS self
  -- @return #DETECTION_AREAS self
  function DETECTION_AREAS:SmokeDetectedUnits()
    self:F2()

    self._SmokeDetectedUnits = true
    return self
  end

  --- Flare the detected units
  -- @param #DETECTION_AREAS self
  -- @return #DETECTION_AREAS self
  function DETECTION_AREAS:FlareDetectedUnits()
    self:F2()

    self._FlareDetectedUnits = true
    return self
  end

  --- Smoke the detected zones
  -- @param #DETECTION_AREAS self
  -- @return #DETECTION_AREAS self
  function DETECTION_AREAS:SmokeDetectedZones()
    self:F2()

    self._SmokeDetectedZones = true
    return self
  end

  --- Flare the detected zones
  -- @param #DETECTION_AREAS self
  -- @return #DETECTION_AREAS self
  function DETECTION_AREAS:FlareDetectedZones()
    self:F2()

    self._FlareDetectedZones = true
    return self
  end

  --- Bound the detected zones
  -- @param #DETECTION_AREAS self
  -- @return #DETECTION_AREAS self
  function DETECTION_AREAS:BoundDetectedZones()
    self:F2()

    self._BoundDetectedZones = true
    return self
  end

  --- Make text documenting the changes of the detected zone.
  -- @param #DETECTION_AREAS self
  -- @param #DETECTION_BASE.DetectedItem DetectedItem
  -- @return #string The Changes text
  function DETECTION_AREAS:GetChangeText( DetectedItem )
    self:F( DetectedItem )

    local MT = {}

    for ChangeCode, ChangeData in pairs( DetectedItem.Changes ) do

      if ChangeCode == "AA" then
        MT[#MT + 1] = "Detected new area " .. ChangeData.ID .. ". The center target is a " .. ChangeData.ItemUnitType .. "."
      end

      if ChangeCode == "RAU" then
        MT[#MT + 1] = "Changed area " .. ChangeData.ID .. ". Removed the center target."
      end

      if ChangeCode == "AAU" then
        MT[#MT + 1] = "Changed area " .. ChangeData.ID .. ". The new center target is a " .. ChangeData.ItemUnitType .. "."
      end

      if ChangeCode == "RA" then
        MT[#MT + 1] = "Removed old area " .. ChangeData.ID .. ". No more targets in this area."
      end

      if ChangeCode == "AU" then
        local MTUT = {}
        for ChangeUnitType, ChangeUnitCount in pairs( ChangeData ) do
          if ChangeUnitType ~= "ID" then
            MTUT[#MTUT + 1] = ChangeUnitCount .. " of " .. ChangeUnitType
          end
        end
        MT[#MT + 1] = "Detected for area " .. ChangeData.ID .. " new target(s) " .. table.concat( MTUT, ", " ) .. "."
      end

      if ChangeCode == "RU" then
        local MTUT = {}
        for ChangeUnitType, ChangeUnitCount in pairs( ChangeData ) do
          if ChangeUnitType ~= "ID" then
            MTUT[#MTUT + 1] = ChangeUnitCount .. " of " .. ChangeUnitType
          end
        end
        MT[#MT + 1] = "Removed for area " .. ChangeData.ID .. " invisible or destroyed target(s) " .. table.concat( MTUT, ", " ) .. "."
      end

    end

    return table.concat( MT, "\n" )

  end

  --- Make a DetectionSet table. This function will be overridden in the derived classes.
  -- @param #DETECTION_AREAS self
  -- @return #DETECTION_AREAS self
  function DETECTION_AREAS:CreateDetectionItems()

    self:F( "Checking Detected Items for new Detected Units ..." )
    -- self:F( { DetectedObjects = self.DetectedObjects } )

    -- First go through all detected sets, and check if there are new detected units, match all existing detected units and identify undetected units.
    -- Regroup when needed, split groups when needed.
    for DetectedItemID, DetectedItemData in pairs( self.DetectedItems ) do

      local DetectedItem = DetectedItemData -- #DETECTION_BASE.DetectedItem

      if DetectedItem then

        self:T2( { "Detected Item ID: ", DetectedItemID } )

        local DetectedSet = DetectedItem.Set

        local AreaExists = false -- This flag will determine of the detected area is still existing.

        -- First test if the center unit is detected in the detection area.
        self:T3( { "Zone Center Unit:", DetectedItem.Zone.ZoneUNIT.UnitName } )
        local DetectedZoneObject = self:GetDetectedObject( DetectedItem.Zone.ZoneUNIT.UnitName )
        self:T3( { "Detected Zone Object:", DetectedItem.Zone:GetName(), DetectedZoneObject } )

        if DetectedZoneObject then

          -- self:IdentifyDetectedObject( DetectedZoneObject )
          AreaExists = true

        else
          -- The center object of the detected area has not been detected. Find an other unit of the set to become the center of the area.
          -- First remove the center unit from the set.
          DetectedSet:RemoveUnitsByName( DetectedItem.Zone.ZoneUNIT.UnitName )

          self:AddChangeItem( DetectedItem, 'RAU', self:GetDetectedUnitTypeName( DetectedItem.Zone.ZoneUNIT ) )

          -- Then search for a new center area unit within the set. Note that the new area unit candidate must be within the area range.
          for DetectedUnitName, DetectedUnitData in pairs( DetectedSet:GetSet() ) do

            local DetectedUnit = DetectedUnitData -- Wrapper.Unit#UNIT
            local DetectedObject = self:GetDetectedObject( DetectedUnit.UnitName )
            local DetectedUnitTypeName = self:GetDetectedUnitTypeName( DetectedUnit )

            -- The DetectedObject can be nil when the DetectedUnit is not alive anymore or it is not in the DetectedObjects map.
            -- If the DetectedUnit was already identified, DetectedObject will be nil.
            if DetectedObject then
              self:IdentifyDetectedObject( DetectedObject )
              AreaExists = true

              -- DetectedItem.Zone:BoundZone( 12, self.CountryID, true)

              -- Assign the Unit as the new center unit of the detected area.
              DetectedItem.Zone = ZONE_UNIT:New( DetectedUnit:GetName(), DetectedUnit, self.DetectionZoneRange )

              self:AddChangeItem( DetectedItem, "AAU", DetectedUnitTypeName )

              -- We don't need to add the DetectedObject to the area set, because it is already there ...
              break
            else
              DetectedSet:Remove( DetectedUnitName )
              self:AddChangeUnit( DetectedItem, "RU", DetectedUnitTypeName )
            end
          end
        end

        -- Now we've determined the center unit of the area, now we can iterate the units in the detected area.
        -- Note that the position of the area may have moved due to the center unit repositioning.
        -- If no center unit was identified, then the detected area does not exist anymore and should be deleted, as there are no valid units that can be the center unit.
        if AreaExists then

          -- ok, we found the center unit of the area, now iterate through the detected area set and see which units are still within the center unit zone ...
          -- Those units within the zone are flagged as Identified.
          -- If a unit was not found in the set, remove it from the set. This may be added later to other existing or new sets.
          for DetectedUnitName, DetectedUnitData in pairs( DetectedSet:GetSet() ) do

            local DetectedUnit = DetectedUnitData -- Wrapper.Unit#UNIT
            local DetectedUnitTypeName = self:GetDetectedUnitTypeName( DetectedUnit )

            local DetectedObject = nil
            if DetectedUnit:IsAlive() then
              -- self:F(DetectedUnit:GetName())
              DetectedObject = self:GetDetectedObject( DetectedUnit:GetName() )
            end
            if DetectedObject then

              -- Check if the DetectedUnit is within the DetectedItem.Zone
              if DetectedUnit:IsInZone( DetectedItem.Zone ) then

                -- Yes, the DetectedUnit is within the DetectedItem.Zone, no changes, DetectedUnit can be kept within the Set.
                self:IdentifyDetectedObject( DetectedObject )
                DetectedSet:AddUnit( DetectedUnit )

              else
                -- No, the DetectedUnit is not within the DetectedItem.Zone, remove DetectedUnit from the Set.
                DetectedSet:Remove( DetectedUnitName )
                self:AddChangeUnit( DetectedItem, "RU", DetectedUnitTypeName )
              end

            else
              -- There was no DetectedObject, remove DetectedUnit from the Set.
              self:AddChangeUnit( DetectedItem, "RU", "destroyed target" )
              DetectedSet:Remove( DetectedUnitName )

              -- The DetectedObject has been identified, because it does not exist ...
              -- self:IdentifyDetectedObject( DetectedObject )
            end
          end
        else
          -- DetectedItem.Zone:BoundZone( 12, self.CountryID, true)
          self:RemoveDetectedItem( DetectedItemID )
          self:AddChangeItem( DetectedItem, "RA" )
        end
      end
    end

    -- We iterated through the existing detection areas and:
    --  - We checked which units are still detected in each detection area. Those units were flagged as Identified.
    --  - We re-centered the detection area to new center units where it was needed.
    --
    -- Now we need to loop through the unidentified detected units and see where they belong:
    --  - They can be added to a new detection area and become the new center unit.
    --  - They can be added to a new detection area.
    for DetectedUnitName, DetectedObjectData in pairs( self.DetectedObjects ) do

      local DetectedObject = self:GetDetectedObject( DetectedUnitName )

      if DetectedObject then

        -- We found an unidentified unit outside of any existing detection area.
        local DetectedUnit = UNIT:FindByName( DetectedUnitName ) -- Wrapper.Unit#UNIT
        local DetectedUnitTypeName = self:GetDetectedUnitTypeName( DetectedUnit )

        local AddedToDetectionArea = false

        for DetectedItemID, DetectedItemData in pairs( self.DetectedItems ) do

          local DetectedItem = DetectedItemData -- #DETECTION_BASE.DetectedItem
          if DetectedItem then
            local DetectedSet = DetectedItem.Set
            if not self:IsDetectedObjectIdentified( DetectedObject ) and DetectedUnit:IsInZone( DetectedItem.Zone ) then
              self:IdentifyDetectedObject( DetectedObject )
              DetectedSet:AddUnit( DetectedUnit )
              AddedToDetectionArea = true
              self:AddChangeUnit( DetectedItem, "AU", DetectedUnitTypeName )
            end
          end
        end

        if AddedToDetectionArea == false then

          -- New detection area
          local DetectedItem = self:AddDetectedItemZone( "AREA", nil,
            SET_UNIT:New():FilterDeads():FilterCrashes(),
            ZONE_UNIT:New( DetectedUnitName, DetectedUnit, self.DetectionZoneRange )
          )
          -- self:F( DetectedItem.Zone.ZoneUNIT.UnitName )
          DetectedItem.Set:AddUnit( DetectedUnit )
          self:AddChangeItem( DetectedItem, "AA", DetectedUnitTypeName )
        end
      end
    end

    -- Now all the tests should have been build, now make some smoke and flares...
    -- We also report here the friendlies within the detected areas.

    for DetectedItemID, DetectedItemData in pairs( self.DetectedItems ) do

      local DetectedItem = DetectedItemData -- #DETECTION_BASE.DetectedItem
      local DetectedSet = DetectedItem.Set
      local DetectedFirstUnit = DetectedSet:GetFirst()
      local DetectedZone = DetectedItem.Zone

      -- Set the last known coordinate to the detection item.
      local DetectedZoneCoord = DetectedZone:GetCoordinate()
      self:SetDetectedItemCoordinate( DetectedItem, DetectedZoneCoord, DetectedFirstUnit )

      self:CalculateIntercept( DetectedItem )

      -- We search for friendlies nearby.
      -- If there weren't any friendlies nearby, and now there are friendlies nearby, we flag the area as "changed".
      -- If there were friendlies nearby, and now there aren't any friendlies nearby, we flag the area as "changed".
      -- This is for the A2G dispatcher to detect if there is a change in the tactical situation.
      local OldFriendliesNearbyGround = self:IsFriendliesNearBy( DetectedItem, Unit.Category.GROUND_UNIT )
      self:ReportFriendliesNearBy( { DetectedItem = DetectedItem, ReportSetGroup = self.DetectionSet } ) -- Fill the Friendlies table
      local NewFriendliesNearbyGround = self:IsFriendliesNearBy( DetectedItem, Unit.Category.GROUND_UNIT )
      if OldFriendliesNearbyGround ~= NewFriendliesNearbyGround then
        DetectedItem.Changed = true
      end

      self:SetDetectedItemThreatLevel( DetectedItem ) -- Calculate A2G threat level
      self:NearestRecce( DetectedItem )

      if DETECTION_AREAS._SmokeDetectedUnits or self._SmokeDetectedUnits then
        DetectedZone.ZoneUNIT:SmokeRed()
      end

      -- DetectedSet:Flush( self )

      DetectedSet:ForEachUnit(  -- @param Wrapper.Unit#UNIT DetectedUnit
      function( DetectedUnit )
        if DetectedUnit:IsAlive() then
          -- self:T( "Detected Set #" .. DetectedItem.ID .. ":" .. DetectedUnit:GetName() )
          if DETECTION_AREAS._FlareDetectedUnits or self._FlareDetectedUnits then
            DetectedUnit:FlareGreen()
          end
          if DETECTION_AREAS._SmokeDetectedUnits or self._SmokeDetectedUnits then
            DetectedUnit:SmokeGreen()
          end
        end
      end )
      if DETECTION_AREAS._FlareDetectedZones or self._FlareDetectedZones then
        DetectedZone:FlareZone( SMOKECOLOR.White, 30, math.random( 0, 90 ) )
      end
      if DETECTION_AREAS._SmokeDetectedZones or self._SmokeDetectedZones then
        DetectedZone:SmokeZone( SMOKECOLOR.White, 30 )
      end

      if DETECTION_AREAS._BoundDetectedZones or self._BoundDetectedZones then
        self.CountryID = DetectedSet:GetFirst():GetCountry()
        DetectedZone:BoundZone( 12, self.CountryID )
      end
    end

  end

end<|MERGE_RESOLUTION|>--- conflicted
+++ resolved
@@ -38,7 +38,8 @@
 -- @image Detection.JPG
 
 do -- DETECTION_BASE
-
+  
+  ---
   -- @type DETECTION_BASE
   -- @field Core.Set#SET_GROUP DetectionSetGroup The @{Core.Set} of GROUPs in the Forward Air Controller role.
   -- @field DCS#Distance DetectionRange The range till which targets are accepted to be detected.
@@ -91,6 +92,11 @@
   --
   --     DetectionObject:FilterCategories( { Unit.Category.AIRPLANE, Unit.Category.HELICOPTER } )
   --
+  -- 
+  -- ## Radar Blur - use to make the radar less exact, e.g. for WWII scenarios
+  -- 
+  --  * @{DETECTION_BASE.SetRadarBlur}(): Set the radar blur to be used.
+  --  
   -- ## **DETECTION_ derived classes** group the detected units into a **DetectedItems[]** list
   --
   -- DETECTION_BASE derived classes build a list called DetectedItems[], which is essentially a first later
@@ -268,10 +274,12 @@
     DetectedItems = {},
     DetectedItemsByIndex = {},
   }
-
+  
+  ---
   -- @type DETECTION_BASE.DetectedObjects
   -- @list <#DETECTION_BASE.DetectedObject>
 
+  ---
   -- @type DETECTION_BASE.DetectedObject
   -- @field #string Name
   -- @field #boolean IsVisible
@@ -283,7 +291,8 @@
   -- @field #number LastTime
   -- @field #boolean LastPos
   -- @field #number LastVelocity
-
+  
+  ---
   -- @type DETECTION_BASE.DetectedItems
   -- @list <#DETECTION_BASE.DetectedItem>
 
@@ -715,11 +724,7 @@
               -- Calculate radar blue probability
               
               if self.RadarBlur then
-<<<<<<< HEAD
-                --BASE:I("RadarBlur")
-=======
                 BASE:I("RadarBlur")
->>>>>>> d2d6fac7
                 local minheight = self.RadarBlurMinHeight or 250 -- meters
                 local thresheight = self.RadarBlurThresHeight or 90 -- 10% chance to find a low flying group
                 local thresblur = self.RadarBlurThresBlur or 85 -- 25% chance to escape the radar overall
@@ -728,19 +733,11 @@
                 local unit = UNIT:FindByName(DetectedObjectName)
                 if unit and unit:IsAlive() then
                   local AGL = unit:GetAltitude(true)
-<<<<<<< HEAD
-                  --BASE:I("Unit "..DetectedObjectName.." is at "..AGL.."m.")
-                  --BASE:I(string.format("fheight = %d/%d | fblur = %d/%d",fheight,thresheight,fblur,thresblur))
-                  if fblur > thresblur then DetectionAccepted = false end
-                  if AGL <= minheight and fheight < thresheight then DetectionAccepted = false end                
-                  --BASE:I("Detection Accepted = "..tostring(DetectionAccepted))
-=======
                   BASE:I("Unit "..DetectedObjectName.." is at "..AGL.."m.")
                   BASE:I(string.format("fheight = %d/%d | fblur = %d/%d",fheight,thresheight,fblur,thresblur))
                   if fblur > thresblur then DetectionAccepted = false end
                   if AGL <= minheight and fheight < thresheight then DetectionAccepted = false end                
                   BASE:I("Detection Accepted = "..tostring(DetectionAccepted))
->>>>>>> d2d6fac7
                 end
               end
               
@@ -2278,7 +2275,8 @@
 end
 
 do -- DETECTION_TYPES
-
+  
+  ---
   -- @type DETECTION_TYPES
   -- @extends Functional.Detection#DETECTION_BASE
 
