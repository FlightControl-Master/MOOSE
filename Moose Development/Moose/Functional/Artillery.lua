--- conflicted
+++ resolved
@@ -1,4 +1,5 @@
----
+--- **Functional** - Control artillery units.
+--
 -- ===
 --
 -- The ARTY class can be used to easily assign and manage targets for artillery units using an advanced queueing system.
@@ -3545,11 +3546,7 @@
 -- @param #string To To state.
 function ARTY:onafterRespawn(Controllable, From, Event, To)
   self:_EventFromTo("onafterRespawn", Event, From, To)
-<<<<<<< HEAD
-
-=======
   self:I("Respawning arty group")
->>>>>>> bb07e193
   local group=self.Controllable --Wrapper.Group#GROUP
 
   -- Respawn group.
