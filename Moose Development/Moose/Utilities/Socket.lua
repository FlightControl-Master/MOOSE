--- conflicted
+++ resolved
@@ -44,18 +44,11 @@
 }
 
 --- Data type. This is the keyword the socket listener uses.
-<<<<<<< HEAD
---- @field #string TEXT Plain text.
---- @field #string BOMBRESULT Range bombing.
---- @field #string STRAFERESULT Range strafeing result.
---- @field #string LSOGRADE Airboss LSO grade.
-=======
 -- @type SOCKET.DataType
 -- @field #string TEXT Plain text.
 -- @field #string BOMBRESULT Range bombing.
 -- @field #string STRAFERESULT Range strafeing result.
 -- @field #string LSOGRADE Airboss LSO grade.
->>>>>>> 949e2f9f
 SOCKET.DataType={
   TEXT="moose_text",
   BOMBRESULT="moose_bomb_result",
