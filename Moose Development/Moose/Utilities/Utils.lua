--- **Utilities** - Derived utilities taken from the MIST framework, added helpers from the MOOSE community.
--
-- ### Authors:
--
--   * Grimes : Design & Programming of the MIST framework.
--
-- ### Contributions:
--
--   * FlightControl : Rework to OO framework.
--   * And many more
--
-- @module Utilities.Utils
-- @image MOOSE.JPG


--- @type SMOKECOLOR
-- @field Green
-- @field Red
-- @field White
-- @field Orange
-- @field Blue

SMOKECOLOR = trigger.smokeColor -- #SMOKECOLOR

--- @type FLARECOLOR
-- @field Green
-- @field Red
-- @field White
-- @field Yellow

FLARECOLOR = trigger.flareColor -- #FLARECOLOR

--- Big smoke preset enum.
-- @type BIGSMOKEPRESET
BIGSMOKEPRESET = {
  SmallSmokeAndFire=1,
  MediumSmokeAndFire=2,
  LargeSmokeAndFire=3,
  HugeSmokeAndFire=4,
  SmallSmoke=5,
  MediumSmoke=6,
  LargeSmoke=7,
  HugeSmoke=8,
}

--- DCS map as returned by env.mission.theatre.
-- @type DCSMAP
-- @field #string Caucasus Caucasus map.
-- @field #string Normandy Normandy map.
-- @field #string NTTR Nevada Test and Training Range map.
-- @field #string PersianGulf Persian Gulf map.
-- @field #string TheChannel The Channel map.
-- @field #string Syria Syria map.
-- @field #string MarianaIslands Mariana Islands map.
-- @field #string Falklands South Atlantic map.
-- @field #string Sinai Sinai map.
DCSMAP = {
  Caucasus="Caucasus",
  NTTR="Nevada",
  Normandy="Normandy",
  PersianGulf="PersianGulf",
  TheChannel="TheChannel",
  Syria="Syria",
  MarianaIslands="MarianaIslands",
  Falklands="Falklands",
  Sinai="SinaiMap"
}


--- See [DCS_enum_callsigns](https://wiki.hoggitworld.com/view/DCS_enum_callsigns)
-- @type CALLSIGN
CALLSIGN={
  -- Aircraft
  Aircraft={
    Enfield=1,
    Springfield=2,
    Uzi=3,
    Colt=4,
    Dodge=5,
    Ford=6,
    Chevy=7,
    Pontiac=8,
    -- A-10A or A-10C
    Hawg=9,
    Boar=10,
    Pig=11,
    Tusk=12,
  },
  -- AWACS
  AWACS={
    Overlord=1,
    Magic=2,
    Wizard=3,
    Focus=4,
    Darkstar=5,
  },
  -- Tanker
  Tanker={
    Texaco=1,
    Arco=2,
    Shell=3,
  },
  -- JTAC
  JTAC={
    Axeman=1,
    Darknight=2,
    Warrior=3,
    Pointer=4,
    Eyeball=5,
    Moonbeam=6,
    Whiplash=7,
    Finger=8,
    Pinpoint=9,
    Ferret=10,
    Shaba=11,
    Playboy=12,
    Hammer=13,
    Jaguar=14,
    Deathstar=15,
    Anvil=16,
    Firefly=17,
    Mantis=18,
    Badger=19,
  },
  -- FARP
  FARP={
    London=1,
    Dallas=2,
    Paris=3,
    Moscow=4,
    Berlin=5,
    Rome=6,
    Madrid=7,
    Warsaw=8,
    Dublin=9,
    Perth=10,
  },
  F16={
    Viper=9,
    Venom=10,
    Lobo=11,
    Cowboy=12,
    Python=13,
    Rattler=14,
    Panther=15,
    Wolf=16,
    Weasel=17,
    Wild=18,
    Ninja=19,
    Jedi=20,
  },
  F18={
    Hornet=9,
    Squid=10,
    Ragin=11,
    Roman=12,
    Sting=13,
    Jury=14,
    Jokey=15,
    Ram=16,
    Hawk=17,
    Devil=18,
    Check=19,
    Snake=20,
  },
  F15E={
    Dude=9,
    Thud=10,
    Gunny=11,
    Trek=12,
    Sniper=13,
    Sled=14,
    Best=15,
    Jazz=16,
    Rage=17,
    Tahoe=18,
  },
  B1B={
    Bone=9,
    Dark=10,
    Vader=11
  },
  B52={
    Buff=9,
    Dump=10,
    Kenworth=11,
  },
  TransportAircraft={
    Heavy=9,
    Trash=10,
    Cargo=11,
    Ascot=12,
  },
} --#CALLSIGN

--- Utilities static class.
-- @type UTILS
-- @field #number _MarkID Marker index counter. Running number when marker is added.
UTILS = {
  _MarkID = 1
}

--- Function to infer instance of an object
--
-- ### Examples:
--
--    * UTILS.IsInstanceOf( 'some text', 'string' ) will return true
--    * UTILS.IsInstanceOf( some_function, 'function' ) will return true
--    * UTILS.IsInstanceOf( 10, 'number' ) will return true
--    * UTILS.IsInstanceOf( false, 'boolean' ) will return true
--    * UTILS.IsInstanceOf( nil, 'nil' ) will return true
--
--    * UTILS.IsInstanceOf( ZONE:New( 'some zone', ZONE ) will return true
--    * UTILS.IsInstanceOf( ZONE:New( 'some zone', 'ZONE' ) will return true
--    * UTILS.IsInstanceOf( ZONE:New( 'some zone', 'zone' ) will return true
--    * UTILS.IsInstanceOf( ZONE:New( 'some zone', 'BASE' ) will return true
--
--    * UTILS.IsInstanceOf( ZONE:New( 'some zone', 'GROUP' ) will return false
--
--
-- @param object is the object to be evaluated
-- @param className is the name of the class to evaluate (can be either a string or a Moose class)
-- @return #boolean
UTILS.IsInstanceOf = function( object, className )
  -- Is className NOT a string ?
  if not type( className ) == 'string' then

    -- Is className a Moose class ?
    if type( className ) == 'table' and className.IsInstanceOf ~= nil then

      -- Get the name of the Moose class as a string
      className = className.ClassName

    -- className is neither a string nor a Moose class, throw an error
    else

      -- I'm not sure if this should take advantage of MOOSE logging function, or throw an error for pcall
      local err_str = 'className parameter should be a string; parameter received: '..type( className )
      return false
      -- error( err_str )

    end
  end

  -- Is the object a Moose class instance ?
  if type( object ) == 'table' and object.IsInstanceOf ~= nil then

    -- Use the IsInstanceOf method of the BASE class
    return object:IsInstanceOf( className )
  else

    -- If the object is not an instance of a Moose class, evaluate against lua basic data types
    local basicDataTypes = { 'string', 'number', 'function', 'boolean', 'nil', 'table' }
    for _, basicDataType in ipairs( basicDataTypes ) do
      if className == basicDataType then
        return type( object ) == basicDataType
      end
    end
  end

  -- Check failed
  return false
end


--- Deep copy a table. See http://lua-users.org/wiki/CopyTable
-- @param #table object The input table.
-- @return #table Copy of the input table.
UTILS.DeepCopy = function(object)

  local lookup_table = {}

  -- Copy function.
  local function _copy(object)
    if type(object) ~= "table" then
      return object
    elseif lookup_table[object] then
      return lookup_table[object]
    end

    local new_table = {}

    lookup_table[object] = new_table

    for index, value in pairs(object) do
      new_table[_copy(index)] = _copy(value)
    end

    return setmetatable(new_table, getmetatable(object))
  end

  local objectreturn = _copy(object)

  return objectreturn
end


--- Porting in Slmod's serialize_slmod2.
-- @param #table tbl Input table.
UTILS.OneLineSerialize = function( tbl )  -- serialization of a table all on a single line, no comments, made to replace old get_table_string function

  lookup_table = {}

  local function _Serialize( tbl )

    if type(tbl) == 'table' then --function only works for tables!

      if lookup_table[tbl] then
        return lookup_table[object]
      end

      local tbl_str = {}

      lookup_table[tbl] = tbl_str

      tbl_str[#tbl_str + 1] = '{'

      for ind,val in pairs(tbl) do -- serialize its fields
        local ind_str = {}
        if type(ind) == "number" then
          ind_str[#ind_str + 1] = '['
          ind_str[#ind_str + 1] = tostring(ind)
          ind_str[#ind_str + 1] = ']='
        else --must be a string
          ind_str[#ind_str + 1] = '['
          ind_str[#ind_str + 1] = routines.utils.basicSerialize(ind)
          ind_str[#ind_str + 1] = ']='
        end

        local val_str = {}
        if ((type(val) == 'number') or (type(val) == 'boolean')) then
          val_str[#val_str + 1] = tostring(val)
          val_str[#val_str + 1] = ','
          tbl_str[#tbl_str + 1] = table.concat(ind_str)
          tbl_str[#tbl_str + 1] = table.concat(val_str)
      elseif type(val) == 'string' then
          val_str[#val_str + 1] = routines.utils.basicSerialize(val)
          val_str[#val_str + 1] = ','
          tbl_str[#tbl_str + 1] = table.concat(ind_str)
          tbl_str[#tbl_str + 1] = table.concat(val_str)
        elseif type(val) == 'nil' then -- won't ever happen, right?
          val_str[#val_str + 1] = 'nil,'
          tbl_str[#tbl_str + 1] = table.concat(ind_str)
          tbl_str[#tbl_str + 1] = table.concat(val_str)
        elseif type(val) == 'table' then
          if ind == "__index" then
          --  tbl_str[#tbl_str + 1] = "__index"
          --  tbl_str[#tbl_str + 1] = ','   --I think this is right, I just added it
          else

            val_str[#val_str + 1] = _Serialize(val)
            val_str[#val_str + 1] = ','   --I think this is right, I just added it
            tbl_str[#tbl_str + 1] = table.concat(ind_str)
            tbl_str[#tbl_str + 1] = table.concat(val_str)
          end
        elseif type(val) == 'function' then
          tbl_str[#tbl_str + 1] = "f() " .. tostring(ind)
          tbl_str[#tbl_str + 1] = ','   --I think this is right, I just added it
        else
          env.info('unable to serialize value type ' .. routines.utils.basicSerialize(type(val)) .. ' at index ' .. tostring(ind))
          env.info( debug.traceback() )
        end

      end
      tbl_str[#tbl_str + 1] = '}'
      return table.concat(tbl_str)
    else
      return tostring(tbl)
    end
  end

  local objectreturn = _Serialize(tbl)
  return objectreturn
end

--porting in Slmod's "safestring" basic serialize
UTILS.BasicSerialize = function(s)
  if s == nil then
    return "\"\""
  else
    if ((type(s) == 'number') or (type(s) == 'boolean') or (type(s) == 'function') or (type(s) == 'table') or (type(s) == 'userdata') ) then
      return tostring(s)
    elseif type(s) == 'string' then
      s = string.format('%q', s)
      return s
    end
  end
end

function UTILS.PrintTableToLog(table, indent)
  if not table then
    BASE:E("No table passed!")
    return 
  end
  if not indent then indent = 0 end
  for k, v in pairs(table) do
    if type(v) == "table" then
      BASE:I(string.rep("  ", indent) .. tostring(k) .. " = {")
      UTILS.PrintTableToLog(v, indent + 1)
      BASE:I(string.rep("  ", indent) .. "}")
    else
      BASE:I(string.rep("  ", indent) .. tostring(k) .. " = " .. tostring(v))
    end
  end
end


UTILS.ToDegree = function(angle)
  return angle*180/math.pi
end

UTILS.ToRadian = function(angle)
  return angle*math.pi/180
end

UTILS.MetersToNM = function(meters)
  return meters/1852
end

UTILS.KiloMetersToNM = function(kilometers)
  return kilometers/1852*1000
end

UTILS.MetersToSM = function(meters)
  return meters/1609.34
end

UTILS.KiloMetersToSM = function(kilometers)
  return kilometers/1609.34*1000
end

UTILS.MetersToFeet = function(meters)
  return meters/0.3048
end

UTILS.KiloMetersToFeet = function(kilometers)
  return kilometers/0.3048*1000
end

UTILS.NMToMeters = function(NM)
  return NM*1852
end

UTILS.NMToKiloMeters = function(NM)
  return NM*1852/1000
end

UTILS.FeetToMeters = function(feet)
  return feet*0.3048
end

UTILS.KnotsToKmph = function(knots)
  return knots * 1.852
end

UTILS.KmphToKnots = function(knots)
  return knots / 1.852
end

UTILS.KmphToMps = function( kmph )
  return kmph / 3.6
end

UTILS.MpsToKmph = function( mps )
  return mps * 3.6
end

UTILS.MiphToMps = function( miph )
  return miph * 0.44704
end

--- Convert meters per second to miles per hour.
-- @param #number mps Speed in m/s.
-- @return #number Speed in miles per hour.
UTILS.MpsToMiph = function( mps )
  return mps / 0.44704
end

--- Convert meters per second to knots.
-- @param #number mps Speed in m/s.
-- @return #number Speed in knots.
UTILS.MpsToKnots = function( mps )
  return mps * 1.94384 --3600 / 1852
end

--- Convert knots to meters per second.
-- @param #number knots Speed in knots.
-- @return #number Speed in m/s.
UTILS.KnotsToMps = function( knots )
  if type(knots) == "number" then
    return knots / 1.94384 --* 1852 / 3600
  else
   return 0
  end
end

--- Convert temperature from Celsius to Fahrenheit.
-- @param #number Celcius Temperature in degrees Celsius.
-- @return #number Temperature in degrees Fahrenheit.
UTILS.CelsiusToFahrenheit = function( Celcius )
  return Celcius * 9/5 + 32
end

--- Convert pressure from hecto Pascal (hPa) to inches of mercury (inHg).
-- @param #number hPa Pressure in hPa.
-- @return #number Pressure in inHg.
UTILS.hPa2inHg = function( hPa )
  return hPa * 0.0295299830714
end

--- Convert indicated airspeed (IAS) to true airspeed (TAS) for a given altitude above main sea level.
-- The conversion is based on the approximation that TAS is ~2% higher than IAS with every 1000 ft altitude above sea level.
-- @param #number ias Indicated air speed in any unit (m/s, km/h, knots, ...)
-- @param #number altitude Altitude above main sea level in meters.
-- @param #number oatcorr (Optional) Outside air temperature correction factor. Default 0.017.
-- @return #number True airspeed in the same unit the IAS has been given.
UTILS.IasToTas = function( ias, altitude, oatcorr )
  oatcorr=oatcorr or 0.017
  local tas=ias + (ias * oatcorr * UTILS.MetersToFeet(altitude) / 1000)
  return tas
end

--- Convert true airspeed (TAS) to indicated airspeed (IAS) for a given altitude above main sea level.
-- The conversion is based on the approximation that TAS is ~2% higher than IAS with every 1000 ft altitude above sea level.
-- @param #number tas True air speed in any unit (m/s, km/h, knots, ...)
-- @param #number altitude Altitude above main sea level in meters.
-- @param #number oatcorr (Optional) Outside air temperature correction factor. Default 0.017.
-- @return #number Indicated airspeed in the same unit the TAS has been given.
UTILS.TasToIas = function( tas, altitude, oatcorr )
  oatcorr=oatcorr or 0.017
  local ias=tas/(1+oatcorr*UTILS.MetersToFeet(altitude)/1000)
  return ias
end


--- Convert knots to altitude corrected KIAS, e.g. for tankers.
-- @param #number knots Speed in knots.
-- @param #number altitude Altitude in feet
-- @return #number Corrected KIAS
UTILS.KnotsToAltKIAS = function( knots, altitude )
  return (knots * 0.018 * (altitude / 1000)) + knots
end

--- Convert pressure from hecto Pascal (hPa) to millimeters of mercury (mmHg).
-- @param #number hPa Pressure in hPa.
-- @return #number Pressure in mmHg.
UTILS.hPa2mmHg = function( hPa )
  return hPa * 0.7500615613030
end

--- Convert kilo gramms (kg) to pounds (lbs).
-- @param #number kg Mass in kg.
-- @return #number Mass in lbs.
UTILS.kg2lbs = function( kg )
  return kg * 2.20462
end

--[[acc:
in DM: decimal point of minutes.
In DMS: decimal point of seconds.
position after the decimal of the least significant digit:
So:
42.32 - acc of 2.
]]
UTILS.tostringLL = function( lat, lon, acc, DMS)

  local latHemi, lonHemi
  if lat > 0 then
    latHemi = 'N'
  else
    latHemi = 'S'
  end

  if lon > 0 then
    lonHemi = 'E'
  else
    lonHemi = 'W'
  end

  lat = math.abs(lat)
  lon = math.abs(lon)

  local latDeg = math.floor(lat)
  local latMin = (lat - latDeg)*60

  local lonDeg = math.floor(lon)
  local lonMin = (lon - lonDeg)*60

  if DMS then  -- degrees, minutes, and seconds.
    local oldLatMin = latMin
    latMin = math.floor(latMin)
    local latSec = UTILS.Round((oldLatMin - latMin)*60, acc)

    local oldLonMin = lonMin
    lonMin = math.floor(lonMin)
    local lonSec = UTILS.Round((oldLonMin - lonMin)*60, acc)

    if latSec == 60 then
      latSec = 0
      latMin = latMin + 1
    end

    if lonSec == 60 then
      lonSec = 0
      lonMin = lonMin + 1
    end

    local secFrmtStr -- create the formatting string for the seconds place
    secFrmtStr = '%02d'
    if acc <= 0 then  -- no decimal place.
      secFrmtStr = '%02d'
    else
      local width = 3 + acc  -- 01.310 - that's a width of 6, for example. Acc is limited to 2 for DMS!
      secFrmtStr = '%0' .. width .. '.' .. acc .. 'f'
    end

    -- 024° 23' 12"N or 024° 23' 12.03"N
    return string.format('%03d°', latDeg)..string.format('%02d', latMin)..'\''..string.format(secFrmtStr, latSec)..'"'..latHemi..' '
        .. string.format('%03d°', lonDeg)..string.format('%02d', lonMin)..'\''..string.format(secFrmtStr, lonSec)..'"'..lonHemi

  else  -- degrees, decimal minutes.
    latMin = UTILS.Round(latMin, acc)
    lonMin = UTILS.Round(lonMin, acc)

    if latMin == 60 then
      latMin = 0
      latDeg = latDeg + 1
    end

    if lonMin == 60 then
      lonMin = 0
      lonDeg = lonDeg + 1
    end

    local minFrmtStr -- create the formatting string for the minutes place
    if acc <= 0 then  -- no decimal place.
      minFrmtStr = '%02d'
    else
      local width = 3 + acc  -- 01.310 - that's a width of 6, for example.
      minFrmtStr = '%0' .. width .. '.' .. acc .. 'f'
    end

    -- 024 23'N or 024 23.123'N
    return string.format('%03d°', latDeg) .. ' ' .. string.format(minFrmtStr, latMin) .. '\'' .. latHemi .. '   '
        .. string.format('%03d°', lonDeg) .. ' ' .. string.format(minFrmtStr, lonMin) .. '\'' .. lonHemi

  end
end

-- acc- the accuracy of each easting/northing.  0, 1, 2, 3, 4, or 5.
UTILS.tostringMGRS = function(MGRS, acc) --R2.1

  if acc <= 0 then
    return MGRS.UTMZone .. ' ' .. MGRS.MGRSDigraph
  else
    
    if acc > 5 then acc = 5 end
    
    -- Test if Easting/Northing have less than 4 digits.
    --MGRS.Easting=123    -- should be 00123
    --MGRS.Northing=5432  -- should be 05432

    -- Truncate rather than round MGRS grid!
    local Easting=tostring(MGRS.Easting)
    local Northing=tostring(MGRS.Northing)

    -- Count number of missing digits. Easting/Northing should have 5 digits. However, it is passed as a number. Therefore, any leading zeros would not be displayed by lua.
    local nE=5-string.len(Easting)
    local nN=5-string.len(Northing)

    -- Get leading zeros (if any).
    for i=1,nE do Easting="0"..Easting end
    for i=1,nN do Northing="0"..Northing end

    -- Return MGRS string.
    return string.format("%s %s %s %s", MGRS.UTMZone, MGRS.MGRSDigraph, string.sub(Easting, 1, acc), string.sub(Northing, 1, acc))
  end

end


--- From http://lua-users.org/wiki/SimpleRound
-- use negative idp for rounding ahead of decimal place, positive for rounding after decimal place
function UTILS.Round( num, idp )
  local mult = 10 ^ ( idp or 0 )
  return math.floor( num * mult + 0.5 ) / mult
end

--- Porting in Slmod's dostring - execute a string as LUA code with error handling.
-- @param #string s The code as string to be executed
-- @return #boolean success If true, code was successfully executed, else false
-- @return #string Outcome Code outcome if successful or error string if not successful
function UTILS.DoString( s )
  local f, err = loadstring( s )
  if f then
    return true, f()
  else
    return false, err
  end
end

--- Here is a customized version of pairs, which I called spairs because it iterates over the table in a sorted order.
-- @param #table t The table
-- @param #string order (Optional) The sorting function
-- @return #string key The index key
-- @return #string value The value at the indexed key
-- @usage
--            for key,value in UTILS.spairs(mytable) do
--                -- your code here
--            end
function UTILS.spairs( t, order )
    -- collect the keys
    local keys = {}
    for k in pairs(t) do keys[#keys+1] = k end

    -- if order function given, sort by it by passing the table and keys a, b,
    -- otherwise just sort the keys
    if order then
        table.sort(keys, function(a,b) return order(t, a, b) end)
    else
        table.sort(keys)
    end

    -- return the iterator function
    local i = 0
    return function()
        i = i + 1
        if keys[i] then
            return keys[i], t[keys[i]]
        end
    end
end


--- Here is a customized version of pairs, which I called kpairs because it iterates over the table in a sorted order, based on a function that will determine the keys as reference first.
-- @param #table t The table
-- @param #string getkey The function to determine the keys for sorting
-- @param #string order (Optional) The sorting function itself
-- @return #string key The index key
-- @return #string value The value at the indexed key
-- @usage
--            for key,value in UTILS.kpairs(mytable, getkeyfunc) do
--                -- your code here
--            end
function UTILS.kpairs( t, getkey, order )
    -- collect the keys
    local keys = {}
    local keyso = {}
    for k, o in pairs(t) do keys[#keys+1] = k keyso[#keyso+1] = getkey( o ) end

    -- if order function given, sort by it by passing the table and keys a, b,
    -- otherwise just sort the keys
    if order then
        table.sort(keys, function(a,b) return order(t, a, b) end)
    else
        table.sort(keys)
    end

    -- return the iterator function
    local i = 0
    return function()
        i = i + 1
        if keys[i] then
            return keyso[i], t[keys[i]]
        end
    end
end

--- Here is a customized version of pairs, which I called rpairs because it iterates over the table in a random order.
-- @param #table t The table
-- @return #string key The index key
-- @return #string value The value at the indexed key
-- @usage
--            for key,value in UTILS.rpairs(mytable) do
--                -- your code here
--            end
function UTILS.rpairs( t )
    -- collect the keys

    local keys = {}
    for k in pairs(t) do keys[#keys+1] = k end

    local random = {}
    local j = #keys
    for i = 1, j do
      local k = math.random( 1, #keys )
      random[i] = keys[k]
      table.remove( keys, k )
    end

    -- return the iterator function
    local i = 0
    return function()
        i = i + 1
        if random[i] then
            return random[i], t[random[i]]
        end
    end
end

-- get a new mark ID for markings
function UTILS.GetMarkID()

  UTILS._MarkID = UTILS._MarkID + 1
  return UTILS._MarkID

end

--- Remove an object (marker, circle, arrow, text, quad, ...) on the F10 map.
-- @param #number MarkID Unique ID of the object.
-- @param #number Delay (Optional) Delay in seconds before the mark is removed.
function UTILS.RemoveMark(MarkID, Delay)
  if Delay and Delay>0 then
    TIMER:New(UTILS.RemoveMark, MarkID):Start(Delay)
  else
    if MarkID then
      trigger.action.removeMark(MarkID)
    end
  end
end


-- Test if a Vec2 is in a radius of another Vec2
function UTILS.IsInRadius( InVec2, Vec2, Radius )

  local InRadius = ( ( InVec2.x - Vec2.x ) ^2 + ( InVec2.y - Vec2.y ) ^2 ) ^ 0.5 <= Radius

  return InRadius
end

-- Test if a Vec3 is in the sphere of another Vec3
function UTILS.IsInSphere( InVec3, Vec3, Radius )

  local InSphere = ( ( InVec3.x - Vec3.x ) ^2 + ( InVec3.y - Vec3.y ) ^2 + ( InVec3.z - Vec3.z ) ^2 ) ^ 0.5 <= Radius

  return InSphere
end

--- Beaufort scale: returns Beaufort number and wind description as a function of wind speed in m/s.
-- @param #number speed Wind speed in m/s.
-- @return #number Beaufort number.
-- @return #string Beauford wind description.
function UTILS.BeaufortScale(speed)
  local bn=nil
  local bd=nil
  if speed<0.51 then
    bn=0
    bd="Calm"
  elseif speed<2.06 then
    bn=1
    bd="Light Air"
  elseif speed<3.60 then
    bn=2
    bd="Light Breeze"
  elseif speed<5.66 then
    bn=3
    bd="Gentle Breeze"
  elseif speed<8.23 then
    bn=4
    bd="Moderate Breeze"
  elseif speed<11.32 then
    bn=5
    bd="Fresh Breeze"
  elseif speed<14.40 then
    bn=6
    bd="Strong Breeze"
  elseif speed<17.49 then
    bn=7
    bd="Moderate Gale"
  elseif speed<21.09 then
    bn=8
    bd="Fresh Gale"
  elseif speed<24.69 then
    bn=9
    bd="Strong Gale"
  elseif speed<28.81 then
    bn=10
    bd="Storm"
  elseif speed<32.92 then
    bn=11
    bd="Violent Storm"
  else
    bn=12
    bd="Hurricane"
  end
  return bn,bd
end

--- Split string at seperators. C.f. [split-string-in-lua](http://stackoverflow.com/questions/1426954/split-string-in-lua).
-- @param #string str Sting to split.
-- @param #string sep Speparator for split.
-- @return #table Split text.
function UTILS.Split(str, sep)
  local result = {}
  local regex = ("([^%s]+)"):format(sep)
  for each in str:gmatch(regex) do
    table.insert(result, each)
  end
  return result
end

--- Get a table of all characters in a string.
-- @param #string str Sting.
-- @return #table Individual characters.
function UTILS.GetCharacters(str)

  local chars={}

  for i=1,#str do
    local c=str:sub(i,i)
    table.insert(chars, c)
  end

  return chars
end

--- Convert time in seconds to hours, minutes and seconds.
-- @param #number seconds Time in seconds, e.g. from timer.getAbsTime() function.
-- @param #boolean short (Optional) If true, use short output, i.e. (HH:)MM:SS without day.
-- @return #string Time in format Hours:Minutes:Seconds+Days (HH:MM:SS+D).
function UTILS.SecondsToClock(seconds, short)

  -- Nil check.
  if seconds==nil then
    return nil
  end

  -- Seconds
  local seconds = tonumber(seconds)

  -- Seconds of this day.
  local _seconds=seconds%(60*60*24)

  if seconds<0 then
    return nil
  else
    local hours = string.format("%02.f", math.floor(_seconds/3600))
    local mins  = string.format("%02.f", math.floor(_seconds/60 - (hours*60)))
    local secs  = string.format("%02.f", math.floor(_seconds - hours*3600 - mins *60))
    local days  = string.format("%d", seconds/(60*60*24))
    local clock=hours..":"..mins..":"..secs.."+"..days
    if short then
      if hours=="00" then
        --clock=mins..":"..secs
        clock=hours..":"..mins..":"..secs
      else
        clock=hours..":"..mins..":"..secs
      end
    end
    return clock
  end
end

--- Seconds of today.
-- @return #number Seconds passed since last midnight.
function UTILS.SecondsOfToday()

    -- Time in seconds.
    local time=timer.getAbsTime()

    -- Short format without days since mission start.
    local clock=UTILS.SecondsToClock(time, true)

    -- Time is now the seconds passed since last midnight.
    return UTILS.ClockToSeconds(clock)
end

--- Cound seconds until next midnight.
-- @return #number Seconds to midnight.
function UTILS.SecondsToMidnight()
  return 24*60*60-UTILS.SecondsOfToday()
end

--- Convert clock time from hours, minutes and seconds to seconds.
-- @param #string clock String of clock time. E.g., "06:12:35" or "5:1:30+1". Format is (H)H:(M)M:((S)S)(+D) H=Hours, M=Minutes, S=Seconds, D=Days.
-- @return #number Seconds. Corresponds to what you cet from timer.getAbsTime() function.
function UTILS.ClockToSeconds(clock)

  -- Nil check.
  if clock==nil then
    return nil
  end

  -- Seconds init.
  local seconds=0

  -- Split additional days.
  local dsplit=UTILS.Split(clock, "+")

  -- Convert days to seconds.
  if #dsplit>1 then
    seconds=seconds+tonumber(dsplit[2])*60*60*24
  end

  -- Split hours, minutes, seconds
  local tsplit=UTILS.Split(dsplit[1], ":")

  -- Get time in seconds
  local i=1
  for _,time in ipairs(tsplit) do
    if i==1 then
      -- Hours
      seconds=seconds+tonumber(time)*60*60
    elseif i==2 then
      -- Minutes
      seconds=seconds+tonumber(time)*60
    elseif i==3 then
      -- Seconds
      seconds=seconds+tonumber(time)
    end
    i=i+1
  end

  return seconds
end

--- Display clock and mission time on screen as a message to all.
-- @param #number duration Duration in seconds how long the time is displayed. Default is 5 seconds.
function UTILS.DisplayMissionTime(duration)
  duration=duration or 5
  local Tnow=timer.getAbsTime()
  local mission_time=Tnow-timer.getTime0()
  local mission_time_minutes=mission_time/60
  local mission_time_seconds=mission_time%60
  local local_time=UTILS.SecondsToClock(Tnow)
  local text=string.format("Time: %s - %02d:%02d", local_time, mission_time_minutes, mission_time_seconds)
  MESSAGE:New(text, duration):ToAll()
end

--- Replace illegal characters [<>|/?*:\\] in a string.
-- @param #string Text Input text.
-- @param #string ReplaceBy Replace illegal characters by this character or string. Default underscore "_".
-- @return #string The input text with illegal chars replaced.
function UTILS.ReplaceIllegalCharacters(Text, ReplaceBy)
  ReplaceBy=ReplaceBy or "_"
  local text=Text:gsub("[<>|/?*:\\]", ReplaceBy)
  return text
end

--- Generate a Gaussian pseudo-random number.
-- @param #number x0 Expectation value of distribution.
-- @param #number sigma (Optional) Standard deviation. Default 10.
-- @param #number xmin (Optional) Lower cut-off value.
-- @param #number xmax (Optional) Upper cut-off value.
-- @param #number imax (Optional) Max number of tries to get a value between xmin and xmax (if specified). Default 100.
-- @return #number Gaussian random number.
function UTILS.RandomGaussian(x0, sigma, xmin, xmax, imax)

  -- Standard deviation. Default 10 if not given.
  sigma=sigma or 10

  -- Max attempts.
  imax=imax or 100

  local r
  local gotit=false
  local i=0
  while not gotit do

    -- Uniform numbers in [0,1). We need two.
    local x1=math.random()
    local x2=math.random()

    -- Transform to Gaussian exp(-(x-x0)°/(2*sigma°).
    r = math.sqrt(-2*sigma*sigma * math.log(x1)) * math.cos(2*math.pi * x2) + x0

    i=i+1
    if (r>=xmin and r<=xmax) or i>imax then
      gotit=true
    end
  end

  return r
end

--- Randomize a value by a certain amount.
-- @param #number value The value which should be randomized
-- @param #number fac Randomization factor.
-- @param #number lower (Optional) Lower limit of the returned value.
-- @param #number upper (Optional) Upper limit of the returned value.
-- @return #number Randomized value.
-- @usage UTILS.Randomize(100, 0.1) returns a value between 90 and 110, i.e. a plus/minus ten percent variation.
-- @usage UTILS.Randomize(100, 0.5, nil, 120) returns a value between 50 and 120, i.e. a plus/minus fivty percent variation with upper bound 120.
function UTILS.Randomize(value, fac, lower, upper)
  local min
  if lower then
    min=math.max(value-value*fac, lower)
  else
    min=value-value*fac
  end
  local max
  if upper then
    max=math.min(value+value*fac, upper)
  else
    max=value+value*fac
  end

  local r=math.random(min, max)

  return r
end

--- Calculate the [dot product](https://en.wikipedia.org/wiki/Dot_product) of two vectors. The result is a number.
-- @param DCS#Vec3 a Vector in 3D with x, y, z components.
-- @param DCS#Vec3 b Vector in 3D with x, y, z components.
-- @return #number Scalar product of the two vectors a*b.
function UTILS.VecDot(a, b)
  return a.x*b.x + a.y*b.y + a.z*b.z
end

--- Calculate the [dot product](https://en.wikipedia.org/wiki/Dot_product) of two 2D vectors. The result is a number.
-- @param DCS#Vec2 a Vector in 2D with x, y components.
-- @param DCS#Vec2 b Vector in 2D with x, y components.
-- @return #number Scalar product of the two vectors a*b.
function UTILS.Vec2Dot(a, b)
  return a.x*b.x + a.y*b.y
end


--- Calculate the [euclidean norm](https://en.wikipedia.org/wiki/Euclidean_distance) (length) of a 3D vector.
-- @param DCS#Vec3 a Vector in 3D with x, y, z components.
-- @return #number Norm of the vector.
function UTILS.VecNorm(a)
  return math.sqrt(UTILS.VecDot(a, a))
end

--- Calculate the [euclidean norm](https://en.wikipedia.org/wiki/Euclidean_distance) (length) of a 2D vector.
-- @param DCS#Vec2 a Vector in 2D with x, y components.
-- @return #number Norm of the vector.
function UTILS.Vec2Norm(a)
  return math.sqrt(UTILS.Vec2Dot(a, a))
end

--- Calculate the distance between two 2D vectors.
-- @param DCS#Vec2 a Vector in 2D with x, y components.
-- @param DCS#Vec2 b Vector in 2D with x, y components.
-- @return #number Distance between the vectors.
function UTILS.VecDist2D(a, b)

  local d = math.huge
  
  if (not a) or (not b) then return d end

  local c={x=b.x-a.x, y=b.y-a.y}

  d=math.sqrt(c.x*c.x+c.y*c.y)

  return d
end


--- Calculate the distance between two 3D vectors.
-- @param DCS#Vec3 a Vector in 3D with x, y, z components.
-- @param DCS#Vec3 b Vector in 3D with x, y, z components.
-- @return #number Distance between the vectors.
function UTILS.VecDist3D(a, b)
  
    
  local d = math.huge
  
  if (not a) or (not b) then return d end
  
  local c={x=b.x-a.x, y=b.y-a.y, z=b.z-a.z}

  d=math.sqrt(UTILS.VecDot(c, c))

  return d
end

--- Calculate the [cross product](https://en.wikipedia.org/wiki/Cross_product) of two 3D vectors. The result is a 3D vector.
-- @param DCS#Vec3 a Vector in 3D with x, y, z components.
-- @param DCS#Vec3 b Vector in 3D with x, y, z components.
-- @return DCS#Vec3 Vector
function UTILS.VecCross(a, b)
  return {x=a.y*b.z - a.z*b.y, y=a.z*b.x - a.x*b.z, z=a.x*b.y - a.y*b.x}
end

--- Calculate the difference between two 3D vectors by substracting the x,y,z components from each other.
-- @param DCS#Vec3 a Vector in 3D with x, y, z components.
-- @param DCS#Vec3 b Vector in 3D with x, y, z components.
-- @return DCS#Vec3 Vector c=a-b with c(i)=a(i)-b(i), i=x,y,z.
function UTILS.VecSubstract(a, b)
  return {x=a.x-b.x, y=a.y-b.y, z=a.z-b.z}
end

--- Calculate the difference between two 2D vectors by substracting the x,y components from each other.
-- @param DCS#Vec2 a Vector in 2D with x, y components.
-- @param DCS#Vec2 b Vector in 2D with x, y components.
-- @return DCS#Vec2 Vector c=a-b with c(i)=a(i)-b(i), i=x,y.
function UTILS.Vec2Substract(a, b)
  return {x=a.x-b.x, y=a.y-b.y}
end

--- Calculate the total vector of two 3D vectors by adding the x,y,z components of each other.
-- @param DCS#Vec3 a Vector in 3D with x, y, z components.
-- @param DCS#Vec3 b Vector in 3D with x, y, z components.
-- @return DCS#Vec3 Vector c=a+b with c(i)=a(i)+b(i), i=x,y,z.
function UTILS.VecAdd(a, b)
  return {x=a.x+b.x, y=a.y+b.y, z=a.z+b.z}
end

--- Calculate the total vector of two 2D vectors by adding the x,y components of each other.
-- @param DCS#Vec2 a Vector in 2D with x, y components.
-- @param DCS#Vec2 b Vector in 2D with x, y components.
-- @return DCS#Vec2 Vector c=a+b with c(i)=a(i)+b(i), i=x,y.
function UTILS.Vec2Add(a, b)
  return {x=a.x+b.x, y=a.y+b.y}
end

--- Calculate the angle between two 3D vectors.
-- @param DCS#Vec3 a Vector in 3D with x, y, z components.
-- @param DCS#Vec3 b Vector in 3D with x, y, z components.
-- @return #number Angle alpha between and b in degrees. alpha=acos(a*b)/(|a||b|), (* denotes the dot product).
function UTILS.VecAngle(a, b)

  local cosalpha=UTILS.VecDot(a,b)/(UTILS.VecNorm(a)*UTILS.VecNorm(b))

  local alpha=0
  if cosalpha>=0.9999999999 then  --acos(1) is not defined.
    alpha=0
  elseif cosalpha<=-0.999999999 then --acos(-1) is not defined.
    alpha=math.pi
  else
    alpha=math.acos(cosalpha)
  end

  return math.deg(alpha)
end

--- Calculate "heading" of a 3D vector in the X-Z plane.
-- @param DCS#Vec3 a Vector in 3D with x, y, z components.
-- @return #number Heading in degrees in [0,360).
function UTILS.VecHdg(a)
  local h=math.deg(math.atan2(a.z, a.x))
  if h<0 then
    h=h+360
  end
  return h
end

--- Calculate "heading" of a 2D vector in the X-Y plane.
-- @param DCS#Vec2 a Vector in 2D with x, y components.
-- @return #number Heading in degrees in [0,360).
function UTILS.Vec2Hdg(a)
  local h=math.deg(math.atan2(a.y, a.x))
  if h<0 then
    h=h+360
  end
  return h
end

--- Calculate the difference between two "heading", i.e. angles in [0,360) deg.
-- @param #number h1 Heading one.
-- @param #number h2 Heading two.
-- @return #number Heading difference in degrees.
function UTILS.HdgDiff(h1, h2)

  -- Angle in rad.
  local alpha= math.rad(tonumber(h1))
  local beta = math.rad(tonumber(h2))

  -- Runway vector.
  local v1={x=math.cos(alpha), y=0, z=math.sin(alpha)}
  local v2={x=math.cos(beta),  y=0, z=math.sin(beta)}

  local delta=UTILS.VecAngle(v1, v2)

  return math.abs(delta)
end

--- Returns the heading from one vec3 to another vec3.
-- @param DCS#Vec3 a From vec3.
-- @param DCS#Vec3 b To vec3.
-- @return #number Heading in degrees.
function UTILS.HdgTo(a, b)
  local dz=b.z-a.z
  local dx=b.x-a.x
  local heading=math.deg(math.atan2(dz, dx))
  if heading < 0 then
    heading = 360 + heading
  end
  return heading
end


--- Translate 3D vector in the 2D (x,z) plane. y-component (usually altitude) unchanged.
-- @param DCS#Vec3 a Vector in 3D with x, y, z components.
-- @param #number distance The distance to translate.
-- @param #number angle Rotation angle in degrees.
-- @return DCS#Vec3 Vector rotated in the (x,z) plane.
function UTILS.VecTranslate(a, distance, angle)

  local SX = a.x
  local SY = a.z
  local Radians=math.rad(angle or 0)
  local TX=distance*math.cos(Radians)+SX
  local TY=distance*math.sin(Radians)+SY

  return {x=TX, y=a.y, z=TY}
end

--- Translate 2D vector in the 2D (x,z) plane.
-- @param DCS#Vec2 a Vector in 2D with x, y components.
-- @param #number distance The distance to translate.
-- @param #number angle Rotation angle in degrees.
-- @return DCS#Vec2 Translated vector.
function UTILS.Vec2Translate(a, distance, angle)

  local SX = a.x
  local SY = a.y
  local Radians=math.rad(angle or 0)
  local TX=distance*math.cos(Radians)+SX
  local TY=distance*math.sin(Radians)+SY

  return {x=TX, y=TY}
end

--- Rotate 3D vector in the 2D (x,z) plane. y-component (usually altitude) unchanged.
-- @param DCS#Vec3 a Vector in 3D with x, y, z components.
-- @param #number angle Rotation angle in degrees.
-- @return DCS#Vec3 Vector rotated in the (x,z) plane.
function UTILS.Rotate2D(a, angle)

  local phi=math.rad(angle)

  local x=a.z
  local y=a.x

  local Z=x*math.cos(phi)-y*math.sin(phi)
  local X=x*math.sin(phi)+y*math.cos(phi)
  local Y=a.y

  local A={x=X, y=Y, z=Z}

  return A
end

--- Rotate 2D vector in the 2D (x,z) plane.
-- @param DCS#Vec2 a Vector in 2D with x, y components.
-- @param #number angle Rotation angle in degrees.
-- @return DCS#Vec2 Vector rotated in the (x,y) plane.
function UTILS.Vec2Rotate2D(a, angle)

  local phi=math.rad(angle)

  local x=a.x
  local y=a.y

  local X=x*math.cos(phi)-y*math.sin(phi)
  local Y=x*math.sin(phi)+y*math.cos(phi)

  local A={x=X, y=Y}

  return A
end


--- Converts a TACAN Channel/Mode couple into a frequency in Hz.
-- @param #number TACANChannel The TACAN channel, i.e. the 10 in "10X".
-- @param #string TACANMode The TACAN mode, i.e. the "X" in "10X".
-- @return #number Frequency in Hz or #nil if parameters are invalid.
function UTILS.TACANToFrequency(TACANChannel, TACANMode)

  if type(TACANChannel) ~= "number" then
    return nil -- error in arguments
  end
  if TACANMode ~= "X" and TACANMode ~= "Y" then
    return nil -- error in arguments
  end

-- This code is largely based on ED's code, in DCS World\Scripts\World\Radio\BeaconTypes.lua, line 137.
-- I have no idea what it does but it seems to work
  local A = 1151 -- 'X', channel >= 64
  local B = 64   -- channel >= 64

  if TACANChannel < 64 then
    B = 1
  end

  if TACANMode == 'Y' then
    A = 1025
    if TACANChannel < 64 then
      A = 1088
    end
  else -- 'X'
    if TACANChannel < 64 then
      A = 962
    end
  end

  return (A + TACANChannel - B) * 1000000
end


--- Returns the DCS map/theatre as optained by `env.mission.theatre`.
-- @return #string DCS map name.
function UTILS.GetDCSMap()
  return env.mission.theatre
end

--- Returns the mission date. This is the date the mission **started**.
-- @return #string Mission date in yyyy/mm/dd format.
-- @return #number The year anno domini.
-- @return #number The month.
-- @return #number The day.
function UTILS.GetDCSMissionDate()
  local year=tostring(env.mission.date.Year)
  local month=tostring(env.mission.date.Month)
  local day=tostring(env.mission.date.Day)
  return string.format("%s/%s/%s", year, month, day), tonumber(year), tonumber(month), tonumber(day)
end

--- Returns the day of the mission.
-- @param #number Time (Optional) Abs. time in seconds. Default now, i.e. the value return from timer.getAbsTime().
-- @return #number Day of the mission. Mission starts on day 0.
function UTILS.GetMissionDay(Time)

  Time=Time or timer.getAbsTime()

  local clock=UTILS.SecondsToClock(Time, false)

  local x=tonumber(UTILS.Split(clock, "+")[2])

  return x
end

--- Returns the current day of the year of the mission.
-- @param #number Time (Optional) Abs. time in seconds. Default now, i.e. the value return from timer.getAbsTime().
-- @return #number Current day of year of the mission. For example, January 1st returns 0, January 2nd returns 1 etc.
function UTILS.GetMissionDayOfYear(Time)

  local Date, Year, Month, Day=UTILS.GetDCSMissionDate()

  local d=UTILS.GetMissionDay(Time)

  return UTILS.GetDayOfYear(Year, Month, Day)+d

end

--- Returns the magnetic declination of the map.
-- Returned values for the current maps are:
--
-- * Caucasus +6 (East), year ~ 2011
-- * NTTR +12 (East), year ~ 2011
-- * Normandy -10 (West), year ~ 1944
-- * Persian Gulf +2 (East), year ~ 2011
-- * The Cannel Map -10 (West)
-- * Syria +5 (East)
-- * Mariana Islands +2 (East)
-- * Falklands +12 (East) - note there's a LOT of deviation across the map, as we're closer to the South Pole
-- * Sinai +4.8 (East)
-- @param #string map (Optional) Map for which the declination is returned. Default is from env.mission.theatre
-- @return #number Declination in degrees.
function UTILS.GetMagneticDeclination(map)

  -- Map.
  map=map or UTILS.GetDCSMap()

  local declination=0
  if map==DCSMAP.Caucasus then
    declination=6
  elseif map==DCSMAP.NTTR then
    declination=12
  elseif map==DCSMAP.Normandy then
    declination=-10
  elseif map==DCSMAP.PersianGulf then
    declination=2
  elseif map==DCSMAP.TheChannel then
    declination=-10
  elseif map==DCSMAP.Syria then
    declination=5
  elseif map==DCSMAP.MarianaIslands then
    declination=2
  elseif map==DCSMAP.Falklands then
    declination=12
  elseif map==DCSMAP.Sinai then
    declination=4.8
  else
    declination=0
  end

  return declination
end

--- Checks if a file exists or not. This requires **io** to be desanitized.
-- @param #string file File that should be checked.
-- @return #boolean True if the file exists, false if the file does not exist or nil if the io module is not available and the check could not be performed.
function UTILS.FileExists(file)
  if io then
    local f=io.open(file, "r")
    if f~=nil then
      io.close(f)
      return true
    else
      return false
    end
  else
    return nil
  end
end

--- Checks the current memory usage collectgarbage("count"). Info is printed to the DCS log file. Time stamp is the current mission runtime.
-- @param #boolean output If true, print to DCS log file.
-- @return #number Memory usage in kByte.
function UTILS.CheckMemory(output)
  local time=timer.getTime()
  local clock=UTILS.SecondsToClock(time)
  local mem=collectgarbage("count")
  if output then
    env.info(string.format("T=%s  Memory usage %d kByte = %.2f MByte", clock, mem, mem/1024))
  end
  return mem
end


--- Get the coalition name from its numerical ID, e.g. coalition.side.RED.
-- @param #number Coalition The coalition ID.
-- @return #string The coalition name, i.e. "Neutral", "Red" or "Blue" (or "Unknown").
function UTILS.GetCoalitionName(Coalition)

  if Coalition then
    if Coalition==coalition.side.BLUE then
      return "Blue"
    elseif Coalition==coalition.side.RED then
      return "Red"
    elseif Coalition==coalition.side.NEUTRAL then
      return "Neutral"
    else
      return "Unknown"
    end
  else
    return "Unknown"
  end

end

--- Get the enemy coalition for a given coalition.
-- @param #number Coalition The coalition ID.
-- @param #boolean Neutral Include neutral as enemy.
-- @return #table Enemy coalition table.
function UTILS.GetCoalitionEnemy(Coalition, Neutral)

  local Coalitions={}
  if Coalition then
    if Coalition==coalition.side.RED then      
      Coalitions={coalition.side.BLUE}
    elseif Coalition==coalition.side.BLUE then
      Coalitions={coalition.side.RED}
    elseif Coalition==coalition.side.NEUTRAL then
      Coalitions={coalition.side.RED, coalition.side.BLUE}
    end
  end
  
  if Neutral then
    table.insert(Coalitions, coalition.side.NEUTRAL)
  end

  return Coalitions
end

--- Get the modulation name from its numerical value.
-- @param #number Modulation The modulation enumerator number. Can be either 0 or 1.
-- @return #string The modulation name, i.e. "AM"=0 or "FM"=1. Anything else will return "Unknown".
function UTILS.GetModulationName(Modulation)

  if Modulation then
    if Modulation==0  then
      return "AM"
    elseif Modulation==1  then
      return "FM"
    else
      return "Unknown"
    end
  else
    return "Unknown"
  end

end

--- Get the NATO reporting name of a unit type name
-- @param #number Typename The type name.
-- @return #string The Reporting name or "Bogey".
function UTILS.GetReportingName(Typename)
  
  local typename = string.lower(Typename)
  
  for name, value in pairs(ENUMS.ReportingName.NATO) do
    local svalue = string.lower(value)
    if string.find(typename,svalue,1,true) then
      return name
    end
  end
  
  return "Bogey"  
end

--- Get the callsign name from its enumerator value
-- @param #number Callsign The enumerator callsign.
-- @return #string The callsign name or "Ghostrider".
function UTILS.GetCallsignName(Callsign)

  for name, value in pairs(CALLSIGN.Aircraft) do
    if value==Callsign then
      return name
    end
  end

  for name, value in pairs(CALLSIGN.AWACS) do
    if value==Callsign then
      return name
    end
  end

  for name, value in pairs(CALLSIGN.JTAC) do
    if value==Callsign then
      return name
    end
  end

  for name, value in pairs(CALLSIGN.Tanker) do
    if value==Callsign then
      return name
    end
  end
  
  for name, value in pairs(CALLSIGN.B1B) do
    if value==Callsign then
      return name
    end
  end
  
  for name, value in pairs(CALLSIGN.B52) do
    if value==Callsign then
      return name
    end
  end
  
  for name, value in pairs(CALLSIGN.F15E) do
    if value==Callsign then
      return name
    end
  end
  
  for name, value in pairs(CALLSIGN.F16) do
    if value==Callsign then
      return name
    end
  end
  
  for name, value in pairs(CALLSIGN.F18) do
    if value==Callsign then
      return name
    end
  end
  
  for name, value in pairs(CALLSIGN.FARP) do
    if value==Callsign then
      return name
    end
  end
  
  for name, value in pairs(CALLSIGN.TransportAircraft) do
    if value==Callsign then
      return name
    end
  end
  
  return "Ghostrider"
end

--- Get the time difference between GMT and local time.
-- @return #number Local time difference in hours compared to GMT. E.g. Dubai is GMT+4 ==> +4 is returned.
function UTILS.GMTToLocalTimeDifference()

  local theatre=UTILS.GetDCSMap()

  if theatre==DCSMAP.Caucasus then
    return 4   -- Caucasus UTC+4 hours
  elseif theatre==DCSMAP.PersianGulf then
    return 4   -- Abu Dhabi UTC+4 hours
  elseif theatre==DCSMAP.NTTR then
    return -8  -- Las Vegas UTC-8 hours
  elseif theatre==DCSMAP.Normandy then
    return 0   -- Calais UTC+1 hour
  elseif theatre==DCSMAP.TheChannel then
    return 2   -- This map currently needs +2
  elseif theatre==DCSMAP.Syria then
    return 3   -- Damascus is UTC+3 hours
  elseif theatre==DCSMAP.MarianaIslands then
    return 10  -- Guam is UTC+10 hours.
  elseif theatre==DCSMAP.Falklands then
    return -3  -- Fireland is UTC-3 hours.
<<<<<<< HEAD
  elseif theatre==DCSMAP.Sinai then
    return 2   -- Currently map is +2 but should be +3 (DCS bug?)    
=======
  elseif theatre==DCSMAP.SinaiMap then
    return 2  -- Sinai is UTC+2 hours.
  elseif theatre==DCSMAP.Sinai then -- in case ED corrects the name
    return 2  -- Sinai is UTC+2 hours.
>>>>>>> cee1c592
  else
    BASE:E(string.format("ERROR: Unknown Map %s in UTILS.GMTToLocal function. Returning 0", tostring(theatre)))
    return 0
  end

end


--- Get the day of the year. Counting starts on 1st of January.
-- @param #number Year The year.
-- @param #number Month The month.
-- @param #number Day The day.
-- @return #number The day of the year.
function UTILS.GetDayOfYear(Year, Month, Day)

  local floor = math.floor

   local n1 = floor(275 * Month / 9)
   local n2 = floor((Month + 9) / 12)
   local n3 = (1 + floor((Year - 4 * floor(Year / 4) + 2) / 3))

   return n1 - (n2 * n3) + Day - 30
end

--- Get sunrise or sun set of a specific day of the year at a specific location.
-- @param #number DayOfYear The day of the year.
-- @param #number Latitude Latitude.
-- @param #number Longitude Longitude.
-- @param #boolean Rising If true, calc sun rise, or sun set otherwise.
-- @param #number Tlocal Local time offset in hours. E.g. +4 for a location which has GMT+4.
-- @return #number Sun rise/set in seconds of the day.
function UTILS.GetSunRiseAndSet(DayOfYear, Latitude, Longitude, Rising, Tlocal)

  -- Defaults
  local zenith=90.83
  local latitude=Latitude
  local longitude=Longitude
  local rising=Rising
  local n=DayOfYear
  Tlocal=Tlocal or 0


  -- Short cuts.
  local rad = math.rad
  local deg = math.deg
  local floor = math.floor
  local frac = function(n) return n - floor(n) end
  local cos = function(d) return math.cos(rad(d)) end
  local acos = function(d) return deg(math.acos(d)) end
  local sin = function(d) return math.sin(rad(d)) end
  local asin = function(d) return deg(math.asin(d)) end
  local tan = function(d) return math.tan(rad(d)) end
  local atan = function(d) return deg(math.atan(d)) end

  local function fit_into_range(val, min, max)
     local range = max - min
     local count
     if val < min then
        count = floor((min - val) / range) + 1
        return val + count * range
     elseif val >= max then
        count = floor((val - max) / range) + 1
        return val - count * range
     else
        return val
     end
  end

   -- Convert the longitude to hour value and calculate an approximate time
   local lng_hour = longitude / 15

   local t
   if rising then -- Rising time is desired
      t = n + ((6 - lng_hour) / 24)
   else -- Setting time is desired
      t = n + ((18 - lng_hour) / 24)
   end

   -- Calculate the Sun's mean anomaly
   local M = (0.9856 * t) - 3.289

   -- Calculate the Sun's true longitude
   local L = fit_into_range(M + (1.916 * sin(M)) + (0.020 * sin(2 * M)) + 282.634, 0, 360)

   -- Calculate the Sun's right ascension
   local RA = fit_into_range(atan(0.91764 * tan(L)), 0, 360)

   -- Right ascension value needs to be in the same quadrant as L
   local Lquadrant  = floor(L / 90) * 90
   local RAquadrant = floor(RA / 90) * 90
   RA = RA + Lquadrant - RAquadrant

   -- Right ascension value needs to be converted into hours
   RA = RA / 15

   -- Calculate the Sun's declination
   local sinDec = 0.39782 * sin(L)
   local cosDec = cos(asin(sinDec))

   -- Calculate the Sun's local hour angle
   local cosH = (cos(zenith) - (sinDec * sin(latitude))) / (cosDec * cos(latitude))

   if rising and cosH > 1 then
      return "N/R" -- The sun never rises on this location on the specified date
   elseif cosH < -1 then
      return "N/S" -- The sun never sets on this location on the specified date
   end

   -- Finish calculating H and convert into hours
   local H
   if rising then
      H = 360 - acos(cosH)
   else
      H = acos(cosH)
   end
   H = H / 15

   -- Calculate local mean time of rising/setting
   local T = H + RA - (0.06571 * t) - 6.622

   -- Adjust back to UTC
   local UT = fit_into_range(T - lng_hour +Tlocal, 0, 24)

   return floor(UT)*60*60+frac(UT)*60*60--+Tlocal*60*60
 end

--- Get sun rise of a specific day of the year at a specific location.
-- @param #number Day Day of the year.
-- @param #number Month Month of the year.
-- @param #number Year Year.
-- @param #number Latitude Latitude.
-- @param #number Longitude Longitude.
-- @param #boolean Rising If true, calc sun rise, or sun set otherwise.
-- @param #number Tlocal Local time offset in hours. E.g. +4 for a location which has GMT+4. Default 0.
-- @return #number Sun rise in seconds of the day.
function UTILS.GetSunrise(Day, Month, Year, Latitude, Longitude, Tlocal)

  local DayOfYear=UTILS.GetDayOfYear(Year, Month, Day)

  return UTILS.GetSunRiseAndSet(DayOfYear, Latitude, Longitude, true, Tlocal)
end

--- Get sun set of a specific day of the year at a specific location.
-- @param #number Day Day of the year.
-- @param #number Month Month of the year.
-- @param #number Year Year.
-- @param #number Latitude Latitude.
-- @param #number Longitude Longitude.
-- @param #boolean Rising If true, calc sun rise, or sun set otherwise.
-- @param #number Tlocal Local time offset in hours. E.g. +4 for a location which has GMT+4. Default 0.
-- @return #number Sun rise in seconds of the day.
function UTILS.GetSunset(Day, Month, Year, Latitude, Longitude, Tlocal)

  local DayOfYear=UTILS.GetDayOfYear(Year, Month, Day)

  return UTILS.GetSunRiseAndSet(DayOfYear, Latitude, Longitude, false, Tlocal)
end

--- Get OS time. Needs os to be desanitized!
-- @return #number Os time in seconds.
function UTILS.GetOSTime()
  if os then
    local ts = 0
    local t = os.date("*t")
    local s = t.sec
    local m = t.min * 60
    local h = t.hour * 3600
    ts = s+m+h
    return ts
  else
    return nil
  end
end

--- Shuffle a table accoring to Fisher Yeates algorithm
--@param #table t Table to be shuffled.
--@return #table Shuffled table.
function UTILS.ShuffleTable(t)
  if t == nil or type(t) ~= "table" then
    BASE:I("Error in ShuffleTable: Missing or wrong type of Argument")
    return
  end
  math.random()
  math.random()
  math.random()
  local TempTable = {}
  for i = 1, #t do
    local r = math.random(1,#t)
    TempTable[i] = t[r]
    table.remove(t,r)
  end
  return TempTable
end

--- Get a random element of a table.
--@param #table t Table.
--@param #boolean replace If `true`, the drawn element is replaced, i.e. not deleted.
--@return #number Table element.
function UTILS.GetRandomTableElement(t, replace)

  if t == nil or type(t) ~= "table" then
    BASE:I("Error in ShuffleTable: Missing or wrong type of Argument")
    return
  end
  
  math.random()
  math.random()
  math.random()
  
  local r=math.random(#t)
  
  local element=t[r]
  
  if not replace then
    table.remove(t, r)
  end
  
  return element
end

--- (Helicopter) Check if one loading door is open.
--@param #string unit_name Unit name to be checked
--@return #boolean Outcome - true if a (loading door) is open, false if not, nil if none exists.
function UTILS.IsLoadingDoorOpen( unit_name )

  local unit = Unit.getByName(unit_name)

  if unit ~= nil then
      local type_name = unit:getTypeName()
      BASE:T("TypeName = ".. type_name)

      if type_name == "Mi-8MT" and (unit:getDrawArgumentValue(38) == 1 or unit:getDrawArgumentValue(86) == 1 or unit:getDrawArgumentValue(250) < 0) then
          BASE:T(unit_name .. " Cargo doors are open or cargo door not present")
          return true
      end

      if type_name == "Mi-24P" and (unit:getDrawArgumentValue(38) == 1 or unit:getDrawArgumentValue(86) == 1) then
          BASE:T(unit_name .. " a side door is open")
          return true
      end

      if type_name == "UH-1H" and (unit:getDrawArgumentValue(43) == 1 or unit:getDrawArgumentValue(44) == 1) then
          BASE:T(unit_name .. " a side door is open ")
          return true
      end
    
      if string.find(type_name, "SA342" ) and (unit:getDrawArgumentValue(34) == 1) then
          BASE:T(unit_name .. " front door(s) are open or doors removed")
          return true
      end

      if string.find(type_name, "Hercules") and (unit:getDrawArgumentValue(1215) == 1 and unit:getDrawArgumentValue(1216) == 1) then
          BASE:T(unit_name .. " rear doors are open")
          return true
      end

      if string.find(type_name, "Hercules") and (unit:getDrawArgumentValue(1220) == 1 or unit:getDrawArgumentValue(1221) == 1) then
          BASE:T(unit_name .. " para doors are open")
          return true
      end

      if string.find(type_name, "Hercules") and (unit:getDrawArgumentValue(1217) == 1) then
          BASE:T(unit_name .. " side door is open")
          return true
      end

      if string.find(type_name, "Bell-47") then -- bell aint got no doors so always ready to load injured soldiers
          BASE:T(unit_name .. " door is open")
          return true
      end
      
      if string.find(type_name, "UH-60L") and (unit:getDrawArgumentValue(401) == 1 or unit:getDrawArgumentValue(402) == 1) then
          BASE:T(unit_name .. " cargo door is open")
          return true
      end

      if string.find(type_name, "UH-60L" ) and (unit:getDrawArgumentValue(38) == 1 or unit:getDrawArgumentValue(400) == 1 ) then
          BASE:T(unit_name .. " front door(s) are open")
          return true
      end
      
      if type_name == "AH-64D_BLK_II" then
         BASE:T(unit_name .. " front door(s) are open")
         return true -- no doors on this one ;)
      end
      
      if type_name == "Bronco-OV-10A" then
         BASE:T(unit_name .. " front door(s) are open")
         return true -- no doors on this one ;)
      end
      
      return false

  end -- nil

  return nil
end

--- Function to generate valid FM frequencies in mHz for radio beacons (FM).
-- @return #table Table of frequencies.
function UTILS.GenerateFMFrequencies()
    local FreeFMFrequencies = {}
    for _first = 3, 7 do
        for _second = 0, 5 do
            for _third = 0, 9 do
                local _frequency = ((100 * _first) + (10 * _second) + _third) * 100000 --extra 0 because we didnt bother with 4th digit
                table.insert(FreeFMFrequencies, _frequency)
            end
        end
    end
    return FreeFMFrequencies
end

--- Function to generate valid VHF frequencies in kHz for radio beacons (FM).
-- @return #table VHFrequencies
function UTILS.GenerateVHFrequencies()

  -- known and sorted map-wise NDBs in kHz
  local _skipFrequencies = {
  214,274,291.5,295,297.5,
  300.5,304,305,307,309.5,311,312,312.5,316,
  320,324,328,329,330,332,336,337,
  342,343,348,351,352,353,358,
  363,365,368,372.5,374,
  380,381,384,385,389,395,396,
  414,420,430,432,435,440,450,455,462,470,485,
  507,515,520,525,528,540,550,560,570,577,580,
  602,625,641,662,670,680,682,690,
  705,720,722,730,735,740,745,750,770,795,
  822,830,862,866,
  905,907,920,935,942,950,995,
  1000,1025,1030,1050,1065,1116,1175,1182,1210,1215
  }

  local FreeVHFFrequencies = {}

    -- first range
  local _start = 200000
  while _start < 400000 do

      -- skip existing NDB frequencies#
      local _found = false
      for _, value in pairs(_skipFrequencies) do
          if value * 1000 == _start then
              _found = true
              break
          end
      end
      if _found == false then
          table.insert(FreeVHFFrequencies, _start)
      end
       _start = _start + 10000
  end

   -- second range
  _start = 400000
  while _start < 850000 do
       -- skip existing NDB frequencies
      local _found = false
      for _, value in pairs(_skipFrequencies) do
          if value * 1000 == _start then
              _found = true
              break
          end
      end
      if _found == false then
          table.insert(FreeVHFFrequencies, _start)
      end
      _start = _start + 10000
  end

  -- third range
  _start = 850000
  while _start <= 999000 do -- adjusted for Gazelle
      -- skip existing NDB frequencies
      local _found = false
      for _, value in pairs(_skipFrequencies) do
          if value * 1000 == _start then
              _found = true
              break
          end
      end
      if _found == false then
          table.insert(FreeVHFFrequencies, _start)
      end
       _start = _start + 50000
  end

  return FreeVHFFrequencies
end

--- Function to generate valid UHF Frequencies in mHz (AM).
-- @return #table UHF Frequencies
function UTILS.GenerateUHFrequencies()

    local FreeUHFFrequencies = {}
    local _start = 220000000

    while _start < 399000000 do
    if _start ~= 243000000 then
      table.insert(FreeUHFFrequencies, _start)
    end
        _start = _start + 500000
    end

    return FreeUHFFrequencies
end

--- Function to generate valid laser codes for JTAC.
-- @return #table Laser Codes.
function UTILS.GenerateLaserCodes()
    local jtacGeneratedLaserCodes = {}

    -- helper function
    local function ContainsDigit(_number, _numberToFind)
      local _thisNumber = _number
      local _thisDigit = 0
      while _thisNumber ~= 0 do
          _thisDigit = _thisNumber % 10
          _thisNumber = math.floor(_thisNumber / 10)
          if _thisDigit == _numberToFind then
              return true
          end
      end
      return false
    end

    -- generate list of laser codes
    local _code = 1111
    local _count = 1
    while _code < 1777 and _count < 30 do
        while true do
           _code = _code + 1
            if not ContainsDigit(_code, 8)
                    and not ContainsDigit(_code, 9)
                    and not ContainsDigit(_code, 0) then
                table.insert(jtacGeneratedLaserCodes, _code)
                break
            end
        end
        _count = _count + 1
    end
    return jtacGeneratedLaserCodes
end

--- Ensure the passed object is a table. 
-- @param #table Object The object that should be a table.
-- @param #boolean ReturnNil If `true`, return `#nil` if `Object` is nil. Otherwise an empty table `{}` is returned.
-- @return #table The object that now certainly *is* a table.
function UTILS.EnsureTable(Object, ReturnNil)

  if Object then
    if type(Object)~="table" then
      Object={Object}
    end
  else
    if ReturnNil then
      return nil      
    else
      Object={}   
    end
    
  end

  return Object
end

--- Function to save an object to a file
-- @param #string Path The path to use. Use double backslashes \\\\ on Windows filesystems.
-- @param #string Filename The name of the file. Existing file will be overwritten.
-- @param #table Data The LUA data structure to save. This will be e.g. a table of text lines with an \\n at the end of each line.
-- @return #boolean outcome True if saving is possible, else false.
function UTILS.SaveToFile(Path,Filename,Data)
  -- Thanks to @FunkyFranky 
  -- Check io module is available.
  if not io then
    BASE:E("ERROR: io not desanitized. Can't save current file.")
    return false
  end
  
  -- Check default path.
  if Path==nil and not lfs then
    BASE:E("WARNING: lfs not desanitized. File will be saved in DCS installation root directory rather than your \"Saved Games\\DCS\" folder.")
  end
  
  -- Set path or default.
  local path = nil
  if lfs then
    path=Path or lfs.writedir()
  end
  
  -- Set file name.
  local filename=Filename
  if path~=nil then
    filename=path.."\\"..filename
  end
  
  -- write
  local f = assert(io.open(filename, "wb"))
  f:write(Data)
  f:close()
  return true
end

--- Function to save an object to a file
-- @param #string Path The path to use. Use double backslashes \\\\ on Windows filesystems.
-- @param #string Filename The name of the file.
-- @return #boolean outcome True if reading is possible and successful, else false.
-- @return #table data The data read from the filesystem (table of lines of text). Each line is one single #string!
function UTILS.LoadFromFile(Path,Filename)
  -- Thanks to @FunkyFranky    
  -- Check io module is available.
  if not io then
    BASE:E("ERROR: io not desanitized. Can't save current state.")
    return false
  end
  
  -- Check default path.
  if Path==nil and not lfs then
    BASE:E("WARNING: lfs not desanitized. Loading will look into your DCS installation root directory rather than your \"Saved Games\\DCS\" folder.")
  end
  
  -- Set path or default.
  local path = nil
  if lfs then
    path=Path or lfs.writedir()
  end
  
  -- Set file name.
  local filename=Filename
  if path~=nil then
    filename=path.."\\"..filename
  end
  
  -- Check if file exists.
  local exists=UTILS.CheckFileExists(Path,Filename)
  if not exists then
    BASE:E(string.format("ERROR: File %s does not exist!",filename))
    return false
  end
    
  -- read
  local file=assert(io.open(filename, "rb"))
  local loadeddata = {}
  for line in file:lines() do
      loadeddata[#loadeddata+1] = line
  end
  file:close()
  return true, loadeddata
end

--- Function to check if a file exists.
-- @param #string Path The path to use. Use double backslashes \\\\ on Windows filesystems.
-- @param #string Filename The name of the file.
-- @return #boolean outcome True if reading is possible, else false.
function UTILS.CheckFileExists(Path,Filename)
  -- Thanks to @FunkyFranky
  -- Function that check if a file exists.
  local function _fileexists(name)
     local f=io.open(name,"r")
     if f~=nil then
      io.close(f)
      return true
    else
      return false
    end
  end
     
  -- Check io module is available.
  if not io then
    BASE:E("ERROR: io not desanitized. Can't save current state.")
    return false
  end
  
  -- Check default path.
  if Path==nil and not lfs then
    BASE:E("WARNING: lfs not desanitized. Loading will look into your DCS installation root directory rather than your \"Saved Games\\DCS\" folder.")
  end
  
  -- Set path or default.
  local path = nil
  if lfs then
    path=Path or lfs.writedir()
  end
  
  -- Set file name.
  local filename=Filename
  if path~=nil then
    filename=path.."\\"..filename
  end
  
  -- Check if file exists.
  local exists=_fileexists(filename)
  if not exists then
    BASE:E(string.format("ERROR: File %s does not exist!",filename))
    return false
  else
    return true
  end
end

--- Function to obtain a table of typenames from the group given with the number of units of the same type in the group.
-- @param Wrapper.Group#GROUP Group The group to list
-- @return #table Table of typnames and typename counts, e.g. `{["KAMAZ Truck"]=3,["ATZ-5"]=1}`
function UTILS.GetCountPerTypeName(Group)
  local units = Group:GetUnits()
  local TypeNameTable = {}
  for _,_unt in pairs (units) do
    local unit = _unt -- Wrapper.Unit#UNIT
    local typen = unit:GetTypeName()
    if not TypeNameTable[typen] then
      TypeNameTable[typen] = 1
    else
      TypeNameTable[typen] = TypeNameTable[typen] + 1
    end
  end
  return TypeNameTable
end

--- Function to save the state of a list of groups found by name
-- @param #table List Table of strings with groupnames
-- @param #string Path The path to use. Use double backslashes \\\\ on Windows filesystems.
-- @param #string Filename The name of the file.
-- @param #boolean Structured Append the data with a list of typenames in the group plus their count.
-- @return #boolean outcome True if saving is successful, else false.
-- @usage
-- We will go through the list and find the corresponding group and save the current group size (0 when dead).
-- These groups are supposed to be put on the map in the ME and have *not* moved (e.g. stationary SAM sites). 
-- Position is still saved for your usage.
-- The idea is to reduce the number of units when reloading the data again to restart the saved mission.
-- The data will be a simple comma separated list of groupname and size, with one header line.
function UTILS.SaveStationaryListOfGroups(List,Path,Filename,Structured)
  local filename = Filename or "StateListofGroups"
  local data = "--Save Stationary List of Groups: "..Filename .."\n"
  for _,_group in pairs (List) do
    local group = GROUP:FindByName(_group) -- Wrapper.Group#GROUP
    if group and group:IsAlive() then
      local units = group:CountAliveUnits()
      local position = group:GetVec3()
      if Structured then
        local structure = UTILS.GetCountPerTypeName(group)
        local strucdata =  ""
        for typen,anzahl in pairs (structure) do
          strucdata = strucdata .. typen .. "=="..anzahl..";"
        end
        data = string.format("%s%s,%d,%d,%d,%d,%s\n",data,_group,units,position.x,position.y,position.z,strucdata)
      else
        data = string.format("%s%s,%d,%d,%d,%d\n",data,_group,units,position.x,position.y,position.z)
      end
    else
      data = string.format("%s%s,0,0,0,0\n",data,_group)
    end
  end
  -- save the data
  local outcome = UTILS.SaveToFile(Path,Filename,data)
  return outcome
end

--- Function to save the state of a set of Wrapper.Group#GROUP objects.
-- @param Core.Set#SET_BASE Set of objects to save
-- @param #string Path The path to use. Use double backslashes \\\\ on Windows filesystems.
-- @param #string Filename The name of the file.
-- @param #boolean Structured Append the data with a list of typenames in the group plus their count.
-- @return #boolean outcome True if saving is successful, else false.
-- @usage
-- We will go through the set and find the corresponding group and save the current group size and current position.
-- The idea is to respawn the groups **spawned during an earlier run of the mission** at the given location and reduce 
-- the number of units in the group when reloading the data again to restart the saved mission. Note that *dead* groups 
-- cannot be covered with this.
-- **Note** Do NOT use dashes or hashes in group template names (-,#)!
-- The data will be a simple comma separated list of groupname and size, with one header line.
-- The current task/waypoint/etc cannot be restored. 
function UTILS.SaveSetOfGroups(Set,Path,Filename,Structured)
  local filename = Filename or "SetOfGroups"
  local data = "--Save SET of groups: "..Filename .."\n"
  local List = Set:GetSetObjects()
  for _,_group in pairs (List) do
    local group = _group -- Wrapper.Group#GROUP
    if group and group:IsAlive() then
      local name = group:GetName()
      local template = string.gsub(name,"-(.+)$","")
      if string.find(template,"#") then
       template = string.gsub(name,"#(%d+)$","")
      end 
      local units = group:CountAliveUnits()
      local position = group:GetVec3()
      if Structured then
        local structure = UTILS.GetCountPerTypeName(group)
        local strucdata =  ""
        for typen,anzahl in pairs (structure) do
          strucdata = strucdata .. typen .. "=="..anzahl..";"
        end
        data = string.format("%s%s,%s,%d,%d,%d,%d,%s\n",data,name,template,units,position.x,position.y,position.z,strucdata)
      else
        data = string.format("%s%s,%s,%d,%d,%d,%d\n",data,name,template,units,position.x,position.y,position.z)
      end     
    end
  end
  -- save the data
  local outcome = UTILS.SaveToFile(Path,Filename,data)
  return outcome
end

--- Function to save the state of a set of Wrapper.Static#STATIC objects.
-- @param Core.Set#SET_BASE Set of objects to save
-- @param #string Path The path to use. Use double backslashes \\\\ on Windows filesystems.
-- @param #string Filename The name of the file.
-- @return #boolean outcome True if saving is successful, else false.
-- @usage
-- We will go through the set and find the corresponding static and save the current name and postion when alive.
-- The data will be a simple comma separated list of name and state etc, with one header line.
function UTILS.SaveSetOfStatics(Set,Path,Filename)
  local filename = Filename or "SetOfStatics"
  local data = "--Save SET of statics: "..Filename .."\n"
  local List = Set:GetSetObjects()
  for _,_group in pairs (List) do
    local group = _group -- Wrapper.Static#STATIC
    if group and group:IsAlive() then
      local name = group:GetName()
      local position = group:GetVec3()
      data = string.format("%s%s,%d,%d,%d\n",data,name,position.x,position.y,position.z)
    end
  end
  -- save the data
  local outcome = UTILS.SaveToFile(Path,Filename,data)
  return outcome
end

--- Function to save the state of a list of statics found by name
-- @param #table List Table of strings with statics names
-- @param #string Path The path to use. Use double backslashes \\\\ on Windows filesystems.
-- @param #string Filename The name of the file.
-- @return #boolean outcome True if saving is successful, else false.
-- @usage
-- We will go through the list and find the corresponding static and save the current alive state as 1 (0 when dead).
-- Position is saved for your usage. **Note** this works on UNIT-name level.
-- The idea is to reduce the number of units when reloading the data again to restart the saved mission.
-- The data will be a simple comma separated list of name and state etc, with one header line.
function UTILS.SaveStationaryListOfStatics(List,Path,Filename)
  local filename = Filename or "StateListofStatics"
  local data = "--Save Stationary List of Statics: "..Filename .."\n"
  for _,_group in pairs (List) do
    local group = STATIC:FindByName(_group,false) -- Wrapper.Static#STATIC
    if group and group:IsAlive() then
      local position = group:GetVec3()
      data = string.format("%s%s,1,%d,%d,%d\n",data,_group,position.x,position.y,position.z)
    else
      data = string.format("%s%s,0,0,0,0\n",data,_group)
    end
  end
  -- save the data
  local outcome = UTILS.SaveToFile(Path,Filename,data)
  return outcome
end

--- Load back a stationary list of groups from file.
-- @param #string Path The path to use. Use double backslashes \\\\ on Windows filesystems.
-- @param #string Filename The name of the file.
-- @param #boolean Reduce If false, existing loaded groups will not be reduced to fit the saved number.
-- @param #boolean Structured (Optional, needs Reduce = true) If true, and the data has been saved as structure before, remove the correct unit types as per the saved list.
-- @param #boolean Cinematic (Optional, needs Structured = true) If true, place a fire/smoke effect on the dead static position.
-- @param #number Effect (Optional for Cinematic) What effect to use. Defaults to a random effect. Smoke presets are: 1=small smoke and fire, 2=medium smoke and fire, 3=large smoke and fire, 4=huge smoke and fire, 5=small smoke, 6=medium smoke, 7=large smoke, 8=huge smoke.
-- @param #number Density (Optional for Cinematic) What smoke density to use, can be 0 to 1. Defaults to 0.5.
-- @return #table Table of data objects (tables) containing groupname, coordinate and group object. Returns nil when file cannot be read.
-- @return #table When using Cinematic: table of names of smoke and fire objects, so they can be extinguished with `COORDINATE.StopBigSmokeAndFire( name )`
function UTILS.LoadStationaryListOfGroups(Path,Filename,Reduce,Structured,Cinematic,Effect,Density)
  
  local fires = {}
  
  local function Smokers(name,coord,effect,density)
    local eff = math.random(8)
    if type(effect) == "number" then eff = effect end
    coord:BigSmokeAndFire(eff,density,name)
    table.insert(fires,name)
  end
  
  local function Cruncher(group,typename,anzahl)
    local units = group:GetUnits()
    local reduced = 0
    for _,_unit in pairs (units) do
      local typo = _unit:GetTypeName()
      if typename == typo then
        if Cinematic then
          local coordinate = _unit:GetCoordinate()
          local name = _unit:GetName()
          Smokers(name,coordinate,Effect,Density)
        end
        _unit:Destroy(false)
        reduced = reduced + 1
        if reduced == anzahl then break end
      end
    end
  end
  
  local reduce = true
  if Reduce == false then reduce = false end
  local filename = Filename or "StateListofGroups"
  local datatable = {}
  if UTILS.CheckFileExists(Path,filename) then
    local outcome,loadeddata = UTILS.LoadFromFile(Path,Filename)
    -- remove header
    table.remove(loadeddata, 1)
    for _id,_entry in pairs (loadeddata) do
      local dataset = UTILS.Split(_entry,",")
      -- groupname,units,position.x,position.y,position.z
      local groupname = dataset[1]
      local size = tonumber(dataset[2])
      local posx = tonumber(dataset[3])
      local posy = tonumber(dataset[4])
      local posz = tonumber(dataset[5])
      local structure = dataset[6]
      --BASE:I({structure})
      local coordinate = COORDINATE:NewFromVec3({x=posx, y=posy, z=posz})
      local data = { groupname=groupname, size=size, coordinate=coordinate, group=GROUP:FindByName(groupname) }
      if reduce then
        local actualgroup = GROUP:FindByName(groupname)
        if actualgroup and actualgroup:IsAlive() and actualgroup:CountAliveUnits() > size then
          if Structured and structure then
            --BASE:I("Reducing group structure!")
            local loadedstructure = {}
            local strcset = UTILS.Split(structure,";")
            for _,_data in pairs(strcset) do
              local datasplit = UTILS.Split(_data,"==")
              loadedstructure[datasplit[1]] = tonumber(datasplit[2])
            end
            --BASE:I({loadedstructure})
            local originalstructure = UTILS.GetCountPerTypeName(actualgroup)
            --BASE:I({originalstructure})
            for _name,_number in pairs(originalstructure) do
              local loadednumber = 0
              if loadedstructure[_name] then
                loadednumber = loadedstructure[_name]
              end
              local reduce = false
              if loadednumber < _number then reduce = true end
              
              --BASE:I(string.format("Looking at: %s | Original number: %d | Loaded number: %d | Reduce: %s",_name,_number,loadednumber,tostring(reduce))) 
              
              if reduce then
                Cruncher(actualgroup,_name,_number-loadednumber)  
              end
                         
            end
          else
            local reduction = actualgroup:CountAliveUnits() - size
            --BASE:I("Reducing groupsize by ".. reduction .. " units!")
            -- reduce existing group
            local units = actualgroup:GetUnits()
            local units2 = UTILS.ShuffleTable(units) -- randomize table
            for i=1,reduction do
              units2[i]:Destroy(false)
            end
          end
        end
      end
      table.insert(datatable,data)
    end 
  else
    return nil
  end
  return datatable,fires
end

--- Load back a SET of groups from file.
-- @param #string Path The path to use. Use double backslashes \\\\ on Windows filesystems.
-- @param #string Filename The name of the file.
-- @param #boolean Spawn If set to false, do not re-spawn the groups loaded in location and reduce to size.
-- @param #boolean Structured (Optional, needs Spawn=true)If true, and the data has been saved as structure before, remove the correct unit types as per the saved list.
-- @param #boolean Cinematic (Optional, needs Structured=true) If true, place a fire/smoke effect on the dead static position.
-- @param #number Effect (Optional for Cinematic) What effect to use. Defaults to a random effect. Smoke presets are: 1=small smoke and fire, 2=medium smoke and fire, 3=large smoke and fire, 4=huge smoke and fire, 5=small smoke, 6=medium smoke, 7=large smoke, 8=huge smoke.
-- @param #number Density (Optional for Cinematic) What smoke density to use, can be 0 to 1. Defaults to 0.5.
-- @return Core.Set#SET_GROUP Set of GROUP objects. 
-- Returns nil when file cannot be read. Returns a table of data entries if Spawn is false: `{ groupname=groupname, size=size, coordinate=coordinate, template=template }`
-- @return #table When using Cinematic: table of names of smoke and fire objects, so they can be extinguished with `COORDINATE.StopBigSmokeAndFire( name )`
function UTILS.LoadSetOfGroups(Path,Filename,Spawn,Structured,Cinematic,Effect,Density)
  
  local fires = {}
  local usedtemplates = {}
  local spawn = true
  if Spawn == false then spawn = false end
  local filename = Filename or "SetOfGroups"
  local setdata = SET_GROUP:New()
  local datatable = {}
  
  local function Smokers(name,coord,effect,density)
    local eff = math.random(8)
    if type(effect) == "number" then eff = effect end
    coord:BigSmokeAndFire(eff,density,name)
    table.insert(fires,name)
  end
  
  local function Cruncher(group,typename,anzahl)
    local units = group:GetUnits()
    local reduced = 0
    for _,_unit in pairs (units) do
      local typo = _unit:GetTypeName()
      if typename == typo then
        if Cinematic then
          local coordinate = _unit:GetCoordinate()
          local name = _unit:GetName()
          Smokers(name,coordinate,Effect,Density)
        end
        _unit:Destroy(false)
        reduced = reduced + 1
        if reduced == anzahl then break end
      end
    end
  end
  
  local function PostSpawn(args)
    local spwndgrp = args[1]
    local size = args[2]
    local structure = args[3]

    setdata:AddObject(spwndgrp)
    local actualsize = spwndgrp:CountAliveUnits()
    if actualsize > size then
      if Structured and structure then
  
        local loadedstructure = {}
        local strcset = UTILS.Split(structure,";")
        for _,_data in pairs(strcset) do
          local datasplit = UTILS.Split(_data,"==")
          loadedstructure[datasplit[1]] = tonumber(datasplit[2])
        end
  
        local originalstructure = UTILS.GetCountPerTypeName(spwndgrp)
  
        for _name,_number in pairs(originalstructure) do
          local loadednumber = 0
          if loadedstructure[_name] then
            loadednumber = loadedstructure[_name]
          end
          local reduce = false
          if loadednumber < _number then reduce = true end
          
          if reduce then
            Cruncher(spwndgrp,_name,_number-loadednumber)  
          end
                     
        end
      else
        local reduction = actualsize-size
        -- reduce existing group
        local units = spwndgrp:GetUnits()
        local units2 = UTILS.ShuffleTable(units) -- randomize table
        for i=1,reduction do
          units2[i]:Destroy(false)
        end
      end
    end
  end
            
  local function MultiUse(Data)
    local template = Data.template 
    if template and usedtemplates[template] and usedtemplates[template].used and usedtemplates[template].used > 1 then
      -- multispawn
      if not usedtemplates[template].done then
        local spwnd = 0
        local spawngrp = SPAWN:New(template)
        spawngrp:InitLimit(0,usedtemplates[template].used)
        for _,_entry in pairs(usedtemplates[template].data) do       
          spwnd = spwnd + 1
          local sgrp=spawngrp:SpawnFromCoordinate(_entry.coordinate,spwnd)
          BASE:ScheduleOnce(0.5,PostSpawn,{sgrp,_entry.size,_entry.structure})
        end
        usedtemplates[template].done = true
      end
      return true
    else
      return false
    end
  end
  
  --BASE:I("Spawn = "..tostring(spawn))
  if UTILS.CheckFileExists(Path,filename) then
    local outcome,loadeddata = UTILS.LoadFromFile(Path,Filename)
    -- remove header
    table.remove(loadeddata, 1)
    for _id,_entry in pairs (loadeddata) do
      local dataset = UTILS.Split(_entry,",")
      -- groupname,template,units,position.x,position.y,position.z
      local groupname = dataset[1]
      local template = dataset[2]
      local size = tonumber(dataset[3])
      local posx = tonumber(dataset[4])
      local posy = tonumber(dataset[5])
      local posz = tonumber(dataset[6])
      local structure = dataset[7]
      local coordinate = COORDINATE:NewFromVec3({x=posx, y=posy, z=posz})
      local group=nil
      if size > 0 then
        local data = { groupname=groupname, size=size, coordinate=coordinate, template=template, structure=structure }
        table.insert(datatable,data)
        if usedtemplates[template] then
          usedtemplates[template].used = usedtemplates[template].used + 1
          table.insert(usedtemplates[template].data,data)
        else
          usedtemplates[template] = {
              data = {},
              used = 1,
              done = false,
            }
          table.insert(usedtemplates[template].data,data)
        end
      end
    end
    for _id,_entry in pairs (datatable) do  
      if spawn and not MultiUse(_entry) and _entry.size > 0 then
        local group = SPAWN:New(_entry.template)
        local sgrp=group:SpawnFromCoordinate(_entry.coordinate)
        BASE:ScheduleOnce(0.5,PostSpawn,{sgrp,_entry.size,_entry.structure})
      end
    end 
  else
    return nil
  end
  if spawn then
    return setdata,fires
  else
   return datatable
  end
end

--- Load back a SET of statics from file.
-- @param #string Path The path to use. Use double backslashes \\\\ on Windows filesystems.
-- @param #string Filename The name of the file.
-- @return Core.Set#SET_STATIC Set SET_STATIC containing the static objects.
function UTILS.LoadSetOfStatics(Path,Filename)
  local filename = Filename or "SetOfStatics"
  local datatable = SET_STATIC:New()
  if UTILS.CheckFileExists(Path,filename) then
    local outcome,loadeddata = UTILS.LoadFromFile(Path,Filename)
    -- remove header
    table.remove(loadeddata, 1)
    for _id,_entry in pairs (loadeddata) do
      local dataset = UTILS.Split(_entry,",")
      local staticname = dataset[1]
      local StaticObject = STATIC:FindByName(staticname,false)
      if StaticObject then
        datatable:AddObject(StaticObject)
      end
    end 
  else
    return nil
  end
  return datatable
end

--- Load back a stationary list of statics from file.
-- @param #string Path The path to use. Use double backslashes \\\\ on Windows filesystems.
-- @param #string Filename The name of the file.
-- @param #boolean Reduce If false, do not destroy the units with size=0.
-- @param #boolean Dead (Optional, needs Reduce = true) If Dead is true, re-spawn the dead object as dead and do not just delete it.
-- @param #boolean Cinematic (Optional, needs Dead = true) If true, place a fire/smoke effect on the dead static position.
-- @param #number Effect (Optional for Cinematic) What effect to use. Defaults to a random effect. Smoke presets are: 1=small smoke and fire, 2=medium smoke and fire, 3=large smoke and fire, 4=huge smoke and fire, 5=small smoke, 6=medium smoke, 7=large smoke, 8=huge smoke.
-- @param #number Density (Optional for Cinematic) What smoke density to use, can be 0 to 1. Defaults to 0.5.
-- @return #table Table of data objects (tables) containing staticname, size (0=dead else 1), coordinate and the static object. Dead objects will have coordinate points `{x=0,y=0,z=0}`
-- @return #table When using Cinematic: table of names of smoke and fire objects, so they can be extinguished with `COORDINATE.StopBigSmokeAndFire( name )` 
-- Returns nil when file cannot be read.
function UTILS.LoadStationaryListOfStatics(Path,Filename,Reduce,Dead,Cinematic,Effect,Density)
  local fires = {}
  local reduce = true
  if Reduce == false then reduce = false end
  local filename = Filename or "StateListofStatics"
  local datatable = {}
  if UTILS.CheckFileExists(Path,filename) then
    local outcome,loadeddata = UTILS.LoadFromFile(Path,Filename)
    -- remove header
    table.remove(loadeddata, 1)
    for _id,_entry in pairs (loadeddata) do
      local dataset = UTILS.Split(_entry,",")
      -- staticname,units(1/0),position.x,position.y,position.z)
      local staticname = dataset[1]
      local size = tonumber(dataset[2])
      local posx = tonumber(dataset[3])
      local posy = tonumber(dataset[4])
      local posz = tonumber(dataset[5])
      local coordinate = COORDINATE:NewFromVec3({x=posx, y=posy, z=posz})
      local data = { staticname=staticname, size=size, coordinate=coordinate, static=STATIC:FindByName(staticname,false) }
      table.insert(datatable,data)
      if size==0 and reduce then
        local static = STATIC:FindByName(staticname,false)
        if static then
          if Dead then
            local deadobject = SPAWNSTATIC:NewFromStatic(staticname,static:GetCountry())
            deadobject:InitDead(true)
            local heading = static:GetHeading()
            local coord = static:GetCoordinate()
            static:Destroy(false)
            deadobject:SpawnFromCoordinate(coord,heading,staticname)
            if Cinematic then
              local effect = math.random(8)
              if type(Effect) == "number" then
                effect = Effect 
              end
              coord:BigSmokeAndFire(effect,Density,staticname)
              table.insert(fires,staticname)
            end
          else
            static:Destroy(false)
          end
        end
      end
    end 
  else
    return nil
  end
  return datatable,fires
end

--- Heading Degrees (0-360) to Cardinal
-- @param #number Heading The heading
-- @return #string Cardinal, e.g. "NORTH"
function UTILS.BearingToCardinal(Heading)
  if     Heading >= 0   and Heading <= 22  then return "North"
    elseif Heading >= 23  and Heading <= 66  then return "North-East"
    elseif Heading >= 67  and Heading <= 101 then return "East"
    elseif Heading >= 102 and Heading <= 146 then return "South-East"
    elseif Heading >= 147 and Heading <= 201 then return "South"
    elseif Heading >= 202 and Heading <= 246 then return "South-West"
    elseif Heading >= 247 and Heading <= 291 then return "West"
    elseif Heading >= 292 and Heading <= 338 then return "North-West"
    elseif Heading >= 339 then return "North"
  end
end

--- Create a BRAA NATO call string BRAA between two GROUP objects
-- @param Wrapper.Group#GROUP FromGrp GROUP object
-- @param Wrapper.Group#GROUP ToGrp GROUP object
-- @return #string Formatted BRAA NATO call
function UTILS.ToStringBRAANATO(FromGrp,ToGrp)
  local BRAANATO = "Merged."
  local GroupNumber = ToGrp:GetSize()
  local GroupWords = "Singleton"
  if GroupNumber == 2 then GroupWords = "Two-Ship"
    elseif GroupNumber >= 3 then GroupWords = "Heavy"
  end
  local grpLeadUnit = ToGrp:GetUnit(1)
  local tgtCoord = grpLeadUnit:GetCoordinate()
  local currentCoord = FromGrp:GetCoordinate()
  local hdg = UTILS.Round(ToGrp:GetHeading()/100,1)*100
  local bearing = UTILS.Round(currentCoord:HeadingTo(tgtCoord),0)
  local rangeMetres = tgtCoord:Get2DDistance(currentCoord)
  local rangeNM = UTILS.Round( UTILS.MetersToNM(rangeMetres), 0)
  local aspect = tgtCoord:ToStringAspect(currentCoord)
  local alt = UTILS.Round(UTILS.MetersToFeet(grpLeadUnit:GetAltitude())/1000,0)--*1000
  local track = UTILS.BearingToCardinal(hdg)
  if rangeNM > 3 then
      if aspect == "" then
        BRAANATO = string.format("%s, BRA, %03d, %d miles, Angels %d, Track %s",GroupWords,bearing, rangeNM, alt, track)
      else
        BRAANATO = string.format("%s, BRAA, %03d, %d miles, Angels %d, %s, Track %s",GroupWords, bearing, rangeNM, alt, aspect, track)      
      end
  end
  return BRAANATO 
end

--- Check if an object is contained in a table.
-- @param #table Table The table.
-- @param #table Object The object to check.
-- @param #string Key (Optional) Key to check. By default, the object itself is checked.
-- @return #booolen Returns `true` if object is in table.
function UTILS.IsInTable(Table, Object, Key)

  for key, object in pairs(Table) do
    if Key then
      if Object[Key]==object[Key] then
        return true
      end
    else
      if object==Object then
        return true
      end
    end
  end

  return false
end

--- Check if any object of multiple given objects is contained in a table.
-- @param #table Table The table.
-- @param #table Objects The objects to check.
-- @param #string Key (Optional) Key to check.
-- @return #booolen Returns `true` if object is in table.
function UTILS.IsAnyInTable(Table, Objects, Key)

  for _,Object in pairs(UTILS.EnsureTable(Objects)) do

    for key, object in pairs(Table) do
      if Key then
        if Object[Key]==object[Key] then
          return true
        end
      else
        if object==Object then
          return true
        end
      end
    end
    
  end

  return false
end

--- Helper function to plot a racetrack on the F10 Map - curtesy of Buur.
-- @param Core.Point#COORDINATE Coordinate
-- @param #number Altitude Altitude in feet
-- @param #number Speed Speed in knots
-- @param #number Heading Heading in degrees
-- @param #number Leg Leg in NM
-- @param #number Coalition Coalition side, e.g. coaltion.side.RED or coaltion.side.BLUE
-- @param #table Color Color of the line in RGB, e.g. {1,0,0} for red
-- @param #number Alpha Transparency factor, between 0.1 and 1
-- @param #number LineType Line type to be used, line type: 0=No line, 1=Solid, 2=Dashed, 3=Dotted, 4=Dot dash, 5=Long dash, 6=Two dash. Default 1=Solid.
-- @param #boolean ReadOnly 
function UTILS.PlotRacetrack(Coordinate, Altitude, Speed, Heading, Leg, Coalition, Color, Alpha, LineType, ReadOnly)
    local fix_coordinate = Coordinate
    local altitude = Altitude
    local speed = Speed or 350
    local heading = Heading or 270
    local leg_distance = Leg or 10
    
    local coalition = Coalition or -1
    local color = Color or {1,0,0}
    local alpha = Alpha or 1
    local lineType = LineType or 1
    
    
    speed = UTILS.IasToTas(speed, UTILS.FeetToMeters(altitude), oatcorr)
      
    local turn_radius = 0.0211 * speed -3.01
    
    local point_two = fix_coordinate:Translate(UTILS.NMToMeters(leg_distance), heading, true, false)
    local point_three = point_two:Translate(UTILS.NMToMeters(turn_radius)*2, heading - 90, true, false)
    local point_four = fix_coordinate:Translate(UTILS.NMToMeters(turn_radius)*2, heading - 90, true, false)
    local circle_center_fix_four = point_two:Translate(UTILS.NMToMeters(turn_radius), heading - 90, true, false)
    local circle_center_two_three = fix_coordinate:Translate(UTILS.NMToMeters(turn_radius), heading - 90, true, false)
    

    fix_coordinate:LineToAll(point_two, coalition, color, alpha, lineType)
    point_four:LineToAll(point_three, coalition, color, alpha, lineType)
    circle_center_fix_four:CircleToAll(UTILS.NMToMeters(turn_radius), coalition, color, alpha, nil, 0, lineType)--, ReadOnly, Text)
    circle_center_two_three:CircleToAll(UTILS.NMToMeters(turn_radius), coalition, color, alpha, nil, 0, lineType)--, ReadOnly, Text)

end<|MERGE_RESOLUTION|>--- conflicted
+++ resolved
@@ -43,7 +43,7 @@
   HugeSmoke=8,
 }
 
---- DCS map as returned by env.mission.theatre.
+--- DCS map as returned by `env.mission.theatre`.
 -- @type DCSMAP
 -- @field #string Caucasus Caucasus map.
 -- @field #string Normandy Normandy map.
@@ -1690,15 +1690,8 @@
     return 10  -- Guam is UTC+10 hours.
   elseif theatre==DCSMAP.Falklands then
     return -3  -- Fireland is UTC-3 hours.
-<<<<<<< HEAD
   elseif theatre==DCSMAP.Sinai then
     return 2   -- Currently map is +2 but should be +3 (DCS bug?)    
-=======
-  elseif theatre==DCSMAP.SinaiMap then
-    return 2  -- Sinai is UTC+2 hours.
-  elseif theatre==DCSMAP.Sinai then -- in case ED corrects the name
-    return 2  -- Sinai is UTC+2 hours.
->>>>>>> cee1c592
   else
     BASE:E(string.format("ERROR: Unknown Map %s in UTILS.GMTToLocal function. Returning 0", tostring(theatre)))
     return 0
