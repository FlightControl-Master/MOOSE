--- conflicted
+++ resolved
@@ -3628,8 +3628,4 @@
 -- @return #number Decimal
 function UTILS.OctalToDecimal(Number)
   return tonumber(Number,8)
-<<<<<<< HEAD
-end
-=======
-end
->>>>>>> 85c73cb0
+end