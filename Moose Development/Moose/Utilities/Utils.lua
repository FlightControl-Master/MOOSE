--- conflicted
+++ resolved
@@ -4871,8 +4871,6 @@
 
     return {x=qx, y=qy}
 end
-<<<<<<< HEAD
-=======
 
 --- This function uses Disposition and other fallback logic to find better ground positions for ground units.
 --- NOTE: This is not a spawn randomizer.
@@ -5030,5 +5028,4 @@
     end
 
     return nil
-end
->>>>>>> 6c1907f7
+end