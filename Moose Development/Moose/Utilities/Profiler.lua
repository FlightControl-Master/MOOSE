--- **Utils** - Lua Profiler.
--
-- Find out how many times functions are called and how much real time it costs.
--
-- ===
--
-- ### Author: **TAW CougarNL**, *funkyfranky*
--
-- @module Utilities.PROFILER
-- @image Utils_Profiler.jpg

--- PROFILER class.
-- @type PROFILER
-- @field #string ClassName Name of the class.
-- @field #table Counters Function counters.
-- @field #table dInfo Info.
-- @field #table fTime Function time.
-- @field #table fTimeTotal Total function time.
-- @field #table eventhandler Event handler to get mission end event.
-- @field #number TstartGame Game start time timer.getTime().
-- @field #number TstartOS OS real start time os.clock.
-- @field #boolean logUnknown Log unknown functions. Default is off.
-- @field #number ThreshCPS Low calls per second threshold. Only write output if function has more calls per second than this value.
-- @field #number ThreshTtot Total time threshold. Only write output if total function CPU time is more than this value.
-- @field #string fileNamePrefix Output file name prefix, e.g. "MooseProfiler".
-- @field #string fileNameSuffix Output file name prefix, e.g. "txt"

--- *The emperor counsels simplicity.* *First principles. Of each particular thing, ask: What is it in itself, in its own constitution? What is its causal nature?*
--
-- ===
--
-- ![Banner Image](..\Presentations\Utilities\PROFILER_Main.jpg)
--
-- # The PROFILER Concept
--
-- Profile your lua code. This tells you, which functions are called very often and which consume most real time.
-- With this information you can optimize the perfomance of your code.
--
-- # Prerequisites
--
-- The modules **os**, **io** and **lfs** need to be desanizied. Comment out the lines
--
--     --sanitizeModule('os')
--     --sanitizeModule('io')
--     --sanitizeModule('lfs')
--
-- in your *"DCS World OpenBeta/Scripts/MissionScripting.lua"* file.
--
-- But be aware that these changes can make you system vulnerable to attacks.
--
-- # Disclaimer
--
-- **Profiling itself is CPU expensive!** Don't use this when you want to fly or host a mission.
--
--
-- # Start
--
-- The profiler can simply be started with the @{#PROFILER.Start}(*Delay, Duration*) function
--
--     PROFILER.Start()
--
-- The optional parameter *Delay* can be used to delay the start by a certain amount of seconds and the optional parameter *Duration* can be used to
-- stop the profiler after a certain amount of seconds.
--
-- # Stop
--
-- The profiler automatically stops when the mission ends. But it can be stopped any time with the @{#PROFILER.Stop}(*Delay*) function
--
--     PROFILER.Stop()
--
-- The optional parameter *Delay* can be used to specify a delay after which the profiler is stopped.
--
-- When the profiler is stopped, the output is written to a file.
--
-- # Output
--
-- The profiler output is written to a file in your DCS home folder
--
--     X:\User\<Your User Name>\Saved Games\DCS OpenBeta\Logs
--
-- The default file name is "MooseProfiler.txt". If that file exists, the file name is "MooseProfiler-001.txt" etc.
--
-- ## Data
--
-- The data in the output file provides information on the functions that were called in the mission.
--
-- It will tell you how many times a function was called in total, how many times per second, how much time in total and the percentage of time.
--
-- If you only want output for functions that are called more than *X* times per second, you can set
--
--     PROFILER.ThreshCPS=1.5
--
-- With this setting, only functions which are called more than 1.5 times per second are displayed. The default setting is PROFILER.ThreshCPS=0.0 (no threshold).
--
-- Furthermore, you can limit the output for functions that consumed a certain amount of CPU time in total by
--
--     PROFILER.ThreshTtot=0.005
--
-- With this setting, which is also the default, only functions which in total used more than 5 milliseconds CPU time.
--
-- @field #PROFILER
PROFILER = {
  ClassName      = "PROFILER",
  Counters       = {},
  dInfo          = {},
  fTime          = {},
  fTimeTotal     = {},
  eventHandler   = {},
  logUnknown     = false,
  ThreshCPS      = 0.0,
  ThreshTtot     = 0.005,
  fileNamePrefix = "MooseProfiler",
  fileNameSuffix = "txt"
}

--- Waypoint data.
-- @type PROFILER.Data
-- @field #string func The function name.
-- @field #string src The source file.
-- @field #number line The line number
-- @field #number count Number of function calls.
-- @field #number tm Total time in seconds.

-------------------------------------------------------------------------------------------------------------------------------------------------------------------------------------------------------
-- Start/Stop Profiler
-------------------------------------------------------------------------------------------------------------------------------------------------------------------------------------------------------

--- Start profiler.
-- @param #number Delay Delay in seconds before profiler is stated. Default is immediately.
-- @param #number Duration Duration in (game) seconds before the profiler is stopped. Default is when mission ends.
function PROFILER.Start( Delay, Duration )

  -- Check if os, io and lfs are available.
  local go = true
  if not os then
    env.error( "ERROR: Profiler needs os to be de-sanitized!" )
    go = false
  end
  if not io then
    env.error("ERROR: Profiler needs io to be desanitized!")
    go=false
  end
  if not lfs then
    env.error("ERROR: Profiler needs lfs to be desanitized!")
    go=false
  end
  if not go then
    return
  end

  if Delay and Delay > 0 then
    BASE:ScheduleOnce( Delay, PROFILER.Start, 0, Duration )
  else

    -- Set start time.
    PROFILER.TstartGame=timer.getTime()
    PROFILER.TstartOS=os.clock()

    -- Add event handler.
    world.addEventHandler(PROFILER.eventHandler)

    -- Info in log.
    env.info( '############################   Profiler Started   ############################' )
    if Duration then
      env.info( string.format( "- Will be running for %d seconds", Duration ) )
    else
      env.info( string.format( "- Will be stopped when mission ends" ) )
    end
    env.info(string.format("- Calls per second threshold %.3f/sec", PROFILER.ThreshCPS))
    env.info(string.format("- Total function time threshold %.3f sec", PROFILER.ThreshTtot))
    env.info(string.format("- Output file \"%s\" in your DCS log file folder", PROFILER.getfilename(PROFILER.fileNameSuffix)))
    env.info(string.format("- Output file \"%s\" in CSV format", PROFILER.getfilename("csv")))
    env.info('###############################################################################')


    -- Message on screen
    local duration=Duration or 600
    trigger.action.outText("### Profiler running ###", duration)

    -- Set hook.
    debug.sethook(PROFILER.hook, "cr")

    -- Auto stop profiler.
    if Duration then
      PROFILER.Stop( Duration )
    end

  end

end

--- Stop profiler.
-- @param #number Delay Delay before stop in seconds.
function PROFILER.Stop( Delay )

  if Delay and Delay > 0 then

    BASE:ScheduleOnce( Delay, PROFILER.Stop )
<<<<<<< HEAD
  end
end
=======
>>>>>>> 34ff0393

function PROFILER.Stop(Delay)

  if Delay and Delay>0 then

    BASE:ScheduleOnce(Delay, PROFILER.Stop)

  else

    -- Remove hook.
    debug.sethook()


    -- Run time game.
    local runTimeGame=timer.getTime()-PROFILER.TstartGame

    -- Run time real OS.
    local runTimeOS=os.clock()-PROFILER.TstartOS

    -- Show info.
    PROFILER.showInfo(runTimeGame, runTimeOS)

  end

end

--- Event handler.
function PROFILER.eventHandler:onEvent( event )
  if event.id == world.event.S_EVENT_MISSION_END then
    PROFILER.Stop()
  end
end

-------------------------------------------------------------------------------------------------------------------------------------------------------------------------------------------------------
-- Hook
-------------------------------------------------------------------------------------------------------------------------------------------------------------------------------------------------------

--- Debug hook.
-- @param #table event Event.
function PROFILER.hook(event)

  local f=debug.getinfo(2, "f").func

  if event=='call' then

    if PROFILER.Counters[f]==nil then

      PROFILER.Counters[f]=1
      PROFILER.dInfo[f]=debug.getinfo(2,"Sn")

      if PROFILER.fTimeTotal[f]==nil then
        PROFILER.fTimeTotal[f]=0
      end

    else
      PROFILER.Counters[f] = PROFILER.Counters[f] + 1
    end

    if PROFILER.fTime[f]==nil then
      PROFILER.fTime[f]=os.clock()
    end

  elseif (event=='return') then

    if PROFILER.fTime[f]~=nil then
      PROFILER.fTimeTotal[f]=PROFILER.fTimeTotal[f]+(os.clock()-PROFILER.fTime[f])
      PROFILER.fTime[f]=nil
    end

  end

end

-------------------------------------------------------------------------------------------------------------------------------------------------------------------------------------------------------
-- Data
-------------------------------------------------------------------------------------------------------------------------------------------------------------------------------------------------------

--- Get data.
-- @param #function func Function.
-- @return #string Function name.
-- @return #string Source file name.
-- @return #string Line number.
-- @return #number Function time in seconds.
function PROFILER.getData( func )

function PROFILER.getData(func)

  local n=PROFILER.dInfo[func]

  if n.what=="C" then
    return n.name, "?", "?", PROFILER.fTimeTotal[func]
  end

  return n.name, n.short_src, n.linedefined, PROFILER.fTimeTotal[func]
end

--- Write text to log file.
-- @param #function f The file.
-- @param #string txt The text.
function PROFILER._flog( f, txt )
  f:write( txt .. "\r\n" )
end

--- Show table.
-- @param #table data Data table.
-- @param #function f The file.
-- @param #number runTimeGame Game run time in seconds.
function PROFILER.showTable( data, f, runTimeGame )

  -- Loop over data.
  for i=1, #data do
    local t=data[i] --#PROFILER.Data

    -- Calls per second.
    local cps=t.count/runTimeGame

    local threshCPS=cps>=PROFILER.ThreshCPS
    local threshTot=t.tm>=PROFILER.ThreshTtot

    if threshCPS and threshTot then

      -- Output
      local text=string.format("%30s: %8d calls %8.1f/sec - Time Total %8.3f sec (%.3f %%) %5.3f sec/call  %s line %s", t.func, t.count, cps, t.tm, t.tm/runTimeGame*100, t.tm/t.count, tostring(t.src), tostring(t.line))
      PROFILER._flog(f, text)

    end
  end

end

--- Print csv file.
-- @param #table data Data table.
-- @param #number runTimeGame Game run time in seconds.
function PROFILER.printCSV( data, runTimeGame )

  -- Output file.
  local file = PROFILER.getfilename( "csv" )
  local g = io.open( file, 'w' )

  -- Header.
  local text="Function,Total Calls,Calls per Sec,Total Time,Total in %,Sec per Call,Source File;Line Number,"
  g:write(text.."\r\n")

  -- Loop over data.
  for i=1, #data do
    local t=data[i] --#PROFILER.Data

    -- Calls per second.
    local cps = t.count / runTimeGame

    -- Output
    local txt=string.format("%s,%d,%.1f,%.3f,%.3f,%.3f,%s,%s,", t.func, t.count, cps, t.tm, t.tm/runTimeGame*100, t.tm/t.count, tostring(t.src), tostring(t.line))
    g:write(txt.."\r\n")

  end

  -- Close file.
  g:close()
end

--- Write info to output file.
-- @param #string ext Extension.
-- @return #string File name.
function PROFILER.getfilename(ext)

  local dir=lfs.writedir()..[[Logs\]]

  ext=ext or PROFILER.fileNameSuffix

  local file=dir..PROFILER.fileNamePrefix.."."..ext

  if not UTILS.FileExists(file) then
    return file
  end

  for i = 1, 999 do

    local file = string.format( "%s%s-%03d.%s", dir, PROFILER.fileNamePrefix, i, ext )

    if not UTILS.FileExists( file ) then
      return file
    end

  end

end

--- Write info to output file.
-- @param #number runTimeGame Game time in seconds.
-- @param #number runTimeOS OS time in seconds.
function PROFILER.showInfo( runTimeGame, runTimeOS )

  -- Output file.
  local file=PROFILER.getfilename(PROFILER.fileNameSuffix)
  local f=io.open(file, 'w')

  -- Gather data.
  local Ttot=0
  local Calls=0

  local t={}

  local tcopy=nil --#PROFILER.Data
  local tserialize=nil --#PROFILER.Data
  local tforgen=nil --#PROFILER.Data
  local tpairs=nil --#PROFILER.Data


  for func, count in pairs(PROFILER.Counters) do

    local s,src,line,tm=PROFILER.getData(func)

    if PROFILER.logUnknown==true then
      if s==nil then s="<Unknown>" end
    end

    if s~=nil then

      -- Profile data.
      local T=
      { func=s,
        src=src,
        line=line,
        count=count,
        tm=tm,
      } --#PROFILER.Data

      -- Collect special cases. Somehow, e.g. "_copy" appears multiple times so we try to gather all data.
      if s == "_copy" then
        if tcopy == nil then
          tcopy = T
        else
          tcopy.count = tcopy.count + T.count
          tcopy.tm = tcopy.tm + T.tm
        end
      elseif s == "_Serialize" then
        if tserialize == nil then
          tserialize = T
        else
          tserialize.count=tserialize.count+T.count
          tserialize.tm=tserialize.tm+T.tm
        end
      elseif s=="(for generator)" then
        if tforgen==nil then
          tforgen=T
        else
          tforgen.count=tforgen.count+T.count
          tforgen.tm=tforgen.tm+T.tm
        end
      elseif s=="pairs" then
        if tpairs==nil then
          tpairs=T
        else
          tpairs.count=tpairs.count+T.count
          tpairs.tm=tpairs.tm+T.tm
        end
      else
        table.insert( t, T )
      end

      -- Total function time.
      Ttot=Ttot+tm

      -- Total number of calls.
      Calls=Calls+count

    end

  end

  -- Add special cases.
  if tcopy then
    table.insert( t, tcopy )
  end
  if tserialize then
    table.insert(t, tserialize)
  end
  if tforgen then
    table.insert( t, tforgen )
  end
  if tpairs then
    table.insert(t, tpairs)
  end

  env.info('############################   Profiler Stopped   ############################')
  env.info(string.format("* Runtime Game     : %s = %d sec", UTILS.SecondsToClock(runTimeGame, true), runTimeGame))
  env.info(string.format("* Runtime Real     : %s = %d sec", UTILS.SecondsToClock(runTimeOS, true), runTimeOS))
  env.info(string.format("* Function time    : %s = %.1f sec (%.1f percent of runtime game)", UTILS.SecondsToClock(Ttot, true), Ttot, Ttot/runTimeGame*100))
  env.info(string.format("* Total functions  : %d", #t))
  env.info(string.format("* Total func calls : %d", Calls))
  env.info(string.format("* Writing to file  : \"%s\"", file))
  env.info(string.format("* Writing to file  : \"%s\"", PROFILER.getfilename("csv")))
  env.info("##############################################################################")

  -- Sort by total time.
  table.sort(t, function(a,b) return a.tm>b.tm end)

  -- Write data.
  PROFILER._flog(f,"")
  PROFILER._flog(f,"************************************************************************************************************************")
  PROFILER._flog(f,"************************************************************************************************************************")
  PROFILER._flog(f,"************************************************************************************************************************")
  PROFILER._flog(f,"")
  PROFILER._flog(f,"-------------------------")
  PROFILER._flog(f,"---- Profiler Report ----")
  PROFILER._flog(f,"-------------------------")
  PROFILER._flog(f,"")
  PROFILER._flog(f,string.format("* Runtime Game     : %s = %.1f sec", UTILS.SecondsToClock(runTimeGame, true), runTimeGame))
  PROFILER._flog(f,string.format("* Runtime Real     : %s = %.1f sec", UTILS.SecondsToClock(runTimeOS, true), runTimeOS))
  PROFILER._flog(f,string.format("* Function time    : %s = %.1f sec (%.1f %% of runtime game)", UTILS.SecondsToClock(Ttot, true), Ttot, Ttot/runTimeGame*100))
  PROFILER._flog(f,"")
  PROFILER._flog(f,string.format("* Total functions  = %d", #t))
  PROFILER._flog(f,string.format("* Total func calls = %d", Calls))
  PROFILER._flog(f,"")
  PROFILER._flog(f,string.format("* Calls per second threshold = %.3f/sec", PROFILER.ThreshCPS))
  PROFILER._flog(f,string.format("* Total func time threshold  = %.3f sec", PROFILER.ThreshTtot))
  PROFILER._flog(f,"")
  PROFILER._flog(f,"************************************************************************************************************************")
  PROFILER._flog(f,"")
  PROFILER.showTable(t, f, runTimeGame)

  -- Sort by number of calls.
  table.sort(t, function(a,b) return a.tm/a.count>b.tm/b.count end)

  -- Detailed data.
  PROFILER._flog(f,"")
  PROFILER._flog(f,"************************************************************************************************************************")
  PROFILER._flog(f,"")
  PROFILER._flog(f,"--------------------------------------")
  PROFILER._flog(f,"---- Data Sorted by Time per Call ----")
  PROFILER._flog(f,"--------------------------------------")
  PROFILER._flog(f,"")
  PROFILER.showTable(t, f, runTimeGame)

  -- Sort by number of calls.
  table.sort(t, function(a,b) return a.count>b.count end)

  -- Detailed data.
  PROFILER._flog(f,"")
  PROFILER._flog(f,"************************************************************************************************************************")
  PROFILER._flog(f,"")
  PROFILER._flog(f,"------------------------------------")
  PROFILER._flog(f,"---- Data Sorted by Total Calls ----")
  PROFILER._flog(f,"------------------------------------")
  PROFILER._flog(f,"")
  PROFILER.showTable(t, f, runTimeGame)

  -- Closing.
  PROFILER._flog( f, "" )
  PROFILER._flog( f, "************************************************************************************************************************" )
  PROFILER._flog( f, "************************************************************************************************************************" )
  PROFILER._flog( f, "************************************************************************************************************************" )
  -- Close file.
  f:close()

  -- Print csv file.
  PROFILER.printCSV( t, runTimeGame )
end<|MERGE_RESOLUTION|>--- conflicted
+++ resolved
@@ -196,11 +196,8 @@
   if Delay and Delay > 0 then
 
     BASE:ScheduleOnce( Delay, PROFILER.Stop )
-<<<<<<< HEAD
-  end
-end
-=======
->>>>>>> 34ff0393
+  end
+end
 
 function PROFILER.Stop(Delay)
 
