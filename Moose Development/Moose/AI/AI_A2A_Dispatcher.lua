--- conflicted
+++ resolved
@@ -3257,10 +3257,7 @@
             end
           end
 
-<<<<<<< HEAD
-=======
           --- AI_A2A_Fsm:onafterHome
->>>>>>> db6dc7b7
           -- @param #AI_A2A_DISPATCHER self
           function AI_A2A_Fsm:onafterHome( Defender, From, Event, To, Action )
             if Defender and Defender:IsAlive() then
@@ -3509,10 +3506,7 @@
                     Dispatcher:ClearDefenderTaskTarget( DefenderGroup )
                   end
 
-<<<<<<< HEAD
-=======
                   --- function Fsm:onafterLostControl
->>>>>>> db6dc7b7
                   -- @param #AI_A2A_DISPATCHER self
                   function Fsm:onafterLostControl( Defender, From, Event, To )
                     self:F( { "GCI LostControl", Defender:GetName() } )
@@ -3526,10 +3520,7 @@
                     end
                   end
 
-<<<<<<< HEAD
-=======
                   --- function Fsm:onafterHome
->>>>>>> db6dc7b7
                   -- @param #AI_A2A_DISPATCHER self
                   function Fsm:onafterHome( DefenderGroup, From, Event, To, Action )
                     self:F( { "GCI Home", DefenderGroup:GetName() } )
