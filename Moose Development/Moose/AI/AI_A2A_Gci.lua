--- **AI** - Models the process of Ground Controlled Interception (GCI) for airplanes.
--
-- This is a class used in the @{AI.AI_A2A_Dispatcher}.
--
-- ===
--
-- ### Author: **FlightControl**
--
-- ===
--
-- @module AI.AI_A2A_Gci
-- @image AI_Ground_Control_Intercept.JPG



--- @type AI_A2A_GCI
-- @extends AI.AI_Air_Engage#AI_AIR_ENGAGE


--- Implements the core functions to intercept intruders. Use the Engage trigger to intercept intruders.
--
-- The AI_A2A_GCI is assigned a @{Wrapper.Group} and this must be done before the AI_A2A_GCI process can be started using the **Start** event.
--
-- The AI will fly towards the random 3D point within the patrol zone, using a random speed within the given altitude and speed limits.
-- Upon arrival at the 3D point, a new random 3D point will be selected within the patrol zone using the given limits.
--
-- This cycle will continue.
--
-- During the patrol, the AI will detect enemy targets, which are reported through the **Detected** event.
--
-- When enemies are detected, the AI will automatically engage the enemy.
--
-- Until a fuel or damage threshold has been reached by the AI, or when the AI is commanded to RTB.
-- When the fuel threshold has been reached, the airplane will fly towards the nearest friendly airbase and will land.
--
-- ## 1. AI_A2A_GCI constructor
--
--   * @{#AI_A2A_GCI.New}(): Creates a new AI_A2A_GCI object.
--
-- ## 2. AI_A2A_GCI is a FSM
--
-- ### 2.1 AI_A2A_GCI States
--
--   * **None** ( Group ): The process is not started yet.
--   * **Patrolling** ( Group ): The AI is patrolling the Patrol Zone.
--   * **Engaging** ( Group ): The AI is engaging the bogeys.
--   * **Returning** ( Group ): The AI is returning to Base..
--
-- ### 2.2 AI_A2A_GCI Events
--
--   * **@{AI.AI_Patrol#AI_PATROL_ZONE.Start}**: Start the process.
--   * **@{AI.AI_Patrol#AI_PATROL_ZONE.Route}**: Route the AI to a new random 3D point within the Patrol Zone.
--   * **@{#AI_A2A_GCI.Engage}**: Let the AI engage the bogeys.
--   * **@{#AI_A2A_GCI.Abort}**: Aborts the engagement and return patrolling in the patrol zone.
--   * **@{AI.AI_Patrol#AI_PATROL_ZONE.RTB}**: Route the AI to the home base.
--   * **@{AI.AI_Patrol#AI_PATROL_ZONE.Detect}**: The AI is detecting targets.
--   * **@{AI.AI_Patrol#AI_PATROL_ZONE.Detected}**: The AI has detected new targets.
--   * **@{#AI_A2A_GCI.Destroy}**: The AI has destroyed a bogey @{Wrapper.Unit}.
--   * **@{#AI_A2A_GCI.Destroyed}**: The AI has destroyed all bogeys @{Wrapper.Unit}s assigned in the CAS task.
--   * **Status** ( Group ): The AI is checking status (fuel and damage). When the thresholds have been reached, the AI will RTB.
--
-- ## 3. Set the Range of Engagement
--
-- An optional range can be set in meters,
-- that will define when the AI will engage with the detected airborne enemy targets.
-- The range can be beyond or smaller than the range of the Patrol Zone.
-- The range is applied at the position of the AI.
-- Use the method @{AI.AI_A2A_GCI#AI_A2A_GCI.SetEngageRange}() to define that range.
--
-- # Developer Note
-- 
-- Note while this class still works, it is no longer supported as the original author stopped active development of MOOSE
-- Therefore, this class is considered to be deprecated
--
<<<<<<< HEAD
=======
-- An optional @{Core.Zone} can be set,
-- that will define when the AI will engage with the detected airborne enemy targets.
-- Use the method @{AI.AI_CAP#AI_CAP_ZONE.SetEngageZone}() to define that Zone.
  --
  -- # Developer Note
  -- 
  -- Note while this class still works, it is no longer supported as the original author stopped active development of MOOSE
  -- Therefore, this class is considered to be deprecated
  --
>>>>>>> ca15d7cb
-- ===
--
-- @field #AI_A2A_GCI
AI_A2A_GCI = {
  ClassName = "AI_A2A_GCI",
}



--- Creates a new AI_A2A_GCI object
-- @param #AI_A2A_GCI self
-- @param Wrapper.Group#GROUP AIIntercept
-- @param DCS#Speed  EngageMinSpeed The minimum speed of the @{Wrapper.Group} in km/h when engaging a target.
-- @param DCS#Speed  EngageMaxSpeed The maximum speed of the @{Wrapper.Group} in km/h when engaging a target.
-- @param DCS#Altitude EngageFloorAltitude The lowest altitude in meters where to execute the engagement.
-- @param DCS#Altitude EngageCeilingAltitude The highest altitude in meters where to execute the engagement.
-- @param DCS#AltitudeType EngageAltType The altitude type ("RADIO"=="AGL", "BARO"=="ASL"). Defaults to "RADIO".
-- @return #AI_A2A_GCI
function AI_A2A_GCI:New2( AIIntercept, EngageMinSpeed, EngageMaxSpeed, EngageFloorAltitude, EngageCeilingAltitude, EngageAltType )

  local AI_Air = AI_AIR:New( AIIntercept )
  local AI_Air_Engage = AI_AIR_ENGAGE:New( AI_Air, AIIntercept, EngageMinSpeed, EngageMaxSpeed, EngageFloorAltitude, EngageCeilingAltitude, EngageAltType )
  local self = BASE:Inherit( self, AI_Air_Engage ) -- #AI_A2A_GCI

  self:SetFuelThreshold( .2, 60 )
  self:SetDamageThreshold( 0.4 )
  self:SetDisengageRadius( 70000 )

  return self
end

--- Creates a new AI_A2A_GCI object
-- @param #AI_A2A_GCI self
-- @param Wrapper.Group#GROUP AIIntercept
-- @param DCS#Speed  EngageMinSpeed The minimum speed of the @{Wrapper.Group} in km/h when engaging a target.
-- @param DCS#Speed  EngageMaxSpeed The maximum speed of the @{Wrapper.Group} in km/h when engaging a target.
-- @param DCS#Altitude EngageFloorAltitude The lowest altitude in meters where to execute the engagement.
-- @param DCS#Altitude EngageCeilingAltitude The highest altitude in meters where to execute the engagement.
-- @param DCS#AltitudeType EngageAltType The altitude type ("RADIO"=="AGL", "BARO"=="ASL"). Defaults to "RADIO".
-- @return #AI_A2A_GCI
function AI_A2A_GCI:New( AIIntercept, EngageMinSpeed, EngageMaxSpeed, EngageFloorAltitude, EngageCeilingAltitude, EngageAltType )

  return self:New2( AIIntercept, EngageMinSpeed, EngageMaxSpeed, EngageFloorAltitude, EngageCeilingAltitude, EngageAltType )
end

--- onafter State Transition for Event Patrol.
-- @param #AI_A2A_GCI self
-- @param Wrapper.Group#GROUP AIIntercept The AI Group managed by the FSM.
-- @param #string From The From State string.
-- @param #string Event The Event string.
-- @param #string To The To State string.
function AI_A2A_GCI:onafterStart( AIIntercept, From, Event, To )

  self:GetParent( self, AI_A2A_GCI ).onafterStart( self, AIIntercept, From, Event, To )
end


--- Evaluate the attack and create an AttackUnitTask list.
-- @param #AI_A2A_GCI self
-- @param Core.Set#SET_UNIT AttackSetUnit The set of units to attack.
-- @param Wrapper.Group#GROUP DefenderGroup The group of defenders.
-- @param #number EngageAltitude The altitude to engage the targets.
-- @return #AI_A2A_GCI self
function AI_A2A_GCI:CreateAttackUnitTasks( AttackSetUnit, DefenderGroup, EngageAltitude )

  local AttackUnitTasks = {}

  for AttackUnitID, AttackUnit in pairs( self.AttackSetUnit:GetSet() ) do
    local AttackUnit = AttackUnit -- Wrapper.Unit#UNIT
    self:T( { "Attacking Unit:", AttackUnit:GetName(), AttackUnit:IsAlive(), AttackUnit:IsAir() } )
    if AttackUnit:IsAlive() and AttackUnit:IsAir() then
      -- TODO: Add coalition check? Only attack units of if AttackUnit:GetCoalition()~=AICap:GetCoalition()
      -- Maybe the detected set also contains
      AttackUnitTasks[#AttackUnitTasks+1] = DefenderGroup:TaskAttackUnit( AttackUnit )
    end
  end

  return AttackUnitTasks
end<|MERGE_RESOLUTION|>--- conflicted
+++ resolved
@@ -68,22 +68,10 @@
 -- Use the method @{AI.AI_A2A_GCI#AI_A2A_GCI.SetEngageRange}() to define that range.
 --
 -- # Developer Note
--- 
+--
 -- Note while this class still works, it is no longer supported as the original author stopped active development of MOOSE
 -- Therefore, this class is considered to be deprecated
 --
-<<<<<<< HEAD
-=======
--- An optional @{Core.Zone} can be set,
--- that will define when the AI will engage with the detected airborne enemy targets.
--- Use the method @{AI.AI_CAP#AI_CAP_ZONE.SetEngageZone}() to define that Zone.
-  --
-  -- # Developer Note
-  -- 
-  -- Note while this class still works, it is no longer supported as the original author stopped active development of MOOSE
-  -- Therefore, this class is considered to be deprecated
-  --
->>>>>>> ca15d7cb
 -- ===
 --
 -- @field #AI_A2A_GCI
