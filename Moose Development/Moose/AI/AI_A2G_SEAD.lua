--- **AI** - Models the process of air to ground SEAD engagement for airplanes and helicopters.
--
-- This is a class used in the @{AI.AI_A2G_Dispatcher}.
-- 
-- ===
-- 
-- ### Author: **FlightControl**
-- 
-- ===       
--
-- @module AI.AI_A2G_SEAD
-- @image AI_Air_To_Ground_Engage.JPG



<<<<<<< HEAD
-- @type AI_A2G_SEAD
-- @extends AI.AI_A2G_Patrol#AI_AIR_PATROL
=======
--- @type AI_A2G_SEAD
-- @extends AI.AI_Air_Patrol#AI_AIR_PATROL
-- @extends AI.AI_Air_Engage#AI_AIR_ENGAGE
>>>>>>> 77f97211


--- Implements the core functions to SEAD intruders. Use the Engage trigger to intercept intruders.
-- 
-- The AI_A2G_SEAD is assigned a @{Wrapper.Group} and this must be done before the AI_A2G_SEAD process can be started using the **Start** event.
-- 
-- The AI will fly towards the random 3D point within the patrol zone, using a random speed within the given altitude and speed limits.
-- Upon arrival at the 3D point, a new random 3D point will be selected within the patrol zone using the given limits.
-- 
-- This cycle will continue.
-- 
-- During the patrol, the AI will detect enemy targets, which are reported through the **Detected** event.
-- 
-- When enemies are detected, the AI will automatically engage the enemy.
-- 
-- Until a fuel or damage threshold has been reached by the AI, or when the AI is commanded to RTB.
-- When the fuel threshold has been reached, the airplane will fly towards the nearest friendly airbase and will land.
-- 
-- ## 1. AI_A2G_SEAD constructor
--   
--   * @{#AI_A2G_SEAD.New}(): Creates a new AI_A2G_SEAD object.
--
-- ## 3. Set the Range of Engagement
-- 
-- An optional range can be set in meters, 
-- that will define when the AI will engage with the detected airborne enemy targets.
-- The range can be beyond or smaller than the range of the Patrol Zone.
-- The range is applied at the position of the AI.
-- Use the method @{AI.AI_GCI#AI_A2G_SEAD.SetEngageRange}() to define that range.
--
-- ## 4. Set the Zone of Engagement
-- 
-- An optional @{Core.Zone} can be set, 
-- that will define when the AI will engage with the detected airborne enemy targets.
-- Use the method @{AI.AI_CAP#AI_CAP_ZONE.SetEngageZone}() to define that Zone. -- TODO: Documentation. Check that this is actually correct. The originally referenced class does not exist.
  --
  -- # Developer Note
  -- 
  -- Note while this class still works, it is no longer supported as the original author stopped active development of MOOSE
  -- Therefore, this class is considered to be deprecated
  --
-- ===
-- 
-- @field #AI_A2G_SEAD
AI_A2G_SEAD = {
  ClassName = "AI_A2G_SEAD",
}

--- Creates a new AI_A2G_SEAD object
-- @param #AI_A2G_SEAD self
-- @param Wrapper.Group#GROUP AIGroup
-- @param DCS#Speed  EngageMinSpeed The minimum speed of the @{Wrapper.Group} in km/h when engaging a target.
-- @param DCS#Speed  EngageMaxSpeed The maximum speed of the @{Wrapper.Group} in km/h when engaging a target.
-- @param DCS#Altitude EngageFloorAltitude The lowest altitude in meters where to execute the engagement.
-- @param DCS#Altitude EngageCeilingAltitude The highest altitude in meters where to execute the engagement.
-- @param DCS#AltitudeType EngageAltType The altitude type ("RADIO"=="AGL", "BARO"=="ASL"). Defaults to "RADIO".
-- @param Core.Zone#ZONE_BASE PatrolZone The @{Core.Zone} where the patrol needs to be executed.
-- @param DCS#Altitude PatrolFloorAltitude The lowest altitude in meters where to execute the patrol.
-- @param DCS#Altitude PatrolCeilingAltitude The highest altitude in meters where to execute the patrol.
-- @param DCS#Speed  PatrolMinSpeed The minimum speed of the @{Wrapper.Group} in km/h.
-- @param DCS#Speed  PatrolMaxSpeed The maximum speed of the @{Wrapper.Group} in km/h.
-- @param DCS#AltitudeType PatrolAltType The altitude type ("RADIO"=="AGL", "BARO"=="ASL"). Defaults to RADIO
-- @return #AI_A2G_SEAD
function AI_A2G_SEAD:New2( AIGroup, EngageMinSpeed, EngageMaxSpeed, EngageFloorAltitude, EngageCeilingAltitude, EngageAltType, PatrolZone, PatrolFloorAltitude, PatrolCeilingAltitude, PatrolMinSpeed, PatrolMaxSpeed, PatrolAltType )

  local AI_Air = AI_AIR:New( AIGroup )
  local AI_Air_Patrol = AI_AIR_PATROL:New( AI_Air, AIGroup, PatrolZone, PatrolFloorAltitude, PatrolCeilingAltitude, PatrolMinSpeed, PatrolMaxSpeed, PatrolAltType )
  local AI_Air_Engage = AI_AIR_ENGAGE:New( AI_Air_Patrol, AIGroup, EngageMinSpeed, EngageMaxSpeed, EngageFloorAltitude, EngageCeilingAltitude, EngageAltType )
  local self = BASE:Inherit( self, AI_Air_Engage )

  return self
end


--- Creates a new AI_A2G_SEAD object
-- @param #AI_A2G_SEAD self
-- @param Wrapper.Group#GROUP AIGroup
-- @param DCS#Speed  EngageMinSpeed The minimum speed of the @{Wrapper.Group} in km/h when engaging a target.
-- @param DCS#Speed  EngageMaxSpeed The maximum speed of the @{Wrapper.Group} in km/h when engaging a target.
-- @param DCS#Altitude EngageFloorAltitude The lowest altitude in meters where to execute the engagement.
-- @param DCS#Altitude EngageCeilingAltitude The highest altitude in meters where to execute the engagement.
-- @param Core.Zone#ZONE_BASE PatrolZone The @{Core.Zone} where the patrol needs to be executed.
-- @param DCS#Altitude PatrolFloorAltitude The lowest altitude in meters where to execute the patrol.
-- @param DCS#Altitude PatrolCeilingAltitude The highest altitude in meters where to execute the patrol.
-- @param DCS#Speed  PatrolMinSpeed The minimum speed of the @{Wrapper.Group} in km/h.
-- @param DCS#Speed  PatrolMaxSpeed The maximum speed of the @{Wrapper.Group} in km/h.
-- @param DCS#AltitudeType PatrolAltType The altitude type ("RADIO"=="AGL", "BARO"=="ASL"). Defaults to RADIO
-- @return #AI_A2G_SEAD
function AI_A2G_SEAD:New( AIGroup, EngageMinSpeed, EngageMaxSpeed, EngageFloorAltitude, EngageCeilingAltitude, PatrolZone, PatrolFloorAltitude, PatrolCeilingAltitude, PatrolMinSpeed, PatrolMaxSpeed, PatrolAltType )

  return self:New2( AIGroup, EngageMinSpeed, EngageMaxSpeed, EngageFloorAltitude, EngageCeilingAltitude, PatrolAltType, PatrolZone, PatrolFloorAltitude, PatrolCeilingAltitude, PatrolMinSpeed, PatrolMaxSpeed, PatrolAltType )
end


--- Evaluate the attack and create an AttackUnitTask list. 
-- @param #AI_A2G_SEAD self
-- @param Core.Set#SET_UNIT AttackSetUnit The set of units to attack.
-- @param Wrapper.Group#GROUP DefenderGroup The group of defenders.
-- @param #number EngageAltitude The altitude to engage the targets.
-- @return #AI_A2G_SEAD self
function AI_A2G_SEAD:CreateAttackUnitTasks( AttackSetUnit, DefenderGroup, EngageAltitude )

  local AttackUnitTasks = {}
  
  local AttackSetUnitPerThreatLevel = AttackSetUnit:GetSetPerThreatLevel( 10, 0 )
  for AttackUnitID, AttackUnit in ipairs( AttackSetUnitPerThreatLevel ) do
    if AttackUnit then
      if AttackUnit:IsAlive() and AttackUnit:IsGround() then
        local HasRadar = AttackUnit:HasSEAD() 
        if HasRadar then
          self:F( { "SEAD Unit:", AttackUnit:GetName() } )
          AttackUnitTasks[#AttackUnitTasks+1] = DefenderGroup:TaskAttackUnit( AttackUnit, true, false, nil, nil, EngageAltitude )
        end
      end
    end
  end
  
  return AttackUnitTasks
end
<|MERGE_RESOLUTION|>--- conflicted
+++ resolved
@@ -13,14 +13,8 @@
 
 
 
-<<<<<<< HEAD
 -- @type AI_A2G_SEAD
 -- @extends AI.AI_A2G_Patrol#AI_AIR_PATROL
-=======
---- @type AI_A2G_SEAD
--- @extends AI.AI_Air_Patrol#AI_AIR_PATROL
--- @extends AI.AI_Air_Engage#AI_AIR_ENGAGE
->>>>>>> 77f97211
 
 
 --- Implements the core functions to SEAD intruders. Use the Engage trigger to intercept intruders.
