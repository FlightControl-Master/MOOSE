--- conflicted
+++ resolved
@@ -3736,83 +3736,7 @@
               while ( DefendersNeeded > 0 ) do
                 self:ResourceQueue( false, DefenderSquadron, DefendersNeeded, Defense, DefenseTaskType, AttackerDetection, ClosestDefenderSquadronName )
                 DefendersNeeded = DefendersNeeded - DefenderGrouping
-<<<<<<< HEAD
-        
-                if DefenderGroup then
-                
-                  DefenderCount = DefenderCount - DefenderGrouping / DefenderOverhead
-        
-                  local AI_A2G = { SEAD = AI_A2G_SEAD, BAI = AI_A2G_BAI, CAS = AI_A2G_CAS }
-        
-                  local Fsm = AI_A2G[DefenseTaskType]:New( DefenderGroup, Defense.EngageMinSpeed, Defense.EngageMaxSpeed, Defense.EngageFloorAltitude, Defense.EngageCeilingAltitude ) -- AI.AI_A2G_ENGAGE
-                  Fsm:SetDispatcher( self )
-                  Fsm:SetHomeAirbase( DefenderSquadron.Airbase )
-                  Fsm:SetFuelThreshold( DefenderSquadron.FuelThreshold or self.DefenderDefault.FuelThreshold, 60 )
-                  Fsm:SetDamageThreshold( self.DefenderDefault.DamageThreshold )
-                  Fsm:SetDisengageRadius( self.DisengageRadius )
-                  Fsm:Start()
-        
-                  self:SetDefenderTask( ClosestDefenderSquadronName, DefenderGroup, DefenseTaskType, Fsm, AttackerDetection, DefenderGrouping )
-                  
-                  function Fsm:onafterTakeoff( Defender, From, Event, To )
-                    self:F({"Defender Birth", Defender:GetName()})
-                    --self:GetParent(self).onafterBirth( self, Defender, From, Event, To )
-                    
-                    local Dispatcher = Fsm:GetDispatcher() -- #AI_A2G_DISPATCHER
-                    local Squadron = Dispatcher:GetSquadronFromDefender( Defender )
-                    local DefenderTarget = Dispatcher:GetDefenderTaskTarget( Defender )
-                    
-                    self:F( { DefenderTarget = DefenderTarget } )
-                    
-                    if DefenderTarget then
-                      Fsm:Engage( DefenderTarget.Set ) -- Engage on the TargetSetUnit
-                    end
-                  end
-  
-                  function Fsm:onafterRTB( Defender, From, Event, To )
-                    self:F({"Defender RTB", Defender:GetName()})
-                    self:GetParent(self).onafterRTB( self, Defender, From, Event, To )
-                    
-                    local Dispatcher = self:GetDispatcher() -- #AI_A2G_DISPATCHER
-                    Dispatcher:ClearDefenderTaskTarget( Defender )
-                  end
-  
-                  --- @param #AI_A2G_DISPATCHER self
-                  function Fsm:onafterLostControl( Defender, From, Event, To )
-                    self:F({"Defender LostControl", Defender:GetName()})
-                    self:GetParent(self).onafterHome( self, Defender, From, Event, To )
-                    
-                    local Dispatcher = Fsm:GetDispatcher() -- #AI_A2G_DISPATCHER
-                    local Squadron = Dispatcher:GetSquadronFromDefender( Defender )
-                    --if Defender:IsAboveRunway() then
-                      --Dispatcher:RemoveDefenderFromSquadron( Squadron, Defender )
-                      --Defender:Destroy()
-                    --end
-                  end
-                  
-                  --- @param #AI_A2G_DISPATCHER self
-                  function Fsm:onafterHome( Defender, From, Event, To, Action )
-                    self:F({"Defender Home", Defender:GetName()})
-                    self:GetParent(self).onafterHome( self, Defender, From, Event, To )
-                    
-                    local Dispatcher = self:GetDispatcher() -- #AI_A2G_DISPATCHER
-                    local Squadron = Dispatcher:GetSquadronFromDefender( Defender )
-  
-                    if Action and Action == "Destroy" then
-                      Dispatcher:RemoveDefenderFromSquadron( Squadron, Defender )
-                      Defender:Destroy()
-                    end
-  
-                    if Dispatcher:GetSquadronLanding( Squadron.Name ) == AI_A2G_DISPATCHER.Landing.NearAirbase then
-                      Dispatcher:RemoveDefenderFromSquadron( Squadron, Defender )
-                      Defender:Destroy()
-                      Dispatcher:ParkDefender( Squadron, Defender )
-                    end
-                  end
-                end  -- if DefenderGCI then
-=======
                 DefenderCount = DefenderCount - DefenderGrouping / DefenderOverhead
->>>>>>> f2b2b197
               end  -- while ( DefendersNeeded > 0 ) do
           else
             -- No more resources, try something else.
