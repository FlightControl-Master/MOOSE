--- **Sound** - Simple Radio Standalone (SRS) Integration and Text-to-Speech.
--
-- ===
--
-- **Main Features:**
--
--    * Play sound files via SRS
--    * Play text-to-speach via SRS
--
-- ===
--
-- ## Youtube Videos: None yet
--
-- ===
--
-- ## Missions: None yet
--
-- ===
--
-- ## Sound files: [MOOSE Sound Files](https://github.com/FlightControl-Master/MOOSE_SOUND/releases)
--
-- ===
--
-- The goal of the [SRS](https://github.com/ciribob/DCS-SimpleRadioStandalone) project is to bring VoIP communication into DCS and to make communication as frictionless as possible.
--
-- ===
--
-- ### Author: **funkyfranky**
-- @module Sound.SRS
-- @image Sound_MSRS.png

--- MSRS class.
-- @type MSRS
-- @field #string ClassName Name of the class.
-- @field #string lid Class id string for output to DCS log file.
-- @field #table frequencies Frequencies used in the transmissions.
-- @field #table modulations Modulations used in the transmissions.
-- @field #number coalition Coalition of the transmission.
-- @field #number port Port. Default 5002.
-- @field #string name Name. Default "DCS-STTS".
-- @field #number volume Volume between 0 (min) and 1 (max). Default 1.
-- @field #string culture Culture. Default "en-GB".
-- @field #string gender Gender. Default "female".
-- @field #string voice Specifc voce.
-- @field Core.Point#COORDINATE coordinate Coordinate from where the transmission is send.
-- @field #string path Path to the SRS exe. This includes the final slash "/".
-- @field #string google Full path google credentials JSON file, e.g. "C:\Users\username\Downloads\service-account-file.json".
-- @field #string Label Label showing up on the SRS radio overlay. Default is "ROBOT". No spaces allowed.
-- @field #table AltBackend Table containing functions and variables to enable an alternate backend to transmit to SRS.
-- @extends Core.Base#BASE

--- *It is a very sad thing that nowadays there is so little useless information.* - Oscar Wilde
--
-- ===
--
-- # The MSRS Concept
--
-- This class allows to broadcast sound files or text via Simple Radio Standalone (SRS).
-- 
-- ## Prerequisites
-- 
-- This script needs SRS version >= 1.9.6.
-- 
-- # Play Sound Files
-- 
--     local soundfile=SOUNDFILE:New("My Soundfile.ogg", "D:\\Sounds For DCS")
--     local msrs=MSRS:New("C:\\Path To SRS", 251, radio.modulation.AM)
--     msrs:PlaySoundFile(soundfile)
-- 
-- # Play Text-To-Speech
-- 
-- Basic example:
-- 
--     -- Create a SOUNDTEXT object.
--     local text=SOUNDTEXT:New("All Enemies destroyed")
--     
--     -- MOOSE SRS 
--     local msrs=MSRS:New("D:\\DCS\\_SRS\\", 305, radio.modulation.AM)
--
--     -- Text-to speech with default voice after 2 seconds.
--     msrs:PlaySoundText(text, 2)
--
-- ## Set Gender
-- 
-- Use a specific gender with the @{#MSRS.SetGender} function, e.g. `SetGender("male")` or `:SetGender("female")`.
-- 
-- ## Set Culture
-- 
-- Use a specific "culture" with the @{#MSRS.SetCulture} function, e.g. `:SetCulture("en-US")` or `:SetCulture("de-DE")`.
-- 
-- ## Set Google
-- 
-- Use Google's text-to-speech engine with the @{#MSRS.SetGoogle} function, e.g. ':SetGoogle()'.
-- By enabling this it also allows you to utilize SSML in your text for added flexibilty.
-- For more information on setting up a cloud account, visit: https://cloud.google.com/text-to-speech
-- Google's supported SSML reference: https://cloud.google.com/text-to-speech/docs/ssml
-- 
-- 
-- **Pro-Tipp** - use the command line with power shell to call DCS-SR-ExternalAudio.exe - it will tell you what is missing.    
-- and also the Google Console error, in case you have missed a step in setting up your Google TTS.   
-- E.g. `.\DCS-SR-ExternalAudio.exe -t "Text Message" -f 255 -m AM -c 2 -s 2 -z -G "Path_To_You_Google.Json"`   
-- Plays a message on 255AM for the blue coalition in-game.
-- 
-- ## Set Voice
-- 
-- Use a specific voice with the @{#MSRS.SetVoice} function, e.g, `:SetVoice("Microsoft Hedda Desktop")`.
-- Note that this must be installed on your windows system.
-- If enabling SetGoogle(), you can use voices provided by Google
-- Google's supported voices: https://cloud.google.com/text-to-speech/docs/voices
-- For voices there are enumerators in this class to help you out on voice names:
-- 
--            MSRS.Voices.Microsoft -- e.g. MSRS.Voices.Microsoft.Hedda - the Microsoft enumerator contains all voices known to work with SRS
--            MSRS.Voices.Google -- e.g. MSRS.Voices.Google.Standard.en_AU_Standard_A or MSRS.Voices.Google.Wavenet.de_DE_Wavenet_C - The Google enumerator contains voices for EN, DE, IT, FR and ES.
-- 
-- ## Set Coordinate
-- 
-- Use @{#MSRS.SetCoordinate} to define the origin from where the transmission is broadcasted.
--
-- ## Set SRS Port
-- 
-- Use @{#MSRS.SetPort} to define the SRS port. Defaults to 5002.
-- 
-- ## Set SRS Volume
-- 
-- Use @{#MSRS.SetVolume} to define the SRS volume. Defaults to 1.0. Allowed values are between 0.0 and 1.0, from silent to loudest.
-- 
-- ## Set DCS-gRPC as an alternative to 'DCS-SR-ExternalAudio.exe' for TTS 
--
-- Use @{#MSRS.SetDefaultBackendGRPC} to enable [DCS-gRPC](https://github.com/DCS-gRPC/rust-server) as an alternate backend for transmitting text-to-speech over SRS.
-- This can be useful if 'DCS-SR-ExternalAudio.exe' cannot be used in the environment, or to use Azure or AWS clouds for TTS.  Note that DCS-gRPC does not (yet?) support
-- all of the features and options available with 'DCS-SR-ExternalAudio.exe'. Of note, only text-to-speech is supported and it it cannot be used to transmit audio files.
--
-- DCS-gRPC must be installed and configured per the [DCS-gRPC documentation](https://github.com/DCS-gRPC/rust-server) and already running via either the 'autostart' mechanism 
-- or a Lua call to 'GRPC.load()' prior to use of the alternate DCS-gRPC backend. If a cloud TTS provider is being used, the API key must be set via the 'Config\dcs-grpc.lua' 
-- configuration file prior DCS-gRPC being started. DCS-gRPC can be used both with DCS dedicated server and regular DCS installations.
-- 
-- To use the default local Windows TTS with DCS-gRPC, Windows 2019 Server (or newer) or Windows 10/11 are required.  Voices for non-local languages and dialects may need to
-- be explicitly installed.
--
-- To set the MSRS class to use the DCS-gRPC backend for all future instances, call the function `MSRS.SetDefaultBackendGRPC()`.
--
-- **Note** - When using other classes that use MSRS with the alternate DCS-gRPC backend, pass them strings instead of nil values for non-applicable fields with filesystem paths, 
-- such as the SRS path or Google credential path. This will help maximize compatibility with other classes that were written for the default backend.
--
-- Basic Play Text-To-Speech example using alternate DCS-gRPC backend (DCS-gRPC not previously started):
--
--     -- Start DCS-gRPC
--     GRPC.load()
--     -- Select the alternate DCS-gRPC backend for new MSRS instances
--     MSRS.SetDefaultBackendGRPC()
--     -- Create a SOUNDTEXT object.
--     local text=SOUNDTEXT:New("All Enemies destroyed")  
--     -- MOOSE SRS 
--     local msrs=MSRS:New('', 305.0)
--     -- Text-to speech with default voice after 30 seconds.
--     msrs:PlaySoundText(text, 30)
--
-- Basic example of using another class (ATIS) with SRS and the DCS-gRPC backend (DCS-gRPC not previously started):
--
--     -- Start DCS-gRPC
--     GRPC.load()
--     -- Select the alternate DCS-gRPC backend for new MSRS instances
--     MSRS.SetDefaultBackendGRPC()
--     -- Create new ATIS as usual
--     atis=ATIS:New("Nellis", 251, radio.modulation.AM)
--     -- ATIS:SetSRS() expects a string for the SRS path even though it is not needed with DCS-gRPC
--     atis:SetSRS('')
--     -- Start ATIS
--     atis:Start()
--
-- @field #MSRS
MSRS = {
  ClassName      =     "MSRS",
  lid            =        nil,
  port           =       5002,
  name           =     "MSRS",
  frequencies    =         {},
  modulations    =         {},
  coalition      =          0,
  gender         =   "female",
  culture        =        nil,  
  voice          =        nil,
  volume         =          1,  
  speed          =          1,
  coordinate     =        nil,
  Label          =    "ROBOT",
  AltBackend     =        nil,
}

--- MSRS class version.
-- @field #string version
<<<<<<< HEAD
MSRS.version="0.1.2"
=======
MSRS.version="0.1.3"
>>>>>>> 2ebad9ce

--- Voices
-- @type MSRS.Voices
MSRS.Voices = {
  Microsoft = {
    ["Hedda"] = "Microsoft Hedda Desktop", -- de-DE
    ["Hazel"] = "Microsoft Hazel Desktop", -- en-GB
    ["David"] = "Microsoft David Desktop", -- en-US
    ["Zira"] = "Microsoft Zira Desktop", -- en-US
    ["Hortense"] = "Microsoft Hortense Desktop", --fr-FR
    },
  Google = {
    Standard = {
       ["en_AU_Standard_A"] = 'en-AU-Standard-A', -- [1] FEMALE
       ["en_AU_Standard_B"] = 'en-AU-Standard-B', -- [2] MALE
       ["en_AU_Standard_C"] = 'en-AU-Standard-C', -- [3] FEMALE
       ["en_AU_Standard_D"] = 'en-AU-Standard-D', -- [4] MALE
       ["en_IN_Standard_A"] = 'en-IN-Standard-A', -- [5] FEMALE
       ["en_IN_Standard_B"] = 'en-IN-Standard-B', -- [6] MALE
       ["en_IN_Standard_C"] = 'en-IN-Standard-C', -- [7] MALE
       ["en_IN_Standard_D"] = 'en-IN-Standard-D', -- [8] FEMALE
       ["en_GB_Standard_A"] = 'en-GB-Standard-A', -- [9] FEMALE
       ["en_GB_Standard_B"] = 'en-GB-Standard-B', -- [10] MALE
       ["en_GB_Standard_C"] = 'en-GB-Standard-C', -- [11] FEMALE
       ["en_GB_Standard_D"] = 'en-GB-Standard-D', -- [12] MALE
       ["en_GB_Standard_F"] = 'en-GB-Standard-F', -- [13] FEMALE
       ["en_US_Standard_A"] = 'en-US-Standard-A', -- [14] MALE
       ["en_US_Standard_B"] = 'en-US-Standard-B', -- [15] MALE
       ["en_US_Standard_C"] = 'en-US-Standard-C', -- [16] FEMALE
       ["en_US_Standard_D"] = 'en-US-Standard-D', -- [17] MALE
       ["en_US_Standard_E"] = 'en-US-Standard-E', -- [18] FEMALE
       ["en_US_Standard_F"] = 'en-US-Standard-F', -- [19] FEMALE
       ["en_US_Standard_G"] = 'en-US-Standard-G', -- [20] FEMALE
       ["en_US_Standard_H"] = 'en-US-Standard-H', -- [21] FEMALE
       ["en_US_Standard_I"] = 'en-US-Standard-I', -- [22] MALE
       ["en_US_Standard_J"] = 'en-US-Standard-J', -- [23] MALE
       ["fr_FR_Standard_A"] = "fr-FR-Standard-A", -- Female
       ["fr_FR_Standard_B"] = "fr-FR-Standard-B", -- Male
       ["fr_FR_Standard_C"] = "fr-FR-Standard-C", -- Female
       ["fr_FR_Standard_D"] = "fr-FR-Standard-D", -- Male
       ["fr_FR_Standard_E"] = "fr-FR-Standard-E", -- Female
       ["de_DE_Standard_A"] = "de-DE-Standard-A", -- Female
       ["de_DE_Standard_B"] = "de-DE-Standard-B", -- Male
       ["de_DE_Standard_C"] = "de-DE-Standard-C", -- Female
       ["de_DE_Standard_D"] = "de-DE-Standard-D", -- Male
       ["de_DE_Standard_E"] = "de-DE-Standard-E", -- Male
       ["de_DE_Standard_F"] = "de-DE-Standard-F", -- Female
       ["es_ES_Standard_A"] = "es-ES-Standard-A", -- Female
       ["es_ES_Standard_B"] = "es-ES-Standard-B", -- Male
       ["es_ES_Standard_C"] = "es-ES-Standard-C", -- Female
       ["es_ES_Standard_D"] = "es-ES-Standard-D", -- Female
       ["it_IT_Standard_A"] = "it-IT-Standard-A", -- Female
       ["it_IT_Standard_B"] = "it-IT-Standard-B", -- Female
       ["it_IT_Standard_C"] = "it-IT-Standard-C", -- Male
       ["it_IT_Standard_D"] = "it-IT-Standard-D", -- Male
      },
      Wavenet = {
       ["en_AU_Wavenet_A"] = 'en-AU-Wavenet-A', -- [1] FEMALE
       ["en_AU_Wavenet_B"] = 'en-AU-Wavenet-B', -- [2] MALE
       ["en_AU_Wavenet_C"] = 'en-AU-Wavenet-C', -- [3] FEMALE
       ["en_AU_Wavenet_D"] = 'en-AU-Wavenet-D', -- [4] MALE
       ["en_IN_Wavenet_A"] = 'en-IN-Wavenet-A', -- [5] FEMALE
       ["en_IN_Wavenet_B"] = 'en-IN-Wavenet-B', -- [6] MALE
       ["en_IN_Wavenet_C"] = 'en-IN-Wavenet-C', -- [7] MALE
       ["en_IN_Wavenet_D"] = 'en-IN-Wavenet-D', -- [8] FEMALE
       ["en_GB_Wavenet_A"] = 'en-GB-Wavenet-A', -- [9] FEMALE
       ["en_GB_Wavenet_B"] = 'en-GB-Wavenet-B', -- [10] MALE
       ["en_GB_Wavenet_C"] = 'en-GB-Wavenet-C', -- [11] FEMALE
       ["en_GB_Wavenet_D"] = 'en-GB-Wavenet-D', -- [12] MALE
       ["en_GB_Wavenet_F"] = 'en-GB-Wavenet-F', -- [13] FEMALE
       ["en_US_Wavenet_A"] = 'en-US-Wavenet-A', -- [14] MALE
       ["en_US_Wavenet_B"] = 'en-US-Wavenet-B', -- [15] MALE
       ["en_US_Wavenet_C"] = 'en-US-Wavenet-C', -- [16] FEMALE
       ["en_US_Wavenet_D"] = 'en-US-Wavenet-D', -- [17] MALE
       ["en_US_Wavenet_E"] = 'en-US-Wavenet-E', -- [18] FEMALE
       ["en_US_Wavenet_F"] = 'en-US-Wavenet-F', -- [19] FEMALE
       ["en_US_Wavenet_G"] = 'en-US-Wavenet-G', -- [20] FEMALE
       ["en_US_Wavenet_H"] = 'en-US-Wavenet-H', -- [21] FEMALE
       ["en_US_Wavenet_I"] = 'en-US-Wavenet-I', -- [22] MALE
       ["en_US_Wavenet_J"] = 'en-US-Wavenet-J', -- [23] MALE
       ["fr_FR_Wavenet_A"] = "fr-FR-Wavenet-A", -- Female
       ["fr_FR_Wavenet_B"] = "fr-FR-Wavenet-B", -- Male
       ["fr_FR_Wavenet_C"] = "fr-FR-Wavenet-C", -- Female
       ["fr_FR_Wavenet_D"] = "fr-FR-Wavenet-D", -- Male
       ["fr_FR_Wavenet_E"] = "fr-FR-Wavenet-E", -- Female
       ["de_DE_Wavenet_A"] = "de-DE-Wavenet-A", -- Female
       ["de_DE_Wavenet_B"] = "de-DE-Wavenet-B", -- Male
       ["de_DE_Wavenet_C"] = "de-DE-Wavenet-C", -- Female
       ["de_DE_Wavenet_D"] = "de-DE-Wavenet-D", -- Male
       ["de_DE_Wavenet_E"] = "de-DE-Wavenet-E", -- Male
       ["de_DE_Wavenet_F"] = "de-DE-Wavenet-F", -- Female      
       ["es_ES_Wavenet_B"] = "es-ES-Wavenet-B", -- Male
       ["es_ES_Wavenet_C"] = "es-ES-Wavenet-C", -- Female
       ["es_ES_Wavenet_D"] = "es-ES-Wavenet-D", -- Female
       ["it_IT_Wavenet_A"] = "it-IT-Wavenet-A", -- Female
       ["it_IT_Wavenet_B"] = "it-IT-Wavenet-B", -- Female
       ["it_IT_Wavenet_C"] = "it-IT-Wavenet-C", -- Male
       ["it_IT_Wavenet_D"] = "it-IT-Wavenet-D", -- Male
      } , 
    },
  }

-------------------------------------------------------------------------------------------------------------------------------------------------------------------------------------------------------
-- TODO list
-------------------------------------------------------------------------------------------------------------------------------------------------------------------------------------------------------

-- TODO: Add functions to remove freqs and modulations.
-- DONE: Add coordinate.
-- DONE: Add google.

-------------------------------------------------------------------------------------------------------------------------------------------------------------------------------------------------------
-- Constructor
-------------------------------------------------------------------------------------------------------------------------------------------------------------------------------------------------------

--- Create a new MSRS object.
-- @param #MSRS self
-- @param #string PathToSRS Path to the directory, where SRS is located.
-- @param #number Frequency Radio frequency in MHz. Default 143.00 MHz. Can also be given as a #table of multiple frequencies.
-- @param #number Modulation Radio modulation: 0=AM (default), 1=FM. See `radio.modulation.AM` and `radio.modulation.FM` enumerators. Can also be given as a #table of multiple modulations.
-- @param #number Volume Volume - 1.0 is max, 0.0 is silence
-- @param #table AltBackend Optional table containing tables 'Functions' and 'Vars' which add/replace functions and variables for the MSRS instance to allow alternate backends for transmitting to SRS.
-- @return #MSRS self
function MSRS:New(PathToSRS, Frequency, Modulation, Volume, AltBackend)

  -- Defaults.
  Frequency = Frequency or 143
  Modulation = Modulation or radio.modulation.AM

  -- Inherit everything from FSM class.
  local self=BASE:Inherit(self, BASE:New()) -- #MSRS

  -- If AltBackend is supplied, initialize it, which will add/replace functions and variables in this MSRS instance.
  if type( AltBackend ) == "table" or type( self.AltBackend ) == "table" then

    local Backend = UTILS.DeepCopy(AltBackend) or UTILS.DeepCopy(self.AltBackend)

    -- Add parameters to vars so alternate backends can use them if applicable
    Backend.Vars            = Backend.Vars or {}
    Backend.Vars.PathToSRS  = UTILS.DeepCopy(PathToSRS)   -- DeepCopy probably unecessary
    Backend.Vars.Frequency  = UTILS.DeepCopy(Frequency)
    Backend.Vars.Modulation = UTILS.DeepCopy(Modulation)
    Backend.Vars.Volume     = UTILS.DeepCopy(Volume)      -- DeepCopy probably unecessary

    Backend.Functions = Backend.Functions or {} 

    return self:_NewAltBackend(Backend)
  end
  
  -- If no AltBackend table, the proceed with default initialization
  self:SetPath(PathToSRS)
  self:SetPort()
  self:SetFrequencies(Frequency)
  self:SetModulations(Modulation)
  self:SetGender()
  self:SetCoalition()
  self:SetLabel()
  self:SetVolume()
  self.lid = string.format("%s-%s | ", self.name, self.version)
  
  if not io or not os then
    self:E(self.lid.."***** ERROR - io or os NOT desanitized! MSRS will not work!")
  end
  
  return self
end

-------------------------------------------------------------------------------------------------------------------------------------------------------------------------------------------------------
-- User Functions
-------------------------------------------------------------------------------------------------------------------------------------------------------------------------------------------------------

--- Set path to SRS install directory. More precisely, path to where the DCS-
-- @param #MSRS self
-- @param #string Path Path to the directory, where the sound file is located. This does **not** contain a final backslash or slash.
-- @return #MSRS self
function MSRS:SetPath(Path)

  if Path==nil then
    self:E("ERROR: No path to SRS directory specified!")
    return nil
  end
  
  -- Set path.
  self.path=Path

  -- Remove (back)slashes.
  local n=1 ; local nmax=1000
  while (self.path:sub(-1)=="/" or self.path:sub(-1)==[[\]]) and n<=nmax do
    self.path=self.path:sub(1,#self.path-1)
    n=n+1
  end
  
  -- Debug output.
  self:T(string.format("SRS path=%s", self:GetPath()))
  
  return self
end

--- Get path to SRS directory.
-- @param #MSRS self
-- @return #string Path to the directory. This includes the final slash "/".
function MSRS:GetPath()
  return self.path
end

--- Set SRS volume.
-- @param #MSRS self
-- @param #number Volume Volume - 1.0 is max, 0.0 is silence
-- @return #MSRS self
function MSRS:SetVolume(Volume)
  local volume = Volume or 1
  if volume > 1 then volume = 1 elseif volume < 0 then volume = 0 end
  self.volume = volume
  return self
end

--- Get SRS volume.
-- @param #MSRS self 
-- @return #number Volume Volume - 1.0 is max, 0.0 is silence
function MSRS:GetVolume()
  return self.volume
end

--- Set label.
-- @param #MSRS self
-- @param #number Label. Default "ROBOT"
-- @return #MSRS self
function MSRS:SetLabel(Label)
  self.Label=Label or "ROBOT"
  return self
end

--- Get label.
-- @param #MSRS self
-- @return #number Label.
function MSRS:GetLabel()
  return self.Label
end

--- Set port.
-- @param #MSRS self
-- @param #number Port Port. Default 5002.
-- @return #MSRS self
function MSRS:SetPort(Port)
  self.port=Port or 5002
  return self
end

--- Get port.
-- @param #MSRS self
-- @return #number Port.
function MSRS:GetPort()
  return self.port
end

--- Set coalition.
-- @param #MSRS self
-- @param #number Coalition Coalition. Default 0.
-- @return #MSRS self
function MSRS:SetCoalition(Coalition)
  self.coalition=Coalition or 0
  return self
end

--- Get coalition.
-- @param #MSRS self
-- @return #number Coalition.
function MSRS:GetCoalition()
  return self.coalition
end


--- Set frequencies.
-- @param #MSRS self
-- @param #table Frequencies Frequencies in MHz. Can also be given as a #number if only one frequency should be used.
-- @return #MSRS self
function MSRS:SetFrequencies(Frequencies)

  -- Ensure table.
  if type(Frequencies)~="table" then
    Frequencies={Frequencies}
  end
  
  self.frequencies=Frequencies
  
  return self
end

--- Add frequencies.
-- @param #MSRS self
-- @param #table Frequencies Frequencies in MHz. Can also be given as a #number if only one frequency should be used.
-- @return #MSRS self
function MSRS:AddFrequencies(Frequencies)

  -- Ensure table.
  if type(Frequencies)~="table" then
    Frequencies={Frequencies}
  end
  
  for _,_freq in pairs(Frequencies) do
    table.insert(self.frequencies,_freq)
  end
  
  return self
end

--- Get frequencies.
-- @param #MSRS self
-- @param #table Frequencies in MHz.
function MSRS:GetFrequencies()
  return self.frequencies
end


--- Set modulations.
-- @param #MSRS self
-- @param #table Modulations Modulations. Can also be given as a #number if only one modulation should be used.
-- @return #MSRS self
function MSRS:SetModulations(Modulations)

  -- Ensure table.
  if type(Modulations)~="table" then
    Modulations={Modulations}
  end
  
  self.modulations=Modulations
  
  return self
end

--- Add modulations.
-- @param #MSRS self
-- @param #table Modulations Modulations. Can also be given as a #number if only one modulation should be used.
-- @return #MSRS self
function MSRS:AddModulations(Modulations)

  -- Ensure table.
  if type(Modulations)~="table" then
    Modulations={Modulations}
  end
  
   for _,_mod in pairs(Modulations) do
    table.insert(self.modulations,_mod)
   end
  
  return self
end

--- Get modulations.
-- @param #MSRS self
-- @param #table Modulations.
function MSRS:GetModulations()
  return self.modulations
end

--- Set gender.
-- @param #MSRS self
-- @param #string Gender Gender: "male" or "female" (default).
-- @return #MSRS self
function MSRS:SetGender(Gender)
  
  Gender=Gender or "female"
  
  self.gender=Gender:lower()
  
  -- Debug output.
  self:T("Setting gender to "..tostring(self.gender))
  
  return self
end

--- Set culture.
-- @param #MSRS self
-- @param #string Culture Culture, e.g. "en-GB" (default).
-- @return #MSRS self
function MSRS:SetCulture(Culture)

  self.culture=Culture
  
  return self
end

--- Set to use a specific voice. Will override gender and culture settings. 
-- @param #MSRS self
-- @param #string Voice Voice.
-- @return #MSRS self
function MSRS:SetVoice(Voice)

  self.voice=Voice
  
  return self
end

--- Set to use a specific voice. Will override gender and culture settings. 
-- @param #MSRS self
-- @param #string Voice Voice.
-- @return #MSRS self
function MSRS:SetDefaultVoice(Voice)

  self.defaultVoice=Voice
  
  return self
end

--- Set the coordinate from which the transmissions will be broadcasted.
-- @param #MSRS self
-- @param Core.Point#COORDINATE Coordinate Origin of the transmission.
-- @return #MSRS self
function MSRS:SetCoordinate(Coordinate)

  self.coordinate=Coordinate
  
  return self
end

--- Use google text-to-speech.
-- @param #MSRS self
-- @param #string PathToCredentials Full path to the google credentials JSON file, e.g. "C:\Users\username\Downloads\service-account-file.json".
-- @return #MSRS self
function MSRS:SetGoogle(PathToCredentials)

  self.google=PathToCredentials
  self.APIKey=PathToCredentials
  self.provider = "gcloud"
  
  return self
end

--- Use google text-to-speech.
-- @param #MSRS self
-- @param #string APIKey API Key, usually a string of length 40 with characters and numbers.
-- @return #MSRS self
function MSRS:SetGoogleAPIKey(APIKey)

  self.APIKey=APIKey
  self.provider = "gcloud"
  
  return self
end

--- Print SRS STTS help to DCS log file.
-- @param #MSRS self
-- @return #MSRS self
function MSRS:Help()

  -- Path and exe.
  local path=self:GetPath() or STTS.DIRECTORY    
  local exe=STTS.EXECUTABLE or "DCS-SR-ExternalAudio.exe"
  
  -- Text file for output.
  local filename = os.getenv('TMP') .. "\\MSRS-help-"..STTS.uuid()..".txt"
    
  -- Print help.
  local command=string.format("%s/%s --help > %s", path, exe, filename)  
  os.execute(command)
  
  local f=assert(io.open(filename, "rb"))
  local data=f:read("*all")
  f:close()
  
  -- Print to log file.
  env.info("SRS STTS help output:")
  env.info("======================================================================")
  env.info(data)
  env.info("======================================================================")
  
  return self
end

--- Sets an alternate SRS backend to be used by MSRS to transmit over SRS for all new MSRS class instances.
-- @param #table Backend A table containing a table `Functions` with new/replacement class functions and `Vars` with new/replacement variables. 
-- @return #boolean Returns 'true' on success.
function MSRS.SetDefaultBackend(Backend)
  if type(Backend) == "table" then
    MSRS.AltBackend = UTILS.DeepCopy(Backend)
  else
    return false
  end
  
  return true
end

--- Restores default SRS backend (DCS-SR-ExternalAudio.exe) to be used by all new MSRS class instances to transmit over SRS.
-- @return #boolean Returns 'true' on success.
function MSRS.ResetDefaultBackend()
  MSRS.AltBackend = nil
  return true
end

--- Sets DCS-gRPC as the default SRS backend for all new MSRS class instances.
-- @return #boolean Returns 'true' on success.
function MSRS.SetDefaultBackendGRPC()
  return MSRS.SetDefaultBackend(MSRS_BACKEND_DCSGRPC)
end

-------------------------------------------------------------------------------------------------------------------------------------------------------------------------------------------------------
-- Transmission Functions
-------------------------------------------------------------------------------------------------------------------------------------------------------------------------------------------------------

--- Play sound file (ogg or mp3) via SRS.
-- @param #MSRS self
-- @param Sound.SoundFile#SOUNDFILE Soundfile Sound file to play.
-- @param #number Delay Delay in seconds, before the sound file is played.
-- @return #MSRS self
function MSRS:PlaySoundFile(Soundfile, Delay)

  if Delay and Delay>0 then
    self:ScheduleOnce(Delay, MSRS.PlaySoundFile, self, Soundfile, 0)
  else

    -- Sound file name.
    local soundfile=Soundfile:GetName()

    -- Get command.
    local command=self:_GetCommand()
    
    -- Append file.
    command=command..' --file="'..tostring(soundfile)..'"'
    
    -- Execute command.
    self:_ExecCommand(command)
        
  end

  return self
end

--- Play a SOUNDTEXT text-to-speech object.
-- @param #MSRS self
-- @param Sound.SoundFile#SOUNDTEXT SoundText Sound text.
-- @param #number Delay Delay in seconds, before the sound file is played.
-- @return #MSRS self
function MSRS:PlaySoundText(SoundText, Delay)

  if Delay and Delay>0 then
    self:ScheduleOnce(Delay, MSRS.PlaySoundText, self, SoundText, 0)
  else

    -- Get command.
    local command=self:_GetCommand(nil, nil, nil, SoundText.gender, SoundText.voice, SoundText.culture, SoundText.volume, SoundText.speed)
    
    -- Append text.
    command=command..string.format(" --text=\"%s\"", tostring(SoundText.text))
    
    -- Execute command.
    self:_ExecCommand(command)
        
  end

  return self
end

--- Play text message via STTS.
-- @param #MSRS self
-- @param #string Text Text message.
-- @param #number Delay Delay in seconds, before the message is played.
-- @return #MSRS self
function MSRS:PlayText(Text, Delay)

  if Delay and Delay>0 then
    self:ScheduleOnce(Delay, MSRS.PlayText, self, Text, 0)
  else

    -- Get command line.
    local command=self:_GetCommand()    

    -- Append text.
    command=command..string.format(" --text=\"%s\"", tostring(Text))
    
    -- Execute command.
    self:_ExecCommand(command)
    
  end
  
  return self
end

--- Play text message via STTS with explicitly specified options.
-- @param #MSRS self
-- @param #string Text Text message.
-- @param #number Delay Delay in seconds, before the message is played.
-- @param #table Frequencies Radio frequencies.
-- @param #table Modulations Radio modulations.
-- @param #string Gender Gender.
-- @param #string Culture Culture.
-- @param #string Voice Voice.
-- @param #number Volume Volume.
-- @param #string Label Label.
-- @return #MSRS self
function MSRS:PlayTextExt(Text, Delay, Frequencies, Modulations, Gender, Culture, Voice, Volume, Label)

  if Delay and Delay>0 then
    self:ScheduleOnce(Delay, MSRS.PlayTextExt, self, Text, 0, Frequencies, Modulations, Gender, Culture, Voice, Volume, Label)
  else
  
    -- Ensure table.
    if Frequencies and type(Frequencies)~="table" then
      Frequencies={Frequencies}
    end

    -- Ensure table.
    if Modulations and type(Modulations)~="table" then
      Modulations={Modulations}
    end

    -- Get command line.
    local command=self:_GetCommand(Frequencies, Modulations, nil, Gender, Voice, Culture, Volume, nil, nil, Label)    

    -- Append text.
    command=command..string.format(" --text=\"%s\"", tostring(Text))
    
    -- Execute command.
    self:_ExecCommand(command)
    
  end
  
  return self
end


--- Play text file via STTS.
-- @param #MSRS self
-- @param #string TextFile Full path to the file.
-- @param #number Delay Delay in seconds, before the message is played.
-- @return #MSRS self
function MSRS:PlayTextFile(TextFile, Delay)

  if Delay and Delay>0 then
    self:ScheduleOnce(Delay, MSRS.PlayTextFile, self, TextFile, 0)
  else
  
    -- First check if text file exists!
    local exists=UTILS.FileExists(TextFile)    
    if not exists then
      self:E("ERROR: MSRS Text file does not exist! File="..tostring(TextFile))
      return self
    end

    -- Get command line.    
    local command=self:_GetCommand()

    -- Append text file.
    command=command..string.format(" --textFile=\"%s\"", tostring(TextFile))
    
    -- Debug output.
    self:T(string.format("MSRS TextFile command=%s", command))
    
    -- Count length of command.
    local l=string.len(command)

    -- Execute command.
    self:_ExecCommand(command)
        
  end
  
  return self
end


-------------------------------------------------------------------------------------------------------------------------------------------------------------------------------------------------------
-- Misc Functions
-------------------------------------------------------------------------------------------------------------------------------------------------------------------------------------------------------

--- Adds or replaces functions and variables in the current MSRS class instance to enable an alternate backends for transmitting to SRS.
-- @param #MSRS self
-- @param #table A table containing a table `Functions` with new/replacement class functions and `Vars` with new/replacement variables. 
-- @return #MSRS self
function MSRS:_NewAltBackend(Backend)
  BASE:T('Entering MSRS:_NewAltBackend()')

  -- Add/replace class instance functions with those defined in the alternate backend in Functions table
  for funcName,funcDef in pairs(Backend.Functions) do
    if type(funcDef) == 'function' then
      BASE:T('MSRS (re-)defining function MSRS:' .. funcName )
      self[funcName] = funcDef
    end
  end

  -- Add/replace class instance variables with those defined in the alternate backend in Vars table
  for varName,varVal in pairs(Backend.Vars) do
      BASE:T('MSRS setting self.' .. varName)
      self[varName] = UTILS.DeepCopy(varVal)
  end
  
  -- If _MSRSbackendInit() is defined in the backend, then run it (it should return self)
  if self._MSRSbackendInit and type(self._MSRSbackendInit) == 'function' then
    return self:_MSRSbackendInit()
  end

  return self
end

--- Execute SRS command to play sound using the `DCS-SR-ExternalAudio.exe`.
-- @param #MSRS self
-- @param #string command Command to executer
-- @return #number Return value of os.execute() command.
function MSRS:_ExecCommand(command)
    self:T("SRS TTS command="..command)
    -- Create a tmp file.
    local filename=os.getenv('TMP').."\\MSRS-"..STTS.uuid()..".bat"
    
    local script=io.open(filename, "w+")
    script:write(command.." && exit")
    script:close()
      
    -- Play command.  
    command=string.format('start /b "" "%s"', filename)
    
    local res=nil
    if true then
    
      -- Create a tmp file.
      local filenvbs = os.getenv('TMP') .. "\\MSRS-"..STTS.uuid()..".vbs"
      
      -- VBS script
      local script = io.open(filenvbs, "w+")
      script:write(string.format('Dim WinScriptHost\n'))
      script:write(string.format('Set WinScriptHost = CreateObject("WScript.Shell")\n'))
      script:write(string.format('WinScriptHost.Run Chr(34) & "%s" & Chr(34), 0\n', filename))
      script:write(string.format('Set WinScriptHost = Nothing'))
      script:close()

      -- Run visual basic script. This still pops up a window but very briefly and does not put the DCS window out of focus.      
      local runvbs=string.format('cscript.exe //Nologo //B "%s"', filenvbs)
      
      -- Debug output.
      self:T("MSRS execute command="..command)
      self:T("MSRS execute VBS command="..runvbs)
            
      -- Play file in 0.01 seconds
      res=os.execute(runvbs)      
      
      -- Remove file in 1 second.
      timer.scheduleFunction(os.remove, filename, timer.getTime()+1)
      timer.scheduleFunction(os.remove, filenvbs, timer.getTime()+1)

    elseif false then

      -- Create a tmp file.
      local filenvbs = os.getenv('TMP') .. "\\MSRS-"..STTS.uuid()..".vbs"
      
      -- VBS script
      local script = io.open(filenvbs, "w+")
      script:write(string.format('Set oShell = CreateObject ("Wscript.Shell")\n'))
      script:write(string.format('Dim strArgs\n'))
      script:write(string.format('strArgs = "cmd /c %s"\n', filename))
      script:write(string.format('oShell.Run strArgs, 0, false'))
      script:close()      
      
      local runvbs=string.format('cscript.exe //Nologo //B "%s"', filenvbs)

      -- Play file in 0.01 seconds
      res=os.execute(runvbs)
      
    else

      -- Debug output.
      self:T("MSRS execute command="..command)    
            
      -- Execute command
      res=os.execute(command)
      
      -- Remove file in 1 second.
      timer.scheduleFunction(os.remove, filename, timer.getTime()+1)  
    
    end
    

  return res
end

--- Get lat, long and alt from coordinate.
-- @param #MSRS self
-- @param Core.Point#Coordinate Coordinate Coordinate. Can also be a DCS#Vec3.
-- @return #number Latitude.
-- @return #number Longitude.
-- @return #number Altitude.
function MSRS:_GetLatLongAlt(Coordinate)
  
  local lat, lon, alt=coord.LOtoLL(Coordinate)
  
  return lat, lon, math.floor(alt)
end


--- Get SRS command to play sound using the `DCS-SR-ExternalAudio.exe`.
-- @param #MSRS self
-- @param #table freqs Frequencies in MHz.
-- @param #table modus Modulations.
-- @param #number coal Coalition.
-- @param #string gender Gender.
-- @param #string voice Voice.
-- @param #string culture Culture.
-- @param #number volume Volume.
-- @param #number speed Speed.
-- @param #number port Port.
-- @param #string label Label, defaults to "ROBOT" (displayed sender name in the radio overlay of SRS) - No spaces allowed!
-- @return #string Command.
function MSRS:_GetCommand(freqs, modus, coal, gender, voice, culture, volume, speed, port,label)

  local path=self:GetPath() or STTS.DIRECTORY    
  local exe=STTS.EXECUTABLE or "DCS-SR-ExternalAudio.exe"
  freqs=table.concat(freqs or self.frequencies, ",")
  modus=table.concat(modus or self.modulations, ",")
  coal=coal or self.coalition
  gender=gender or self.gender
  voice=voice or self.voice
  culture=culture or self.culture
  volume=volume or self.volume
  speed=speed or self.speed
  port=port or self.port
  label=label or self.Label
  
  -- Replace modulation
  modus=modus:gsub("0", "AM")
  modus=modus:gsub("1", "FM")
  
  -- Command.
  local command=string.format('"%s\\%s" -f "%s" -m "%s" -c %s -p %s -n "%s" -v "%.1f"', path, exe, freqs, modus, coal, port, label,volume)

  -- Set voice or gender/culture.
  if voice then
    -- Use a specific voice (no need for gender and/or culture.
    command=command..string.format(" --voice=\"%s\"", tostring(voice))
  else
    -- Add gender.
    if gender and gender~="female" then
      command=command..string.format(" -g %s", tostring(gender))
    end
    -- Add culture.
    if culture and culture~="en-GB" then
      command=command..string.format(" -l %s", tostring(culture))
    end
  end
  
  -- Set coordinate.
  if self.coordinate then
    local lat,lon,alt=self:_GetLatLongAlt(self.coordinate)
    command=command..string.format(" -L %.4f -O %.4f -A %d", lat, lon, alt)
  end
  
  -- Set google.
  if self.google then
    command=command..string.format(' --ssml -G "%s"', self.google)
  end
  
  -- Debug output.
  self:T("MSRS command="..command)

  return command
end

-------------------------------------------------------------------------------------------------------------------------------------------------------------------------------------------------------
-- MSRS DCS-gRPC alternate backend
-------------------------------------------------------------------------------------------------------------------------------------------------------------------------------------------------------

--- Alternate backend for MSRS to enable text-to-speech via DCS-gRPC.
-- ### Author: **dogjutsu**
-- A table containing functions and variables for MSRS to use DCS-gRPC [DCS-gRPC](https://github.com/DCS-gRPC/rust-server) 0.7.0 or newer as a backend to transmit over SRS.
-- This is not a standalone class. Instead, variables and functions under the `Vars` and `Functions` tables get added to or replace MSRS variables/functions when activated.
-- 
-- @type MSRS_BACKEND_DCSGRPC 
-- @field #number version Version number of this alternate backend.
-- @field #table Functions A table of functions that will add or replace the default MSRS class functions.
-- @field #table Vars A table of variables that will add or replace the default MSRS class variables.
MSRS_BACKEND_DCSGRPC = {}
MSRS_BACKEND_DCSGRPC.version = 0.1

MSRS_BACKEND_DCSGRPC.Functions = {}
MSRS_BACKEND_DCSGRPC.Vars = { provider = 'win' }

--- Called by @{#MSRS._NewAltBackend} (if present) immediately after an alternate backend functions and variables for MSRS are added/replaced.
-- @param #MSRS self
-- @return #MSRS self
MSRS_BACKEND_DCSGRPC.Functions._MSRSbackendInit = function (self)
  BASE:I('Loaded MSRS DCS-gRPC alternate backend version ' .. self.AltBackend.version or 'unspecified')

  return self
end

-------------------------------------------------------------------------------------------------------------------------------------------------------------------------------------------------------
-- MSRS DCS-gRPC alternate backend User Functions
-------------------------------------------------------------------------------------------------------------------------------------------------------------------------------------------------------

--- No-op replacement function for @{#MSRS.SetPath} (Not Applicable)
-- @param #MSRS self
-- @return #MSRS self
MSRS_BACKEND_DCSGRPC.Functions.SetPath = function (self)
  return self
end

--- No-op replacement function for @{#MSRS.GetPath} (Not Applicable)
-- @param #MSRS self
-- @return #string Empty string
MSRS_BACKEND_DCSGRPC.Functions.GetPath = function (self)
  return ''
end

--- No-op replacement function for @{#MSRS.SetVolume} (Not Applicable)
-- @param #MSRS self
-- @return #MSRS self
MSRS_BACKEND_DCSGRPC.Functions.SetVolume = function (self)
  BASE:I('NOTE: MSRS:SetVolume() not used with DCS-gRPC backend.')
  return self
end

--- No-op replacement function for @{#MSRS.GetVolume} (Not Applicable)
-- @param #MSRS self
-- @return #MSRS self
MSRS_BACKEND_DCSGRPC.Functions.GetVolume = function (self)
  BASE:I('NOTE: MSRS:GetVolume() not used with DCS-gRPC backend.')
  return 1
end

--- No-op replacement function for @{#MSRS.SetGender} (Not Applicable)
-- @param #MSRS self
-- #string Gender Gender: "male" or "female"
-- @return #MSRS self
MSRS_BACKEND_DCSGRPC.Functions.SetGender = function (self, Gender)
  -- Use DCS-gRPC default if not specified

  if Gender then
    self.gender=Gender:lower()
  end
  
  -- Debug output.
  self:T("Setting gender to "..tostring(self.gender))
  return self
end

--- Replacement function for @{#MSRS.SetGoogle} to use google text-to-speech.  (API key set as part of DCS-gRPC configuration)
-- @param #MSRS self
-- @return #MSRS self
MSRS_BACKEND_DCSGRPC.Functions.SetGoogle = function (self)
    self.provider = 'gcloud'
    return self
end

<<<<<<< HEAD
=======
--- Replacement function for @{#MSRS.SetGoogle} to use google text-to-speech - here: Set the API key
-- @param #MSRS self
-- @param #string key
-- @return #MSRS self
MSRS_BACKEND_DCSGRPC.Functions.SetAPIKey = function (self, key)
    self.APIKey = key
    return self
end

--- Replacement function for @{#MSRS.SetGoogle} to use google text-to-speech - here: Set the API key
-- @param #MSRS self
-- @param #string voice
-- @return #MSRS self
MSRS_BACKEND_DCSGRPC.Functions.SetDefaultVoice = function (self, voice)
    self.defaultVoice = voice
    return self
end

>>>>>>> 2ebad9ce
--- MSRS:SetAWS() Use AWS text-to-speech. (API key set as part of DCS-gRPC configuration)
-- @param #MSRS self
-- @return #MSRS self
MSRS_BACKEND_DCSGRPC.Functions.SetAWS = function (self)
    self.provider = 'aws'
    return self
end

--- MSRS:SetAzure() Use Azure text-to-speech. (API key set as part of DCS-gRPC configuration)
-- @param #MSRS self
-- @return #MSRS self
MSRS_BACKEND_DCSGRPC.Functions.SetAzure = function (self)
    self.provider = 'azure'
    return self
end

--- MSRS:SetWin() Use local Windows OS text-to-speech (Windows Server 2019 / Windows 11 / Windows 10? or newer). (Default)
-- @param #MSRS self
-- @return #MSRS self
MSRS_BACKEND_DCSGRPC.Functions.SetWin = function (self)
    self.provider = 'win'
    return self
end

--- Replacement function for @{#MSRS.Help} to display help.
-- @param #MSRS self
-- @return #MSRS self
MSRS_BACKEND_DCSGRPC.Functions.Help = function (self)
    env.info('For DCS-gRPC help, please see: https://github.com/DCS-gRPC/rust-server')
    return self
end

-------------------------------------------------------------------------------------------------------------------------------------------------------------------------------------------------------
-- MSRS DCS-gRPC alternate backend Transmission Functions
-------------------------------------------------------------------------------------------------------------------------------------------------------------------------------------------------------

--- No-op replacement function for @{#MSRS.PlaySoundFile} (Not Applicable)
-- @param #MSRS self
-- @return #MSRS self
MSRS_BACKEND_DCSGRPC.Functions.PlaySoundFile = function (self)
    BASE:E("ERROR: MSRS:PlaySoundFile() is not supported by the DCS-gRPC backend.")
    return self
end

--- Replacement function for @{#MSRS.PlaySoundText} 
-- @param #MSRS self
-- @param Sound.SoundFile#SOUNDTEXT SoundText Sound text.
-- @param #number Delay Delay in seconds, before the sound file is played.
-- @return #MSRS self
MSRS_BACKEND_DCSGRPC.Functions.PlaySoundText = function (self, SoundText, Delay)

    if Delay and Delay>0 then
        self:ScheduleOnce(Delay, self.PlaySoundText, self, SoundText, 0)
    else
        self:_DCSgRPCtts(tostring(SoundText.text))
    end
    
    return self
end

--- Replacement function for @{#MSRS.PlayText} 
-- @param #MSRS self
-- @param #string Text Text message.
-- @param #number Delay Delay in seconds, before the message is played.
-- @return #MSRS self
MSRS_BACKEND_DCSGRPC.Functions.PlayText = function (self, Text, Delay)

    if Delay and Delay>0 then
        self:ScheduleOnce(Delay, self.PlayText, self, Text, 0)
    else
        self:_DCSgRPCtts(tostring(Text))
    end
    
    return self
end

--- Replacement function for @{#MSRS.PlayText} 
-- @param #MSRS self
-- @param #string Text Text message.
-- @param #number Delay Delay in seconds, before the message is played.
-- @param #table Frequencies Radio frequencies.
-- @param #table Modulations Radio modulations. (Non-functional, DCS-gRPC sets automatically)
-- @param #string Gender Gender. (Non-functional, only 'Voice' supported)
-- @param #string Culture Culture. (Non-functional, only 'Voice' supported)
-- @param #string Voice Voice. 
-- @param #number Volume Volume. (Non-functional, all transmissions full volume with DCS-gRPC)
-- @param #string Label Label.
-- @return #MSRS self
MSRS_BACKEND_DCSGRPC.Functions.PlayTextExt = function (self, Text, Delay, Frequencies, Modulations, Gender, Culture, Voice, Volume, Label)
  if Delay and Delay>0 then
      self:ScheduleOnce(Delay, self.PlayTextExt, self, Text, 0, Frequencies, Modulations, Gender, Culture, Voice, Volume, Label)
  else
      self:_DCSgRPCtts(tostring(Text), nil, Frequencies, Voice, Label)
  end
  
  return self
end

--- No-op replacement function for @{#MSRS.PlayTextFile} (Not Applicable)
-- @param #MSRS self
-- @return #MSRS self
MSRS_BACKEND_DCSGRPC.Functions.PlayTextFile = function (self, TextFile, Delay)
  BASE:E("ERROR: MSRS:PlayTextFile() is not supported by the DCS-gRPC backend.")
  return self
end

-------------------------------------------------------------------------------------------------------------------------------------------------------------------------------------------------------
-- MSRS DCS-gRPC alternate backend Misc Functions
-------------------------------------------------------------------------------------------------------------------------------------------------------------------------------------------------------

-- DCS-gRPC v0.70 TTS API call:
-- GRPC.tts(ssml, frequency[, options]) - Synthesize text (ssml; SSML tags supported) to speech and transmit it over SRS on the frequency with the following optional options (and their defaults):

-- {
--     -- The plain text without any transformations made to it for the purpose of getting it spoken out
--     -- as desired (no SSML tags, no FOUR NINER instead of 49, ...). Even though this field is
--     -- optional, please consider providing it as it can be used to display the spoken text to players
--     -- with hearing impairments.
--     plaintext = null, -- e.g. `= "Hello Pilot"`

--     -- Name of the SRS client.
--     srsClientName = "DCS-gRPC",

--     -- The origin of the transmission. Relevant if the SRS server has "Line of
--     -- Sight" and/or "Distance Limit" enabled.
--     position = {
--         lat = 0.0,
--         lon = 0.0,
--         alt = 0.0, -- in meters
--     },

--     -- The coalition of the transmission. Relevant if the SRS server has "Secure
--     -- Coalition Radios" enabled. Supported values are: `blue` and `red`. Defaults
--     -- to being spectator if not specified.
--     coalition = null,

--     -- TTS provider to be use. Defaults to the one configured in your config or to Windows'
--     -- built-in TTS. Examples:
--     -- `= { aws = {} }` / `= { aws = { voice = "..." } }` enable AWS TTS
--     -- `= { azure = {} }` / `= { azure = { voice = "..." } }` enable Azure TTS
--     -- `= { gcloud = {} }` / `= { gcloud = { voice = "..." } }` enable Google Cloud TTS
--     -- `= { win = {} }` / `= { win = { voice = "..." } }` enable Windows TTS
--     provider = null,
-- }

--- Make DCS-gRPC API call to transmit text-to-speech over SRS.
-- @param #MSRS self
-- @param #string Text Text of message to transmit (can also be SSML).
-- @param #string Optional plaintext version of message (for accessiblity)
-- @param #table Frequencies Radio frequencies to transmit on. Can also accept a number in MHz.
-- @param #string Voice Voice for the TTS provider to user. 
-- @param #string Label Label (SRS diplays as name of the transmitter).
-- @return #MSRS self
MSRS_BACKEND_DCSGRPC.Functions._DCSgRPCtts = function (self, Text, Plaintext, Frequencies, Voice, Label)

    BASE:T("MSRS_BACKEND_DCSGRPC:_DCSgRPCtts()")
    BASE:T({Text, Plaintext, Frequencies, Voice, Label})

    local options = {}
    local ssml = Text or ''

    local XmitFrequencies = Frequencies or self.Frequency
    if type(XmitFrequencies)~="table" then
        XmitFrequencies={XmitFrequencies}
    end

    options.plaintext = Plaintext
    options.srsClientName = Label or self.Label
    options.position = {}
    if self.coordinate then
        options.position.lat, options.position.lat, options.position.alt = self:_GetLatLongAlt(self.coordinate)
    end

    options.position.lat = options.position.lat or 0.0
    options.position.lon = options.position.lon or 0.0
    options.position.alt = options.position.alt or 0.0

    if UTILS.GetCoalitionName(self.coalition) == 'Blue' then
      options.coalition = 'blue'
    elseif UTILS.GetCoalitionName(self.coalition) == 'Red' then
      options.coalition = 'red'
    end

<<<<<<< HEAD
    options.provider = {}
    options.provider[self.provider] = {}

    if self.voice then
      options.provider[self.provider].voice = Voice or self.voice
=======
    options[self.provider] = {}
    
    if self.APIKey then
      options[self.provider].key = self.APIKey
    end
    
    if self.defaultVoice then
      options[self.provider].voice = self.defaultVoice
    end
    
    if self.voice then
      options[self.provider].voice = Voice or self.voice
>>>>>>> 2ebad9ce
    elseif ssml then
      -- DCS-gRPC doesn't directly support language/gender, but can use SSML
      -- Only use if a voice isn't explicitly set
      local preTag, genderProp, langProp, postTag = '', '', '', ''

      if self.gender then
        genderProp = ' gender=\"' .. self.gender .. '\"'
      end
      if self.culture then
        langProp = ' language=\"' .. self.culture .. '\"'
      end

      if self.culture or self.gender then
        preTag = '<voice' .. langProp .. genderProp  .. '>'
        postTag = '</voice>'
        ssml = preTag .. Text .. postTag
      end

    end

    for _,_freq in ipairs(XmitFrequencies) do
        local freq = _freq*1000000
        BASE:T("GRPC.tts")
        BASE:T(ssml)
        BASE:T(freq)
        BASE:T(options)
        GRPC.tts(ssml, freq, options)
    end

end

-------------------------------------------------------------------------------------------------------------------------------------------------------------------------------------------------------

--- Manages radio transmissions.
-- 
-- The purpose of the MSRSQUEUE class is to manage SRS text-to-speech (TTS) messages using the MSRS class.
-- This can be used to submit multiple TTS messages and the class takes care that they are transmitted one after the other (and not overlapping).
-- 
-- @type MSRSQUEUE
-- @field #string ClassName Name of the class "MSRSQUEUE".
-- @field #string lid ID for dcs.log.
-- @field #table queue The queue of transmissions.
-- @field #string alias Name of the radio queue.
-- @field #number dt Time interval in seconds for checking the radio queue. 
-- @field #number Tlast Time (abs) when the last transmission finished.
-- @field #boolean checking If `true`, the queue update function is scheduled to be called again.
-- @extends Core.Base#BASE
MSRSQUEUE = {
  ClassName   = "MSRSQUEUE",
  Debugmode   = nil,
  lid         = nil,
  queue       =  {},
  alias       = nil,
  dt          = nil,
  Tlast       = nil,
  checking    = nil,
}

--- Radio queue transmission data.
-- @type MSRSQUEUE.Transmission
-- @field #string text Text to be transmitted.
-- @field Sound.SRS#MSRS msrs MOOSE SRS object.
-- @field #number duration Duration in seconds.
-- @field #table subgroups Groups to send subtitle to.
-- @field #string subtitle Subtitle of the transmission.
-- @field #number subduration Duration of the subtitle being displayed.
-- @field #number frequency Frequency.
-- @field #number modulation Modulation.
-- @field #number Tstarted Mission time (abs) in seconds when the transmission started.
-- @field #boolean isplaying If true, transmission is currently playing.
-- @field #number Tplay Mission time (abs) in seconds when the transmission should be played.
-- @field #number interval Interval in seconds before next transmission.
-- @field #boolean TransmitOnlyWithPlayers If true, only transmit if there are alive Players.
-- @field Core.Set#SET_CLIENT PlayerSet PlayerSet created when TransmitOnlyWithPlayers == true
-- @field #string gender Voice gender
-- @field #string culture Voice culture
-- @field #string voice Voice if any
-- @field #number volume Volume
-- @field #string label Label to be used

--- Create a new MSRSQUEUE object for a given radio frequency/modulation.
-- @param #MSRSQUEUE self
-- @param #string alias (Optional) Name of the radio queue.
-- @return #MSRSQUEUE self The MSRSQUEUE object.
function MSRSQUEUE:New(alias)

  -- Inherit base
  local self=BASE:Inherit(self, BASE:New()) --#MSRSQUEUE
  
  self.alias=alias or "My Radio"
  
  self.dt=1.0
  
  self.lid=string.format("MSRSQUEUE %s | ", self.alias)
  
  return self
end

--- Clear the radio queue.
-- @param #MSRSQUEUE self
-- @return #MSRSQUEUE self The MSRSQUEUE object.
function MSRSQUEUE:Clear()
  self:I(self.lid.."Clearning MSRSQUEUE")
  self.queue={}
  return self
end


--- Add a transmission to the radio queue.
-- @param #MSRSQUEUE self
-- @param #MSRSQUEUE.Transmission transmission The transmission data table. 
-- @return #MSRSQUEUE self
function MSRSQUEUE:AddTransmission(transmission)
  
  -- Init.
  transmission.isplaying=false
  transmission.Tstarted=nil

  -- Add to queue.
  table.insert(self.queue, transmission)
  
  -- Start checking.
  if not self.checking then
    self:_CheckRadioQueue()
  end

  return self
end

--- Switch to only transmit if there are players on the server.
-- @param #MSRSQUEUE self
-- @param #boolean Switch If true, only send SRS if there are alive Players.
-- @return #MSRSQUEUE self
function MSRSQUEUE:SetTransmitOnlyWithPlayers(Switch)
  self.TransmitOnlyWithPlayers = Switch
  if Switch == false or Switch==nil then
    if self.PlayerSet then
      self.PlayerSet:FilterStop()
    end
    self.PlayerSet = nil
  else
    self.PlayerSet = SET_CLIENT:New():FilterStart()
  end
  return self
end

--- Create a new transmission and add it to the radio queue.
-- @param #MSRSQUEUE self
-- @param #string text Text to play.
-- @param #number duration Duration in seconds the file lasts. Default is determined by number of characters of the text message.
-- @param Sound.SRS#MSRS msrs MOOSE SRS object.
-- @param #number tstart Start time (abs) seconds. Default now.
-- @param #number interval Interval in seconds after the last transmission finished.
-- @param #table subgroups Groups that should receive the subtiltle.
-- @param #string subtitle Subtitle displayed when the message is played.
-- @param #number subduration Duration [sec] of the subtitle being displayed. Default 5 sec.
-- @param #number frequency Radio frequency if other than MSRS default.
-- @param #number modulation Radio modulation if other then MSRS default.
-- @param #string gender Gender of the voice
-- @param #string culture Culture of the voice
-- @param #string voice Specific voice
-- @param #number volume Volume setting
-- @param #string label Label to be used
-- @return #MSRSQUEUE.Transmission Radio transmission table.
function MSRSQUEUE:NewTransmission(text, duration, msrs, tstart, interval, subgroups, subtitle, subduration, frequency, modulation, gender, culture, voice, volume, label)
  
  if self.TransmitOnlyWithPlayers then
    if self.PlayerSet and self.PlayerSet:CountAlive() == 0 then
      return self
    end
  end
  
  -- Sanity checks.
  if not text then
    self:E(self.lid.."ERROR: No text specified.")
    return nil
  end
  if type(text)~="string" then
    self:E(self.lid.."ERROR: Text specified is NOT a string.")
    return nil    
  end

  
  -- Create a new transmission object.
  local transmission={} --#MSRSQUEUE.Transmission
  transmission.text=text
  transmission.duration=duration or STTS.getSpeechTime(text)
  transmission.msrs=msrs
  transmission.Tplay=tstart or timer.getAbsTime()
  transmission.subtitle=subtitle
  transmission.interval=interval or 0
  transmission.frequency=frequency
  transmission.modulation=modulation
  transmission.subgroups=subgroups
  if transmission.subtitle then
    transmission.subduration=subduration or transmission.duration
  else
    transmission.subduration=0 --nil
  end
  transmission.gender = gender
  transmission.culture = culture
  transmission.voice = voice
  transmission.gender = volume
  transmission.label = label
  
  -- Add transmission to queue.  
  self:AddTransmission(transmission)
  
  return transmission
end

--- Broadcast radio message.
-- @param #MSRSQUEUE self
-- @param #MSRSQUEUE.Transmission transmission The transmission.
function MSRSQUEUE:Broadcast(transmission)
  
  if transmission.frequency then
    transmission.msrs:PlayTextExt(transmission.text, nil, transmission.frequency, transmission.modulation, transmission.gender, transmission.culture, transmission.voice, transmission.volume, transmission.label)
  else
    transmission.msrs:PlayText(transmission.text)
  end
  
  local function texttogroup(gid)
    -- Text to group.
    trigger.action.outTextForGroup(gid, transmission.subtitle, transmission.subduration, true)  
  end
  
  if transmission.subgroups and #transmission.subgroups>0 then
    
    for _,_group in pairs(transmission.subgroups) do
      local group=_group --Wrapper.Group#GROUP
      
      if group and group:IsAlive() then
        local gid=group:GetID()
        
        self:ScheduleOnce(4, texttogroup, gid) 
      end
      
    end
    
  end
  
end

--- Calculate total transmission duration of all transmission in the queue.
-- @param #MSRSQUEUE self
-- @return #number Total transmission duration.
function MSRSQUEUE:CalcTransmisstionDuration()

  local Tnow=timer.getAbsTime()

  local T=0
  for _,_transmission in pairs(self.queue) do
    local transmission=_transmission --#MSRSQUEUE.Transmission
    
    if transmission.isplaying then
    
      -- Playing for dt seconds.
      local dt=Tnow-transmission.Tstarted
      
      T=T+transmission.duration-dt
    
    else
      T=T+transmission.duration
    end
  
  end

  return T
end

--- Check radio queue for transmissions to be broadcasted.
-- @param #MSRSQUEUE self
-- @param #number delay Delay in seconds before checking.
function MSRSQUEUE:_CheckRadioQueue(delay)

  -- Transmissions in queue.  
  local N=#self.queue

  -- Debug info.
  self:T2(self.lid..string.format("Check radio queue %s: delay=%.3f sec, N=%d, checking=%s", self.alias, delay or 0, N, tostring(self.checking)))
  
  if delay and delay>0 then
  
    -- Delayed call.
    self:ScheduleOnce(delay, MSRSQUEUE._CheckRadioQueue, self)
    
    -- Checking on.
    self.checking=true
  
  else

    -- Check if queue is empty.
    if N==0 then
    
      -- Debug info.
      self:T(self.lid..string.format("Check radio queue %s empty ==> disable checking", self.alias))
    
      -- Queue is now empty. Nothing to else to do. We start checking again, if a transmission is added.
      self.checking=false
      
      return
    end

    -- Get current abs time.
    local time=timer.getAbsTime()
    
    -- Checking on.
    self.checking=true
    
    -- Set dt.
    local dt=self.dt
      
    
    local playing=false
    local next=nil  --#MSRSQUEUE.Transmission
    local remove=nil
    for i,_transmission in ipairs(self.queue) do
      local transmission=_transmission  --#MSRSQUEUE.Transmission
      
      -- Check if transmission time has passed.
      if time>=transmission.Tplay then 
        
        -- Check if transmission is currently playing.
        if transmission.isplaying then
        
          -- Check if transmission is finished.
          if time>=transmission.Tstarted+transmission.duration then
            
            -- Transmission over.
            transmission.isplaying=false
            
            -- Remove ith element in queue.
            remove=i
            
            -- Store time last transmission finished.
            self.Tlast=time
                      
          else -- still playing
          
            -- Transmission is still playing.
            playing=true
            
            dt=transmission.duration-(time-transmission.Tstarted)
            
          end
        
        else -- not playing yet
        
          local Tlast=self.Tlast
        
          if transmission.interval==nil  then
        
            -- Not playing ==> this will be next.
            if next==nil then
              next=transmission
            end
            
          else
          
            if Tlast==nil or time-Tlast>=transmission.interval then
              next=transmission            
            else
              
            end
          end
          
          -- We got a transmission or one with an interval that is not due yet. No need for anything else.
          if next or Tlast then
            break
          end
               
        end
        
      else
        
          -- Transmission not due yet.
        
      end  
    end
    
    -- Found a new transmission.
    if next~=nil and not playing then
      -- Debug info.
      self:T(self.lid..string.format("Broadcasting text=\"%s\" at T=%.3f", next.text, time))
      
      -- Call SRS.
      self:Broadcast(next)
      
      next.isplaying=true
      next.Tstarted=time
      dt=next.duration
    end
    
    -- Remove completed call from queue.
    if remove then
      -- Remove from queue.
      table.remove(self.queue, remove)
      N=N-1
      
      -- Check if queue is empty.
      if #self.queue==0 then
        -- Debug info.
        self:T(self.lid..string.format("Check radio queue %s empty ==> disable checking", self.alias))
              
        self.checking=false
        
        return
      end
    end
    
    -- Check queue.
    self:_CheckRadioQueue(dt)
    
  end
  
end

-------------------------------------------------------------------------------------------------------------------------------------------------------------------------------------------------------
-------------------------------------------------------------------------------------------------------------------------------------------------------------------------------------------------------
-------------------------------------------------------------------------------------------------------------------------------------------------------------------------------------------------------<|MERGE_RESOLUTION|>--- conflicted
+++ resolved
@@ -189,11 +189,7 @@
 
 --- MSRS class version.
 -- @field #string version
-<<<<<<< HEAD
 MSRS.version="0.1.2"
-=======
-MSRS.version="0.1.3"
->>>>>>> 2ebad9ce
 
 --- Voices
 -- @type MSRS.Voices
@@ -610,7 +606,7 @@
 
 --- Use google text-to-speech.
 -- @param #MSRS self
--- @param #string PathToCredentials Full path to the google credentials JSON file, e.g. "C:\Users\username\Downloads\service-account-file.json".
+-- @param PathToCredentials Full path to the google credentials JSON file, e.g. "C:\Users\username\Downloads\service-account-file.json".
 -- @return #MSRS self
 function MSRS:SetGoogle(PathToCredentials)
 
@@ -890,7 +886,7 @@
 -- @param #string command Command to executer
 -- @return #number Return value of os.execute() command.
 function MSRS:_ExecCommand(command)
-    self:T("SRS TTS command="..command)
+
     -- Create a tmp file.
     local filename=os.getenv('TMP').."\\MSRS-"..STTS.uuid()..".bat"
     
@@ -1131,27 +1127,6 @@
     return self
 end
 
-<<<<<<< HEAD
-=======
---- Replacement function for @{#MSRS.SetGoogle} to use google text-to-speech - here: Set the API key
--- @param #MSRS self
--- @param #string key
--- @return #MSRS self
-MSRS_BACKEND_DCSGRPC.Functions.SetAPIKey = function (self, key)
-    self.APIKey = key
-    return self
-end
-
---- Replacement function for @{#MSRS.SetGoogle} to use google text-to-speech - here: Set the API key
--- @param #MSRS self
--- @param #string voice
--- @return #MSRS self
-MSRS_BACKEND_DCSGRPC.Functions.SetDefaultVoice = function (self, voice)
-    self.defaultVoice = voice
-    return self
-end
-
->>>>>>> 2ebad9ce
 --- MSRS:SetAWS() Use AWS text-to-speech. (API key set as part of DCS-gRPC configuration)
 -- @param #MSRS self
 -- @return #MSRS self
@@ -1335,26 +1310,11 @@
       options.coalition = 'red'
     end
 
-<<<<<<< HEAD
     options.provider = {}
     options.provider[self.provider] = {}
 
     if self.voice then
       options.provider[self.provider].voice = Voice or self.voice
-=======
-    options[self.provider] = {}
-    
-    if self.APIKey then
-      options[self.provider].key = self.APIKey
-    end
-    
-    if self.defaultVoice then
-      options[self.provider].voice = self.defaultVoice
-    end
-    
-    if self.voice then
-      options[self.provider].voice = Voice or self.voice
->>>>>>> 2ebad9ce
     elseif ssml then
       -- DCS-gRPC doesn't directly support language/gender, but can use SSML
       -- Only use if a voice isn't explicitly set
