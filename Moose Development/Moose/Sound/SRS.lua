--- conflicted
+++ resolved
@@ -262,11 +262,7 @@
 
 --- MSRS class version.
 -- @field #string version
-<<<<<<< HEAD
-MSRS.version="0.3.2"
-=======
 MSRS.version="0.3.3"
->>>>>>> d5a406c6
 
 --- Voices
 -- @type MSRS.Voices
