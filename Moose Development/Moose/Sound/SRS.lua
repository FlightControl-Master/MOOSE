--- **Sound** - Simple Radio Standalone (SRS) Integration and Text-to-Speech.
--
-- ===
--
-- **Main Features:**
--
--    * Play sound files via SRS
--    * Play text-to-speach via SRS
--
-- ===
--
-- ## Youtube Videos: None yet
--
-- ===
--
-- ## Missions: None yet
--
-- ===
--
-- ## Sound files: [MOOSE Sound Files](https://github.com/FlightControl-Master/MOOSE_SOUND/releases)
--
-- ===
--
-- The goal of the [SRS](https://github.com/ciribob/DCS-SimpleRadioStandalone) project is to bring VoIP communication into DCS and to make communication as frictionless as possible.
--
-- ===
--
-- ### Author: **funkyfranky**
-- @module Sound.SRS
-- @image Sound_MSRS.png

--- MSRS class.
-- @type MSRS
-- @field #string ClassName Name of the class.
-- @field #string lid Class id string for output to DCS log file.
-- @field #table frequencies Frequencies used in the transmissions.
-- @field #table modulations Modulations used in the transmissions.
-- @field #number coalition Coalition of the transmission.
-- @field #number port Port. Default 5002.
-- @field #string name Name. Default "DCS-STTS".
-- @field #number volume Volume between 0 (min) and 1 (max). Default 1.
-- @field #string culture Culture. Default "en-GB".
-- @field #string gender Gender. Default "female".
-- @field #string voice Specific voce.
-- @field Core.Point#COORDINATE coordinate Coordinate from where the transmission is send.
-- @field #string path Path to the SRS exe. This includes the final slash "/".
-- @field #string google Full path google credentials JSON file, e.g. "C:\Users\username\Downloads\service-account-file.json".
-- @field #string Label Label showing up on the SRS radio overlay. Default is "ROBOT". No spaces allowed.
-- @field #table AltBackend Table containing functions and variables to enable an alternate backend to transmit to SRS.
-- @field #string ConfigFileName Name of the standard config file
-- @field #string ConfigFilePath Path to the standard config file
-- @field #boolean ConfigLoaded
-- @extends Core.Base#BASE

--- *It is a very sad thing that nowadays there is so little useless information.* - Oscar Wilde
--
-- ===
--
-- # The MSRS Concept
--
-- This class allows to broadcast sound files or text via Simple Radio Standalone (SRS).
-- 
-- ## Prerequisites
-- 
-- This script needs SRS version >= 1.9.6.
-- 
-- # Play Sound Files
-- 
--     local soundfile=SOUNDFILE:New("My Soundfile.ogg", "D:\\Sounds For DCS")
--     local msrs=MSRS:New("C:\\Path To SRS", 251, radio.modulation.AM)
--     msrs:PlaySoundFile(soundfile)
-- 
-- # Play Text-To-Speech
-- 
-- Basic example:
-- 
--     -- Create a SOUNDTEXT object.
--     local text=SOUNDTEXT:New("All Enemies destroyed")
--     
--     -- MOOSE SRS 
--     local msrs=MSRS:New("D:\\DCS\\_SRS\\", 305, radio.modulation.AM)
--
--     -- Text-to speech with default voice after 2 seconds.
--     msrs:PlaySoundText(text, 2)
--
-- ## Set Gender
-- 
-- Use a specific gender with the @{#MSRS.SetGender} function, e.g. `SetGender("male")` or `:SetGender("female")`.
-- 
-- ## Set Culture
-- 
-- Use a specific "culture" with the @{#MSRS.SetCulture} function, e.g. `:SetCulture("en-US")` or `:SetCulture("de-DE")`.
-- 
-- ## Set Google
-- 
-- Use Google's text-to-speech engine with the @{#MSRS.SetGoogle} function, e.g. ':SetGoogle()'.
-- By enabling this it also allows you to utilize SSML in your text for added flexibilty.
-- For more information on setting up a cloud account, visit: https://cloud.google.com/text-to-speech
-- Google's supported SSML reference: https://cloud.google.com/text-to-speech/docs/ssml
-- 
-- 
-- **Pro-Tipp** - use the command line with power shell to call DCS-SR-ExternalAudio.exe - it will tell you what is missing.    
-- and also the Google Console error, in case you have missed a step in setting up your Google TTS.   
-- E.g. `.\DCS-SR-ExternalAudio.exe -t "Text Message" -f 255 -m AM -c 2 -s 2 -z -G "Path_To_You_Google.Json"`   
-- Plays a message on 255AM for the blue coalition in-game.
-- 
-- ## Set Voice
-- 
-- Use a specific voice with the @{#MSRS.SetVoice} function, e.g, `:SetVoice("Microsoft Hedda Desktop")`.
-- Note that this must be installed on your windows system.
-- If enabling SetGoogle(), you can use voices provided by Google
-- Google's supported voices: https://cloud.google.com/text-to-speech/docs/voices
-- For voices there are enumerators in this class to help you out on voice names:
-- 
--            MSRS.Voices.Microsoft -- e.g. MSRS.Voices.Microsoft.Hedda - the Microsoft enumerator contains all voices known to work with SRS
--            MSRS.Voices.Google -- e.g. MSRS.Voices.Google.Standard.en_AU_Standard_A or MSRS.Voices.Google.Wavenet.de_DE_Wavenet_C - The Google enumerator contains voices for EN, DE, IT, FR and ES.
-- 
-- ## Set Coordinate
-- 
-- Use @{#MSRS.SetCoordinate} to define the origin from where the transmission is broadcasted.
--
-- ## Set SRS Port
-- 
-- Use @{#MSRS.SetPort} to define the SRS port. Defaults to 5002.
-- 
-- ## Set SRS Volume
-- 
-- Use @{#MSRS.SetVolume} to define the SRS volume. Defaults to 1.0. Allowed values are between 0.0 and 1.0, from silent to loudest.
-- 
-- ## Set DCS-gRPC as an alternative to 'DCS-SR-ExternalAudio.exe' for TTS 
--
-- Use @{#MSRS.SetDefaultBackendGRPC} to enable [DCS-gRPC](https://github.com/DCS-gRPC/rust-server) as an alternate backend for transmitting text-to-speech over SRS.
-- This can be useful if 'DCS-SR-ExternalAudio.exe' cannot be used in the environment, or to use Azure or AWS clouds for TTS.  Note that DCS-gRPC does not (yet?) support
-- all of the features and options available with 'DCS-SR-ExternalAudio.exe'. Of note, only text-to-speech is supported and it it cannot be used to transmit audio files.
--
-- DCS-gRPC must be installed and configured per the [DCS-gRPC documentation](https://github.com/DCS-gRPC/rust-server) and already running via either the 'autostart' mechanism 
-- or a Lua call to 'GRPC.load()' prior to use of the alternate DCS-gRPC backend. If a cloud TTS provider is being used, the API key must be set via the 'Config\dcs-grpc.lua' 
-- configuration file prior DCS-gRPC being started. DCS-gRPC can be used both with DCS dedicated server and regular DCS installations.
-- 
-- To use the default local Windows TTS with DCS-gRPC, Windows 2019 Server (or newer) or Windows 10/11 are required.  Voices for non-local languages and dialects may need to
-- be explicitly installed.
--
-- To set the MSRS class to use the DCS-gRPC backend for all future instances, call the function `MSRS.SetDefaultBackendGRPC()`.
--
-- **Note** - When using other classes that use MSRS with the alternate DCS-gRPC backend, pass them strings instead of nil values for non-applicable fields with filesystem paths, 
-- such as the SRS path or Google credential path. This will help maximize compatibility with other classes that were written for the default backend.
--
-- Basic Play Text-To-Speech example using alternate DCS-gRPC backend (DCS-gRPC not previously started):
--
--     -- Start DCS-gRPC
--     GRPC.load()
--     -- Select the alternate DCS-gRPC backend for new MSRS instances
--     MSRS.SetDefaultBackendGRPC()
--     -- Create a SOUNDTEXT object.
--     local text=SOUNDTEXT:New("All Enemies destroyed")  
--     -- MOOSE SRS 
--     local msrs=MSRS:New('', 305.0)
--     -- Text-to speech with default voice after 30 seconds.
--     msrs:PlaySoundText(text, 30)
--
-- Basic example of using another class (ATIS) with SRS and the DCS-gRPC backend (DCS-gRPC not previously started):
--
--     -- Start DCS-gRPC
--     GRPC.load()
--     -- Select the alternate DCS-gRPC backend for new MSRS instances
--     MSRS.SetDefaultBackendGRPC()
--     -- Create new ATIS as usual
--     atis=ATIS:New("Nellis", 251, radio.modulation.AM)
--     -- ATIS:SetSRS() expects a string for the SRS path even though it is not needed with DCS-gRPC
--     atis:SetSRS('')
--     -- Start ATIS
--     atis:Start()
--
-- @field #MSRS
MSRS = {
  ClassName      =     "MSRS",
  lid            =        nil,
  port           =       5002,
  name           =     "MSRS",
  frequencies    =         {},
  modulations    =         {},
  coalition      =          0,
  gender         =   "female",
  culture        =        nil,  
  voice          =        nil,
  volume         =          1,  
  speed          =          1,
  coordinate     =        nil,
  Label          =    "ROBOT",
  AltBackend     =        nil,
  ConfigFileName =    "Moose_MSRS.lua",
  ConfigFilePath =    "Config\\",
  ConfigLoaded   =     false,
}

--- MSRS class version.
-- @field #string version
<<<<<<< HEAD
MSRS.version="0.1.2"
=======
MSRS.version="0.1.4"
>>>>>>> 65f9db8e

--- Voices
-- @type MSRS.Voices
MSRS.Voices = {
  Microsoft = {
    ["Hedda"] = "Microsoft Hedda Desktop", -- de-DE
    ["Hazel"] = "Microsoft Hazel Desktop", -- en-GB
    ["David"] = "Microsoft David Desktop", -- en-US
    ["Zira"] = "Microsoft Zira Desktop", -- en-US
    ["Hortense"] = "Microsoft Hortense Desktop", --fr-FR
    },
  Google = {
    Standard = {
       ["en_AU_Standard_A"] = 'en-AU-Standard-A', -- [1] FEMALE
       ["en_AU_Standard_B"] = 'en-AU-Standard-B', -- [2] MALE
       ["en_AU_Standard_C"] = 'en-AU-Standard-C', -- [3] FEMALE
       ["en_AU_Standard_D"] = 'en-AU-Standard-D', -- [4] MALE
       ["en_IN_Standard_A"] = 'en-IN-Standard-A', -- [5] FEMALE
       ["en_IN_Standard_B"] = 'en-IN-Standard-B', -- [6] MALE
       ["en_IN_Standard_C"] = 'en-IN-Standard-C', -- [7] MALE
       ["en_IN_Standard_D"] = 'en-IN-Standard-D', -- [8] FEMALE
       ["en_GB_Standard_A"] = 'en-GB-Standard-A', -- [9] FEMALE
       ["en_GB_Standard_B"] = 'en-GB-Standard-B', -- [10] MALE
       ["en_GB_Standard_C"] = 'en-GB-Standard-C', -- [11] FEMALE
       ["en_GB_Standard_D"] = 'en-GB-Standard-D', -- [12] MALE
       ["en_GB_Standard_F"] = 'en-GB-Standard-F', -- [13] FEMALE
       ["en_US_Standard_A"] = 'en-US-Standard-A', -- [14] MALE
       ["en_US_Standard_B"] = 'en-US-Standard-B', -- [15] MALE
       ["en_US_Standard_C"] = 'en-US-Standard-C', -- [16] FEMALE
       ["en_US_Standard_D"] = 'en-US-Standard-D', -- [17] MALE
       ["en_US_Standard_E"] = 'en-US-Standard-E', -- [18] FEMALE
       ["en_US_Standard_F"] = 'en-US-Standard-F', -- [19] FEMALE
       ["en_US_Standard_G"] = 'en-US-Standard-G', -- [20] FEMALE
       ["en_US_Standard_H"] = 'en-US-Standard-H', -- [21] FEMALE
       ["en_US_Standard_I"] = 'en-US-Standard-I', -- [22] MALE
       ["en_US_Standard_J"] = 'en-US-Standard-J', -- [23] MALE
       ["fr_FR_Standard_A"] = "fr-FR-Standard-A", -- Female
       ["fr_FR_Standard_B"] = "fr-FR-Standard-B", -- Male
       ["fr_FR_Standard_C"] = "fr-FR-Standard-C", -- Female
       ["fr_FR_Standard_D"] = "fr-FR-Standard-D", -- Male
       ["fr_FR_Standard_E"] = "fr-FR-Standard-E", -- Female
       ["de_DE_Standard_A"] = "de-DE-Standard-A", -- Female
       ["de_DE_Standard_B"] = "de-DE-Standard-B", -- Male
       ["de_DE_Standard_C"] = "de-DE-Standard-C", -- Female
       ["de_DE_Standard_D"] = "de-DE-Standard-D", -- Male
       ["de_DE_Standard_E"] = "de-DE-Standard-E", -- Male
       ["de_DE_Standard_F"] = "de-DE-Standard-F", -- Female
       ["es_ES_Standard_A"] = "es-ES-Standard-A", -- Female
       ["es_ES_Standard_B"] = "es-ES-Standard-B", -- Male
       ["es_ES_Standard_C"] = "es-ES-Standard-C", -- Female
       ["es_ES_Standard_D"] = "es-ES-Standard-D", -- Female
       ["it_IT_Standard_A"] = "it-IT-Standard-A", -- Female
       ["it_IT_Standard_B"] = "it-IT-Standard-B", -- Female
       ["it_IT_Standard_C"] = "it-IT-Standard-C", -- Male
       ["it_IT_Standard_D"] = "it-IT-Standard-D", -- Male
      },
      Wavenet = {
       ["en_AU_Wavenet_A"] = 'en-AU-Wavenet-A', -- [1] FEMALE
       ["en_AU_Wavenet_B"] = 'en-AU-Wavenet-B', -- [2] MALE
       ["en_AU_Wavenet_C"] = 'en-AU-Wavenet-C', -- [3] FEMALE
       ["en_AU_Wavenet_D"] = 'en-AU-Wavenet-D', -- [4] MALE
       ["en_IN_Wavenet_A"] = 'en-IN-Wavenet-A', -- [5] FEMALE
       ["en_IN_Wavenet_B"] = 'en-IN-Wavenet-B', -- [6] MALE
       ["en_IN_Wavenet_C"] = 'en-IN-Wavenet-C', -- [7] MALE
       ["en_IN_Wavenet_D"] = 'en-IN-Wavenet-D', -- [8] FEMALE
       ["en_GB_Wavenet_A"] = 'en-GB-Wavenet-A', -- [9] FEMALE
       ["en_GB_Wavenet_B"] = 'en-GB-Wavenet-B', -- [10] MALE
       ["en_GB_Wavenet_C"] = 'en-GB-Wavenet-C', -- [11] FEMALE
       ["en_GB_Wavenet_D"] = 'en-GB-Wavenet-D', -- [12] MALE
       ["en_GB_Wavenet_F"] = 'en-GB-Wavenet-F', -- [13] FEMALE
       ["en_US_Wavenet_A"] = 'en-US-Wavenet-A', -- [14] MALE
       ["en_US_Wavenet_B"] = 'en-US-Wavenet-B', -- [15] MALE
       ["en_US_Wavenet_C"] = 'en-US-Wavenet-C', -- [16] FEMALE
       ["en_US_Wavenet_D"] = 'en-US-Wavenet-D', -- [17] MALE
       ["en_US_Wavenet_E"] = 'en-US-Wavenet-E', -- [18] FEMALE
       ["en_US_Wavenet_F"] = 'en-US-Wavenet-F', -- [19] FEMALE
       ["en_US_Wavenet_G"] = 'en-US-Wavenet-G', -- [20] FEMALE
       ["en_US_Wavenet_H"] = 'en-US-Wavenet-H', -- [21] FEMALE
       ["en_US_Wavenet_I"] = 'en-US-Wavenet-I', -- [22] MALE
       ["en_US_Wavenet_J"] = 'en-US-Wavenet-J', -- [23] MALE
       ["fr_FR_Wavenet_A"] = "fr-FR-Wavenet-A", -- Female
       ["fr_FR_Wavenet_B"] = "fr-FR-Wavenet-B", -- Male
       ["fr_FR_Wavenet_C"] = "fr-FR-Wavenet-C", -- Female
       ["fr_FR_Wavenet_D"] = "fr-FR-Wavenet-D", -- Male
       ["fr_FR_Wavenet_E"] = "fr-FR-Wavenet-E", -- Female
       ["de_DE_Wavenet_A"] = "de-DE-Wavenet-A", -- Female
       ["de_DE_Wavenet_B"] = "de-DE-Wavenet-B", -- Male
       ["de_DE_Wavenet_C"] = "de-DE-Wavenet-C", -- Female
       ["de_DE_Wavenet_D"] = "de-DE-Wavenet-D", -- Male
       ["de_DE_Wavenet_E"] = "de-DE-Wavenet-E", -- Male
       ["de_DE_Wavenet_F"] = "de-DE-Wavenet-F", -- Female      
       ["es_ES_Wavenet_B"] = "es-ES-Wavenet-B", -- Male
       ["es_ES_Wavenet_C"] = "es-ES-Wavenet-C", -- Female
       ["es_ES_Wavenet_D"] = "es-ES-Wavenet-D", -- Female
       ["it_IT_Wavenet_A"] = "it-IT-Wavenet-A", -- Female
       ["it_IT_Wavenet_B"] = "it-IT-Wavenet-B", -- Female
       ["it_IT_Wavenet_C"] = "it-IT-Wavenet-C", -- Male
       ["it_IT_Wavenet_D"] = "it-IT-Wavenet-D", -- Male
      } , 
    },
  }

---
-- @type MSRS.ProviderOptions
-- @field #string key
-- @field #string secret
-- @field #string region
-- @field #string defaultVoice
-- @field #string voice

--- GRPC options
-- @type MSRS.GRPCOptions
-- @field #string plaintext
-- @field #string srsClientName
-- @field #table position
-- @field #string coalition
-- @field #MSRS.ProviderOptions gcloud
-- @field #MSRS.ProviderOptions win
-- @field #MSRS.ProviderOptions azure
-- @field #MSRS.ProviderOptions aws
-- @field #string DefaultProvider

MSRS.GRPCOptions = {} -- #MSRS.GRPCOptions
MSRS.GRPCOptions.gcloud = {} -- #MSRS.ProviderOptions
MSRS.GRPCOptions.win = {} -- #MSRS.ProviderOptions
MSRS.GRPCOptions.azure = {} -- #MSRS.ProviderOptions
MSRS.GRPCOptions.aws = {} -- #MSRS.ProviderOptions

MSRS.GRPCOptions.win.defaultVoice = "Hedda"
MSRS.GRPCOptions.win.voice = "Hedda"

MSRS.GRPCOptions.DefaultProvider = "win"

-------------------------------------------------------------------------------------------------------------------------------------------------------------------------------------------------------
-- TODO list
-------------------------------------------------------------------------------------------------------------------------------------------------------------------------------------------------------

-- TODO: Add functions to remove freqs and modulations.
-- DONE: Add coordinate.
-- DONE: Add google.
-- DONE: Add gRPC google options
-- DONE: Add loading default config file

-------------------------------------------------------------------------------------------------------------------------------------------------------------------------------------------------------
-- Constructor
-------------------------------------------------------------------------------------------------------------------------------------------------------------------------------------------------------

--- Create a new MSRS object.
-- @param #MSRS self
-- @param #string PathToSRS Path to the directory, where SRS is located.
-- @param #number Frequency Radio frequency in MHz. Default 143.00 MHz. Can also be given as a #table of multiple frequencies.
-- @param #number Modulation Radio modulation: 0=AM (default), 1=FM. See `radio.modulation.AM` and `radio.modulation.FM` enumerators. Can also be given as a #table of multiple modulations.
-- @param #number Volume Volume - 1.0 is max, 0.0 is silence
-- @param #table AltBackend Optional table containing tables 'Functions' and 'Vars' which add/replace functions and variables for the MSRS instance to allow alternate backends for transmitting to SRS.
-- @return #MSRS self
function MSRS:New(PathToSRS, Frequency, Modulation, Volume, AltBackend)

  -- Defaults.
  Frequency = Frequency or 143
  Modulation = Modulation or radio.modulation.AM

  -- Inherit everything from FSM class.
  local self=BASE:Inherit(self, BASE:New()) -- #MSRS

  -- If AltBackend is supplied, initialize it, which will add/replace functions and variables in this MSRS instance.
  if type( AltBackend ) == "table" or type( self.AltBackend ) == "table" then

    local Backend = UTILS.DeepCopy(AltBackend) or UTILS.DeepCopy(self.AltBackend)

    -- Add parameters to vars so alternate backends can use them if applicable
    Backend.Vars            = Backend.Vars or {}
    Backend.Vars.PathToSRS  = PathToSRS
    Backend.Vars.Frequency  = UTILS.DeepCopy(Frequency)
    Backend.Vars.Modulation = UTILS.DeepCopy(Modulation)
    Backend.Vars.Volume     = Volume

    Backend.Functions = Backend.Functions or {} 

    return self:_NewAltBackend(Backend)
  end
  
  local success = self:LoadConfigFile(nil,nil,self.ConfigLoaded)
  
  if (not success) and (not self.ConfigLoaded) then
  
    -- If no AltBackend table, the proceed with default initialisation
    self:SetPath(PathToSRS)
    self:SetPort()
    self:SetFrequencies(Frequency)
    self:SetModulations(Modulation)
    self:SetGender()
    self:SetCoalition()
    self:SetLabel()
    self:SetVolume(Volume)
  
  else
    
    -- there might be some overwrites from :New()
    
    if PathToSRS then
      self:SetPath(PathToSRS)
    end
    
    if Frequency then
      self:SetFrequencies(Frequency)
      self:SetModulations(Modulation)
    end
    
    if Volume then
      self:SetVolume(Volume)
    end
  
  end
  
  self.lid = string.format("%s-%s | ", self.name, self.version)
  
  if not io or not os then
    self:E(self.lid.."***** ERROR - io or os NOT desanitized! MSRS will not work!")
  end
  
  return self
end

-------------------------------------------------------------------------------------------------------------------------------------------------------------------------------------------------------
-- User Functions
-------------------------------------------------------------------------------------------------------------------------------------------------------------------------------------------------------

--- Set path to SRS install directory. More precisely, path to where the DCS-
-- @param #MSRS self
-- @param #string Path Path to the directory, where the sound file is located. This does **not** contain a final backslash or slash.
-- @return #MSRS self
function MSRS:SetPath(Path)

  if Path==nil and not self.path then
    self:E("ERROR: No path to SRS directory specified!")
    return nil
  end
  
  if Path then
    -- Set path.
    self.path=Path
  
    -- Remove (back)slashes.
    local n=1 ; local nmax=1000
    while (self.path:sub(-1)=="/" or self.path:sub(-1)==[[\]]) and n<=nmax do
      self.path=self.path:sub(1,#self.path-1)
      n=n+1
    end
    
    -- Debug output.
    self:I(string.format("SRS path=%s", self:GetPath()))
  end
  return self
end

--- Get path to SRS directory.
-- @param #MSRS self
-- @return #string Path to the directory. This includes the final slash "/".
function MSRS:GetPath()
  return self.path
end

--- Set SRS volume.
-- @param #MSRS self
-- @param #number Volume Volume - 1.0 is max, 0.0 is silence
-- @return #MSRS self
function MSRS:SetVolume(Volume)
  local volume = Volume or 1
  if volume > 1 then volume = 1 elseif volume < 0 then volume = 0 end
  self.volume = volume
  return self
end

--- Get SRS volume.
-- @param #MSRS self 
-- @return #number Volume Volume - 1.0 is max, 0.0 is silence
function MSRS:GetVolume()
  return self.volume
end

--- Set label.
-- @param #MSRS self
-- @param #number Label. Default "ROBOT"
-- @return #MSRS self
function MSRS:SetLabel(Label)
  self.Label=Label or "ROBOT"
  return self
end

--- Get label.
-- @param #MSRS self
-- @return #number Label.
function MSRS:GetLabel()
  return self.Label
end

--- Set port.
-- @param #MSRS self
-- @param #number Port Port. Default 5002.
-- @return #MSRS self
function MSRS:SetPort(Port)
  self.port=Port or 5002
  return self
end

--- Get port.
-- @param #MSRS self
-- @return #number Port.
function MSRS:GetPort()
  return self.port
end

--- Set coalition.
-- @param #MSRS self
-- @param #number Coalition Coalition. Default 0.
-- @return #MSRS self
function MSRS:SetCoalition(Coalition)
  self.coalition=Coalition or 0
  return self
end

--- Get coalition.
-- @param #MSRS self
-- @return #number Coalition.
function MSRS:GetCoalition()
  return self.coalition
end


--- Set frequencies.
-- @param #MSRS self
-- @param #table Frequencies Frequencies in MHz. Can also be given as a #number if only one frequency should be used.
-- @return #MSRS self
function MSRS:SetFrequencies(Frequencies)

  -- Ensure table.
  if type(Frequencies)~="table" then
    Frequencies={Frequencies}
  end
  
  self.frequencies=Frequencies
  
  return self
end

--- Add frequencies.
-- @param #MSRS self
-- @param #table Frequencies Frequencies in MHz. Can also be given as a #number if only one frequency should be used.
-- @return #MSRS self
function MSRS:AddFrequencies(Frequencies)

  -- Ensure table.
  if type(Frequencies)~="table" then
    Frequencies={Frequencies}
  end
  
  for _,_freq in pairs(Frequencies) do
    table.insert(self.frequencies,_freq)
  end
  
  return self
end

--- Get frequencies.
-- @param #MSRS self
-- @param #table Frequencies in MHz.
function MSRS:GetFrequencies()
  return self.frequencies
end


--- Set modulations.
-- @param #MSRS self
-- @param #table Modulations Modulations. Can also be given as a #number if only one modulation should be used.
-- @return #MSRS self
function MSRS:SetModulations(Modulations)

  -- Ensure table.
  if type(Modulations)~="table" then
    Modulations={Modulations}
  end
  
  self.modulations=Modulations
  
  return self
end

--- Add modulations.
-- @param #MSRS self
-- @param #table Modulations Modulations. Can also be given as a #number if only one modulation should be used.
-- @return #MSRS self
function MSRS:AddModulations(Modulations)

  -- Ensure table.
  if type(Modulations)~="table" then
    Modulations={Modulations}
  end
  
   for _,_mod in pairs(Modulations) do
    table.insert(self.modulations,_mod)
   end
  
  return self
end

--- Get modulations.
-- @param #MSRS self
-- @param #table Modulations.
function MSRS:GetModulations()
  return self.modulations
end

--- Set gender.
-- @param #MSRS self
-- @param #string Gender Gender: "male" or "female" (default).
-- @return #MSRS self
function MSRS:SetGender(Gender)
  
  Gender=Gender or "female"
  
  self.gender=Gender:lower()
  
  -- Debug output.
  self:T("Setting gender to "..tostring(self.gender))
  
  return self
end

--- Set culture.
-- @param #MSRS self
-- @param #string Culture Culture, e.g. "en-GB" (default).
-- @return #MSRS self
function MSRS:SetCulture(Culture)

  self.culture=Culture
  
  return self
end

--- Set to use a specific voice. Will override gender and culture settings. 
-- @param #MSRS self
-- @param #string Voice Voice.
-- @return #MSRS self
function MSRS:SetVoice(Voice)

  self.voice=Voice
  
  --local defaultprovider = self.provider or self.GRPCOptions.DefaultProvider or MSRS.GRPCOptions.DefaultProvider or "win"
  
  --self.GRPCOptions[defaultprovider].voice = Voice
  
  return self
end

--- Set to use a specific voice. Will override gender and culture settings. 
-- @param #MSRS self
-- @param #string Voice Voice.
-- @return #MSRS self
function MSRS:SetDefaultVoice(Voice)

  self.defaultVoice=Voice
  local provider = self.provider or self.GRPCOptions.DefaultProvider or MSRS.GRPCOptions.DefaultProvider or "win"
  self.GRPCOptions[provider].defaultVoice = Voice
  
  return self
end

--- Set the coordinate from which the transmissions will be broadcasted.
-- @param #MSRS self
-- @param Core.Point#COORDINATE Coordinate Origin of the transmission.
-- @return #MSRS self
function MSRS:SetCoordinate(Coordinate)

  self.coordinate=Coordinate
  
  return self
end

--- Use google text-to-speech.
-- @param #MSRS self
<<<<<<< HEAD
-- @param PathToCredentials Full path to the google credentials JSON file, e.g. "C:\Users\username\Downloads\service-account-file.json".
=======
-- @param #string PathToCredentials Full path to the google credentials JSON file, e.g. "C:\Users\username\Downloads\service-account-file.json". Can also be the Google API key.
>>>>>>> 65f9db8e
-- @return #MSRS self
function MSRS:SetGoogle(PathToCredentials)
  
  if PathToCredentials then
  
    self.google=PathToCredentials
    self.APIKey=PathToCredentials
    self.provider = "gcloud"
    
    self.GRPCOptions.DefaultProvider = "gcloud"
    self.GRPCOptions.gcloud.key = PathToCredentials
  
  end
  
  return self
end

--- Use google text-to-speech.
-- @param #MSRS self
-- @param #string APIKey API Key, usually a string of length 40 with characters and numbers.
-- @return #MSRS self
function MSRS:SetGoogleAPIKey(APIKey)
  if APIKey then
    self.APIKey=APIKey
    self.provider = "gcloud"
    self.GRPCOptions.DefaultProvider = "gcloud"
    self.GRPCOptions.gcloud.key = APIKey
  end
  return self
end

--- Print SRS STTS help to DCS log file.
-- @param #MSRS self
-- @return #MSRS self
function MSRS:Help()

  -- Path and exe.
  local path=self:GetPath() or STTS.DIRECTORY    
  local exe=STTS.EXECUTABLE or "DCS-SR-ExternalAudio.exe"
  
  -- Text file for output.
  local filename = os.getenv('TMP') .. "\\MSRS-help-"..STTS.uuid()..".txt"
    
  -- Print help.
  local command=string.format("%s/%s --help > %s", path, exe, filename)  
  os.execute(command)
  
  local f=assert(io.open(filename, "rb"))
  local data=f:read("*all")
  f:close()
  
  -- Print to log file.
  env.info("SRS STTS help output:")
  env.info("======================================================================")
  env.info(data)
  env.info("======================================================================")
  
  return self
end

--- Sets an alternate SRS backend to be used by MSRS to transmit over SRS for all new MSRS class instances.
-- @param #table Backend A table containing a table `Functions` with new/replacement class functions and `Vars` with new/replacement variables. 
-- @return #boolean Returns 'true' on success.
function MSRS.SetDefaultBackend(Backend)
  if type(Backend) == "table" then
    MSRS.AltBackend = UTILS.DeepCopy(Backend)
  else
    return false
  end
  
  return true
end

--- Restores default SRS backend (DCS-SR-ExternalAudio.exe) to be used by all new MSRS class instances to transmit over SRS.
-- @return #boolean Returns 'true' on success.
function MSRS.ResetDefaultBackend()
  MSRS.AltBackend = nil
  return true
end

--- Sets DCS-gRPC as the default SRS backend for all new MSRS class instances.
-- @return #boolean Returns 'true' on success.
function MSRS.SetDefaultBackendGRPC()
  return MSRS.SetDefaultBackend(MSRS_BACKEND_DCSGRPC)
end

-------------------------------------------------------------------------------------------------------------------------------------------------------------------------------------------------------
-- Transmission Functions
-------------------------------------------------------------------------------------------------------------------------------------------------------------------------------------------------------

--- Play sound file (ogg or mp3) via SRS.
-- @param #MSRS self
-- @param Sound.SoundFile#SOUNDFILE Soundfile Sound file to play.
-- @param #number Delay Delay in seconds, before the sound file is played.
-- @return #MSRS self
function MSRS:PlaySoundFile(Soundfile, Delay)

  if Delay and Delay>0 then
    self:ScheduleOnce(Delay, MSRS.PlaySoundFile, self, Soundfile, 0)
  else

    -- Sound file name.
    local soundfile=Soundfile:GetName()

    -- Get command.
    local command=self:_GetCommand()
    
    -- Append file.
    command=command..' --file="'..tostring(soundfile)..'"'
    
    -- Execute command.
    self:_ExecCommand(command)
        
  end

  return self
end

--- Play a SOUNDTEXT text-to-speech object.
-- @param #MSRS self
-- @param Sound.SoundFile#SOUNDTEXT SoundText Sound text.
-- @param #number Delay Delay in seconds, before the sound file is played.
-- @return #MSRS self
function MSRS:PlaySoundText(SoundText, Delay)

  if Delay and Delay>0 then
    self:ScheduleOnce(Delay, MSRS.PlaySoundText, self, SoundText, 0)
  else

    -- Get command.
    local command=self:_GetCommand(nil, nil, nil, SoundText.gender, SoundText.voice, SoundText.culture, SoundText.volume, SoundText.speed)
    
    -- Append text.
    command=command..string.format(" --text=\"%s\"", tostring(SoundText.text))
    
    -- Execute command.
    self:_ExecCommand(command)
        
  end

  return self
end

--- Play text message via STTS.
-- @param #MSRS self
-- @param #string Text Text message.
-- @param #number Delay Delay in seconds, before the message is played.
-- @return #MSRS self
function MSRS:PlayText(Text, Delay)

  if Delay and Delay>0 then
    self:ScheduleOnce(Delay, MSRS.PlayText, self, Text, 0)
  else

    -- Get command line.
    local command=self:_GetCommand()    

    -- Append text.
    command=command..string.format(" --text=\"%s\"", tostring(Text))
    
    -- Execute command.
    self:_ExecCommand(command)
    
  end
  
  return self
end

--- Play text message via STTS with explicitly specified options.
-- @param #MSRS self
-- @param #string Text Text message.
-- @param #number Delay Delay in seconds, before the message is played.
-- @param #table Frequencies Radio frequencies.
-- @param #table Modulations Radio modulations.
-- @param #string Gender Gender.
-- @param #string Culture Culture.
-- @param #string Voice Voice.
-- @param #number Volume Volume.
-- @param #string Label Label.
-- @return #MSRS self
function MSRS:PlayTextExt(Text, Delay, Frequencies, Modulations, Gender, Culture, Voice, Volume, Label)

  if Delay and Delay>0 then
    self:ScheduleOnce(Delay, MSRS.PlayTextExt, self, Text, 0, Frequencies, Modulations, Gender, Culture, Voice, Volume, Label)
  else
  
    -- Ensure table.
    if Frequencies and type(Frequencies)~="table" then
      Frequencies={Frequencies}
    end

    -- Ensure table.
    if Modulations and type(Modulations)~="table" then
      Modulations={Modulations}
    end

    -- Get command line.
    local command=self:_GetCommand(Frequencies, Modulations, nil, Gender, Voice, Culture, Volume, nil, nil, Label)    

    -- Append text.
    command=command..string.format(" --text=\"%s\"", tostring(Text))
    
    -- Execute command.
    self:_ExecCommand(command)
    
  end
  
  return self
end


--- Play text file via STTS.
-- @param #MSRS self
-- @param #string TextFile Full path to the file.
-- @param #number Delay Delay in seconds, before the message is played.
-- @return #MSRS self
function MSRS:PlayTextFile(TextFile, Delay)

  if Delay and Delay>0 then
    self:ScheduleOnce(Delay, MSRS.PlayTextFile, self, TextFile, 0)
  else
  
    -- First check if text file exists!
    local exists=UTILS.FileExists(TextFile)    
    if not exists then
      self:E("ERROR: MSRS Text file does not exist! File="..tostring(TextFile))
      return self
    end

    -- Get command line.    
    local command=self:_GetCommand()

    -- Append text file.
    command=command..string.format(" --textFile=\"%s\"", tostring(TextFile))
    
    -- Debug output.
    self:T(string.format("MSRS TextFile command=%s", command))
    
    -- Count length of command.
    local l=string.len(command)

    -- Execute command.
    self:_ExecCommand(command)
        
  end
  
  return self
end


-------------------------------------------------------------------------------------------------------------------------------------------------------------------------------------------------------
-- Misc Functions
-------------------------------------------------------------------------------------------------------------------------------------------------------------------------------------------------------

--- Adds or replaces functions and variables in the current MSRS class instance to enable an alternate backends for transmitting to SRS.
-- @param #MSRS self
-- @param #table A table containing a table `Functions` with new/replacement class functions and `Vars` with new/replacement variables. 
-- @return #MSRS self
function MSRS:_NewAltBackend(Backend)
  BASE:T('Entering MSRS:_NewAltBackend()')

  -- Add/replace class instance functions with those defined in the alternate backend in Functions table
  for funcName,funcDef in pairs(Backend.Functions) do
    if type(funcDef) == 'function' then
      BASE:T('MSRS (re-)defining function MSRS:' .. funcName )
      self[funcName] = funcDef
    end
  end

  -- Add/replace class instance variables with those defined in the alternate backend in Vars table
  for varName,varVal in pairs(Backend.Vars) do
      BASE:T('MSRS setting self.' .. varName)
      self[varName] = UTILS.DeepCopy(varVal)
  end
  
  -- If _MSRSbackendInit() is defined in the backend, then run it (it should return self)
  if self._MSRSbackendInit and type(self._MSRSbackendInit) == 'function' then
    return self:_MSRSbackendInit()
  end

  return self
end

--- Execute SRS command to play sound using the `DCS-SR-ExternalAudio.exe`.
-- @param #MSRS self
-- @param #string command Command to executer
-- @return #number Return value of os.execute() command.
function MSRS:_ExecCommand(command)

    -- Create a tmp file.
    local filename=os.getenv('TMP').."\\MSRS-"..STTS.uuid()..".bat"
    
    local script=io.open(filename, "w+")
    script:write(command.." && exit")
    script:close()
      
    -- Play command.  
    command=string.format('start /b "" "%s"', filename)
    
    local res=nil
    if true then
    
      -- Create a tmp file.
      local filenvbs = os.getenv('TMP') .. "\\MSRS-"..STTS.uuid()..".vbs"
      
      -- VBS script
      local script = io.open(filenvbs, "w+")
      script:write(string.format('Dim WinScriptHost\n'))
      script:write(string.format('Set WinScriptHost = CreateObject("WScript.Shell")\n'))
      script:write(string.format('WinScriptHost.Run Chr(34) & "%s" & Chr(34), 0\n', filename))
      script:write(string.format('Set WinScriptHost = Nothing'))
      script:close()

      -- Run visual basic script. This still pops up a window but very briefly and does not put the DCS window out of focus.      
      local runvbs=string.format('cscript.exe //Nologo //B "%s"', filenvbs)
      
      -- Debug output.
      self:T("MSRS execute command="..command)
      self:T("MSRS execute VBS command="..runvbs)
            
      -- Play file in 0.01 seconds
      res=os.execute(runvbs)      
      
      -- Remove file in 1 second.
      timer.scheduleFunction(os.remove, filename, timer.getTime()+1)
      timer.scheduleFunction(os.remove, filenvbs, timer.getTime()+1)

    elseif false then

      -- Create a tmp file.
      local filenvbs = os.getenv('TMP') .. "\\MSRS-"..STTS.uuid()..".vbs"
      
      -- VBS script
      local script = io.open(filenvbs, "w+")
      script:write(string.format('Set oShell = CreateObject ("Wscript.Shell")\n'))
      script:write(string.format('Dim strArgs\n'))
      script:write(string.format('strArgs = "cmd /c %s"\n', filename))
      script:write(string.format('oShell.Run strArgs, 0, false'))
      script:close()      
      
      local runvbs=string.format('cscript.exe //Nologo //B "%s"', filenvbs)

      -- Play file in 0.01 seconds
      res=os.execute(runvbs)
      
    else

      -- Debug output.
      self:T("MSRS execute command="..command)    
            
      -- Execute command
      res=os.execute(command)
      
      -- Remove file in 1 second.
      timer.scheduleFunction(os.remove, filename, timer.getTime()+1)  
    
    end
    

  return res
end

--- Get lat, long and alt from coordinate.
-- @param #MSRS self
-- @param Core.Point#Coordinate Coordinate Coordinate. Can also be a DCS#Vec3.
-- @return #number Latitude.
-- @return #number Longitude.
-- @return #number Altitude.
function MSRS:_GetLatLongAlt(Coordinate)
  
  local lat, lon, alt=coord.LOtoLL(Coordinate)
  
  return lat, lon, math.floor(alt)
end


--- Get SRS command to play sound using the `DCS-SR-ExternalAudio.exe`.
-- @param #MSRS self
-- @param #table freqs Frequencies in MHz.
-- @param #table modus Modulations.
-- @param #number coal Coalition.
-- @param #string gender Gender.
-- @param #string voice Voice.
-- @param #string culture Culture.
-- @param #number volume Volume.
-- @param #number speed Speed.
-- @param #number port Port.
-- @param #string label Label, defaults to "ROBOT" (displayed sender name in the radio overlay of SRS) - No spaces allowed!
-- @return #string Command.
function MSRS:_GetCommand(freqs, modus, coal, gender, voice, culture, volume, speed, port,label)

  local path=self:GetPath() or STTS.DIRECTORY    
  local exe=STTS.EXECUTABLE or "DCS-SR-ExternalAudio.exe"
  freqs=table.concat(freqs or self.frequencies, ",")
  modus=table.concat(modus or self.modulations, ",")
  coal=coal or self.coalition
  gender=gender or self.gender
  voice=voice or self.voice
  culture=culture or self.culture
  volume=volume or self.volume
  speed=speed or self.speed
  port=port or self.port
  label=label or self.Label
  
  -- Replace modulation
  modus=modus:gsub("0", "AM")
  modus=modus:gsub("1", "FM")
  
  -- Command.
  local command=string.format('"%s\\%s" -f "%s" -m "%s" -c %s -p %s -n "%s" -v "%.1f"', path, exe, freqs, modus, coal, port, label,volume)

  -- Set voice or gender/culture.
  if voice then
    -- Use a specific voice (no need for gender and/or culture.
    command=command..string.format(" --voice=\"%s\"", tostring(voice))
  else
    -- Add gender.
    if gender and gender~="female" then
      command=command..string.format(" -g %s", tostring(gender))
    end
    -- Add culture.
    if culture and culture~="en-GB" then
      command=command..string.format(" -l %s", tostring(culture))
    end
  end
  
  -- Set coordinate.
  if self.coordinate then
    local lat,lon,alt=self:_GetLatLongAlt(self.coordinate)
    command=command..string.format(" -L %.4f -O %.4f -A %d", lat, lon, alt)
  end
  
  -- Set google.
  if self.google then
    command=command..string.format(' --ssml -G "%s"', self.google)
  end
  
  -- Debug output.
  self:T("MSRS command="..command)

  return command
end

--- Get central SRS configuration to be able to play tts over SRS radio using the `DCS-SR-ExternalAudio.exe`.
-- @param #MSRS self
-- @param #string Path Path to config file, defaults to "C:\Users\<yourname>\Saved Games\DCS\Config"
-- @param #string Filename File to load, defaults to "Moose_MSRS.lua"
-- @param #boolean ConfigLoaded - if true, skip the loading
-- @return #boolean success
-- @usage
--  0) Benefits: Centralize configuration of SRS, keep paths and keys out of the mission source code, making it safer and easier to move missions to/between servers,
--  and also make config easier to use in the code.
--  1) Create a config file named "Moose_MSRS.lua" at this location "C:\Users\<yourname>\Saved Games\DCS\Config" (or wherever your Saved Games folder resides).
--  2) The file needs the following structure:
--
--          -- Moose MSRS default Config
--          MSRS_Config = {
--            Path = "C:\\Program Files\\DCS-SimpleRadio-Standalone", -- adjust as needed
--            Port = 5002, -- adjust as needed
--            Frequency = {127,243}, -- must be a table, 1..n entries!
--            Modulation = {0,0}, -- must be a table, 1..n entries, one for each frequency!
--            Volume = 1.0,
--            Coalition = 0,  -- 0 = Neutral, 1 = Red, 2 = Blue
--            Coordinate = {0,0,0}, -- x,y,alt - optional
--            Culture = "en-GB",
--            Gender = "male",
--            Google = "C:\\Program Files\\DCS-SimpleRadio-Standalone\\yourfilename.json", -- path to google json key file - optional
--            Label = "MSRS",
--            Voice = "Microsoft Hazel Desktop",
--            -- gRPC (optional)
--            GRPC = { -- see https://github.com/DCS-gRPC/rust-server
--              coalition = "blue", -- blue, red, neutral
--              DefaultProvider = "gcloud", -- win, gcloud, aws, or azure, some of the values below depend on your cloud provider
--              gcloud = {
--                key = "<API Google Key>", -- for gRPC Google API key
--                --secret = "", -- needed for aws
--                --region = "",-- needed for aws
--                defaultVoice = MSRS.Voices.Google.Standard.en_GB_Standard_F,
--              },
--              win = {
--                defaultVoice = "Hazel",
--              },
--            }
--          }
--  
--  3) Load the config into the MSRS raw class before you do anything else:
--  
--         MSRS.LoadConfigFile() -- Note the "." here
--         
--  This will populate variables for the MSRS raw class and all instances you create with e.g. `mysrs = MSRS:New()`
--  Optionally you can also load this per **single instance** if so needed, i.e.
--    
--         mysrs:LoadConfig(Path,Filename)
--         
--  4) Use the config in your code like so, variable names are basically the same as in the config file, but all lower case, examples:
--  
--         -- Needed once only
--         MESSAGE.SetMSRS(MSRS.path,nil,MSRS.google,243,radio.modulation.AM,nil,nil,
--         MSRS.Voices.Google.Standard.de_DE_Standard_B,coalition.side.BLUE)
--
--         -- later on in your code
--
--         MESSAGE:New("Test message!",15,"SPAWN"):ToSRS(243,radio.modulation.AM,nil,nil,MSRS.Voices.Google.Standard.fr_FR_Standard_C)
--        
--          -- Create new ATIS as usual
--          atis=ATIS:New(AIRBASE.Caucasus.Batumi, 123, radio.modulation.AM)
--          atis:SetSRS(nil,nil,nil,MSRS.Voices.Google.Standard.en_US_Standard_H)
--          --Start ATIS
--          atis:Start()
function MSRS:LoadConfigFile(Path,Filename,ConfigLoaded)
  
  local path = Path or lfs.writedir()..MSRS.ConfigFilePath 
  local file = Filename or MSRS.ConfigFileName or "Moose_MSRS.lua"
  
  if UTILS.CheckFileExists(path,file) and not ConfigLoaded then
    assert(loadfile(path..file))()
    -- now we should have a global var MSRS_Config
    if MSRS_Config then
      --[[
          -- Moose MSRS default Config
          MSRS_Config = {
            Path = "C:\\Program Files\\DCS-SimpleRadio-Standalone", -- adjust as needed
            Port = 5002, -- adjust as needed
            Frequency = {127,243}, -- must be a table, 1..n entries!
            Modulation = {0,0}, -- must be a table, 1..n entries, one for each frequency!
            Volume = 1.0,
            Coalition = 0,  -- 0 = Neutral, 1 = Red, 2 = Blue
            Coordinate = {0,0,0}, -- x,y,alt - optional
            Culture = "en-GB",
            Gender = "male",
            Google = "C:\\Program Files\\DCS-SimpleRadio-Standalone\\yourfilename.json", -- path to google json key file - optional
            Label = "MSRS",
            Voice = "Microsoft Hazel Desktop",
            -- gRPC (optional)
            GRPC = { -- see https://github.com/DCS-gRPC/rust-server
              coalition = "blue", -- blue, red, neutral
              DefaultProvider = "gcloud", -- win, gcloud, aws, or azure, some of the values below depend on your cloud provider
              gcloud = {
                key = "<API Google Key>", -- for gRPC Google API key
                --secret = "", -- needed for aws
                --region = "",-- needed for aws
                defaultVoice = MSRS.Voices.Google.Standard.en_GB_Standard_F,
              },
              win = {
                defaultVoice = "Hazel",
              },
            }
          }
    --]]
      if self then
        self.path = MSRS_Config.Path or "C:\\Program Files\\DCS-SimpleRadio-Standalone"
        self.port = MSRS_Config.Port or 5002
        self.frequencies = MSRS_Config.Frequency or {127,243}
        self.modulations = MSRS_Config.Modulation or {0,0}
        self.coalition = MSRS_Config.Coalition or 0
        if MSRS_Config.Coordinate then
          self.coordinate = COORDINATE:New( MSRS_Config.Coordinate[1],MSRS_Config.Coordinate[2],MSRS_Config.Coordinate[3])
        end
        self.culture = MSRS_Config.Culture or "en-GB"
        self.gender = MSRS_Config.Gender or "male"
        self.google = MSRS_Config.Google
        self.Label = MSRS_Config.Label or "MSRS"
        self.voice = MSRS_Config.Voice or MSRS.Voices.Microsoft.Hazel
        if MSRS_Config.GRPC then
           self.provider = MSRS_Config.GRPC.DefaultProvider
           if MSRS_Config.GRPC[MSRS_Config.GRPC.DefaultProvider] then
              self.APIKey = MSRS_Config.GRPC[MSRS_Config.GRPC.DefaultProvider].key
              self.defaultVoice = MSRS_Config.GRPC[MSRS_Config.GRPC.DefaultProvider].defaultVoice
              self.region = MSRS_Config.GRPC[MSRS_Config.GRPC.DefaultProvider].secret
              self.secret = MSRS_Config.GRPC[MSRS_Config.GRPC.DefaultProvider].region
           end
        end
        self.ConfigLoaded = true
      else
        MSRS.path = MSRS_Config.Path or "C:\\Program Files\\DCS-SimpleRadio-Standalone"
        MSRS.port = MSRS_Config.Port or 5002
        MSRS.frequencies = MSRS_Config.Frequency or {127,243}
        MSRS.modulations = MSRS_Config.Modulation or {0,0}
        MSRS.coalition = MSRS_Config.Coalition or 0
        if MSRS_Config.Coordinate then
          MSRS.coordinate = COORDINATE:New( MSRS_Config.Coordinate[1],MSRS_Config.Coordinate[2],MSRS_Config.Coordinate[3])
        end
        MSRS.culture = MSRS_Config.Culture or "en-GB"
        MSRS.gender = MSRS_Config.Gender or "male"
        MSRS.google = MSRS_Config.Google
        MSRS.Label = MSRS_Config.Label or "MSRS"
        MSRS.voice = MSRS_Config.Voice or MSRS.Voices.Microsoft.Hazel
        if MSRS_Config.GRPC then
           MSRS.provider = MSRS_Config.GRPC.DefaultProvider
           if MSRS_Config.GRPC[MSRS_Config.GRPC.DefaultProvider] then
              MSRS.APIKey = MSRS_Config.GRPC[MSRS_Config.GRPC.DefaultProvider].key
              MSRS.defaultVoice = MSRS_Config.GRPC[MSRS_Config.GRPC.DefaultProvider].defaultVoice
              MSRS.region = MSRS_Config.GRPC[MSRS_Config.GRPC.DefaultProvider].secret
              MSRS.secret = MSRS_Config.GRPC[MSRS_Config.GRPC.DefaultProvider].region
           end
        end
        MSRS.ConfigLoaded = true
      end
    end
    env.info("MSRS - Sucessfully loaded default configuration from disk!",false)
  else
    env.info("MSRS - Cannot load default configuration from disk!",false)
    return false
  end
  
  return true
end

-------------------------------------------------------------------------------------------------------------------------------------------------------------------------------------------------------
-- MSRS DCS-gRPC alternate backend
-------------------------------------------------------------------------------------------------------------------------------------------------------------------------------------------------------

--- Alternate backend for MSRS to enable text-to-speech via DCS-gRPC.
-- ### Author: **dogjutsu**
-- A table containing functions and variables for MSRS to use DCS-gRPC [DCS-gRPC](https://github.com/DCS-gRPC/rust-server) 0.7.0 or newer as a backend to transmit over SRS.
-- This is not a standalone class. Instead, variables and functions under the `Vars` and `Functions` tables get added to or replace MSRS variables/functions when activated.
-- 
-- @type MSRS_BACKEND_DCSGRPC 
-- @field #number version Version number of this alternate backend.
-- @field #table Functions A table of functions that will add or replace the default MSRS class functions.
-- @field #table Vars A table of variables that will add or replace the default MSRS class variables.
MSRS_BACKEND_DCSGRPC = {}
MSRS_BACKEND_DCSGRPC.version = 0.1

MSRS_BACKEND_DCSGRPC.Functions = {}
MSRS_BACKEND_DCSGRPC.Vars = { provider = 'win' }

--- Called by @{#MSRS._NewAltBackend} (if present) immediately after an alternate backend functions and variables for MSRS are added/replaced.
-- @param #MSRS self
-- @return #MSRS self
MSRS_BACKEND_DCSGRPC.Functions._MSRSbackendInit = function (self)
  BASE:I('Loaded MSRS DCS-gRPC alternate backend version ' .. self.AltBackend.version or 'unspecified')

  return self
end

-------------------------------------------------------------------------------------------------------------------------------------------------------------------------------------------------------
-- MSRS DCS-gRPC alternate backend User Functions
-------------------------------------------------------------------------------------------------------------------------------------------------------------------------------------------------------

--- No-op replacement function for @{#MSRS.SetPath} (Not Applicable)
-- @param #MSRS self
-- @return #MSRS self
MSRS_BACKEND_DCSGRPC.Functions.SetPath = function (self)
  return self
end

--- No-op replacement function for @{#MSRS.GetPath} (Not Applicable)
-- @param #MSRS self
-- @return #string Empty string
MSRS_BACKEND_DCSGRPC.Functions.GetPath = function (self)
  return ''
end

--- No-op replacement function for @{#MSRS.SetVolume} (Not Applicable)
-- @param #MSRS self
-- @return #MSRS self
MSRS_BACKEND_DCSGRPC.Functions.SetVolume = function (self)
  BASE:I('NOTE: MSRS:SetVolume() not used with DCS-gRPC backend.')
  return self
end

--- No-op replacement function for @{#MSRS.GetVolume} (Not Applicable)
-- @param #MSRS self
-- @return #MSRS self
MSRS_BACKEND_DCSGRPC.Functions.GetVolume = function (self)
  BASE:I('NOTE: MSRS:GetVolume() not used with DCS-gRPC backend.')
  return 1
end

--- No-op replacement function for @{#MSRS.SetGender} (Not Applicable)
-- @param #MSRS self
-- #string Gender Gender: "male" or "female"
-- @return #MSRS self
MSRS_BACKEND_DCSGRPC.Functions.SetGender = function (self, Gender)
  -- Use DCS-gRPC default if not specified

  if Gender then
    self.gender=Gender:lower()
  end
  
  -- Debug output.
  self:T("Setting gender to "..tostring(self.gender))
  return self
end

--- Replacement function for @{#MSRS.SetGoogle} to use google text-to-speech.  (API key set as part of DCS-gRPC configuration)
-- @param #MSRS self
-- @return #MSRS self
MSRS_BACKEND_DCSGRPC.Functions.SetGoogle = function (self)
    self.provider = 'gcloud'
    return self
end

--- MSRS:SetAWS() Use AWS text-to-speech. (API key set as part of DCS-gRPC configuration)
-- @param #MSRS self
-- @return #MSRS self
MSRS_BACKEND_DCSGRPC.Functions.SetAWS = function (self)
    self.provider = 'aws'
    return self
end

--- MSRS:SetAzure() Use Azure text-to-speech. (API key set as part of DCS-gRPC configuration)
-- @param #MSRS self
-- @return #MSRS self
MSRS_BACKEND_DCSGRPC.Functions.SetAzure = function (self)
    self.provider = 'azure'
    return self
end

--- MSRS:SetWin() Use local Windows OS text-to-speech (Windows Server 2019 / Windows 11 / Windows 10? or newer). (Default)
-- @param #MSRS self
-- @return #MSRS self
MSRS_BACKEND_DCSGRPC.Functions.SetWin = function (self)
    self.provider = 'win'
    return self
end

--- Replacement function for @{#MSRS.Help} to display help.
-- @param #MSRS self
-- @return #MSRS self
MSRS_BACKEND_DCSGRPC.Functions.Help = function (self)
    env.info('For DCS-gRPC help, please see: https://github.com/DCS-gRPC/rust-server')
    return self
end

-------------------------------------------------------------------------------------------------------------------------------------------------------------------------------------------------------
-- MSRS DCS-gRPC alternate backend Transmission Functions
-------------------------------------------------------------------------------------------------------------------------------------------------------------------------------------------------------

--- No-op replacement function for @{#MSRS.PlaySoundFile} (Not Applicable)
-- @param #MSRS self
-- @return #MSRS self
MSRS_BACKEND_DCSGRPC.Functions.PlaySoundFile = function (self)
    BASE:E("ERROR: MSRS:PlaySoundFile() is not supported by the DCS-gRPC backend.")
    return self
end

--- Replacement function for @{#MSRS.PlaySoundText} 
-- @param #MSRS self
-- @param Sound.SoundFile#SOUNDTEXT SoundText Sound text.
-- @param #number Delay Delay in seconds, before the sound file is played.
-- @return #MSRS self
MSRS_BACKEND_DCSGRPC.Functions.PlaySoundText = function (self, SoundText, Delay)

    if Delay and Delay>0 then
        self:ScheduleOnce(Delay, self.PlaySoundText, self, SoundText, 0)
    else
        self:_DCSgRPCtts(tostring(SoundText.text))
    end
    
    return self
end

--- Replacement function for @{#MSRS.PlayText} 
-- @param #MSRS self
-- @param #string Text Text message.
-- @param #number Delay Delay in seconds, before the message is played.
-- @return #MSRS self
MSRS_BACKEND_DCSGRPC.Functions.PlayText = function (self, Text, Delay)

    if Delay and Delay>0 then
        self:ScheduleOnce(Delay, self.PlayText, self, Text, 0)
    else
        self:_DCSgRPCtts(tostring(Text))
    end
    
    return self
end

--- Replacement function for @{#MSRS.PlayText} 
-- @param #MSRS self
-- @param #string Text Text message.
-- @param #number Delay Delay in seconds, before the message is played.
-- @param #table Frequencies Radio frequencies.
-- @param #table Modulations Radio modulations. (Non-functional, DCS-gRPC sets automatically)
-- @param #string Gender Gender. (Non-functional, only 'Voice' supported)
-- @param #string Culture Culture. (Non-functional, only 'Voice' supported)
-- @param #string Voice Voice. 
-- @param #number Volume Volume. (Non-functional, all transmissions full volume with DCS-gRPC)
-- @param #string Label Label.
-- @return #MSRS self
MSRS_BACKEND_DCSGRPC.Functions.PlayTextExt = function (self, Text, Delay, Frequencies, Modulations, Gender, Culture, Voice, Volume, Label)
  if Delay and Delay>0 then
      self:ScheduleOnce(Delay, self.PlayTextExt, self, Text, 0, Frequencies, Modulations, Gender, Culture, Voice, Volume, Label)
  else
      self:_DCSgRPCtts(tostring(Text), nil, Frequencies, Voice, Label)
  end
  
  return self
end

--- No-op replacement function for @{#MSRS.PlayTextFile} (Not Applicable)
-- @param #MSRS self
-- @return #MSRS self
MSRS_BACKEND_DCSGRPC.Functions.PlayTextFile = function (self, TextFile, Delay)
  BASE:E("ERROR: MSRS:PlayTextFile() is not supported by the DCS-gRPC backend.")
  return self
end

-------------------------------------------------------------------------------------------------------------------------------------------------------------------------------------------------------
-- MSRS DCS-gRPC alternate backend Misc Functions
-------------------------------------------------------------------------------------------------------------------------------------------------------------------------------------------------------

-- DCS-gRPC v0.70 TTS API call:
-- GRPC.tts(ssml, frequency[, options]) - Synthesize text (ssml; SSML tags supported) to speech and transmit it over SRS on the frequency with the following optional options (and their defaults):

-- {
--     -- The plain text without any transformations made to it for the purpose of getting it spoken out
--     -- as desired (no SSML tags, no FOUR NINER instead of 49, ...). Even though this field is
--     -- optional, please consider providing it as it can be used to display the spoken text to players
--     -- with hearing impairments.
--     plaintext = null, -- e.g. `= "Hello Pilot"`

--     -- Name of the SRS client.
--     srsClientName = "DCS-gRPC",

--     -- The origin of the transmission. Relevant if the SRS server has "Line of
--     -- Sight" and/or "Distance Limit" enabled.
--     position = {
--         lat = 0.0,
--         lon = 0.0,
--         alt = 0.0, -- in meters
--     },

--     -- The coalition of the transmission. Relevant if the SRS server has "Secure
--     -- Coalition Radios" enabled. Supported values are: `blue` and `red`. Defaults
--     -- to being spectator if not specified.
--     coalition = null,

--     -- TTS provider to be use. Defaults to the one configured in your config or to Windows'
--     -- built-in TTS. Examples:
--     -- `= { aws = {} }` / `= { aws = { voice = "..." } }` enable AWS TTS
--     -- `= { azure = {} }` / `= { azure = { voice = "..." } }` enable Azure TTS
--     -- `= { gcloud = {} }` / `= { gcloud = { voice = "..." } }` enable Google Cloud TTS
--     -- `= { win = {} }` / `= { win = { voice = "..." } }` enable Windows TTS
--     provider = null,
-- }

--- Make DCS-gRPC API call to transmit text-to-speech over SRS.
-- @param #MSRS self
-- @param #string Text Text of message to transmit (can also be SSML).
-- @param #string Optional plaintext version of message (for accessiblity)
-- @param #table Frequencies Radio frequencies to transmit on. Can also accept a number in MHz.
-- @param #string Voice Voice for the TTS provider to user. 
-- @param #string Label Label (SRS diplays as name of the transmitter).
-- @return #MSRS self
MSRS_BACKEND_DCSGRPC.Functions._DCSgRPCtts = function (self, Text, Plaintext, Frequencies, Voice, Label)

    BASE:T("MSRS_BACKEND_DCSGRPC:_DCSgRPCtts()")
    BASE:T({Text, Plaintext, Frequencies, Voice, Label})

    local options = self.ProviderOptions or MSRS.ProviderOptions or {} -- #MSRS.GRPCOptions
    local ssml = Text or ''

    local XmitFrequencies = Frequencies or self.Frequency
    if type(XmitFrequencies)~="table" then
        XmitFrequencies={XmitFrequencies}
    end

    options.plaintext = Plaintext
    options.srsClientName = Label or self.Label
    options.position = {}
    if self.coordinate then
        options.position.lat, options.position.lon, options.position.alt = self:_GetLatLongAlt(self.coordinate)
    end

    options.position.lat = options.position.lat or 0.0
    options.position.lon = options.position.lon or 0.0
    options.position.alt = options.position.alt or 0.0

    if UTILS.GetCoalitionName(self.coalition) == 'Blue' then
      options.coalition = 'blue'
    elseif UTILS.GetCoalitionName(self.coalition) == 'Red' then
      options.coalition = 'red'
    end
<<<<<<< HEAD

    options.provider = {}
    options.provider[self.provider] = {}

    if self.voice then
      options.provider[self.provider].voice = Voice or self.voice
=======
    
    local provider = self.provider or self.GRPCOptions.DefaultProvider or MSRS.GRPCOptions.DefaultProvider
    
    options.provider = {}
    
    options.provider[provider] = {}
    
    if self.APIKey then
      options.provider[provider].key = self.APIKey
    end
    
    if self.defaultVoice then
      options.provider[provider].defaultVoice = self.defaultVoice
    end
    
    if self.voice then
      options.provider[provider].voice = Voice or self.voice or self.defaultVoice
>>>>>>> 65f9db8e
    elseif ssml then
      -- DCS-gRPC doesn't directly support language/gender, but can use SSML
      -- Only use if a voice isn't explicitly set
      local preTag, genderProp, langProp, postTag = '', '', '', ''

      if self.gender then
        genderProp = ' gender=\"' .. self.gender .. '\"'
      end
      if self.culture then
        langProp = ' language=\"' .. self.culture .. '\"'
      end

      if self.culture or self.gender then
        preTag = '<voice' .. langProp .. genderProp  .. '>'
        postTag = '</voice>'
        ssml = preTag .. Text .. postTag
      end

    end

    for _,_freq in ipairs(XmitFrequencies) do
        local freq = _freq*1000000
        BASE:T("GRPC.tts")
        BASE:T(ssml)
        BASE:T(freq)
        BASE:T({options})
        GRPC.tts(ssml, freq, options)
    end

end

-------------------------------------------------------------------------------------------------------------------------------------------------------------------------------------------------------

--- Manages radio transmissions.
-- 
-- The purpose of the MSRSQUEUE class is to manage SRS text-to-speech (TTS) messages using the MSRS class.
-- This can be used to submit multiple TTS messages and the class takes care that they are transmitted one after the other (and not overlapping).
-- 
-- @type MSRSQUEUE
-- @field #string ClassName Name of the class "MSRSQUEUE".
-- @field #string lid ID for dcs.log.
-- @field #table queue The queue of transmissions.
-- @field #string alias Name of the radio queue.
-- @field #number dt Time interval in seconds for checking the radio queue. 
-- @field #number Tlast Time (abs) when the last transmission finished.
-- @field #boolean checking If `true`, the queue update function is scheduled to be called again.
-- @extends Core.Base#BASE
MSRSQUEUE = {
  ClassName   = "MSRSQUEUE",
  Debugmode   = nil,
  lid         = nil,
  queue       =  {},
  alias       = nil,
  dt          = nil,
  Tlast       = nil,
  checking    = nil,
}

--- Radio queue transmission data.
-- @type MSRSQUEUE.Transmission
-- @field #string text Text to be transmitted.
-- @field Sound.SRS#MSRS msrs MOOSE SRS object.
-- @field #number duration Duration in seconds.
-- @field #table subgroups Groups to send subtitle to.
-- @field #string subtitle Subtitle of the transmission.
-- @field #number subduration Duration of the subtitle being displayed.
-- @field #number frequency Frequency.
-- @field #number modulation Modulation.
-- @field #number Tstarted Mission time (abs) in seconds when the transmission started.
-- @field #boolean isplaying If true, transmission is currently playing.
-- @field #number Tplay Mission time (abs) in seconds when the transmission should be played.
-- @field #number interval Interval in seconds before next transmission.
-- @field #boolean TransmitOnlyWithPlayers If true, only transmit if there are alive Players.
-- @field Core.Set#SET_CLIENT PlayerSet PlayerSet created when TransmitOnlyWithPlayers == true
-- @field #string gender Voice gender
-- @field #string culture Voice culture
-- @field #string voice Voice if any
-- @field #number volume Volume
-- @field #string label Label to be used

--- Create a new MSRSQUEUE object for a given radio frequency/modulation.
-- @param #MSRSQUEUE self
-- @param #string alias (Optional) Name of the radio queue.
-- @return #MSRSQUEUE self The MSRSQUEUE object.
function MSRSQUEUE:New(alias)

  -- Inherit base
  local self=BASE:Inherit(self, BASE:New()) --#MSRSQUEUE
  
  self.alias=alias or "My Radio"
  
  self.dt=1.0
  
  self.lid=string.format("MSRSQUEUE %s | ", self.alias)
  
  return self
end

--- Clear the radio queue.
-- @param #MSRSQUEUE self
-- @return #MSRSQUEUE self The MSRSQUEUE object.
function MSRSQUEUE:Clear()
  self:I(self.lid.."Clearning MSRSQUEUE")
  self.queue={}
  return self
end


--- Add a transmission to the radio queue.
-- @param #MSRSQUEUE self
-- @param #MSRSQUEUE.Transmission transmission The transmission data table. 
-- @return #MSRSQUEUE self
function MSRSQUEUE:AddTransmission(transmission)
  
  -- Init.
  transmission.isplaying=false
  transmission.Tstarted=nil

  -- Add to queue.
  table.insert(self.queue, transmission)
  
  -- Start checking.
  if not self.checking then
    self:_CheckRadioQueue()
  end

  return self
end

--- Switch to only transmit if there are players on the server.
-- @param #MSRSQUEUE self
-- @param #boolean Switch If true, only send SRS if there are alive Players.
-- @return #MSRSQUEUE self
function MSRSQUEUE:SetTransmitOnlyWithPlayers(Switch)
  self.TransmitOnlyWithPlayers = Switch
  if Switch == false or Switch==nil then
    if self.PlayerSet then
      self.PlayerSet:FilterStop()
    end
    self.PlayerSet = nil
  else
    self.PlayerSet = SET_CLIENT:New():FilterStart()
  end
  return self
end

--- Create a new transmission and add it to the radio queue.
-- @param #MSRSQUEUE self
-- @param #string text Text to play.
-- @param #number duration Duration in seconds the file lasts. Default is determined by number of characters of the text message.
-- @param Sound.SRS#MSRS msrs MOOSE SRS object.
-- @param #number tstart Start time (abs) seconds. Default now.
-- @param #number interval Interval in seconds after the last transmission finished.
-- @param #table subgroups Groups that should receive the subtiltle.
-- @param #string subtitle Subtitle displayed when the message is played.
-- @param #number subduration Duration [sec] of the subtitle being displayed. Default 5 sec.
-- @param #number frequency Radio frequency if other than MSRS default.
-- @param #number modulation Radio modulation if other then MSRS default.
-- @param #string gender Gender of the voice
-- @param #string culture Culture of the voice
-- @param #string voice Specific voice
-- @param #number volume Volume setting
-- @param #string label Label to be used
-- @return #MSRSQUEUE.Transmission Radio transmission table.
function MSRSQUEUE:NewTransmission(text, duration, msrs, tstart, interval, subgroups, subtitle, subduration, frequency, modulation, gender, culture, voice, volume, label)
  
  if self.TransmitOnlyWithPlayers then
    if self.PlayerSet and self.PlayerSet:CountAlive() == 0 then
      return self
    end
  end
  
  -- Sanity checks.
  if not text then
    self:E(self.lid.."ERROR: No text specified.")
    return nil
  end
  if type(text)~="string" then
    self:E(self.lid.."ERROR: Text specified is NOT a string.")
    return nil    
  end

  
  -- Create a new transmission object.
  local transmission={} --#MSRSQUEUE.Transmission
  transmission.text=text
  transmission.duration=duration or STTS.getSpeechTime(text)
  transmission.msrs=msrs
  transmission.Tplay=tstart or timer.getAbsTime()
  transmission.subtitle=subtitle
  transmission.interval=interval or 0
  transmission.frequency=frequency
  transmission.modulation=modulation
  transmission.subgroups=subgroups
  if transmission.subtitle then
    transmission.subduration=subduration or transmission.duration
  else
    transmission.subduration=0 --nil
  end
  transmission.gender = gender
  transmission.culture = culture
  transmission.voice = voice
  transmission.gender = volume
  transmission.label = label
  
  -- Add transmission to queue.  
  self:AddTransmission(transmission)
  
  return transmission
end

--- Broadcast radio message.
-- @param #MSRSQUEUE self
-- @param #MSRSQUEUE.Transmission transmission The transmission.
function MSRSQUEUE:Broadcast(transmission)
  
  if transmission.frequency then
    transmission.msrs:PlayTextExt(transmission.text, nil, transmission.frequency, transmission.modulation, transmission.gender, transmission.culture, transmission.voice, transmission.volume, transmission.label)
  else
    transmission.msrs:PlayText(transmission.text)
  end
  
  local function texttogroup(gid)
    -- Text to group.
    trigger.action.outTextForGroup(gid, transmission.subtitle, transmission.subduration, true)  
  end
  
  if transmission.subgroups and #transmission.subgroups>0 then
    
    for _,_group in pairs(transmission.subgroups) do
      local group=_group --Wrapper.Group#GROUP
      
      if group and group:IsAlive() then
        local gid=group:GetID()
        
        self:ScheduleOnce(4, texttogroup, gid) 
      end
      
    end
    
  end
  
end

--- Calculate total transmission duration of all transmission in the queue.
-- @param #MSRSQUEUE self
-- @return #number Total transmission duration.
function MSRSQUEUE:CalcTransmisstionDuration()

  local Tnow=timer.getAbsTime()

  local T=0
  for _,_transmission in pairs(self.queue) do
    local transmission=_transmission --#MSRSQUEUE.Transmission
    
    if transmission.isplaying then
    
      -- Playing for dt seconds.
      local dt=Tnow-transmission.Tstarted
      
      T=T+transmission.duration-dt
    
    else
      T=T+transmission.duration
    end
  
  end

  return T
end

--- Check radio queue for transmissions to be broadcasted.
-- @param #MSRSQUEUE self
-- @param #number delay Delay in seconds before checking.
function MSRSQUEUE:_CheckRadioQueue(delay)

  -- Transmissions in queue.  
  local N=#self.queue

  -- Debug info.
  self:T2(self.lid..string.format("Check radio queue %s: delay=%.3f sec, N=%d, checking=%s", self.alias, delay or 0, N, tostring(self.checking)))
  
  if delay and delay>0 then
  
    -- Delayed call.
    self:ScheduleOnce(delay, MSRSQUEUE._CheckRadioQueue, self)
    
    -- Checking on.
    self.checking=true
  
  else

    -- Check if queue is empty.
    if N==0 then
    
      -- Debug info.
      self:T(self.lid..string.format("Check radio queue %s empty ==> disable checking", self.alias))
    
      -- Queue is now empty. Nothing to else to do. We start checking again, if a transmission is added.
      self.checking=false
      
      return
    end

    -- Get current abs time.
    local time=timer.getAbsTime()
    
    -- Checking on.
    self.checking=true
    
    -- Set dt.
    local dt=self.dt
      
    
    local playing=false
    local next=nil  --#MSRSQUEUE.Transmission
    local remove=nil
    for i,_transmission in ipairs(self.queue) do
      local transmission=_transmission  --#MSRSQUEUE.Transmission
      
      -- Check if transmission time has passed.
      if time>=transmission.Tplay then 
        
        -- Check if transmission is currently playing.
        if transmission.isplaying then
        
          -- Check if transmission is finished.
          if time>=transmission.Tstarted+transmission.duration then
            
            -- Transmission over.
            transmission.isplaying=false
            
            -- Remove ith element in queue.
            remove=i
            
            -- Store time last transmission finished.
            self.Tlast=time
                      
          else -- still playing
          
            -- Transmission is still playing.
            playing=true
            
            dt=transmission.duration-(time-transmission.Tstarted)
            
          end
        
        else -- not playing yet
        
          local Tlast=self.Tlast
        
          if transmission.interval==nil  then
        
            -- Not playing ==> this will be next.
            if next==nil then
              next=transmission
            end
            
          else
          
            if Tlast==nil or time-Tlast>=transmission.interval then
              next=transmission            
            else
              
            end
          end
          
          -- We got a transmission or one with an interval that is not due yet. No need for anything else.
          if next or Tlast then
            break
          end
               
        end
        
      else
        
          -- Transmission not due yet.
        
      end  
    end
    
    -- Found a new transmission.
    if next~=nil and not playing then
      -- Debug info.
      self:T(self.lid..string.format("Broadcasting text=\"%s\" at T=%.3f", next.text, time))
      
      -- Call SRS.
      self:Broadcast(next)
      
      next.isplaying=true
      next.Tstarted=time
      dt=next.duration
    end
    
    -- Remove completed call from queue.
    if remove then
      -- Remove from queue.
      table.remove(self.queue, remove)
      N=N-1
      
      -- Check if queue is empty.
      if #self.queue==0 then
        -- Debug info.
        self:T(self.lid..string.format("Check radio queue %s empty ==> disable checking", self.alias))
              
        self.checking=false
        
        return
      end
    end
    
    -- Check queue.
    self:_CheckRadioQueue(dt)
    
  end
  
end

-------------------------------------------------------------------------------------------------------------------------------------------------------------------------------------------------------
-------------------------------------------------------------------------------------------------------------------------------------------------------------------------------------------------------
-------------------------------------------------------------------------------------------------------------------------------------------------------------------------------------------------------<|MERGE_RESOLUTION|>--- conflicted
+++ resolved
@@ -41,7 +41,7 @@
 -- @field #number volume Volume between 0 (min) and 1 (max). Default 1.
 -- @field #string culture Culture. Default "en-GB".
 -- @field #string gender Gender. Default "female".
--- @field #string voice Specific voce.
+-- @field #string voice Specifc voce.
 -- @field Core.Point#COORDINATE coordinate Coordinate from where the transmission is send.
 -- @field #string path Path to the SRS exe. This includes the final slash "/".
 -- @field #string google Full path google credentials JSON file, e.g. "C:\Users\username\Downloads\service-account-file.json".
@@ -195,11 +195,7 @@
 
 --- MSRS class version.
 -- @field #string version
-<<<<<<< HEAD
 MSRS.version="0.1.2"
-=======
-MSRS.version="0.1.4"
->>>>>>> 65f9db8e
 
 --- Voices
 -- @type MSRS.Voices
@@ -680,11 +676,7 @@
 
 --- Use google text-to-speech.
 -- @param #MSRS self
-<<<<<<< HEAD
--- @param PathToCredentials Full path to the google credentials JSON file, e.g. "C:\Users\username\Downloads\service-account-file.json".
-=======
 -- @param #string PathToCredentials Full path to the google credentials JSON file, e.g. "C:\Users\username\Downloads\service-account-file.json". Can also be the Google API key.
->>>>>>> 65f9db8e
 -- @return #MSRS self
 function MSRS:SetGoogle(PathToCredentials)
   
@@ -1561,14 +1553,6 @@
     elseif UTILS.GetCoalitionName(self.coalition) == 'Red' then
       options.coalition = 'red'
     end
-<<<<<<< HEAD
-
-    options.provider = {}
-    options.provider[self.provider] = {}
-
-    if self.voice then
-      options.provider[self.provider].voice = Voice or self.voice
-=======
     
     local provider = self.provider or self.GRPCOptions.DefaultProvider or MSRS.GRPCOptions.DefaultProvider
     
@@ -1586,7 +1570,6 @@
     
     if self.voice then
       options.provider[provider].voice = Voice or self.voice or self.defaultVoice
->>>>>>> 65f9db8e
     elseif ssml then
       -- DCS-gRPC doesn't directly support language/gender, but can use SSML
       -- Only use if a voice isn't explicitly set
