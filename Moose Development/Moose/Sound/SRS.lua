--- **Sound** - Simple Radio Standalone (SRS) Integration and Text-to-Speech.
--
-- ===
--
-- **Main Features:**
--
--    * Incease immersion of your missions with more sound output
--    * Play sound files via SRS
--    * Play text-to-speech via SRS
--
-- ===
--
-- ## Youtube Videos: None yet
--
-- ===
--
-- ## Missions: None yet
--
-- ===
--
-- ## Sound files: [MOOSE Sound Files](https://github.com/FlightControl-Master/MOOSE_SOUND/releases)
--
-- ===
--
-- The goal of the [SRS](https://github.com/ciribob/DCS-SimpleRadioStandalone) project is to bring VoIP communication into DCS and to make communication as frictionless as possible.
--
-- ===
--
-- ### Author: **funkyfranky**
-- @module Sound.SRS
-- @image Sound_MSRS.png

--- MSRS class.
-- @type MSRS
-- @field #string ClassName Name of the class.
-- @field #string lid Class id string for output to DCS log file.
-- @field #table frequencies Frequencies used in the transmissions.
-- @field #table modulations Modulations used in the transmissions.
-- @field #number coalition Coalition of the transmission.
-- @field #number port Port. Default 5002.
-- @field #string name Name. Default "MSRS".
-- @field #number volume Volume between 0 (min) and 1 (max). Default 1.
-- @field #string culture Culture. Default "en-GB".
-- @field #string gender Gender. Default "female".
-- @field #string voice Specific voice. Only used if no explicit provider voice specified.
-- @field Core.Point#COORDINATE coordinate Coordinate from where the transmission is send.
-- @field #string path Path to the SRS exe.
-- @field #string Label Label showing up on the SRS radio overlay. Default is "ROBOT". No spaces allowed.
-- @field #string ConfigFileName Name of the standard config file.
-- @field #string ConfigFilePath Path to the standard config file.
-- @field #boolean ConfigLoaded If `true` if config file was loaded.
-- @field #table poptions Provider options. Each element is a data structure of type `MSRS.ProvierOptions`.
-- @field #string provider Provider of TTS (win, gcloud, azure, amazon).
-- @field #string backend Backend used as interface to SRS (MSRS.Backend.SRSEXE or MSRS.Backend.GRPC).
-- @extends Core.Base#BASE

--- *It is a very sad thing that nowadays there is so little useless information.* - Oscar Wilde
--
-- ===
--
-- # The MSRS Concept
--
-- This class allows to broadcast sound files or text via Simple Radio Standalone (SRS).
--
-- ## Prerequisites
--
-- * This script needs SRS version >= 1.9.6
-- * You need to de-sanitize os, io and lfs in the missionscripting.lua
-- * Optional: DCS-gRPC as backend to communicate with SRS (vide infra)
--
-- ## Knwon Issues
--
-- ### Pop-up Window
--
-- The text-to-speech conversion of SRS is done via an external exe file. When this file is called, a windows `cmd` window is briefly opended. That puts DCS out of focus, which is annoying,
-- expecially in VR but unavoidable (if you have a solution, please feel free to share!).
--
-- NOTE that this is not an issue if the mission is running on a server.
-- Also NOTE that using DCS-gRPC as backend will avoid the pop-up window.
--
-- # Play Sound Files
--
--     local soundfile=SOUNDFILE:New("My Soundfile.ogg", "D:\\Sounds For DCS")
--     local msrs=MSRS:New("C:\\Path To SRS", 251, radio.modulation.AM)
--     msrs:PlaySoundFile(soundfile)
--
-- # Play Text-To-Speech
--
-- Basic example:
--
--     -- Create a SOUNDTEXT object.
--     local text=SOUNDTEXT:New("All Enemies destroyed")
--
--     -- MOOSE SRS
--     local msrs=MSRS:New("D:\\DCS\\_SRS\\", 305, radio.modulation.AM)
--
--     -- Text-to speech with default voice after 2 seconds.
--     msrs:PlaySoundText(text, 2)
--
-- ## Set Gender
--
-- Use a specific gender with the @{#MSRS.SetGender} function, e.g. `SetGender("male")` or `:SetGender("female")`.
--
-- ## Set Culture
--
-- Use a specific "culture" with the @{#MSRS.SetCulture} function, e.g. `:SetCulture("en-US")` or `:SetCulture("de-DE")`.
--
-- ## Set Voice
--
-- Use a specific voice with the @{#MSRS.SetVoice} function, e.g, `:SetVoice("Microsoft Hedda Desktop")`.
-- Note that this must be installed on your windows system.
--
-- Note that you can set voices for each provider via the @{#MSRS.SetVoiceProvider} function. Also shortcuts are available, *i.e.*
-- @{#MSRS.SetVoiceWindows}, @{#MSRS.SetVoiceGoogle}, @{#MSRS.SetVoiceAzure} and @{#MSRS.SetVoiceAmazon}.
--
-- For voices there are enumerators in this class to help you out on voice names:
--
--     MSRS.Voices.Microsoft -- e.g. MSRS.Voices.Microsoft.Hedda - the Microsoft enumerator contains all voices known to work with SRS
--     MSRS.Voices.Google -- e.g. MSRS.Voices.Google.Standard.en_AU_Standard_A or MSRS.Voices.Google.Wavenet.de_DE_Wavenet_C - The Google enumerator contains voices for EN, DE, IT, FR and ES.
--
-- ## Set Coordinate
--
-- Use @{#MSRS.SetCoordinate} to define the origin from where the transmission is broadcasted.
-- Note that this is only a factor if SRS server has line-of-sight and/or distance limit enabled.
--
-- ## Set SRS Port
--
-- Use @{#MSRS.SetPort} to define the SRS port. Defaults to 5002.
--
-- ## Set SRS Volume
--
-- Use @{#MSRS.SetVolume} to define the SRS volume. Defaults to 1.0. Allowed values are between 0.0 and 1.0, from silent to loudest.
--
-- ## Config file for many variables, auto-loaded by Moose
--
-- See @{#MSRS.LoadConfigFile} for details on how to set this up.
--
-- ## TTS Providers
--
-- The default provider for generating speech from text is the native Windows TTS service. Note that you need to install the voices you want to use.
-- 
-- **Pro-Tip** - use the command line with power shell to call `DCS-SR-ExternalAudio.exe` - it will tell you what is missing
-- and also the Google Console error, in case you have missed a step in setting up your Google TTS.
-- For example, `.\DCS-SR-ExternalAudio.exe -t "Text Message" -f 255 -m AM -c 2 -s 2 -z -G "Path_To_You_Google.Json"`
-- plays a message on 255 MHz AM for the blue coalition in-game.
--
-- ### Google
--
-- In order to use Google Cloud for TTS you need to use @{#MSRS.SetProvider} and @{MSRS.SetProviderOptionsGoogle} functions:
--
--     msrs:SetProvider(MSRS.Provider.GOOGLE)
--     msrs:SetProviderOptionsGoogle(CredentialsFile, AccessKey)
--
-- The parameter `CredentialsFile` is used with the default 'DCS-SR-ExternalAudio.exe' backend and must be the full path to the credentials JSON file.
-- The `AccessKey` parameter is used with the DCS-gRPC backend (see below).
--
-- You can set the voice to use with Google via @{#MSRS.SetVoiceGoogle}.
--
-- When using Google it also allows you to utilize SSML in your text for more flexibility.
-- For more information on setting up a cloud account, visit: https://cloud.google.com/text-to-speech
-- Google's supported SSML reference: https://cloud.google.com/text-to-speech/docs/ssml
--
-- ### Amazon Web Service [Only DCS-gRPC backend]
-- 
-- In order to use Amazon Web Service (AWS) for TTS you need to use @{#MSRS.SetProvider} and @{MSRS.SetProviderOptionsAmazon} functions:
-- 
--     msrs:SetProvider(MSRS.Provider.AMAZON)
--     msrs:SetProviderOptionsAmazon(AccessKey, SecretKey, Region)
--     
-- The parameters `AccessKey` and `SecretKey` are your AWS access and secret keys, respectively. The parameter `Region` is your [AWS region](https://docs.aws.amazon.com/general/latest/gr/pol.html).
-- 
-- You can set the voice to use with AWS via @{#MSRS.SetVoiceAmazon}.
-- 
-- ### Microsoft Azure [Only DCS-gRPC backend]
--
-- In order to use Microsoft Azure for TTS you need to use @{#MSRS.SetProvider} and @{MSRS.SetProviderOptionsAzure} functions:
--
--     msrs:SetProvider(MSRS.Provider.AZURE)
--     msrs:SetProviderOptionsAmazon(AccessKey, Region)
--
-- The parameter `AccessKey` is your Azure access key. The parameter `Region` is your [Azure region](https://learn.microsoft.com/en-us/azure/cognitive-services/speech-service/regions).
--
-- You can set the voice to use with Azure via @{#MSRS.SetVoiceAzure}.
--
-- ## Backend
--
-- The default interface to SRS is via calling the 'DCS-SR-ExternalAudio.exe'. As noted above, this has the unavoidable drawback that a pop-up briefly appears
-- and DCS might be put out of focus.
--
-- ## DCS-gRPC as an alternative to 'DCS-SR-ExternalAudio.exe' for TTS
--
-- Another interface to SRS is [DCS-gRPC](https://github.com/DCS-gRPC/rust-server). This does not call an exe file and therefore avoids the annoying pop-up window.
-- In addition to Windows and Google cloud, it also offers Microsoft Azure and Amazon Web Service as providers for TTS.
--
-- Use @{#MSRS.SetDefaultBackendGRPC} to enable [DCS-gRPC](https://github.com/DCS-gRPC/rust-server) as an alternate backend for transmitting text-to-speech over SRS.
-- This can be useful if 'DCS-SR-ExternalAudio.exe' cannot be used in the environment or to use Azure or AWS clouds for TTS.  Note that DCS-gRPC does not (yet?) support
-- all of the features and options available with 'DCS-SR-ExternalAudio.exe'. Of note, only text-to-speech is supported and it it cannot be used to transmit audio files.
--
-- DCS-gRPC must be installed and configured per the [DCS-gRPC documentation](https://github.com/DCS-gRPC/rust-server) and already running via either the 'autostart' mechanism
-- or a Lua call to 'GRPC.load()' prior to use of the alternate DCS-gRPC backend. If a cloud TTS provider is being used, the API key must be set via the 'Config\dcs-grpc.lua'
-- configuration file prior DCS-gRPC being started. DCS-gRPC can be used both with DCS dedicated server and regular DCS installations.
--
-- To use the default local Windows TTS with DCS-gRPC, Windows 2019 Server (or newer) or Windows 10/11 are required.  Voices for non-local languages and dialects may need to
-- be explicitly installed.
--
-- To set the MSRS class to use the DCS-gRPC backend for all future instances, call the function `MSRS.SetDefaultBackendGRPC()`.
--
-- **Note** - When using other classes that use MSRS with the alternate DCS-gRPC backend, pass them strings instead of nil values for non-applicable fields with filesystem paths,
-- such as the SRS path or Google credential path. This will help maximize compatibility with other classes that were written for the default backend.
--
-- Basic Play Text-To-Speech example using alternate DCS-gRPC backend (DCS-gRPC not previously started):
--
--     -- Start DCS-gRPC
--     GRPC.load()
--     -- Select the alternate DCS-gRPC backend for new MSRS instances
--     MSRS.SetDefaultBackendGRPC()
--     -- Create a SOUNDTEXT object.
--     local text=SOUNDTEXT:New("All Enemies destroyed")
--     -- MOOSE SRS
--     local msrs=MSRS:New('', 305.0)
--     -- Text-to speech with default voice after 30 seconds.
--     msrs:PlaySoundText(text, 30)
--
-- Basic example of using another class (ATIS) with SRS and the DCS-gRPC backend (DCS-gRPC not previously started):
--
--     -- Start DCS-gRPC
--     GRPC.load()
--     -- Select the alternate DCS-gRPC backend for new MSRS instances
--     MSRS.SetDefaultBackendGRPC()
--     -- Create new ATIS as usual
--     atis=ATIS:New("Nellis", 251, radio.modulation.AM)
--     -- ATIS:SetSRS() expects a string for the SRS path even though it is not needed with DCS-gRPC
--     atis:SetSRS('')
--     -- Start ATIS
--     atis:Start()
--
-- @field #MSRS
MSRS = {
  ClassName      =     "MSRS",
  lid            =        nil,
  port           =       5002,
  name           =     "MSRS",
  backend        =   "srsexe",
  frequencies    =         {},
  modulations    =         {},
  coalition      =          0,
  gender         =   "female",
  culture        =        nil,
  voice          =        nil,
  volume         =          1,
  speed          =          1,
  coordinate     =        nil,
  provider       =      "win",
  Label          =    "ROBOT",
  ConfigFileName =    "Moose_MSRS.lua",
  ConfigFilePath =    "Config\\",
  ConfigLoaded   =     false,
  poptions       =        {},
}

--- MSRS class version.
-- @field #string version
MSRS.version="0.3.0"

--- Voices
-- @type MSRS.Voices
MSRS.Voices = {
  Microsoft = {
    ["Hedda"] = "Microsoft Hedda Desktop", -- de-DE
    ["Hazel"] = "Microsoft Hazel Desktop", -- en-GB
    ["David"] = "Microsoft David Desktop", -- en-US
    ["Zira"] = "Microsoft Zira Desktop", -- en-US
    ["Hortense"] = "Microsoft Hortense Desktop", --fr-FR
    },
  Google = {
    Standard = {
       ["en_AU_Standard_A"] = 'en-AU-Standard-A', -- [1] FEMALE
       ["en_AU_Standard_B"] = 'en-AU-Standard-B', -- [2] MALE
       ["en_AU_Standard_C"] = 'en-AU-Standard-C', -- [3] FEMALE
       ["en_AU_Standard_D"] = 'en-AU-Standard-D', -- [4] MALE
       ["en_IN_Standard_A"] = 'en-IN-Standard-A', -- [5] FEMALE
       ["en_IN_Standard_B"] = 'en-IN-Standard-B', -- [6] MALE
       ["en_IN_Standard_C"] = 'en-IN-Standard-C', -- [7] MALE
       ["en_IN_Standard_D"] = 'en-IN-Standard-D', -- [8] FEMALE
       ["en_GB_Standard_A"] = 'en-GB-Standard-A', -- [9] FEMALE
       ["en_GB_Standard_B"] = 'en-GB-Standard-B', -- [10] MALE
       ["en_GB_Standard_C"] = 'en-GB-Standard-C', -- [11] FEMALE
       ["en_GB_Standard_D"] = 'en-GB-Standard-D', -- [12] MALE
       ["en_GB_Standard_F"] = 'en-GB-Standard-F', -- [13] FEMALE
       ["en_US_Standard_A"] = 'en-US-Standard-A', -- [14] MALE
       ["en_US_Standard_B"] = 'en-US-Standard-B', -- [15] MALE
       ["en_US_Standard_C"] = 'en-US-Standard-C', -- [16] FEMALE
       ["en_US_Standard_D"] = 'en-US-Standard-D', -- [17] MALE
       ["en_US_Standard_E"] = 'en-US-Standard-E', -- [18] FEMALE
       ["en_US_Standard_F"] = 'en-US-Standard-F', -- [19] FEMALE
       ["en_US_Standard_G"] = 'en-US-Standard-G', -- [20] FEMALE
       ["en_US_Standard_H"] = 'en-US-Standard-H', -- [21] FEMALE
       ["en_US_Standard_I"] = 'en-US-Standard-I', -- [22] MALE
       ["en_US_Standard_J"] = 'en-US-Standard-J', -- [23] MALE
       ["fr_FR_Standard_A"] = "fr-FR-Standard-A", -- Female
       ["fr_FR_Standard_B"] = "fr-FR-Standard-B", -- Male
       ["fr_FR_Standard_C"] = "fr-FR-Standard-C", -- Female
       ["fr_FR_Standard_D"] = "fr-FR-Standard-D", -- Male
       ["fr_FR_Standard_E"] = "fr-FR-Standard-E", -- Female
       ["de_DE_Standard_A"] = "de-DE-Standard-A", -- Female
       ["de_DE_Standard_B"] = "de-DE-Standard-B", -- Male
       ["de_DE_Standard_C"] = "de-DE-Standard-C", -- Female
       ["de_DE_Standard_D"] = "de-DE-Standard-D", -- Male
       ["de_DE_Standard_E"] = "de-DE-Standard-E", -- Male
       ["de_DE_Standard_F"] = "de-DE-Standard-F", -- Female
       ["es_ES_Standard_A"] = "es-ES-Standard-A", -- Female
       ["es_ES_Standard_B"] = "es-ES-Standard-B", -- Male
       ["es_ES_Standard_C"] = "es-ES-Standard-C", -- Female
       ["es_ES_Standard_D"] = "es-ES-Standard-D", -- Female
       ["it_IT_Standard_A"] = "it-IT-Standard-A", -- Female
       ["it_IT_Standard_B"] = "it-IT-Standard-B", -- Female
       ["it_IT_Standard_C"] = "it-IT-Standard-C", -- Male
       ["it_IT_Standard_D"] = "it-IT-Standard-D", -- Male
      },
      Wavenet = {
       ["en_AU_Wavenet_A"] = 'en-AU-Wavenet-A', -- [1] FEMALE
       ["en_AU_Wavenet_B"] = 'en-AU-Wavenet-B', -- [2] MALE
       ["en_AU_Wavenet_C"] = 'en-AU-Wavenet-C', -- [3] FEMALE
       ["en_AU_Wavenet_D"] = 'en-AU-Wavenet-D', -- [4] MALE
       ["en_IN_Wavenet_A"] = 'en-IN-Wavenet-A', -- [5] FEMALE
       ["en_IN_Wavenet_B"] = 'en-IN-Wavenet-B', -- [6] MALE
       ["en_IN_Wavenet_C"] = 'en-IN-Wavenet-C', -- [7] MALE
       ["en_IN_Wavenet_D"] = 'en-IN-Wavenet-D', -- [8] FEMALE
       ["en_GB_Wavenet_A"] = 'en-GB-Wavenet-A', -- [9] FEMALE
       ["en_GB_Wavenet_B"] = 'en-GB-Wavenet-B', -- [10] MALE
       ["en_GB_Wavenet_C"] = 'en-GB-Wavenet-C', -- [11] FEMALE
       ["en_GB_Wavenet_D"] = 'en-GB-Wavenet-D', -- [12] MALE
       ["en_GB_Wavenet_F"] = 'en-GB-Wavenet-F', -- [13] FEMALE
       ["en_US_Wavenet_A"] = 'en-US-Wavenet-A', -- [14] MALE
       ["en_US_Wavenet_B"] = 'en-US-Wavenet-B', -- [15] MALE
       ["en_US_Wavenet_C"] = 'en-US-Wavenet-C', -- [16] FEMALE
       ["en_US_Wavenet_D"] = 'en-US-Wavenet-D', -- [17] MALE
       ["en_US_Wavenet_E"] = 'en-US-Wavenet-E', -- [18] FEMALE
       ["en_US_Wavenet_F"] = 'en-US-Wavenet-F', -- [19] FEMALE
       ["en_US_Wavenet_G"] = 'en-US-Wavenet-G', -- [20] FEMALE
       ["en_US_Wavenet_H"] = 'en-US-Wavenet-H', -- [21] FEMALE
       ["en_US_Wavenet_I"] = 'en-US-Wavenet-I', -- [22] MALE
       ["en_US_Wavenet_J"] = 'en-US-Wavenet-J', -- [23] MALE
       ["fr_FR_Wavenet_A"] = "fr-FR-Wavenet-A", -- Female
       ["fr_FR_Wavenet_B"] = "fr-FR-Wavenet-B", -- Male
       ["fr_FR_Wavenet_C"] = "fr-FR-Wavenet-C", -- Female
       ["fr_FR_Wavenet_D"] = "fr-FR-Wavenet-D", -- Male
       ["fr_FR_Wavenet_E"] = "fr-FR-Wavenet-E", -- Female
       ["de_DE_Wavenet_A"] = "de-DE-Wavenet-A", -- Female
       ["de_DE_Wavenet_B"] = "de-DE-Wavenet-B", -- Male
       ["de_DE_Wavenet_C"] = "de-DE-Wavenet-C", -- Female
       ["de_DE_Wavenet_D"] = "de-DE-Wavenet-D", -- Male
       ["de_DE_Wavenet_E"] = "de-DE-Wavenet-E", -- Male
       ["de_DE_Wavenet_F"] = "de-DE-Wavenet-F", -- Female
       ["es_ES_Wavenet_B"] = "es-ES-Wavenet-B", -- Male
       ["es_ES_Wavenet_C"] = "es-ES-Wavenet-C", -- Female
       ["es_ES_Wavenet_D"] = "es-ES-Wavenet-D", -- Female
       ["it_IT_Wavenet_A"] = "it-IT-Wavenet-A", -- Female
       ["it_IT_Wavenet_B"] = "it-IT-Wavenet-B", -- Female
       ["it_IT_Wavenet_C"] = "it-IT-Wavenet-C", -- Male
       ["it_IT_Wavenet_D"] = "it-IT-Wavenet-D", -- Male
      } ,
    },
  }


--- Backend options to communicate with SRS.
-- @type MSRS.Backend
-- @field #string SRSEXE Use `DCS-SR-ExternalAudio.exe`.
-- @field #string GRPC Use DCS-gRPC.
MSRS.Backend = {
  SRSEXE = "srsexe",
  GRPC   = "grpc",
}

--- Text-to-speech providers. These are compatible with the DCS-gRPC conventions.
-- @type MSRS.Provider
-- @field #string WINDOWS Microsoft windows (`win`).
-- @field #string GOOGLE Google (`gcloud`).
-- @field #string AZURE Microsoft Azure (`azure`). Only possible with DCS-gRPC backend.
-- @field #string AMAZON Amazon Web Service (`aws`). Only possible with DCS-gRPC backend.
MSRS.Provider = {
  WINDOWS = "win",
  GOOGLE  = "gcloud",
  AZURE   = "azure",
  AMAZON  = "aws",
}

--- Function for UUID.
function MSRS.uuid()
  local random = math.random
  local template = 'yxxx-xxxxxxxxxxxx'
  return string.gsub( template, '[xy]', function( c )
    local v = (c == 'x') and random( 0, 0xf ) or random( 8, 0xb )
    return string.format( '%x', v )
  end )
end

--- Provider options.
-- @type MSRS.ProviderOptions
-- @field #string provider Provider.
-- @field #string credentials Google credentials JSON file (full path).
-- @field #string key Access key (DCS-gRPC with Google, AWS, AZURE as provider).
-- @field #string secret Secret key (DCS-gRPC with AWS as provider)
-- @field #string region Region.
-- @field #string defaultVoice Default voice (not used).
-- @field #string voice Voice used.

--- GRPC options.
-- @type MSRS.GRPCOptions
-- @field #string plaintext
-- @field #string srsClientName
-- @field #table position
-- @field #string coalition
-- @field #MSRS.ProviderOptions gcloud
-- @field #MSRS.ProviderOptions win
-- @field #MSRS.ProviderOptions azure
-- @field #MSRS.ProviderOptions aws
-- @field #string DefaultProvider

-------------------------------------------------------------------------------------------------------------------------------------------------------------------------------------------------------
-- TODO list
-------------------------------------------------------------------------------------------------------------------------------------------------------------------------------------------------------

-- DONE: Refactoring of input/config file.
-- DONE: Refactoring gRPC backend.
-- TODO: Add functions to remove freqs and modulations.
-- DONE: Add coordinate.
-- DONE: Add google.
-- DONE: Add gRPC google options
-- DONE: Add loading default config file

-------------------------------------------------------------------------------------------------------------------------------------------------------------------------------------------------------
-- Constructor
-------------------------------------------------------------------------------------------------------------------------------------------------------------------------------------------------------

--- Create a new MSRS object. Required argument is the frequency and modulation.
-- Other parameters are read from the `Moose_MSRS.lua` config file. If you do not have that file set up you must set up and use the `DCS-SR-ExternalAudio.exe` (not DCS-gRPC) as backend, you need to still
-- set the path to the exe file via @{#MSRS.SetPath}.
--
-- @param #MSRS self
-- @param #string Path Path to SRS directory. Default `C:\\Program Files\\DCS-SimpleRadio-Standalone`.
-- @param #number Frequency Radio frequency in MHz. Default 143.00 MHz. Can also be given as a #table of multiple frequencies.
-- @param #number Modulation Radio modulation: 0=AM (default), 1=FM. See `radio.modulation.AM` and `radio.modulation.FM` enumerators. Can also be given as a #table of multiple modulations.
-- @param #string Backend Backend used: `MSRS.Backend.SRSEXE` (default) or `MSRS.Backend.GRPC`.
-- @return #MSRS self
function MSRS:New(Path, Frequency, Modulation, Backend)

  -- Inherit everything from BASE class.
  local self=BASE:Inherit(self, BASE:New()) -- #MSRS

  self:F( {Path, Frequency, Modulation, Backend} )

  -- Defaults.
  Frequency = Frequency or 143
  Modulation = Modulation or radio.modulation.AM

  self.lid = string.format("%s-%s | ", "unknown", self.version)

  if not self.ConfigLoaded then

    -- Defaults.
    self:SetPath(Path)
    self:SetPort()
    self:SetFrequencies(Frequency)
    self:SetModulations(Modulation)
    self:SetGender()
    self:SetCoalition()
    self:SetLabel()
    self:SetVolume()
    self:SetBackend(Backend)

  else

    -- Default overwrites from :New()
    
    if Path then
      self:SetPath(Path)
    end

    if Frequency then
      self:SetFrequencies(Frequency)
    end

    if Modulation then
      self:SetModulations(Modulation)
<<<<<<< HEAD
=======
    end

    if Backend then
      self:SetBackend(Backend)
>>>>>>> 47ad2499
    end

  end

  self.lid = string.format("%s-%s | ", self.name, self.version)

  if not io or not os then
    self:E(self.lid.."***** ERROR - io or os NOT desanitized! MSRS will not work!")
  end

  return self
end

-------------------------------------------------------------------------------------------------------------------------------------------------------------------------------------------------------
-- User Functions
-------------------------------------------------------------------------------------------------------------------------------------------------------------------------------------------------------

--- Set backend to communicate with SRS.
-- There are two options:
--
-- - `MSRS.Backend.SRSEXE`: This is the default and uses the `DCS-SR-ExternalAudio.exe`.
-- - `MSRS.Backend.GRPC`: Via DCS-gRPC.
--
-- @param #MSRS self
-- @param #string Backend Backend used. Default is `MSRS.Backend.SRSEXE`.
-- @return #MSRS self
function MSRS:SetBackend(Backend)
  self:F( {Backend=Backend} )
  self.backend=Backend or MSRS.Backend.SRSEXE

  return self
end

--- Set DCS-gRPC as backend to communicate with SRS.
-- @param #MSRS self
-- @return #MSRS self
function MSRS:SetBackendGRPC()
  self:F()
  self:SetBackend(MSRS.Backend.GRPC)

  return self
end

--- Set `DCS-SR-ExternalAudio.exe` as backend to communicate with SRS.
-- @param #MSRS self
-- @return #MSRS self
function MSRS:SetBackendSRSEXE()
  self:F()
  self:SetBackend(MSRS.Backend.SRSEXE)

  return self
end

--- Set the default backend.
-- @param #MSRS self
function MSRS.SetDefaultBackend(Backend)
  self:F( {Backend=Backend} )
  MSRS.backend=Backend or MSRS.Backend.SRSEXE
end

--- Set DCS-gRPC to be the default backend.
-- @param #MSRS self
function MSRS.SetDefaultBackendGRPC()
  self:F()
  MSRS.backend=MSRS.Backend.GRPC
end

--- Get currently set backend.
-- @param #MSRS self
-- @return #string Backend.
function MSRS:GetBackend()
  return self.backend
end

--- Set path to SRS install directory. More precisely, path to where the `DCS-SR-ExternalAudio.exe` is located.
-- @param #MSRS self
-- @param #string Path Path to the directory, where the sound file is located. Default is `C:\\Program Files\\DCS-SimpleRadio-Standalone`.
-- @return #MSRS self
function MSRS:SetPath(Path)
  self:F( {Path=Path} )

  -- Set path.
  self.path=Path or "C:\\Program Files\\DCS-SimpleRadio-Standalone"

  -- Remove (back)slashes.
  local n=1 ; local nmax=1000
  while (self.path:sub(-1)=="/" or self.path:sub(-1)==[[\]]) and n<=nmax do
    self.path=self.path:sub(1,#self.path-1)
    n=n+1
  end

  -- Debug output.
<<<<<<< HEAD
  self:T(string.format("SRS path=%s", self:GetPath()))

=======
  self:F(string.format("SRS path=%s", self:GetPath()))
  
>>>>>>> 47ad2499
  return self
end

--- Get path to SRS directory.
-- @param #MSRS self
-- @return #string Path to the directory. This includes the final slash "/".
function MSRS:GetPath()
  return self.path
end

--- Set SRS volume.
-- @param #MSRS self
-- @param #number Volume Volume - 1.0 is max, 0.0 is silence
-- @return #MSRS self
function MSRS:SetVolume(Volume)
  self:F( {Volume=Volume} )
  local volume = Volume or 1
  if volume > 1 then volume = 1 elseif volume < 0 then volume = 0 end
  self.volume = volume
  return self
end

--- Get SRS volume.
-- @param #MSRS self
-- @return #number Volume Volume - 1.0 is max, 0.0 is silence
function MSRS:GetVolume()
  return self.volume
end

--- Set label.
-- @param #MSRS self
-- @param #number Label. Default "ROBOT"
-- @return #MSRS self
function MSRS:SetLabel(Label)
  self:F( {Label=Label} )
  self.Label=Label or "ROBOT"
  return self
end

--- Get label.
-- @param #MSRS self
-- @return #number Label.
function MSRS:GetLabel()
  return self.Label
end

--- Set port.
-- @param #MSRS self
-- @param #number Port Port. Default 5002.
-- @return #MSRS self
function MSRS:SetPort(Port)
  self:F( {Port=Port} )
  self.port=Port or 5002
  self:T(string.format("SRS port=%s", self:GetPort()))
  return self
end

--- Get port.
-- @param #MSRS self
-- @return #number Port.
function MSRS:GetPort()
  return self.port
end

--- Set coalition.
-- @param #MSRS self
-- @param #number Coalition Coalition. Default 0.
-- @return #MSRS self
function MSRS:SetCoalition(Coalition)
  self:F( {Coalition=Coalition} )
  self.coalition=Coalition or 0
  return self
end

--- Get coalition.
-- @param #MSRS self
-- @return #number Coalition.
function MSRS:GetCoalition()
  return self.coalition
end


--- Set frequencies.
-- @param #MSRS self
-- @param #table Frequencies Frequencies in MHz. Can also be given as a #number if only one frequency should be used.
-- @return #MSRS self
function MSRS:SetFrequencies(Frequencies)
  self:F( Frequencies )
  self.frequencies=UTILS.EnsureTable(Frequencies, false)

  return self
end

--- Add frequencies.
-- @param #MSRS self
-- @param #table Frequencies Frequencies in MHz. Can also be given as a #number if only one frequency should be used.
-- @return #MSRS self
function MSRS:AddFrequencies(Frequencies)
  self:F( Frequencies )
  for _,_freq in pairs(UTILS.EnsureTable(Frequencies, false)) do
    self:T(self.lid..string.format("Adding frequency %s", tostring(_freq)))
    table.insert(self.frequencies,_freq)
  end

  return self
end

--- Get frequencies.
-- @param #MSRS self
-- @return #table Frequencies in MHz.
function MSRS:GetFrequencies()
  return self.frequencies
end


--- Set modulations.
-- @param #MSRS self
-- @param #table Modulations Modulations. Can also be given as a #number if only one modulation should be used.
-- @return #MSRS self
function MSRS:SetModulations(Modulations)
  self:F( Modulations )
  self.modulations=UTILS.EnsureTable(Modulations, false)

  -- Debug info.
  self:T(self.lid.."Modulations:")
  self:T(self.modulations)

  return self
end

--- Add modulations.
-- @param #MSRS self
-- @param #table Modulations Modulations. Can also be given as a #number if only one modulation should be used.
-- @return #MSRS self
function MSRS:AddModulations(Modulations)
  self:F( Modulations )
   for _,_mod in pairs(UTILS.EnsureTable(Modulations, false)) do
    table.insert(self.modulations,_mod)
   end

  return self
end

--- Get modulations.
-- @param #MSRS self
-- @return #table Modulations.
function MSRS:GetModulations()
  return self.modulations
end

--- Set gender.
-- @param #MSRS self
-- @param #string Gender Gender: "male" or "female" (default).
-- @return #MSRS self
function MSRS:SetGender(Gender)
  self:F( {Gender=Gender} )
  Gender=Gender or "female"

  self.gender=Gender:lower()

  -- Debug output.
  self:T("Setting gender to "..tostring(self.gender))

  return self
end

--- Set culture.
-- @param #MSRS self
-- @param #string Culture Culture, *e.g.* "en-GB".
-- @return #MSRS self
function MSRS:SetCulture(Culture)
  self:F( {Culture=Culture} )
  self.culture=Culture

  return self
end

--- Set to use a specific voice. Note that this will override any gender and culture settings as a voice already has a certain gender/culture.
-- @param #MSRS self
-- @param #string Voice Voice.
-- @return #MSRS self
function MSRS:SetVoice(Voice)
  self:F( {Voice=Voice} )
  self.voice=Voice

  return self
end

--- Set to use a specific voice for a given provider. Note that this will override any gender and culture settings.
-- @param #MSRS self
-- @param #string Voice Voice.
-- @param #string Provider Provider. Default is as set by @{#MSRS.SetProvider}, which itself defaults to `MSRS.Provider.WINDOWS` if not set.
-- @return #MSRS self
function MSRS:SetVoiceProvider(Voice, Provider)
<<<<<<< HEAD

=======
  self:F( {Voice=Voice, Provider=Provider} )
>>>>>>> 47ad2499
  self.poptions=self.poptions or {}

  self.poptions[Provider or self:GetProvider()]=Voice

  return self
end

--- Set to use a specific voice if Microsoft Windows' native TTS is use as provider. Note that this will override any gender and culture settings.
-- @param #MSRS self
-- @param #string Voice Voice. Default `"Microsoft Hazel Desktop"`.
-- @return #MSRS self
function MSRS:SetVoiceWindows(Voice)
  self:F( {Voice=Voice} )
  self:SetVoiceProvider(Voice or "Microsoft Hazel Desktop", MSRS.Provider.WINDOWS)

  return self
end

--- Set to use a specific voice if Google is use as provider. Note that this will override any gender and culture settings.
-- @param #MSRS self
-- @param #string Voice Voice. Default `MSRS.Voices.Google.Standard.en_GB_Standard_A`.
-- @return #MSRS self
function MSRS:SetVoiceGoogle(Voice)
  self:F( {Voice=Voice} )
  self:SetVoiceProvider(Voice or MSRS.Voices.Google.Standard.en_GB_Standard_A, MSRS.Provider.GOOGLE)

  return self
end


--- Set to use a specific voice if Microsoft Azure is use as provider (only DCS-gRPC backend). Note that this will override any gender and culture settings.
-- @param #MSRS self
-- @param #string Voice [Azure Voice](https://learn.microsoft.com/azure/cognitive-services/speech-service/language-support). Default `"en-US-AriaNeural"`.
-- @return #MSRS self
function MSRS:SetVoiceAzure(Voice)
  self:F( {Voice=Voice} )
  self:SetVoiceProvider(Voice or "en-US-AriaNeural", MSRS.Provider.AZURE)

  return self
end

--- Set to use a specific voice if Amazon Web Service is use as provider (only DCS-gRPC backend). Note that this will override any gender and culture settings.
-- @param #MSRS self
-- @param #string Voice [AWS Voice](https://docs.aws.amazon.com/polly/latest/dg/voicelist.html). Default `"Brian"`.
-- @return #MSRS self
function MSRS:SetVoiceAmazon(Voice)
  self:F( {Voice=Voice} )
  self:SetVoiceProvider(Voice or "Brian", MSRS.Provider.AMAZON)

  return self
end

--- Get voice.
-- @param #MSRS self
-- @param #string Provider Provider. Default is the currently set provider (`self.provider`).
-- @return #string Voice.
function MSRS:GetVoice(Provider)

  Provider=Provider or self.provider

  if Provider and self.poptions[Provider] and self.poptions[Provider].voice then
    return self.poptions[Provider].voice
  else
    return self.voice
  end

end

--- Set the coordinate from which the transmissions will be broadcasted. Note that this is only a factor if SRS has line-of-sight or distance enabled.
-- @param #MSRS self
-- @param Core.Point#COORDINATE Coordinate Origin of the transmission.
-- @return #MSRS self
function MSRS:SetCoordinate(Coordinate)
  self:F( Coordinate )
  self.coordinate=Coordinate

  return self
end

--- **[Deprecated]** Use google text-to-speech credentials. Also sets Google as default TTS provider.
-- @param #MSRS self
-- @param #string PathToCredentials Full path to the google credentials JSON file, e.g. "C:\Users\username\Downloads\service-account-file.json". Can also be the Google API key.
-- @return #MSRS self
function MSRS:SetGoogle(PathToCredentials)
  self:F( {PathToCredentials=PathToCredentials} )
  if PathToCredentials then

    self.provider = MSRS.Provider.GOOGLE

    self:SetProviderOptionsGoogle(PathToCredentials, PathToCredentials)

  end

  return self
end

--- **[Deprecated]** Use google text-to-speech set the API key (only for DCS-gRPC).
-- @param #MSRS self
-- @param #string APIKey API Key, usually a string of length 40 with characters and numbers.
-- @return #MSRS self
function MSRS:SetGoogleAPIKey(APIKey)
  self:F( {APIKey=APIKey} )
  if APIKey then

    self.provider = MSRS.Provider.GOOGLE

    if self.poptions[MSRS.Provider.GOOGLE] then
      self.poptions[MSRS.Provider.GOOGLE].key=APIKey
    else
      self:SetProviderOptionsGoogle(nil ,APIKey)
    end

  end
  return self
end


--- Set provider used to generate text-to-speech.
-- These options are available:
--
-- - `MSRS.Provider.WINDOWS`: Microsoft Windows (default)
-- - `MSRS.Provider.GOOGLE`: Google Cloud
-- - `MSRS.Provider.AZURE`: Microsoft Azure (only with DCS-gRPC backend)
-- - `MSRS.Provier.AMAZON`: Amazone Web Service (only with DCS-gRPC backend)
--
-- Note that all providers except Microsoft Windows need as additonal information the credentials of your account.
--
-- @param #MSRS self
-- @param #string Provider
-- @return #MSRS self
function MSRS:SetProvider(Provider)
  self:F( {Provider=Provider} )
  self.provider = Provider or MSRS.Provider.WINDOWS
  return self
end


--- Get provider.
-- @param #MSRS self
-- @return #MSRS self
function MSRS:GetProvider()
  return self.provider or MSRS.Provider.WINDOWS
end

--- Set provider options and credentials.
-- @param #MSRS self
-- @param #string Provider Provider.
-- @param #string CredentialsFile Full path to your credentials file. For Google this is the path to a JSON file.
-- @param #string AccessKey Your API access key.
-- @param #string SecretKey Your secret key.
-- @param #string Region Region to use.
-- @return #MSRS.ProviderOptions Provider optionas table.
function MSRS:SetProviderOptions(Provider, CredentialsFile, AccessKey, SecretKey, Region)
<<<<<<< HEAD

  local option=MSRS._CreateProviderOptions(Provider, CredentialsFile, AccessKey, SecretKey, Region)

  if self then

    self.poptions=self.poptions or {}

    self.poptions[Provider]=option

  else

    MSRS.poptions=MSRS.poptions or {}

    MSRS.poptions[Provider]=option

=======
  self:F( {Provider, CredentialsFile, AccessKey, SecretKey, Region} )
  local option=MSRS._CreateProviderOptions(Provider, CredentialsFile, AccessKey, SecretKey, Region)

  if self then
    self.poptions=self.poptions or {}
    self.poptions[Provider]=option
  else
    MSRS.poptions=MSRS.poptions or {}
    MSRS.poptions[Provider]=option
>>>>>>> 47ad2499
  end

  return option
end

--- Create MSRS.ProviderOptions.
-- @param #string Provider Provider.
-- @param #string CredentialsFile Full path to your credentials file. For Google this is the path to a JSON file.
-- @param #string AccessKey Your API access key.
-- @param #string SecretKey Your secret key.
-- @param #string Region Region to use.
-- @return #MSRS.ProviderOptions Provider optionas table.
function MSRS._CreateProviderOptions(Provider, CredentialsFile, AccessKey, SecretKey, Region)
  self:F( {Provider, CredentialsFile, AccessKey, SecretKey, Region} )
  local option={} --#MSRS.ProviderOptions

  option.provider=Provider
  option.credentials=CredentialsFile
  option.key=AccessKey
  option.secret=SecretKey
  option.region=Region

  return option
end

--- Set provider options and credentials for Google Cloud.
-- @param #MSRS self
-- @param #string CredentialsFile Full path to your credentials file. For Google this is the path to a JSON file. This is used if `DCS-SR-ExternalAudio.exe` is used as backend.
-- @param #string AccessKey Your API access key. This is necessary if DCS-gRPC is used as backend.
-- @return #MSRS self
function MSRS:SetProviderOptionsGoogle(CredentialsFile, AccessKey)
  self:F( {CredentialsFile, AccessKey} )
  self:SetProviderOptions(MSRS.Provider.GOOGLE, CredentialsFile, AccessKey)
<<<<<<< HEAD

=======
>>>>>>> 47ad2499
  return self
end

--- Set provider options and credentials for Amazon Web Service (AWS). Only supported in combination with DCS-gRPC as backend.
-- @param #MSRS self
-- @param #string AccessKey Your API access key.
-- @param #string SecretKey Your secret key.
-- @param #string Region Your AWS [region](https://docs.aws.amazon.com/general/latest/gr/pol.html).
-- @return #MSRS self
function MSRS:SetProviderOptionsAmazon(AccessKey, SecretKey, Region)
  self:F( {AccessKey, SecretKey, Region} )
  self:SetProviderOptions(MSRS.Provider.AMAZON, nil, AccessKey, SecretKey, Region)
<<<<<<< HEAD

=======
>>>>>>> 47ad2499
  return self
end

--- Set provider options and credentials for Microsoft Azure. Only supported in combination with DCS-gRPC as backend.
-- @param #MSRS self
-- @param #string AccessKey Your API access key.
-- @param #string Region Your Azure [region](https://learn.microsoft.com/en-us/azure/cognitive-services/speech-service/regions).
-- @return #MSRS self
function MSRS:SetProviderOptionsAzure(AccessKey, Region)
  self:F( {AccessKey, Region} )
  self:SetProviderOptions(MSRS.Provider.AZURE, nil, AccessKey, nil, Region)
<<<<<<< HEAD

=======
>>>>>>> 47ad2499
  return self
end


--- Get provider options.
-- @param #MSRS self
-- @param #string Provider Provider. Default is as set via @{#MSRS.SetProvider}.
-- @return #MSRS.ProviderOptions Provider options.
function MSRS:GetProviderOptions(Provider)
  return self.poptions[Provider or self.provider] or {}
end


--- Use Google to provide text-to-speech.
-- @param #MSRS self
-- @return #MSRS self
function MSRS:SetTTSProviderGoogle()
  self:F()
  self:SetProvider(MSRS.Provider.GOOGLE)
  return self
end

--- Use Microsoft to provide text-to-speech.
-- @param #MSRS self
-- @return #MSRS self
function MSRS:SetTTSProviderMicrosoft()
  self:F()
  self:SetProvider(MSRS.Provider.WINDOWS)
  return self
end


--- Use Microsoft Azure to provide text-to-speech. Only supported if used in combination with DCS-gRPC as backend.
-- @param #MSRS self
-- @return #MSRS self
function MSRS:SetTTSProviderAzure()
  self:F()
  self:SetProvider(MSRS.Provider.AZURE)
  return self
end

--- Use Amazon Web Service (AWS) to provide text-to-speech. Only supported if used in combination with DCS-gRPC as backend.
-- @param #MSRS self
-- @return #MSRS self
function MSRS:SetTTSProviderAmazon()
  self:F()
  self:SetProvider(MSRS.Provider.AMAZON)
  return self
end


--- Print SRS help to DCS log file.
-- @param #MSRS self
-- @return #MSRS self
function MSRS:Help()
  self:F()
  -- Path and exe.
  local path=self:GetPath()
  local exe="DCS-SR-ExternalAudio.exe"

  -- Text file for output.
  local filename = os.getenv('TMP') .. "\\MSRS-help-"..MSRS.uuid()..".txt"

  -- Print help.
  local command=string.format("%s/%s --help > %s", path, exe, filename)
  os.execute(command)

  local f=assert(io.open(filename, "rb"))
  local data=f:read("*all")
  f:close()

  -- Print to log file.
  env.info("SRS help output:")
  env.info("======================================================================")
  env.info(data)
  env.info("======================================================================")

  return self
end

-------------------------------------------------------------------------------------------------------------------------------------------------------------------------------------------------------
-- Transmission Functions
-------------------------------------------------------------------------------------------------------------------------------------------------------------------------------------------------------

--- Play sound file (ogg or mp3) via SRS.
-- @param #MSRS self
-- @param Sound.SoundOutput#SOUNDFILE Soundfile Sound file to play.
-- @param #number Delay Delay in seconds, before the sound file is played.
-- @return #MSRS self
function MSRS:PlaySoundFile(Soundfile, Delay)
  self:F( {Soundfile, Delay} )

  -- Sound file name.
  local soundfile=Soundfile:GetName()

  -- First check if text file exists!
  local exists=UTILS.FileExists(soundfile)
  if not exists then
    self:E("ERROR: MSRS sound file does not exist! File="..soundfile)
    return self
  end

  if Delay and Delay>0 then
    self:ScheduleOnce(Delay, MSRS.PlaySoundFile, self, Soundfile, 0)
  else

    -- Get command.
    local command=self:_GetCommand()

    -- Append file.
    command=command..' --file="'..tostring(soundfile)..'"'

    -- Execute command.
    self:_ExecCommand(command)

  end

  return self
end

--- Play a SOUNDTEXT text-to-speech object.
-- @param #MSRS self
-- @param Sound.SoundOutput#SOUNDTEXT SoundText Sound text.
-- @param #number Delay Delay in seconds, before the sound file is played.
-- @return #MSRS self
function MSRS:PlaySoundText(SoundText, Delay)
  self:F( {SoundText, Delay} )

  if Delay and Delay>0 then
    self:ScheduleOnce(Delay, MSRS.PlaySoundText, self, SoundText, 0)
  else

    if self.backend==MSRS.Backend.GRPC then
<<<<<<< HEAD

      self:_DCSgRPCtts(SoundText.text, nil, SoundText.gender, SoundText.culture, SoundText.voice, SoundText.volume, SoundText.label, SoundText.coordinate)

=======
      self:_DCSgRPCtts(SoundText.text, nil, SoundText.gender, SoundText.culture, SoundText.voice, SoundText.volume, SoundText.label, SoundText.coordinate)
>>>>>>> 47ad2499
    else

      -- Get command.
      local command=self:_GetCommand(nil, nil, nil, SoundText.gender, SoundText.voice, SoundText.culture, SoundText.volume, SoundText.speed)

      -- Append text.
      command=command..string.format(" --text=\"%s\"", tostring(SoundText.text))

      -- Execute command.
      self:_ExecCommand(command)

    end

  end

  return self
end

--- Play text message via MSRS.
-- @param #MSRS self
-- @param #string Text Text message.
-- @param #number Delay Delay in seconds, before the message is played.
-- @param Core.Point#COORDINATE Coordinate Coordinate.
-- @return #MSRS self
function MSRS:PlayText(Text, Delay, Coordinate)
  self:F( {Text, Delay, Coordinate} )

  if Delay and Delay>0 then
    self:ScheduleOnce(Delay, MSRS.PlayText, self, Text, nil, Coordinate)
  else

    if self.backend==MSRS.Backend.GRPC then
<<<<<<< HEAD

      self:T(self.lid.."Transmitting")
      self:_DCSgRPCtts(Text, nil, nil , nil, nil, nil, nil, Coordinate)

    else

      self:PlayTextExt(Text, Delay, nil, nil, nil, nil, nil, nil, nil, Coordinate)

=======
      self:T(self.lid.."Transmitting")
      self:_DCSgRPCtts(Text, nil, nil , nil, nil, nil, nil, Coordinate)
    else
      self:PlayTextExt(Text, Delay, nil, nil, nil, nil, nil, nil, nil, Coordinate)
>>>>>>> 47ad2499
    end

  end

  return self
end

--- Play text message via MSRS with explicitly specified options.
-- @param #MSRS self
-- @param #string Text Text message.
-- @param #number Delay Delay in seconds, before the message is played.
-- @param #table Frequencies Radio frequencies.
-- @param #table Modulations Radio modulations.
-- @param #string Gender Gender.
-- @param #string Culture Culture.
-- @param #string Voice Voice.
-- @param #number Volume Volume.
-- @param #string Label Label.
-- @param Core.Point#COORDINATE Coordinate Coordinate.
-- @return #MSRS self
function MSRS:PlayTextExt(Text, Delay, Frequencies, Modulations, Gender, Culture, Voice, Volume, Label, Coordinate)
  self:F( {Text, Delay, Frequencies, Modulations, Gender, Culture, Voice, Volume, Label, Coordinate} )

  if Delay and Delay>0 then
    self:ScheduleOnce(Delay, MSRS.PlayTextExt, self, Text, 0, Frequencies, Modulations, Gender, Culture, Voice, Volume, Label, Coordinate)
  else

    Frequencies = Frequencies or self:GetFrequencies()
    Modulations = Modulations or self:GetModulations()

    if self.backend==MSRS.Backend.SRSEXE then

      -- Get command line.
      local command=self:_GetCommand(UTILS.EnsureTable(Frequencies, false), UTILS.EnsureTable(Modulations, false), nil, Gender, Voice, Culture, Volume, nil, nil, Label, Coordinate)

      -- Append text.
      command=command..string.format(" --text=\"%s\"", tostring(Text))

      -- Execute command.
      self:_ExecCommand(command)

    elseif self.backend==MSRS.Backend.GRPC then

      self:_DCSgRPCtts(Text, Frequencies, Gender, Culture, Voice, Volume, Label, Coordinate)

    end

  end

  return self
end


--- Play text file via MSRS.
-- @param #MSRS self
-- @param #string TextFile Full path to the file.
-- @param #number Delay Delay in seconds, before the message is played.
-- @return #MSRS self
function MSRS:PlayTextFile(TextFile, Delay)
  self:F( {TextFile, Delay} )

  if Delay and Delay>0 then
    self:ScheduleOnce(Delay, MSRS.PlayTextFile, self, TextFile, 0)
  else

    -- First check if text file exists!
    local exists=UTILS.FileExists(TextFile)
    if not exists then
      self:E("ERROR: MSRS Text file does not exist! File="..tostring(TextFile))
      return self
    end

    -- Get command line.
    local command=self:_GetCommand()

    -- Append text file.
    command=command..string.format(" --textFile=\"%s\"", tostring(TextFile))

    -- Debug output.
    self:T(string.format("MSRS TextFile command=%s", command))

    -- Count length of command.
    local l=string.len(command)
    self:T(string.format("Command length=%d", l))

    -- Execute command.
    self:_ExecCommand(command)

  end

  return self
end


-------------------------------------------------------------------------------------------------------------------------------------------------------------------------------------------------------
-- Misc Functions
-------------------------------------------------------------------------------------------------------------------------------------------------------------------------------------------------------

--- Get lat, long and alt from coordinate.
-- @param #MSRS self
-- @param Core.Point#Coordinate Coordinate Coordinate. Can also be a DCS#Vec3.
-- @return #number Latitude (or 0 if no input coordinate was given).
-- @return #number Longitude (or 0 if no input coordinate was given).
-- @return #number Altitude (or 0 if no input coordinate was given).
function MSRS:_GetLatLongAlt(Coordinate)
  self:F( {Coordinate=Coordinate} )

  local lat=0.0
  local lon=0.0
  local alt=0.0

  if Coordinate then
    lat, lon, alt=coord.LOtoLL(Coordinate)
  end

  return lat, lon, math.floor(alt)
end

-------------------------------------------------------------------------------------------------------------------------------------------------------------------------------------------------------
-- Backend ExternalAudio.exe
-------------------------------------------------------------------------------------------------------------------------------------------------------------------------------------------------------

--- Get SRS command to play sound using the `DCS-SR-ExternalAudio.exe`.
-- @param #MSRS self
-- @param #table freqs Frequencies in MHz.
-- @param #table modus Modulations.
-- @param #number coal Coalition.
-- @param #string gender Gender.
-- @param #string voice Voice.
-- @param #string culture Culture.
-- @param #number volume Volume.
-- @param #number speed Speed.
-- @param #number port Port.
-- @param #string label Label, defaults to "ROBOT" (displayed sender name in the radio overlay of SRS) - No spaces allowed!
-- @param Core.Point#COORDINATE coordinate Coordinate.
-- @return #string Command.
function MSRS:_GetCommand(freqs, modus, coal, gender, voice, culture, volume, speed, port, label, coordinate)
  self:F( {freqs, modus, coal, gender, voice, culture, volume, speed, port, label, coordinate} )

  local path=self:GetPath()
  local exe="DCS-SR-ExternalAudio.exe"
  local fullPath = string.format("%s\\%s", path, exe)

  freqs=table.concat(freqs or self.frequencies, ",")
  modus=table.concat(modus or self.modulations, ",")

  coal=coal or self.coalition
  gender=gender or self.gender
  voice=voice or self:GetVoice(self.provider) or self.voice
  culture=culture or self.culture
  volume=volume or self.volume
  speed=speed or self.speed
  port=port or self.port
  label=label or self.Label
  coordinate=coordinate or self.coordinate

  -- Replace modulation
  modus=modus:gsub("0", "AM")
  modus=modus:gsub("1", "FM")

  -- Command.
  local command=string.format('"%s\\%s" -f "%s" -m "%s" -c %s -p %s -n "%s" -v "%.1f"', path, exe, freqs, modus, coal, port, label,volume)

  -- Set voice or gender/culture.
  if voice then
    -- Use a specific voice (no need for gender and/or culture.
    command=command..string.format(" --voice=\"%s\"", tostring(voice))
  else
    -- Add gender.
    if gender and gender~="female" then
      command=command..string.format(" -g %s", tostring(gender))
    end
    -- Add culture.
    if culture and culture~="en-GB" then
      command=command..string.format(" -l %s", tostring(culture))
    end
  end

  -- Set coordinate.
  if coordinate then
    local lat,lon,alt=self:_GetLatLongAlt(coordinate)
    command=command..string.format(" -L %.4f -O %.4f -A %d", lat, lon, alt)
  end

  -- Set provider options
  if self.provider==MSRS.Provider.GOOGLE then
    local pops=self:GetProviderOptions()
    command=command..string.format(' --ssml -G "%s"', pops.credentials)
  elseif self.provider==MSRS.Provider.WINDOWS then
    -- Nothing to do.
  else
    self:E("ERROR: SRS only supports WINWOWS and GOOGLE as TTS providers! Use DCS-gRPC backend for other providers such as ")
  end

  if not UTILS.FileExists(fullPath) then
    self:E("ERROR: MSRS SRS executable does not exist! FullPath="..fullPath)
    command="CommandNotFound"
  end

  -- Debug output.
  self:T("MSRS command from _GetCommand="..command)

  return command
end

--- Execute SRS command to play sound using the `DCS-SR-ExternalAudio.exe`.
-- @param #MSRS self
-- @param #string command Command to executer
-- @return #number Return value of os.execute() command.
function MSRS:_ExecCommand(command)
  self:F( {command=command} )

  -- Skip this function if _GetCommand was not able to find the executable
  if string.find(command, "CommandNotFound") then return 0 end

  local batContent = command.." && exit"
  -- Create a tmp file.
  local filename=os.getenv('TMP').."\\MSRS-"..MSRS.uuid()..".bat"

  local script=io.open(filename, "w+")
  script:write(batContent)
  script:close()

  self:T("MSRS batch file created: "..filename)
  self:T("MSRS batch content: "..batContent)

  local res=nil
  if true then

    -- Create a tmp file.
    local filenvbs = os.getenv('TMP') .. "\\MSRS-"..MSRS.uuid()..".vbs"

    -- VBS script
    local script = io.open(filenvbs, "w+")
    script:write(string.format('Dim WinScriptHost\n'))
    script:write(string.format('Set WinScriptHost = CreateObject("WScript.Shell")\n'))
    script:write(string.format('WinScriptHost.Run Chr(34) & "%s" & Chr(34), 0\n', filename))
    script:write(string.format('Set WinScriptHost = Nothing'))
    script:close()
    self:T("MSRS vbs file created to start batch="..filenvbs)

    -- Run visual basic script. This still pops up a window but very briefly and does not put the DCS window out of focus.
    local runvbs=string.format('cscript.exe //Nologo //B "%s"', filenvbs)

    -- Debug output.
    self:T("MSRS execute VBS command="..runvbs)

    -- Play file in 0.01 seconds
    res=os.execute(runvbs)

    -- Remove file in 1 second.
    timer.scheduleFunction(os.remove, filename, timer.getTime()+1)
    timer.scheduleFunction(os.remove, filenvbs, timer.getTime()+1)
    self:T("MSRS vbs and batch file removed")

  elseif false then

    -- Create a tmp file.
    local filenvbs = os.getenv('TMP') .. "\\MSRS-"..MSRS.uuid()..".vbs"

    -- VBS script
    local script = io.open(filenvbs, "w+")
    script:write(string.format('Set oShell = CreateObject ("Wscript.Shell")\n'))
    script:write(string.format('Dim strArgs\n'))
    script:write(string.format('strArgs = "cmd /c %s"\n', filename))
    script:write(string.format('oShell.Run strArgs, 0, false'))
    script:close()

    local runvbs=string.format('cscript.exe //Nologo //B "%s"', filenvbs)

    -- Play file in 0.01 seconds
    res=os.execute(runvbs)

  else
    -- Play command.
    command=string.format('start /b "" "%s"', filename)

    -- Debug output.
    self:T("MSRS execute command="..command)

    -- Execute command
    res=os.execute(command)

    -- Remove file in 1 second.
    timer.scheduleFunction(os.remove, filename, timer.getTime()+1)

  end


  return res
end

-------------------------------------------------------------------------------------------------------------------------------------------------------------------------------------------------------
-- DCS-gRPC Backend Functions
-------------------------------------------------------------------------------------------------------------------------------------------------------------------------------------------------------

-- DCS-gRPC v0.70 TTS API call:
-- GRPC.tts(ssml, frequency[, options]) - Synthesize text (ssml; SSML tags supported) to speech and transmit it over SRS on the frequency with the following optional options (and their defaults):

-- {
--     -- The plain text without any transformations made to it for the purpose of getting it spoken out
--     -- as desired (no SSML tags, no FOUR NINER instead of 49, ...). Even though this field is
--     -- optional, please consider providing it as it can be used to display the spoken text to players
--     -- with hearing impairments.
--     plaintext = null, -- e.g. `= "Hello Pilot"`

--     -- Name of the SRS client.
--     srsClientName = "DCS-gRPC",

--     -- The origin of the transmission. Relevant if the SRS server has "Line of
--     -- Sight" and/or "Distance Limit" enabled.
--     position = {
--         lat = 0.0,
--         lon = 0.0,
--         alt = 0.0, -- in meters
--     },

--     -- The coalition of the transmission. Relevant if the SRS server has "Secure
--     -- Coalition Radios" enabled. Supported values are: `blue` and `red`. Defaults
--     -- to being spectator if not specified.
--     coalition = null,

--     -- TTS provider to be use. Defaults to the one configured in your config or to Windows'
--     -- built-in TTS. Examples:
--     -- `= { aws = {} }` / `= { aws = { voice = "..." } }` enable AWS TTS
--     -- `= { azure = {} }` / `= { azure = { voice = "..." } }` enable Azure TTS
--     -- `= { gcloud = {} }` / `= { gcloud = { voice = "..." } }` enable Google Cloud TTS
--     -- `= { win = {} }` / `= { win = { voice = "..." } }` enable Windows TTS
--     provider = null,
-- }

--- Make DCS-gRPC API call to transmit text-to-speech over SRS.
-- @param #MSRS self
-- @param #string Text Text of message to transmit (can also be SSML).
-- @param #table Frequencies Radio frequencies to transmit on. Can also accept a number in MHz.
-- @param #string Gender Gender.
-- @param #string Culture Culture.
-- @param #string Voice Voice.
-- @param #number Volume Volume.
-- @param #string Label Label.
-- @param Core.Point#COORDINATE Coordinate Coordinate.
-- @return #MSRS self
function MSRS:_DCSgRPCtts(Text, Frequencies, Gender, Culture, Voice, Volume, Label, Coordinate)

  -- Debug info.
<<<<<<< HEAD
  self:T("MSRS_BACKEND_DCSGRPC:_DCSgRPCtts()")
  self:T({Text, Frequencies, Gender, Culture, Voice, Volume, Label, Coordinate})
=======
  self:F("MSRS_BACKEND_DCSGRPC:_DCSgRPCtts()")
  self:F({Text, Frequencies, Gender, Culture, Voice, Volume, Label, Coordinate})
>>>>>>> 47ad2499

  local options = {} -- #MSRS.GRPCOptions

  local ssml = Text or ''

  -- Get frequenceies.
  Frequencies = UTILS.EnsureTable(Frequencies, true) or self:GetFrequencies()

  -- Plain text (not really used.
  options.plaintext=Text

  -- Name shows as sender.
  options.srsClientName = Label or self.Label

  -- Set position.
  if self.coordinate then
    options.position = {}
    options.position.lat, options.position.lon, options.position.alt = self:_GetLatLongAlt(self.coordinate)
  end

  -- Coalition (gRPC expects lower case)
  options.coalition = UTILS.GetCoalitionName(self.coalition):lower()

  -- Provider (win, gcloud, ...)
  local provider = self.provider or MSRS.Provider.WINDOWS
  self:F({provider=provider})

  -- Provider options: voice, credentials
  options.provider = {}
  options.provider[provider] = self:GetProviderOptions(provider)

  -- Voice
  Voice=Voice or self:GetVoice(self.provider) or self.voice

  if Voice then
    -- We use a specific voice
    options.provider[provider].voice = Voice
  else
  
    -- DCS-gRPC doesn't directly support language/gender, but can use SSML

    local preTag, genderProp, langProp, postTag = '', '', '', ''

    local gender=""
    if self.gender then
      gender=string.format(' gender=\"%s\"', self.gender)
    end
    local language=""
    if self.culture then
      language=string.format(' language=\"%s\"', self.culture)
    end

    if self.gender or self.culture then
      ssml=string.format("<voice%s%s>%s</voice>", gender, language, Text)
    end
  end

  for _,freq in pairs(Frequencies) do
    self:F("Calling GRPC.tts with the following parameter:")
    self:F({ssml=ssml, freq=freq, options=options})
    self:F(options.provider[provider])
    GRPC.tts(ssml, freq*1e6, options)
  end

end

-------------------------------------------------------------------------------------------------------------------------------------------------------------------------------------------------------
-- Config File
-------------------------------------------------------------------------------------------------------------------------------------------------------------------------------------------------------

--- Get central SRS configuration to be able to play tts over SRS radio using the `DCS-SR-ExternalAudio.exe`.
-- @param #MSRS self
-- @param #string Path Path to config file, defaults to "C:\Users\<yourname>\Saved Games\DCS\Config"
-- @param #string Filename File to load, defaults to "Moose_MSRS.lua"
-- @return #boolean success
-- @usage
--  0) Benefits: Centralize configuration of SRS, keep paths and keys out of the mission source code, making it safer and easier to move missions to/between servers,
--  and also make config easier to use in the code.
--  1) Create a config file named "Moose_MSRS.lua" at this location "C:\Users\<yourname>\Saved Games\DCS\Config" (or wherever your Saved Games folder resides).
--  2) The file needs the following structure:
--
--     -- Moose MSRS default Config
--     MSRS_Config = {
--       Path = C:\\Program Files\\DCS-SimpleRadio-Standalone, -- Path to SRS install directory.
--       Port = 5002,            -- Port of SRS server. Default 5002.
--       Backend = "srsexe",     -- Interface to SRS: "srsexe" or "grpc".
--       Frequency = {127, 243}, -- Default frequences. Must be a table 1..n entries!
--       Modulation = {0,0},     -- Default modulations. Must be a table, 1..n entries, one for each frequency!
--       Volume = 1.0,           -- Default volume [0,1].
--       Coalition = 0,          -- 0 = Neutral, 1 = Red, 2 = Blue (only a factor if SRS server has encryption enabled).
--       Coordinate = {0,0,0},   -- x, y, alt (only a factor if SRS server has line-of-sight and/or distance limit enabled).
--       Culture = "en-GB",
--       Gender = "male",
--       Voice = "Microsoft Hazel Desktop", -- Voice that is used if no explicit provider voice is specified.
--       Label = "MSRS",   
--       Provider = "win", --Provider for generating TTS (win, gcloud, azure, aws).
--       
--       -- Windows
--       win = {
--         voice = "Microsoft Hazel Desktop",
--       },
--       -- Google Cloud
--       gcloud = {
--         voice = "en-GB-Standard-A", -- The Google Cloud voice to use (see https://cloud.google.com/text-to-speech/docs/voices).
--         credentials="C:\\Program Files\\DCS-SimpleRadio-Standalone\\yourfilename.json", -- Full path to credentials JSON file (only for SRS-TTS.exe backend)
--         key="Your access Key", -- Google API access key (only for DCS-gRPC backend)
--       },
--       -- Amazon Web Service
--       aws = {
--         voice = "Brian", -- The default AWS voice to use (see https://docs.aws.amazon.com/polly/latest/dg/voicelist.html).
--         key="Your access Key",  -- Your AWS key.
--         secret="Your secret key", -- Your AWS secret key.
--         region="eu-central-1", -- Your AWS region (see https://docs.aws.amazon.com/general/latest/gr/pol.html).
--       },
--       -- Microsoft Azure
--       azure = {
--         voice="en-US-AriaNeural",  --The default Azure voice to use (see https://learn.microsoft.com/azure/cognitive-services/speech-service/language-support).
--         key="Your access key", -- Your Azure access key.
--         region="westeurope", -- The Azure region to use (see https://learn.microsoft.com/en-us/azure/cognitive-services/speech-service/regions).
--       },
--     }
--
--  3) The config file is automatically loaded when Moose starts. YOu can also load the config into the MSRS raw class manually before you do anything else:
--
--         MSRS.LoadConfigFile() -- Note the "." here
--
--  Optionally, your might want to provide a specific path and filename:
--
--         MSRS.LoadConfigFile(nil,MyPath,MyFilename) -- Note the "." here
--
--  This will populate variables for the MSRS raw class and all instances you create with e.g. `mysrs = MSRS:New()`
--  Optionally you can also load this per **single instance** if so needed, i.e.
--
--     mysrs:LoadConfigFile(Path,Filename)
--
--  4) Use the config in your code like so, variable names are basically the same as in the config file, but all lower case, examples:
--
--         -- Needed once only
--         MESSAGE.SetMSRS(MSRS.path,nil,MSRS.google,243,radio.modulation.AM,nil,nil,
--         MSRS.Voices.Google.Standard.de_DE_Standard_B,coalition.side.BLUE)
--
--         -- later on in your code
--
--         MESSAGE:New("Test message!",15,"SPAWN"):ToSRS(243,radio.modulation.AM,nil,nil,MSRS.Voices.Google.Standard.fr_FR_Standard_C)
--
--         -- Create new ATIS as usual
--         atis=ATIS:New(AIRBASE.Caucasus.Batumi, 123, radio.modulation.AM)
--         atis:SetSRS(nil,nil,nil,MSRS.Voices.Google.Standard.en_US_Standard_H)
--         --Start ATIS
--         atis:Start()
function MSRS:LoadConfigFile(Path,Filename)

  if lfs == nil then
    env.info("*****Note - lfs and os need to be desanitized for MSRS to work!")
    return false
  end

  local path = Path or lfs.writedir()..MSRS.ConfigFilePath
  local file = Filename or MSRS.ConfigFileName or "Moose_MSRS.lua"
  local pathandfile = path..file
  local filexsists =  UTILS.FileExists(pathandfile)

  if filexsists and not MSRS.ConfigLoaded then

    env.info("FF reading config file")

    -- Load global MSRS_Config
    assert(loadfile(path..file))()

    if MSRS_Config then

      local Self = self or MSRS  --#MSRS

      Self.path = MSRS_Config.Path or "C:\\Program Files\\DCS-SimpleRadio-Standalone"
      Self.port = MSRS_Config.Port or 5002
      Self.backend = MSRS_Config.Backend or MSRS.Backend.SRSEXE
      Self.frequencies = MSRS_Config.Frequency or {127,243}
      Self.modulations = MSRS_Config.Modulation or {0,0}
      Self.coalition = MSRS_Config.Coalition or 0
      if MSRS_Config.Coordinate then
        Self.coordinate = COORDINATE:New( MSRS_Config.Coordinate[1], MSRS_Config.Coordinate[2], MSRS_Config.Coordinate[3] )
      end
      Self.culture = MSRS_Config.Culture or "en-GB"
      Self.gender = MSRS_Config.Gender or "male"
      Self.Label = MSRS_Config.Label or "MSRS"
      Self.voice = MSRS_Config.Voice --or MSRS.Voices.Microsoft.Hazel

      Self.provider = MSRS_Config.Provider or MSRS.Provider.WINDOWS
      for _,provider in pairs(MSRS.Provider) do
        if MSRS_Config[provider] then
          Self.poptions[provider]=MSRS_Config[provider]
        end
      end

      Self.ConfigLoaded = true

    end
    env.info("MSRS - Successfully loaded default configuration from disk!",false)
  end

  if not filexsists then
    env.info("MSRS - Cannot find default configuration file!",false)
    return false
  end

  return true
end

--- Function returns estimated speech time in seconds.
-- Assumptions for time calc: 100 Words per min, average of 5 letters for english word so
--
--   * 5 chars * 100wpm = 500 characters per min = 8.3 chars per second
--
-- So length of msg / 8.3 = number of seconds needed to read it. rounded down to 8 chars per sec map function:
--
-- * (x - in_min) * (out_max - out_min) / (in_max - in_min) + out_min
--
-- @param #number length can also be passed as #string
-- @param #number speed Defaults to 1.0
-- @param #boolean isGoogle We're using Google TTS
function MSRS.getSpeechTime(length,speed,isGoogle)

  local maxRateRatio = 3

  speed = speed or 1.0
  isGoogle = isGoogle or false

  local speedFactor = 1.0
  if isGoogle then
    speedFactor = speed
  else
    if speed ~= 0 then
      speedFactor = math.abs( speed ) * (maxRateRatio - 1) / 10 + 1
    end
    if speed < 0 then
      speedFactor = 1 / speedFactor
    end
  end

  local wpm = math.ceil( 100 * speedFactor )
  local cps = math.floor( (wpm * 5) / 60 )

  if type( length ) == "string" then
    length = string.len( length )
  end

  return length/cps --math.ceil(length/cps)
end

-------------------------------------------------------------------------------------------------------------------------------------------------------------------------------------------------------

--- Manages radio transmissions.
--
-- The purpose of the MSRSQUEUE class is to manage SRS text-to-speech (TTS) messages using the MSRS class.
-- This can be used to submit multiple TTS messages and the class takes care that they are transmitted one after the other (and not overlapping).
--
-- @type MSRSQUEUE
-- @field #string ClassName Name of the class "MSRSQUEUE".
-- @field #string lid ID for dcs.log.
-- @field #table queue The queue of transmissions.
-- @field #string alias Name of the radio queue.
-- @field #number dt Time interval in seconds for checking the radio queue.
-- @field #number Tlast Time (abs) when the last transmission finished.
-- @field #boolean checking If `true`, the queue update function is scheduled to be called again.
-- @extends Core.Base#BASE
MSRSQUEUE = {
  ClassName   = "MSRSQUEUE",
  Debugmode   = nil,
  lid         = nil,
  queue       =  {},
  alias       = nil,
  dt          = nil,
  Tlast       = nil,
  checking    = nil,
}

--- Radio queue transmission data.
-- @type MSRSQUEUE.Transmission
-- @field #string text Text to be transmitted.
-- @field Sound.SRS#MSRS msrs MOOSE SRS object.
-- @field #number duration Duration in seconds.
-- @field #table subgroups Groups to send subtitle to.
-- @field #string subtitle Subtitle of the transmission.
-- @field #number subduration Duration of the subtitle being displayed.
-- @field #number frequency Frequency.
-- @field #number modulation Modulation.
-- @field #number Tstarted Mission time (abs) in seconds when the transmission started.
-- @field #boolean isplaying If true, transmission is currently playing.
-- @field #number Tplay Mission time (abs) in seconds when the transmission should be played.
-- @field #number interval Interval in seconds before next transmission.
-- @field #boolean TransmitOnlyWithPlayers If true, only transmit if there are alive Players.
-- @field Core.Set#SET_CLIENT PlayerSet PlayerSet created when TransmitOnlyWithPlayers == true
-- @field #string gender Voice gender
-- @field #string culture Voice culture
-- @field #string voice Voice if any
-- @field #number volume Volume
-- @field #string label Label to be used
-- @field Core.Point#COORDINATE coordinate Coordinate for this transmission

--- Create a new MSRSQUEUE object for a given radio frequency/modulation.
-- @param #MSRSQUEUE self
-- @param #string alias (Optional) Name of the radio queue.
-- @return #MSRSQUEUE self The MSRSQUEUE object.
function MSRSQUEUE:New(alias)

  -- Inherit base
  local self=BASE:Inherit(self, BASE:New()) --#MSRSQUEUE

  self.alias=alias or "My Radio"

  self.dt=1.0

  self.lid=string.format("MSRSQUEUE %s | ", self.alias)

  return self
end

--- Clear the radio queue.
-- @param #MSRSQUEUE self
-- @return #MSRSQUEUE self The MSRSQUEUE object.
function MSRSQUEUE:Clear()
  self:I(self.lid.."Clearing MSRSQUEUE")
  self.queue={}
  return self
end


--- Add a transmission to the radio queue.
-- @param #MSRSQUEUE self
-- @param #MSRSQUEUE.Transmission transmission The transmission data table.
-- @return #MSRSQUEUE self
function MSRSQUEUE:AddTransmission(transmission)

  -- Init.
  transmission.isplaying=false
  transmission.Tstarted=nil

  -- Add to queue.
  table.insert(self.queue, transmission)

  -- Start checking.
  if not self.checking then
    self:_CheckRadioQueue()
  end

  return self
end

--- Switch to only transmit if there are players on the server.
-- @param #MSRSQUEUE self
-- @param #boolean Switch If true, only send SRS if there are alive Players.
-- @return #MSRSQUEUE self
function MSRSQUEUE:SetTransmitOnlyWithPlayers(Switch)
  self.TransmitOnlyWithPlayers = Switch
  if Switch == false or Switch==nil then
    if self.PlayerSet then
      self.PlayerSet:FilterStop()
    end
    self.PlayerSet = nil
  else
    self.PlayerSet = SET_CLIENT:New():FilterStart()
  end
  return self
end

--- Create a new transmission and add it to the radio queue.
-- @param #MSRSQUEUE self
-- @param #string text Text to play.
-- @param #number duration Duration in seconds the file lasts. Default is determined by number of characters of the text message.
-- @param Sound.SRS#MSRS msrs MOOSE SRS object.
-- @param #number tstart Start time (abs) seconds. Default now.
-- @param #number interval Interval in seconds after the last transmission finished.
-- @param #table subgroups Groups that should receive the subtiltle.
-- @param #string subtitle Subtitle displayed when the message is played.
-- @param #number subduration Duration [sec] of the subtitle being displayed. Default 5 sec.
-- @param #number frequency Radio frequency if other than MSRS default.
-- @param #number modulation Radio modulation if other then MSRS default.
-- @param #string gender Gender of the voice
-- @param #string culture Culture of the voice
-- @param #string voice Specific voice
-- @param #number volume Volume setting
-- @param #string label Label to be used
-- @param Core.Point#COORDINATE coordinate Coordinate to be used
-- @return #MSRSQUEUE.Transmission Radio transmission table.
function MSRSQUEUE:NewTransmission(text, duration, msrs, tstart, interval, subgroups, subtitle, subduration, frequency, modulation, gender, culture, voice, volume, label,coordinate)

  if self.TransmitOnlyWithPlayers then
    if self.PlayerSet and self.PlayerSet:CountAlive() == 0 then
      return self
    end
  end

  -- Sanity checks.
  if not text then
    self:E(self.lid.."ERROR: No text specified.")
    return nil
  end
  if type(text)~="string" then
    self:E(self.lid.."ERROR: Text specified is NOT a string.")
    return nil
  end


  -- Create a new transmission object.
  local transmission={} --#MSRSQUEUE.Transmission
  transmission.text=text
  transmission.duration=duration or MSRS.getSpeechTime(text)
  transmission.msrs=msrs
  transmission.Tplay=tstart or timer.getAbsTime()
  transmission.subtitle=subtitle
  transmission.interval=interval or 0
  transmission.frequency=frequency
  transmission.modulation=modulation
  transmission.subgroups=subgroups
  if transmission.subtitle then
    transmission.subduration=subduration or transmission.duration
  else
    transmission.subduration=0 --nil
  end
  transmission.gender = gender
  transmission.culture = culture
  transmission.voice = voice
  transmission.volume = volume
  transmission.label = label
  transmission.coordinate = coordinate

  -- Add transmission to queue.
  self:AddTransmission(transmission)

  return transmission
end

--- Broadcast radio message.
-- @param #MSRSQUEUE self
-- @param #MSRSQUEUE.Transmission transmission The transmission.
function MSRSQUEUE:Broadcast(transmission)

  if transmission.frequency then
    transmission.msrs:PlayTextExt(transmission.text, nil, transmission.frequency, transmission.modulation, transmission.gender, transmission.culture, transmission.voice, transmission.volume, transmission.label, transmission.coordinate)
  else
    transmission.msrs:PlayText(transmission.text,nil,transmission.coordinate)
  end

  local function texttogroup(gid)
    -- Text to group.
    trigger.action.outTextForGroup(gid, transmission.subtitle, transmission.subduration, true)
  end

  if transmission.subgroups and #transmission.subgroups>0 then

    for _,_group in pairs(transmission.subgroups) do
      local group=_group --Wrapper.Group#GROUP

      if group and group:IsAlive() then
        local gid=group:GetID()

        self:ScheduleOnce(4, texttogroup, gid)
      end

    end

  end

end

--- Calculate total transmission duration of all transmission in the queue.
-- @param #MSRSQUEUE self
-- @return #number Total transmission duration.
function MSRSQUEUE:CalcTransmisstionDuration()

  local Tnow=timer.getAbsTime()

  local T=0
  for _,_transmission in pairs(self.queue) do
    local transmission=_transmission --#MSRSQUEUE.Transmission

    if transmission.isplaying then

      -- Playing for dt seconds.
      local dt=Tnow-transmission.Tstarted

      T=T+transmission.duration-dt

    else
      T=T+transmission.duration
    end

  end

  return T
end

--- Check radio queue for transmissions to be broadcasted.
-- @param #MSRSQUEUE self
-- @param #number delay Delay in seconds before checking.
function MSRSQUEUE:_CheckRadioQueue(delay)

  -- Transmissions in queue.
  local N=#self.queue

  -- Debug info.
  self:T2(self.lid..string.format("Check radio queue %s: delay=%.3f sec, N=%d, checking=%s", self.alias, delay or 0, N, tostring(self.checking)))

  if delay and delay>0 then

    -- Delayed call.
    self:ScheduleOnce(delay, MSRSQUEUE._CheckRadioQueue, self)

    -- Checking on.
    self.checking=true

  else

    -- Check if queue is empty.
    if N==0 then

      -- Debug info.
      self:T(self.lid..string.format("Check radio queue %s empty ==> disable checking", self.alias))

      -- Queue is now empty. Nothing to else to do. We start checking again, if a transmission is added.
      self.checking=false

      return
    end

    -- Get current abs time.
    local time=timer.getAbsTime()

    -- Checking on.
    self.checking=true

    -- Set dt.
    local dt=self.dt


    local playing=false
    local next=nil  --#MSRSQUEUE.Transmission
    local remove=nil
    for i,_transmission in ipairs(self.queue) do
      local transmission=_transmission  --#MSRSQUEUE.Transmission

      -- Check if transmission time has passed.
      if time>=transmission.Tplay then

        -- Check if transmission is currently playing.
        if transmission.isplaying then

          -- Check if transmission is finished.
          if time>=transmission.Tstarted+transmission.duration then

            -- Transmission over.
            transmission.isplaying=false

            -- Remove ith element in queue.
            remove=i

            -- Store time last transmission finished.
            self.Tlast=time

          else -- still playing

            -- Transmission is still playing.
            playing=true

            dt=transmission.duration-(time-transmission.Tstarted)

          end

        else -- not playing yet

          local Tlast=self.Tlast

          if transmission.interval==nil  then

            -- Not playing ==> this will be next.
            if next==nil then
              next=transmission
            end

          else

            if Tlast==nil or time-Tlast>=transmission.interval then
              next=transmission
            else

            end
          end

          -- We got a transmission or one with an interval that is not due yet. No need for anything else.
          if next or Tlast then
            break
          end

        end

      else

          -- Transmission not due yet.

      end
    end

    -- Found a new transmission.
    if next~=nil and not playing then
      -- Debug info.
      self:T(self.lid..string.format("Broadcasting text=\"%s\" at T=%.3f", next.text, time))

      -- Call SRS.
      self:Broadcast(next)

      next.isplaying=true
      next.Tstarted=time
      dt=next.duration
    end

    -- Remove completed call from queue.
    if remove then
      -- Remove from queue.
      table.remove(self.queue, remove)
      N=N-1

      -- Check if queue is empty.
      if #self.queue==0 then
        -- Debug info.
        self:T(self.lid..string.format("Check radio queue %s empty ==> disable checking", self.alias))

        self.checking=false

        return
      end
    end

    -- Check queue.
    self:_CheckRadioQueue(dt)

  end

end

MSRS.LoadConfigFile()
-------------------------------------------------------------------------------------------------------------------------------------------------------------------------------------------------------
-------------------------------------------------------------------------------------------------------------------------------------------------------------------------------------------------------
-------------------------------------------------------------------------------------------------------------------------------------------------------------------------------------------------------<|MERGE_RESOLUTION|>--- conflicted
+++ resolved
@@ -109,10 +109,10 @@
 --
 -- Use a specific voice with the @{#MSRS.SetVoice} function, e.g, `:SetVoice("Microsoft Hedda Desktop")`.
 -- Note that this must be installed on your windows system.
---
+-- 
 -- Note that you can set voices for each provider via the @{#MSRS.SetVoiceProvider} function. Also shortcuts are available, *i.e.*
 -- @{#MSRS.SetVoiceWindows}, @{#MSRS.SetVoiceGoogle}, @{#MSRS.SetVoiceAzure} and @{#MSRS.SetVoiceAmazon}.
---
+-- 
 -- For voices there are enumerators in this class to help you out on voice names:
 --
 --     MSRS.Voices.Microsoft -- e.g. MSRS.Voices.Microsoft.Hedda - the Microsoft enumerator contains all voices known to work with SRS
@@ -134,32 +134,32 @@
 -- ## Config file for many variables, auto-loaded by Moose
 --
 -- See @{#MSRS.LoadConfigFile} for details on how to set this up.
---
+-- 
 -- ## TTS Providers
---
+-- 
 -- The default provider for generating speech from text is the native Windows TTS service. Note that you need to install the voices you want to use.
 -- 
 -- **Pro-Tip** - use the command line with power shell to call `DCS-SR-ExternalAudio.exe` - it will tell you what is missing
 -- and also the Google Console error, in case you have missed a step in setting up your Google TTS.
 -- For example, `.\DCS-SR-ExternalAudio.exe -t "Text Message" -f 255 -m AM -c 2 -s 2 -z -G "Path_To_You_Google.Json"`
 -- plays a message on 255 MHz AM for the blue coalition in-game.
---
+-- 
 -- ### Google
---
+-- 
 -- In order to use Google Cloud for TTS you need to use @{#MSRS.SetProvider} and @{MSRS.SetProviderOptionsGoogle} functions:
---
+-- 
 --     msrs:SetProvider(MSRS.Provider.GOOGLE)
 --     msrs:SetProviderOptionsGoogle(CredentialsFile, AccessKey)
---
+--     
 -- The parameter `CredentialsFile` is used with the default 'DCS-SR-ExternalAudio.exe' backend and must be the full path to the credentials JSON file.
 -- The `AccessKey` parameter is used with the DCS-gRPC backend (see below).
---
+-- 
 -- You can set the voice to use with Google via @{#MSRS.SetVoiceGoogle}.
---
+-- 
 -- When using Google it also allows you to utilize SSML in your text for more flexibility.
 -- For more information on setting up a cloud account, visit: https://cloud.google.com/text-to-speech
 -- Google's supported SSML reference: https://cloud.google.com/text-to-speech/docs/ssml
---
+-- 
 -- ### Amazon Web Service [Only DCS-gRPC backend]
 -- 
 -- In order to use Amazon Web Service (AWS) for TTS you need to use @{#MSRS.SetProvider} and @{MSRS.SetProviderOptionsAmazon} functions:
@@ -172,21 +172,21 @@
 -- You can set the voice to use with AWS via @{#MSRS.SetVoiceAmazon}.
 -- 
 -- ### Microsoft Azure [Only DCS-gRPC backend]
---
+-- 
 -- In order to use Microsoft Azure for TTS you need to use @{#MSRS.SetProvider} and @{MSRS.SetProviderOptionsAzure} functions:
---
+-- 
 --     msrs:SetProvider(MSRS.Provider.AZURE)
 --     msrs:SetProviderOptionsAmazon(AccessKey, Region)
---
+--     
 -- The parameter `AccessKey` is your Azure access key. The parameter `Region` is your [Azure region](https://learn.microsoft.com/en-us/azure/cognitive-services/speech-service/regions).
---
+-- 
 -- You can set the voice to use with Azure via @{#MSRS.SetVoiceAzure}.
---
+-- 
 -- ## Backend
---
+-- 
 -- The default interface to SRS is via calling the 'DCS-SR-ExternalAudio.exe'. As noted above, this has the unavoidable drawback that a pop-up briefly appears
 -- and DCS might be put out of focus.
---
+-- 
 -- ## DCS-gRPC as an alternative to 'DCS-SR-ExternalAudio.exe' for TTS
 --
 -- Another interface to SRS is [DCS-gRPC](https://github.com/DCS-gRPC/rust-server). This does not call an exe file and therefore avoids the annoying pop-up window.
@@ -484,13 +484,10 @@
 
     if Modulation then
       self:SetModulations(Modulation)
-<<<<<<< HEAD
-=======
     end
 
     if Backend then
       self:SetBackend(Backend)
->>>>>>> 47ad2499
     end
 
   end
@@ -583,13 +580,8 @@
   end
 
   -- Debug output.
-<<<<<<< HEAD
-  self:T(string.format("SRS path=%s", self:GetPath()))
-
-=======
   self:F(string.format("SRS path=%s", self:GetPath()))
   
->>>>>>> 47ad2499
   return self
 end
 
@@ -784,13 +776,9 @@
 -- @param #string Provider Provider. Default is as set by @{#MSRS.SetProvider}, which itself defaults to `MSRS.Provider.WINDOWS` if not set.
 -- @return #MSRS self
 function MSRS:SetVoiceProvider(Voice, Provider)
-<<<<<<< HEAD
-
-=======
   self:F( {Voice=Voice, Provider=Provider} )
->>>>>>> 47ad2499
   self.poptions=self.poptions or {}
-
+  
   self.poptions[Provider or self:GetProvider()]=Voice
 
   return self
@@ -848,7 +836,7 @@
 function MSRS:GetVoice(Provider)
 
   Provider=Provider or self.provider
-
+  
   if Provider and self.poptions[Provider] and self.poptions[Provider].voice then
     return self.poptions[Provider].voice
   else
@@ -877,7 +865,7 @@
   if PathToCredentials then
 
     self.provider = MSRS.Provider.GOOGLE
-
+    
     self:SetProviderOptionsGoogle(PathToCredentials, PathToCredentials)
 
   end
@@ -892,15 +880,15 @@
 function MSRS:SetGoogleAPIKey(APIKey)
   self:F( {APIKey=APIKey} )
   if APIKey then
-
+  
     self.provider = MSRS.Provider.GOOGLE
-
+    
     if self.poptions[MSRS.Provider.GOOGLE] then
       self.poptions[MSRS.Provider.GOOGLE].key=APIKey
     else
       self:SetProviderOptionsGoogle(nil ,APIKey)
     end
-
+    
   end
   return self
 end
@@ -908,14 +896,14 @@
 
 --- Set provider used to generate text-to-speech.
 -- These options are available:
---
+-- 
 -- - `MSRS.Provider.WINDOWS`: Microsoft Windows (default)
 -- - `MSRS.Provider.GOOGLE`: Google Cloud
 -- - `MSRS.Provider.AZURE`: Microsoft Azure (only with DCS-gRPC backend)
 -- - `MSRS.Provier.AMAZON`: Amazone Web Service (only with DCS-gRPC backend)
---
+-- 
 -- Note that all providers except Microsoft Windows need as additonal information the credentials of your account.
---
+-- 
 -- @param #MSRS self
 -- @param #string Provider
 -- @return #MSRS self
@@ -942,23 +930,6 @@
 -- @param #string Region Region to use.
 -- @return #MSRS.ProviderOptions Provider optionas table.
 function MSRS:SetProviderOptions(Provider, CredentialsFile, AccessKey, SecretKey, Region)
-<<<<<<< HEAD
-
-  local option=MSRS._CreateProviderOptions(Provider, CredentialsFile, AccessKey, SecretKey, Region)
-
-  if self then
-
-    self.poptions=self.poptions or {}
-
-    self.poptions[Provider]=option
-
-  else
-
-    MSRS.poptions=MSRS.poptions or {}
-
-    MSRS.poptions[Provider]=option
-
-=======
   self:F( {Provider, CredentialsFile, AccessKey, SecretKey, Region} )
   local option=MSRS._CreateProviderOptions(Provider, CredentialsFile, AccessKey, SecretKey, Region)
 
@@ -968,7 +939,6 @@
   else
     MSRS.poptions=MSRS.poptions or {}
     MSRS.poptions[Provider]=option
->>>>>>> 47ad2499
   end
 
   return option
@@ -1002,10 +972,6 @@
 function MSRS:SetProviderOptionsGoogle(CredentialsFile, AccessKey)
   self:F( {CredentialsFile, AccessKey} )
   self:SetProviderOptions(MSRS.Provider.GOOGLE, CredentialsFile, AccessKey)
-<<<<<<< HEAD
-
-=======
->>>>>>> 47ad2499
   return self
 end
 
@@ -1018,10 +984,6 @@
 function MSRS:SetProviderOptionsAmazon(AccessKey, SecretKey, Region)
   self:F( {AccessKey, SecretKey, Region} )
   self:SetProviderOptions(MSRS.Provider.AMAZON, nil, AccessKey, SecretKey, Region)
-<<<<<<< HEAD
-
-=======
->>>>>>> 47ad2499
   return self
 end
 
@@ -1033,10 +995,6 @@
 function MSRS:SetProviderOptionsAzure(AccessKey, Region)
   self:F( {AccessKey, Region} )
   self:SetProviderOptions(MSRS.Provider.AZURE, nil, AccessKey, nil, Region)
-<<<<<<< HEAD
-
-=======
->>>>>>> 47ad2499
   return self
 end
 
@@ -1168,26 +1126,20 @@
   if Delay and Delay>0 then
     self:ScheduleOnce(Delay, MSRS.PlaySoundText, self, SoundText, 0)
   else
-
+  
     if self.backend==MSRS.Backend.GRPC then
-<<<<<<< HEAD
-
       self:_DCSgRPCtts(SoundText.text, nil, SoundText.gender, SoundText.culture, SoundText.voice, SoundText.volume, SoundText.label, SoundText.coordinate)
-
-=======
-      self:_DCSgRPCtts(SoundText.text, nil, SoundText.gender, SoundText.culture, SoundText.voice, SoundText.volume, SoundText.label, SoundText.coordinate)
->>>>>>> 47ad2499
     else
 
       -- Get command.
       local command=self:_GetCommand(nil, nil, nil, SoundText.gender, SoundText.voice, SoundText.culture, SoundText.volume, SoundText.speed)
-
+  
       -- Append text.
       command=command..string.format(" --text=\"%s\"", tostring(SoundText.text))
-
+  
       -- Execute command.
       self:_ExecCommand(command)
-
+      
     end
 
   end
@@ -1209,21 +1161,10 @@
   else
 
     if self.backend==MSRS.Backend.GRPC then
-<<<<<<< HEAD
-
-      self:T(self.lid.."Transmitting")
-      self:_DCSgRPCtts(Text, nil, nil , nil, nil, nil, nil, Coordinate)
-
-    else
-
-      self:PlayTextExt(Text, Delay, nil, nil, nil, nil, nil, nil, nil, Coordinate)
-
-=======
       self:T(self.lid.."Transmitting")
       self:_DCSgRPCtts(Text, nil, nil , nil, nil, nil, nil, Coordinate)
     else
       self:PlayTextExt(Text, Delay, nil, nil, nil, nil, nil, nil, nil, Coordinate)
->>>>>>> 47ad2499
     end
 
   end
@@ -1250,25 +1191,25 @@
   if Delay and Delay>0 then
     self:ScheduleOnce(Delay, MSRS.PlayTextExt, self, Text, 0, Frequencies, Modulations, Gender, Culture, Voice, Volume, Label, Coordinate)
   else
-
+  
     Frequencies = Frequencies or self:GetFrequencies()
     Modulations = Modulations or self:GetModulations()
-
+  
     if self.backend==MSRS.Backend.SRSEXE then
 
       -- Get command line.
       local command=self:_GetCommand(UTILS.EnsureTable(Frequencies, false), UTILS.EnsureTable(Modulations, false), nil, Gender, Voice, Culture, Volume, nil, nil, Label, Coordinate)
-
+  
       -- Append text.
       command=command..string.format(" --text=\"%s\"", tostring(Text))
-
+  
       -- Execute command.
       self:_ExecCommand(command)
-
+      
     elseif self.backend==MSRS.Backend.GRPC then
-
+    
       self:_DCSgRPCtts(Text, Frequencies, Gender, Culture, Voice, Volume, Label, Coordinate)
-
+    
     end
 
   end
@@ -1325,8 +1266,8 @@
 --- Get lat, long and alt from coordinate.
 -- @param #MSRS self
 -- @param Core.Point#Coordinate Coordinate Coordinate. Can also be a DCS#Vec3.
--- @return #number Latitude (or 0 if no input coordinate was given).
--- @return #number Longitude (or 0 if no input coordinate was given).
+-- @return #number Latitude (or 0 if no input coordinate was given). 
+-- @return #number Longitude (or 0 if no input coordinate was given). 
 -- @return #number Altitude (or 0 if no input coordinate was given).
 function MSRS:_GetLatLongAlt(Coordinate)
   self:F( {Coordinate=Coordinate} )
@@ -1410,7 +1351,7 @@
 
   -- Set provider options
   if self.provider==MSRS.Provider.GOOGLE then
-    local pops=self:GetProviderOptions()
+    local pops=self:GetProviderOptions()    
     command=command..string.format(' --ssml -G "%s"', pops.credentials)
   elseif self.provider==MSRS.Provider.WINDOWS then
     -- Nothing to do.
@@ -1569,24 +1510,19 @@
 function MSRS:_DCSgRPCtts(Text, Frequencies, Gender, Culture, Voice, Volume, Label, Coordinate)
 
   -- Debug info.
-<<<<<<< HEAD
-  self:T("MSRS_BACKEND_DCSGRPC:_DCSgRPCtts()")
-  self:T({Text, Frequencies, Gender, Culture, Voice, Volume, Label, Coordinate})
-=======
   self:F("MSRS_BACKEND_DCSGRPC:_DCSgRPCtts()")
   self:F({Text, Frequencies, Gender, Culture, Voice, Volume, Label, Coordinate})
->>>>>>> 47ad2499
 
   local options = {} -- #MSRS.GRPCOptions
-
+  
   local ssml = Text or ''
-
+  
   -- Get frequenceies.
   Frequencies = UTILS.EnsureTable(Frequencies, true) or self:GetFrequencies()
-
+  
   -- Plain text (not really used.
   options.plaintext=Text
-
+  
   -- Name shows as sender.
   options.srsClientName = Label or self.Label
 
@@ -1594,8 +1530,8 @@
   if self.coordinate then
     options.position = {}
     options.position.lat, options.position.lon, options.position.alt = self:_GetLatLongAlt(self.coordinate)
-  end
-
+  end  
+    
   -- Coalition (gRPC expects lower case)
   options.coalition = UTILS.GetCoalitionName(self.coalition):lower()
 
@@ -1606,7 +1542,7 @@
   -- Provider options: voice, credentials
   options.provider = {}
   options.provider[provider] = self:GetProviderOptions(provider)
-
+  
   -- Voice
   Voice=Voice or self:GetVoice(self.provider) or self.voice
 
@@ -1614,11 +1550,10 @@
     -- We use a specific voice
     options.provider[provider].voice = Voice
   else
+    -- DCS-gRPC doesn't directly support language/gender, but can use SSML
+    
+    local preTag, genderProp, langProp, postTag = '', '', '', ''
   
-    -- DCS-gRPC doesn't directly support language/gender, but can use SSML
-
-    local preTag, genderProp, langProp, postTag = '', '', '', ''
-
     local gender=""
     if self.gender then
       gender=string.format(' gender=\"%s\"', self.gender)
@@ -1632,7 +1567,7 @@
       ssml=string.format("<voice%s%s>%s</voice>", gender, language, Text)
     end
   end
-
+  
   for _,freq in pairs(Frequencies) do
     self:F("Calling GRPC.tts with the following parameter:")
     self:F({ssml=ssml, freq=freq, options=options})
@@ -1676,7 +1611,7 @@
 --       -- Windows
 --       win = {
 --         voice = "Microsoft Hazel Desktop",
---       },
+--       },   
 --       -- Google Cloud
 --       gcloud = {
 --         voice = "en-GB-Standard-A", -- The Google Cloud voice to use (see https://cloud.google.com/text-to-speech/docs/voices).
@@ -1692,7 +1627,7 @@
 --       },
 --       -- Microsoft Azure
 --       azure = {
---         voice="en-US-AriaNeural",  --The default Azure voice to use (see https://learn.microsoft.com/azure/cognitive-services/speech-service/language-support).
+--         voice="en-US-AriaNeural",  --The default Azure voice to use (see https://learn.microsoft.com/azure/cognitive-services/speech-service/language-support).   
 --         key="Your access key", -- Your Azure access key.
 --         region="westeurope", -- The Azure region to use (see https://learn.microsoft.com/en-us/azure/cognitive-services/speech-service/regions).
 --       },
@@ -1739,16 +1674,16 @@
   local filexsists =  UTILS.FileExists(pathandfile)
 
   if filexsists and not MSRS.ConfigLoaded then
-
+  
     env.info("FF reading config file")
-
+  
     -- Load global MSRS_Config
     assert(loadfile(path..file))()
-
+    
     if MSRS_Config then
-
+    
       local Self = self or MSRS  --#MSRS
-
+      
       Self.path = MSRS_Config.Path or "C:\\Program Files\\DCS-SimpleRadio-Standalone"
       Self.port = MSRS_Config.Port or 5002
       Self.backend = MSRS_Config.Backend or MSRS.Backend.SRSEXE
@@ -1769,13 +1704,13 @@
           Self.poptions[provider]=MSRS_Config[provider]
         end
       end
-
+      
       Self.ConfigLoaded = true
-
+      
     end
     env.info("MSRS - Successfully loaded default configuration from disk!",false)
   end
-
+  
   if not filexsists then
     env.info("MSRS - Cannot find default configuration file!",false)
     return false
