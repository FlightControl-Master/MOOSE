--- conflicted
+++ resolved
@@ -520,19 +520,6 @@
        ["en_GB_Wavenet_D"] = 'en-GB-Wavenet-D', -- [12] MALE
        ["en_GB_Wavenet_F"] = 'en-GB-Wavenet-F', -- [13] FEMALE
        ["en_GB_Wavenet_O"] = 'en-GB-Wavenet-O', -- [12] MALE
-<<<<<<< HEAD
-       ["en_GB_Wavenet_N"] = 'en-GB-Wavenet-N', -- [13] FEMALE     
-       ["en_US_Wavenet_A"] = 'en-US-Wavenet-A', -- [14] MALE
-       ["en_US_Wavenet_B"] = 'en-US-Wavenet-B', -- [15] MALE
-       ["en_US_Wavenet_C"] = 'en-US-Wavenet-C', -- [16] FEMALE
-       ["en_US_Wavenet_D"] = 'en-US-Wavenet-D', -- [17] MALE
-       ["en_US_Wavenet_E"] = 'en-US-Wavenet-E', -- [18] FEMALE
-       ["en_US_Wavenet_F"] = 'en-US-Wavenet-F', -- [19] FEMALE
-       ["en_US_Wavenet_G"] = 'en-US-Wavenet-G', -- [20] FEMALE
-       ["en_US_Wavenet_H"] = 'en-US-Wavenet-H', -- [21] FEMALE
-       ["en_US_Wavenet_I"] = 'en-US-Wavenet-I', -- [22] MALE
-       ["en_US_Wavenet_J"] = 'en-US-Wavenet-J', -- [23] MALE
-=======
        ["en_GB_Wavenet_N"] = 'en-GB-Wavenet-N', -- [13] FEMALE  
        -- US   
        ["en_US_Wavenet_A"] = 'en-US-Wavenet-A', -- Male
@@ -545,7 +532,6 @@
        ["en_US_Wavenet_H"] = 'en-US-Wavenet-H', -- Female
        ["en_US_Wavenet_I"] = 'en-US-Wavenet-I', -- Male
        ["en_US_Wavenet_J"] = 'en-US-Wavenet-J', -- Male
->>>>>>> c30d517a
        -- 2025 catalog changes
        ["fr_FR_Wavenet_A"] = "fr-FR-Wavenet-F", -- Female
        ["fr_FR_Wavenet_B"] = "fr-FR-Wavenet-G", -- Male
