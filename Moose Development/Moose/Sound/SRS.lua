--- conflicted
+++ resolved
@@ -138,13 +138,8 @@
 -- ## TTS Providers
 --
 -- The default provider for generating speech from text is the native Windows TTS service. Note that you need to install the voices you want to use.
-<<<<<<< HEAD
---
--- **Pro-Tip** - use the command line with power shell to call `DCS-SR-ExternalAudio.exe` - it will tell you what is missing,
-=======
 -- 
 -- **Pro-Tip** - use the command line with power shell to call `DCS-SR-ExternalAudio.exe` - it will tell you what is missing
->>>>>>> 071554bf
 -- and also the Google Console error, in case you have missed a step in setting up your Google TTS.
 -- For example, `.\DCS-SR-ExternalAudio.exe -t "Text Message" -f 255 -m AM -c 2 -s 2 -z -G "Path_To_You_Google.Json"`
 -- plays a message on 255 MHz AM for the blue coalition in-game.
@@ -464,13 +459,8 @@
 
   else
 
-<<<<<<< HEAD
-    -- Default wverwrites from :New()
-
-=======
     -- Default overwrites from :New()
     
->>>>>>> 071554bf
     if Path then
       self:SetPath(Path)
     end
