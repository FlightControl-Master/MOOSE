--- **Sound** - Simple Radio Standalone (SRS) Integration and Text-to-Speech.
--
-- ===
--
-- **Main Features:**
--
--    * Incease immersion of your missions with more sound output
--    * Play sound files via SRS
--    * Play text-to-speech via SRS
--
-- ===
--
-- ## Youtube Videos: None yet
--
-- ===
--
-- ## Missions: None yet
--
-- ===
--
-- ## Sound files: [MOOSE Sound Files](https://github.com/FlightControl-Master/MOOSE_SOUND/releases)
--
-- ===
--
-- The goal of the [SRS](https://github.com/ciribob/DCS-SimpleRadioStandalone) project is to bring VoIP communication into DCS and to make communication as frictionless as possible.
--
-- ===
--
-- ### Author: **funkyfranky**
-- @module Sound.SRS
-- @image Sound_MSRS.png

--- MSRS class.
-- @type MSRS
-- @field #string ClassName Name of the class.
-- @field #string lid Class id string for output to DCS log file.
-- @field #table frequencies Frequencies used in the transmissions.
-- @field #table modulations Modulations used in the transmissions.
-- @field #number coalition Coalition of the transmission.
-- @field #number port Port. Default 5002.
-- @field #string name Name. Default "MSRS".
-- @field #number volume Volume between 0 (min) and 1 (max). Default 1.
-- @field #string culture Culture. Default "en-GB".
-- @field #string gender Gender. Default "female".
-- @field #string voice Specific voice. Only used if no explicit provider voice specified.
-- @field Core.Point#COORDINATE coordinate Coordinate from where the transmission is send.
-- @field #string path Path to the SRS exe.
-- @field #string Label Label showing up on the SRS radio overlay. Default is "ROBOT". No spaces allowed.
-- @field #string ConfigFileName Name of the standard config file.
-- @field #string ConfigFilePath Path to the standard config file.
-- @field #boolean ConfigLoaded If `true` if config file was loaded.
-- @field #table poptions Provider options. Each element is a data structure of type `MSRS.ProvierOptions`.
-- @field #string provider Provider of TTS (win, gcloud, azure, amazon).
-- @field #string backend Backend used as interface to SRS (MSRS.Backend.SRSEXE or MSRS.Backend.GRPC).
-- @extends Core.Base#BASE

--- *It is a very sad thing that nowadays there is so little useless information.* - Oscar Wilde
--
-- ===
--
-- # The MSRS Concept
--
-- This class allows to broadcast sound files or text via Simple Radio Standalone (SRS).
--
-- ## Prerequisites
--
-- * This script needs SRS version >= 1.9.6
-- * You need to de-sanitize os, io and lfs in the missionscripting.lua
-- * Optional: DCS-gRPC as backend to communicate with SRS (vide infra)
--
-- ## Knwon Issues
--
-- ### Pop-up Window
--
-- The text-to-speech conversion of SRS is done via an external exe file. When this file is called, a windows `cmd` window is briefly opended. That puts DCS out of focus, which is annoying,
-- expecially in VR but unavoidable (if you have a solution, please feel free to share!).
--
-- NOTE that this is not an issue if the mission is running on a server.
-- Also NOTE that using DCS-gRPC as backend will avoid the pop-up window.
--
-- # Play Sound Files
--
--     local soundfile=SOUNDFILE:New("My Soundfile.ogg", "D:\\Sounds For DCS")
--     local msrs=MSRS:New("C:\\Path To SRS", 251, radio.modulation.AM)
--     msrs:PlaySoundFile(soundfile)
--
-- # Play Text-To-Speech
--
-- Basic example:
--
--     -- Create a SOUNDTEXT object.
--     local text=SOUNDTEXT:New("All Enemies destroyed")
--
--     -- MOOSE SRS
--     local msrs=MSRS:New("D:\\DCS\\_SRS\\", 305, radio.modulation.AM)
--
--     -- Text-to speech with default voice after 2 seconds.
--     msrs:PlaySoundText(text, 2)
--
-- ## Set Gender
--
-- Use a specific gender with the @{#MSRS.SetGender} function, e.g. `SetGender("male")` or `:SetGender("female")`.
--
-- ## Set Culture
--
-- Use a specific "culture" with the @{#MSRS.SetCulture} function, e.g. `:SetCulture("en-US")` or `:SetCulture("de-DE")`.
--
-- ## Set Voice
--
-- Use a specific voice with the @{#MSRS.SetVoice} function, e.g, `:SetVoice("Microsoft Hedda Desktop")`.
-- Note that this must be installed on your windows system.
--
-- Note that you can set voices for each provider via the @{#MSRS.SetVoiceProvider} function. Also shortcuts are available, *i.e.*
-- @{#MSRS.SetVoiceWindows}, @{#MSRS.SetVoiceGoogle}, @{#MSRS.SetVoiceAzure} and @{#MSRS.SetVoiceAmazon}.
--
-- For voices there are enumerators in this class to help you out on voice names:
--
--     MSRS.Voices.Microsoft -- e.g. MSRS.Voices.Microsoft.Hedda - the Microsoft enumerator contains all voices known to work with SRS
--     MSRS.Voices.Google -- e.g. MSRS.Voices.Google.Standard.en_AU_Standard_A or MSRS.Voices.Google.Wavenet.de_DE_Wavenet_C - The Google enumerator contains voices for EN, DE, IT, FR and ES.
--
-- ## Set Coordinate
--
-- Use @{#MSRS.SetCoordinate} to define the origin from where the transmission is broadcasted.
-- Note that this is only a factor if SRS server has line-of-sight and/or distance limit enabled.
--
-- ## Set SRS Port
--
-- Use @{#MSRS.SetPort} to define the SRS port. Defaults to 5002.
--
-- ## Set SRS Volume
--
-- Use @{#MSRS.SetVolume} to define the SRS volume. Defaults to 1.0. Allowed values are between 0.0 and 1.0, from silent to loudest.
--
-- ## Config file for many variables, auto-loaded by Moose
--
-- See @{#MSRS.LoadConfigFile} for details on how to set this up.
--
-- ## TTS Providers
--
-- The default provider for generating speech from text is the native Windows TTS service. Note that you need to install the voices you want to use.
-- 
-- **Pro-Tip** - use the command line with power shell to call `DCS-SR-ExternalAudio.exe` - it will tell you what is missing
-- and also the Google Console error, in case you have missed a step in setting up your Google TTS.
-- For example, `.\DCS-SR-ExternalAudio.exe -t "Text Message" -f 255 -m AM -c 2 -s 2 -z -G "Path_To_You_Google.Json"`
-- plays a message on 255 MHz AM for the blue coalition in-game.
--
-- ### Google
--
-- In order to use Google Cloud for TTS you need to use @{#MSRS.SetProvider} and @{MSRS.SetProviderOptionsGoogle} functions:
--
--     msrs:SetProvider(MSRS.Provider.GOOGLE)
--     msrs:SetProviderOptionsGoogle(CredentialsFile, AccessKey)
--
-- The parameter `CredentialsFile` is used with the default 'DCS-SR-ExternalAudio.exe' backend and must be the full path to the credentials JSON file.
-- The `AccessKey` parameter is used with the DCS-gRPC backend (see below).
--
-- You can set the voice to use with Google via @{#MSRS.SetVoiceGoogle}.
--
-- When using Google it also allows you to utilize SSML in your text for more flexibility.
-- For more information on setting up a cloud account, visit: https://cloud.google.com/text-to-speech
-- Google's supported SSML reference: https://cloud.google.com/text-to-speech/docs/ssml
--
-- ### Amazon Web Service [Only DCS-gRPC backend]
-- 
-- In order to use Amazon Web Service (AWS) for TTS you need to use @{#MSRS.SetProvider} and @{MSRS.SetProviderOptionsAmazon} functions:
-- 
--     msrs:SetProvider(MSRS.Provider.AMAZON)
--     msrs:SetProviderOptionsAmazon(AccessKey, SecretKey, Region)
--     
-- The parameters `AccessKey` and `SecretKey` are your AWS access and secret keys, respectively. The parameter `Region` is your [AWS region](https://docs.aws.amazon.com/general/latest/gr/pol.html).
-- 
-- You can set the voice to use with AWS via @{#MSRS.SetVoiceAmazon}.
-- 
-- ### Microsoft Azure [Only DCS-gRPC backend]
--
-- In order to use Microsoft Azure for TTS you need to use @{#MSRS.SetProvider} and @{MSRS.SetProviderOptionsAzure} functions:
--
--     msrs:SetProvider(MSRS.Provider.AZURE)
--     msrs:SetProviderOptionsAmazon(AccessKey, Region)
--
-- The parameter `AccessKey` is your Azure access key. The parameter `Region` is your [Azure region](https://learn.microsoft.com/en-us/azure/cognitive-services/speech-service/regions).
--
-- You can set the voice to use with Azure via @{#MSRS.SetVoiceAzure}.
--
-- ## Backend
--
-- The default interface to SRS is via calling the 'DCS-SR-ExternalAudio.exe'. As noted above, this has the unavoidable drawback that a pop-up briefly appears
-- and DCS might be put out of focus.
--
-- ## DCS-gRPC as an alternative to 'DCS-SR-ExternalAudio.exe' for TTS
--
-- Another interface to SRS is [DCS-gRPC](https://github.com/DCS-gRPC/rust-server). This does not call an exe file and therefore avoids the annoying pop-up window.
-- In addition to Windows and Google cloud, it also offers Microsoft Azure and Amazon Web Service as providers for TTS.
--
-- Use @{#MSRS.SetDefaultBackendGRPC} to enable [DCS-gRPC](https://github.com/DCS-gRPC/rust-server) as an alternate backend for transmitting text-to-speech over SRS.
-- This can be useful if 'DCS-SR-ExternalAudio.exe' cannot be used in the environment or to use Azure or AWS clouds for TTS.  Note that DCS-gRPC does not (yet?) support
-- all of the features and options available with 'DCS-SR-ExternalAudio.exe'. Of note, only text-to-speech is supported and it it cannot be used to transmit audio files.
--
-- DCS-gRPC must be installed and configured per the [DCS-gRPC documentation](https://github.com/DCS-gRPC/rust-server) and already running via either the 'autostart' mechanism
-- or a Lua call to 'GRPC.load()' prior to use of the alternate DCS-gRPC backend. If a cloud TTS provider is being used, the API key must be set via the 'Config\dcs-grpc.lua'
-- configuration file prior DCS-gRPC being started. DCS-gRPC can be used both with DCS dedicated server and regular DCS installations.
--
-- To use the default local Windows TTS with DCS-gRPC, Windows 2019 Server (or newer) or Windows 10/11 are required.  Voices for non-local languages and dialects may need to
-- be explicitly installed.
--
-- To set the MSRS class to use the DCS-gRPC backend for all future instances, call the function `MSRS.SetDefaultBackendGRPC()`.
--
-- **Note** - When using other classes that use MSRS with the alternate DCS-gRPC backend, pass them strings instead of nil values for non-applicable fields with filesystem paths,
-- such as the SRS path or Google credential path. This will help maximize compatibility with other classes that were written for the default backend.
--
-- Basic Play Text-To-Speech example using alternate DCS-gRPC backend (DCS-gRPC not previously started):
--
--     -- Start DCS-gRPC
--     GRPC.load()
--     -- Select the alternate DCS-gRPC backend for new MSRS instances
--     MSRS.SetDefaultBackendGRPC()
--     -- Create a SOUNDTEXT object.
--     local text=SOUNDTEXT:New("All Enemies destroyed")
--     -- MOOSE SRS
--     local msrs=MSRS:New('', 305.0)
--     -- Text-to speech with default voice after 30 seconds.
--     msrs:PlaySoundText(text, 30)
--
-- Basic example of using another class (ATIS) with SRS and the DCS-gRPC backend (DCS-gRPC not previously started):
--
--     -- Start DCS-gRPC
--     GRPC.load()
--     -- Select the alternate DCS-gRPC backend for new MSRS instances
--     MSRS.SetDefaultBackendGRPC()
--     -- Create new ATIS as usual
--     atis=ATIS:New("Nellis", 251, radio.modulation.AM)
--     -- ATIS:SetSRS() expects a string for the SRS path even though it is not needed with DCS-gRPC
--     atis:SetSRS('')
--     -- Start ATIS
--     atis:Start()
--
-- @field #MSRS
MSRS = {
  ClassName      =     "MSRS",
  lid            =        nil,
  port           =       5002,
  name           =     "MSRS",
  backend        =   "srsexe",
  frequencies    =         {},
  modulations    =         {},
  coalition      =          0,
  gender         =   "female",
  culture        =        nil,
  voice          =        nil,
  volume         =          1,
  speed          =          1,
  coordinate     =        nil,
  provider       =      "win",
  Label          =    "ROBOT",
  ConfigFileName =    "Moose_MSRS.lua",
  ConfigFilePath =    "Config\\",
  ConfigLoaded   =     false,
  poptions       =        {},
}

--- MSRS class version.
-- @field #string version
MSRS.version="0.3.0"

--- Voices
-- @type MSRS.Voices
MSRS.Voices = {
  Microsoft = {
    ["Hedda"] = "Microsoft Hedda Desktop", -- de-DE
    ["Hazel"] = "Microsoft Hazel Desktop", -- en-GB
    ["David"] = "Microsoft David Desktop", -- en-US
    ["Zira"] = "Microsoft Zira Desktop", -- en-US
    ["Hortense"] = "Microsoft Hortense Desktop", --fr-FR
    },
  Google = {
    Standard = {
       ["en_AU_Standard_A"] = 'en-AU-Standard-A', -- [1] FEMALE
       ["en_AU_Standard_B"] = 'en-AU-Standard-B', -- [2] MALE
       ["en_AU_Standard_C"] = 'en-AU-Standard-C', -- [3] FEMALE
       ["en_AU_Standard_D"] = 'en-AU-Standard-D', -- [4] MALE
       ["en_IN_Standard_A"] = 'en-IN-Standard-A', -- [5] FEMALE
       ["en_IN_Standard_B"] = 'en-IN-Standard-B', -- [6] MALE
       ["en_IN_Standard_C"] = 'en-IN-Standard-C', -- [7] MALE
       ["en_IN_Standard_D"] = 'en-IN-Standard-D', -- [8] FEMALE
       ["en_GB_Standard_A"] = 'en-GB-Standard-A', -- [9] FEMALE
       ["en_GB_Standard_B"] = 'en-GB-Standard-B', -- [10] MALE
       ["en_GB_Standard_C"] = 'en-GB-Standard-C', -- [11] FEMALE
       ["en_GB_Standard_D"] = 'en-GB-Standard-D', -- [12] MALE
       ["en_GB_Standard_F"] = 'en-GB-Standard-F', -- [13] FEMALE
       ["en_US_Standard_A"] = 'en-US-Standard-A', -- [14] MALE
       ["en_US_Standard_B"] = 'en-US-Standard-B', -- [15] MALE
       ["en_US_Standard_C"] = 'en-US-Standard-C', -- [16] FEMALE
       ["en_US_Standard_D"] = 'en-US-Standard-D', -- [17] MALE
       ["en_US_Standard_E"] = 'en-US-Standard-E', -- [18] FEMALE
       ["en_US_Standard_F"] = 'en-US-Standard-F', -- [19] FEMALE
       ["en_US_Standard_G"] = 'en-US-Standard-G', -- [20] FEMALE
       ["en_US_Standard_H"] = 'en-US-Standard-H', -- [21] FEMALE
       ["en_US_Standard_I"] = 'en-US-Standard-I', -- [22] MALE
       ["en_US_Standard_J"] = 'en-US-Standard-J', -- [23] MALE
       ["fr_FR_Standard_A"] = "fr-FR-Standard-A", -- Female
       ["fr_FR_Standard_B"] = "fr-FR-Standard-B", -- Male
       ["fr_FR_Standard_C"] = "fr-FR-Standard-C", -- Female
       ["fr_FR_Standard_D"] = "fr-FR-Standard-D", -- Male
       ["fr_FR_Standard_E"] = "fr-FR-Standard-E", -- Female
       ["de_DE_Standard_A"] = "de-DE-Standard-A", -- Female
       ["de_DE_Standard_B"] = "de-DE-Standard-B", -- Male
       ["de_DE_Standard_C"] = "de-DE-Standard-C", -- Female
       ["de_DE_Standard_D"] = "de-DE-Standard-D", -- Male
       ["de_DE_Standard_E"] = "de-DE-Standard-E", -- Male
       ["de_DE_Standard_F"] = "de-DE-Standard-F", -- Female
       ["es_ES_Standard_A"] = "es-ES-Standard-A", -- Female
       ["es_ES_Standard_B"] = "es-ES-Standard-B", -- Male
       ["es_ES_Standard_C"] = "es-ES-Standard-C", -- Female
       ["es_ES_Standard_D"] = "es-ES-Standard-D", -- Female
       ["it_IT_Standard_A"] = "it-IT-Standard-A", -- Female
       ["it_IT_Standard_B"] = "it-IT-Standard-B", -- Female
       ["it_IT_Standard_C"] = "it-IT-Standard-C", -- Male
       ["it_IT_Standard_D"] = "it-IT-Standard-D", -- Male
      },
      Wavenet = {
       ["en_AU_Wavenet_A"] = 'en-AU-Wavenet-A', -- [1] FEMALE
       ["en_AU_Wavenet_B"] = 'en-AU-Wavenet-B', -- [2] MALE
       ["en_AU_Wavenet_C"] = 'en-AU-Wavenet-C', -- [3] FEMALE
       ["en_AU_Wavenet_D"] = 'en-AU-Wavenet-D', -- [4] MALE
       ["en_IN_Wavenet_A"] = 'en-IN-Wavenet-A', -- [5] FEMALE
       ["en_IN_Wavenet_B"] = 'en-IN-Wavenet-B', -- [6] MALE
       ["en_IN_Wavenet_C"] = 'en-IN-Wavenet-C', -- [7] MALE
       ["en_IN_Wavenet_D"] = 'en-IN-Wavenet-D', -- [8] FEMALE
       ["en_GB_Wavenet_A"] = 'en-GB-Wavenet-A', -- [9] FEMALE
       ["en_GB_Wavenet_B"] = 'en-GB-Wavenet-B', -- [10] MALE
       ["en_GB_Wavenet_C"] = 'en-GB-Wavenet-C', -- [11] FEMALE
       ["en_GB_Wavenet_D"] = 'en-GB-Wavenet-D', -- [12] MALE
       ["en_GB_Wavenet_F"] = 'en-GB-Wavenet-F', -- [13] FEMALE
       ["en_US_Wavenet_A"] = 'en-US-Wavenet-A', -- [14] MALE
       ["en_US_Wavenet_B"] = 'en-US-Wavenet-B', -- [15] MALE
       ["en_US_Wavenet_C"] = 'en-US-Wavenet-C', -- [16] FEMALE
       ["en_US_Wavenet_D"] = 'en-US-Wavenet-D', -- [17] MALE
       ["en_US_Wavenet_E"] = 'en-US-Wavenet-E', -- [18] FEMALE
       ["en_US_Wavenet_F"] = 'en-US-Wavenet-F', -- [19] FEMALE
       ["en_US_Wavenet_G"] = 'en-US-Wavenet-G', -- [20] FEMALE
       ["en_US_Wavenet_H"] = 'en-US-Wavenet-H', -- [21] FEMALE
       ["en_US_Wavenet_I"] = 'en-US-Wavenet-I', -- [22] MALE
       ["en_US_Wavenet_J"] = 'en-US-Wavenet-J', -- [23] MALE
       ["fr_FR_Wavenet_A"] = "fr-FR-Wavenet-A", -- Female
       ["fr_FR_Wavenet_B"] = "fr-FR-Wavenet-B", -- Male
       ["fr_FR_Wavenet_C"] = "fr-FR-Wavenet-C", -- Female
       ["fr_FR_Wavenet_D"] = "fr-FR-Wavenet-D", -- Male
       ["fr_FR_Wavenet_E"] = "fr-FR-Wavenet-E", -- Female
       ["de_DE_Wavenet_A"] = "de-DE-Wavenet-A", -- Female
       ["de_DE_Wavenet_B"] = "de-DE-Wavenet-B", -- Male
       ["de_DE_Wavenet_C"] = "de-DE-Wavenet-C", -- Female
       ["de_DE_Wavenet_D"] = "de-DE-Wavenet-D", -- Male
       ["de_DE_Wavenet_E"] = "de-DE-Wavenet-E", -- Male
       ["de_DE_Wavenet_F"] = "de-DE-Wavenet-F", -- Female
       ["es_ES_Wavenet_B"] = "es-ES-Wavenet-B", -- Male
       ["es_ES_Wavenet_C"] = "es-ES-Wavenet-C", -- Female
       ["es_ES_Wavenet_D"] = "es-ES-Wavenet-D", -- Female
       ["it_IT_Wavenet_A"] = "it-IT-Wavenet-A", -- Female
       ["it_IT_Wavenet_B"] = "it-IT-Wavenet-B", -- Female
       ["it_IT_Wavenet_C"] = "it-IT-Wavenet-C", -- Male
       ["it_IT_Wavenet_D"] = "it-IT-Wavenet-D", -- Male
      } ,
    },
  }


--- Backend options to communicate with SRS.
-- @type MSRS.Backend
-- @field #string SRSEXE Use `DCS-SR-ExternalAudio.exe`.
-- @field #string GRPC Use DCS-gRPC.
MSRS.Backend = {
  SRSEXE = "srsexe",
  GRPC   = "grpc",
}

--- Text-to-speech providers. These are compatible with the DCS-gRPC conventions.
-- @type MSRS.Provider
-- @field #string WINDOWS Microsoft windows (`win`).
-- @field #string GOOGLE Google (`gcloud`).
-- @field #string AZURE Microsoft Azure (`azure`). Only possible with DCS-gRPC backend.
-- @field #string AMAZON Amazon Web Service (`aws`). Only possible with DCS-gRPC backend.
MSRS.Provider = {
  WINDOWS = "win",
  GOOGLE  = "gcloud",
  AZURE   = "azure",
  AMAZON  = "aws",
}

--- Function for UUID.
function MSRS.uuid()
  local random = math.random
  local template = 'yxxx-xxxxxxxxxxxx'
  return string.gsub( template, '[xy]', function( c )
    local v = (c == 'x') and random( 0, 0xf ) or random( 8, 0xb )
    return string.format( '%x', v )
  end )
end

--- Provider options.
-- @type MSRS.ProviderOptions
-- @field #string provider Provider.
-- @field #string credentials Google credentials JSON file (full path).
-- @field #string key Access key (DCS-gRPC with Google, AWS, AZURE as provider).
-- @field #string secret Secret key (DCS-gRPC with AWS as provider)
-- @field #string region Region.
-- @field #string defaultVoice Default voice (not used).
-- @field #string voice Voice used.

--- GRPC options.
-- @type MSRS.GRPCOptions
-- @field #string plaintext
-- @field #string srsClientName
-- @field #table position
-- @field #string coalition
-- @field #MSRS.ProviderOptions gcloud
-- @field #MSRS.ProviderOptions win
-- @field #MSRS.ProviderOptions azure
-- @field #MSRS.ProviderOptions aws
-- @field #string DefaultProvider

-------------------------------------------------------------------------------------------------------------------------------------------------------------------------------------------------------
-- TODO list
-------------------------------------------------------------------------------------------------------------------------------------------------------------------------------------------------------

-- DONE: Refactoring of input/config file.
-- DONE: Refactoring gRPC backend.
-- TODO: Add functions to remove freqs and modulations.
-- DONE: Add coordinate.
-- DONE: Add google.
-- DONE: Add gRPC google options
-- DONE: Add loading default config file

-------------------------------------------------------------------------------------------------------------------------------------------------------------------------------------------------------
-- Constructor
-------------------------------------------------------------------------------------------------------------------------------------------------------------------------------------------------------

--- Create a new MSRS object. Required argument is the frequency and modulation.
-- Other parameters are read from the `Moose_MSRS.lua` config file. If you do not have that file set up you must set up and use the `DCS-SR-ExternalAudio.exe` (not DCS-gRPC) as backend, you need to still
-- set the path to the exe file via @{#MSRS.SetPath}.
--
-- @param #MSRS self
-- @param #string Path Path to SRS directory. Default `C:\\Program Files\\DCS-SimpleRadio-Standalone`.
-- @param #number Frequency Radio frequency in MHz. Default 143.00 MHz. Can also be given as a #table of multiple frequencies.
-- @param #number Modulation Radio modulation: 0=AM (default), 1=FM. See `radio.modulation.AM` and `radio.modulation.FM` enumerators. Can also be given as a #table of multiple modulations.
-- @param #string Backend Backend used: `MSRS.Backend.SRSEXE` (default) or `MSRS.Backend.GRPC`.
-- @return #MSRS self
function MSRS:New(Path, Frequency, Modulation, Backend)

  -- Inherit everything from BASE class.
  local self=BASE:Inherit(self, BASE:New()) -- #MSRS

  self:F( {Path, Frequency, Modulation, Backend} )

  -- Defaults.
  Frequency = Frequency or 143
  Modulation = Modulation or radio.modulation.AM

  self.lid = string.format("%s-%s | ", "unknown", self.version)

  if not self.ConfigLoaded then

    -- Defaults.
    self:SetPath(Path)
    self:SetPort()
    self:SetFrequencies(Frequency)
    self:SetModulations(Modulation)
    self:SetGender()
    self:SetCoalition()
    self:SetLabel()
    self:SetVolume()
    self:SetBackend(Backend)

  else

    -- Default overwrites from :New()
    
    if Path then
      self:SetPath(Path)
    end

    if Frequency then
      self:SetFrequencies(Frequency)
    end

    if Modulation then
      self:SetModulations(Modulation)
<<<<<<< HEAD
=======
    end

    if Backend then
      self:SetBackend(Backend)
>>>>>>> 0338fd5d
    end

  end

  self.lid = string.format("%s-%s | ", self.name, self.version)

  if not io or not os then
    self:E(self.lid.."***** ERROR - io or os NOT desanitized! MSRS will not work!")
  end

  return self
end

-------------------------------------------------------------------------------------------------------------------------------------------------------------------------------------------------------
-- User Functions
-------------------------------------------------------------------------------------------------------------------------------------------------------------------------------------------------------

--- Set backend to communicate with SRS.
-- There are two options:
--
-- - `MSRS.Backend.SRSEXE`: This is the default and uses the `DCS-SR-ExternalAudio.exe`.
-- - `MSRS.Backend.GRPC`: Via DCS-gRPC.
--
-- @param #MSRS self
-- @param #string Backend Backend used. Default is `MSRS.Backend.SRSEXE`.
-- @return #MSRS self
function MSRS:SetBackend(Backend)
  self:F( {Backend=Backend} )
  self.backend=Backend or MSRS.Backend.SRSEXE

  return self
end

--- Set DCS-gRPC as backend to communicate with SRS.
-- @param #MSRS self
-- @return #MSRS self
function MSRS:SetBackendGRPC()
  self:F()
  self:SetBackend(MSRS.Backend.GRPC)

  return self
end

--- Set `DCS-SR-ExternalAudio.exe` as backend to communicate with SRS.
-- @param #MSRS self
-- @return #MSRS self
function MSRS:SetBackendSRSEXE()
  self:F()
  self:SetBackend(MSRS.Backend.SRSEXE)

  return self
end

--- Set the default backend.
-- @param #MSRS self
function MSRS.SetDefaultBackend(Backend)
  self:F( {Backend=Backend} )
  MSRS.backend=Backend or MSRS.Backend.SRSEXE
end

--- Set DCS-gRPC to be the default backend.
-- @param #MSRS self
function MSRS.SetDefaultBackendGRPC()
  self:F()
  MSRS.backend=MSRS.Backend.GRPC
end

--- Get currently set backend.
-- @param #MSRS self
-- @return #string Backend.
function MSRS:GetBackend()
  return self.backend
end

--- Set path to SRS install directory. More precisely, path to where the `DCS-SR-ExternalAudio.exe` is located.
-- @param #MSRS self
-- @param #string Path Path to the directory, where the sound file is located. Default is `C:\\Program Files\\DCS-SimpleRadio-Standalone`.
-- @return #MSRS self
function MSRS:SetPath(Path)
  self:F( {Path=Path} )

  -- Set path.
  self.path=Path or "C:\\Program Files\\DCS-SimpleRadio-Standalone"

  -- Remove (back)slashes.
  local n=1 ; local nmax=1000
  while (self.path:sub(-1)=="/" or self.path:sub(-1)==[[\]]) and n<=nmax do
    self.path=self.path:sub(1,#self.path-1)
    n=n+1
  end

  -- Debug output.
<<<<<<< HEAD
  self:T(string.format("SRS path=%s", self:GetPath()))

=======
  self:F(string.format("SRS path=%s", self:GetPath()))
  
>>>>>>> 0338fd5d
  return self
end

--- Get path to SRS directory.
-- @param #MSRS self
-- @return #string Path to the directory. This includes the final slash "/".
function MSRS:GetPath()
  return self.path
end

--- Set SRS volume.
-- @param #MSRS self
-- @param #number Volume Volume - 1.0 is max, 0.0 is silence
-- @return #MSRS self
function MSRS:SetVolume(Volume)
  self:F( {Volume=Volume} )
  local volume = Volume or 1
  if volume > 1 then volume = 1 elseif volume < 0 then volume = 0 end
  self.volume = volume
  return self
end

--- Get SRS volume.
-- @param #MSRS self
-- @return #number Volume Volume - 1.0 is max, 0.0 is silence
function MSRS:GetVolume()
  return self.volume
end

--- Set label.
-- @param #MSRS self
-- @param #number Label. Default "ROBOT"
-- @return #MSRS self
function MSRS:SetLabel(Label)
  self:F( {Label=Label} )
  self.Label=Label or "ROBOT"
  return self
end

--- Get label.
-- @param #MSRS self
-- @return #number Label.
function MSRS:GetLabel()
  return self.Label
end

--- Set port.
-- @param #MSRS self
-- @param #number Port Port. Default 5002.
-- @return #MSRS self
function MSRS:SetPort(Port)
  self:F( {Port=Port} )
  self.port=Port or 5002
  self:T(string.format("SRS port=%s", self:GetPort()))
  return self
end

--- Get port.
-- @param #MSRS self
-- @return #number Port.
function MSRS:GetPort()
  return self.port
end

--- Set coalition.
-- @param #MSRS self
-- @param #number Coalition Coalition. Default 0.
-- @return #MSRS self
function MSRS:SetCoalition(Coalition)
  self:F( {Coalition=Coalition} )
  self.coalition=Coalition or 0
  return self
end

--- Get coalition.
-- @param #MSRS self
-- @return #number Coalition.
function MSRS:GetCoalition()
  return self.coalition
end


--- Set frequencies.
-- @param #MSRS self
-- @param #table Frequencies Frequencies in MHz. Can also be given as a #number if only one frequency should be used.
-- @return #MSRS self
function MSRS:SetFrequencies(Frequencies)
  self:F( Frequencies )
  self.frequencies=UTILS.EnsureTable(Frequencies, false)

  return self
end

--- Add frequencies.
-- @param #MSRS self
-- @param #table Frequencies Frequencies in MHz. Can also be given as a #number if only one frequency should be used.
-- @return #MSRS self
function MSRS:AddFrequencies(Frequencies)
  self:F( Frequencies )
  for _,_freq in pairs(UTILS.EnsureTable(Frequencies, false)) do
    self:T(self.lid..string.format("Adding frequency %s", tostring(_freq)))
    table.insert(self.frequencies,_freq)
  end

  return self
end

--- Get frequencies.
-- @param #MSRS self
-- @return #table Frequencies in MHz.
function MSRS:GetFrequencies()
  return self.frequencies
end


--- Set modulations.
-- @param #MSRS self
-- @param #table Modulations Modulations. Can also be given as a #number if only one modulation should be used.
-- @return #MSRS self
function MSRS:SetModulations(Modulations)
  self:F( Modulations )
  self.modulations=UTILS.EnsureTable(Modulations, false)

  -- Debug info.
  self:T(self.lid.."Modulations:")
  self:T(self.modulations)

  return self
end

--- Add modulations.
-- @param #MSRS self
-- @param #table Modulations Modulations. Can also be given as a #number if only one modulation should be used.
-- @return #MSRS self
function MSRS:AddModulations(Modulations)
  self:F( Modulations )
   for _,_mod in pairs(UTILS.EnsureTable(Modulations, false)) do
    table.insert(self.modulations,_mod)
   end

  return self
end

--- Get modulations.
-- @param #MSRS self
-- @return #table Modulations.
function MSRS:GetModulations()
  return self.modulations
end

--- Set gender.
-- @param #MSRS self
-- @param #string Gender Gender: "male" or "female" (default).
-- @return #MSRS self
function MSRS:SetGender(Gender)
  self:F( {Gender=Gender} )
  Gender=Gender or "female"

  self.gender=Gender:lower()

  -- Debug output.
  self:T("Setting gender to "..tostring(self.gender))

  return self
end

--- Set culture.
-- @param #MSRS self
-- @param #string Culture Culture, *e.g.* "en-GB".
-- @return #MSRS self
function MSRS:SetCulture(Culture)
  self:F( {Culture=Culture} )
  self.culture=Culture

  return self
end

--- Set to use a specific voice. Note that this will override any gender and culture settings as a voice already has a certain gender/culture.
-- @param #MSRS self
-- @param #string Voice Voice.
-- @return #MSRS self
function MSRS:SetVoice(Voice)
  self:F( {Voice=Voice} )
  self.voice=Voice

  return self
end

--- Set to use a specific voice for a given provider. Note that this will override any gender and culture settings.
-- @param #MSRS self
-- @param #string Voice Voice.
-- @param #string Provider Provider. Default is as set by @{#MSRS.SetProvider}, which itself defaults to `MSRS.Provider.WINDOWS` if not set.
-- @return #MSRS self
function MSRS:SetVoiceProvider(Voice, Provider)
<<<<<<< HEAD

=======
  self:F( {Voice=Voice, Provider=Provider} )
>>>>>>> 0338fd5d
  self.poptions=self.poptions or {}

  self.poptions[Provider or self:GetProvider()]=Voice

  return self
end

--- Set to use a specific voice if Microsoft Windows' native TTS is use as provider. Note that this will override any gender and culture settings.
-- @param #MSRS self
-- @param #string Voice Voice. Default `"Microsoft Hazel Desktop"`.
-- @return #MSRS self
function MSRS:SetVoiceWindows(Voice)
  self:F( {Voice=Voice} )
  self:SetVoiceProvider(Voice or "Microsoft Hazel Desktop", MSRS.Provider.WINDOWS)

  return self
end

--- Set to use a specific voice if Google is use as provider. Note that this will override any gender and culture settings.
-- @param #MSRS self
-- @param #string Voice Voice. Default `MSRS.Voices.Google.Standard.en_GB_Standard_A`.
-- @return #MSRS self
function MSRS:SetVoiceGoogle(Voice)
  self:F( {Voice=Voice} )
  self:SetVoiceProvider(Voice or MSRS.Voices.Google.Standard.en_GB_Standard_A, MSRS.Provider.GOOGLE)

  return self
end


--- Set to use a specific voice if Microsoft Azure is use as provider (only DCS-gRPC backend). Note that this will override any gender and culture settings.
-- @param #MSRS self
-- @param #string Voice [Azure Voice](https://learn.microsoft.com/azure/cognitive-services/speech-service/language-support). Default `"en-US-AriaNeural"`.
-- @return #MSRS self
function MSRS:SetVoiceAzure(Voice)
  self:F( {Voice=Voice} )
  self:SetVoiceProvider(Voice or "en-US-AriaNeural", MSRS.Provider.AZURE)

  return self
end

--- Set to use a specific voice if Amazon Web Service is use as provider (only DCS-gRPC backend). Note that this will override any gender and culture settings.
-- @param #MSRS self
-- @param #string Voice [AWS Voice](https://docs.aws.amazon.com/polly/latest/dg/voicelist.html). Default `"Brian"`.
-- @return #MSRS self
function MSRS:SetVoiceAmazon(Voice)
  self:F( {Voice=Voice} )
  self:SetVoiceProvider(Voice or "Brian", MSRS.Provider.AMAZON)

  return self
end

--- Get voice.
-- @param #MSRS self
-- @param #string Provider Provider. Default is the currently set provider (`self.provider`).
-- @return #string Voice.
function MSRS:GetVoice(Provider)

  Provider=Provider or self.provider

  if Provider and self.poptions[Provider] and self.poptions[Provider].voice then
    return self.poptions[Provider].voice
  else
    return self.voice
  end

end

--- Set the coordinate from which the transmissions will be broadcasted. Note that this is only a factor if SRS has line-of-sight or distance enabled.
-- @param #MSRS self
-- @param Core.Point#COORDINATE Coordinate Origin of the transmission.
-- @return #MSRS self
function MSRS:SetCoordinate(Coordinate)
  self:F( Coordinate )
  self.coordinate=Coordinate

  return self
end

--- **[Deprecated]** Use google text-to-speech credentials. Also sets Google as default TTS provider.
-- @param #MSRS self
-- @param #string PathToCredentials Full path to the google credentials JSON file, e.g. "C:\Users\username\Downloads\service-account-file.json". Can also be the Google API key.
-- @return #MSRS self
function MSRS:SetGoogle(PathToCredentials)
  self:F( {PathToCredentials=PathToCredentials} )
  if PathToCredentials then

    self.provider = MSRS.Provider.GOOGLE

    self:SetProviderOptionsGoogle(PathToCredentials, PathToCredentials)

  end

  return self
end

--- **[Deprecated]** Use google text-to-speech set the API key (only for DCS-gRPC).
-- @param #MSRS self
-- @param #string APIKey API Key, usually a string of length 40 with characters and numbers.
-- @return #MSRS self
function MSRS:SetGoogleAPIKey(APIKey)
  self:F( {APIKey=APIKey} )
  if APIKey then

    self.provider = MSRS.Provider.GOOGLE

    if self.poptions[MSRS.Provider.GOOGLE] then
      self.poptions[MSRS.Provider.GOOGLE].key=APIKey
    else
      self:SetProviderOptionsGoogle(nil ,APIKey)
    end

  end
  return self
end


--- Set provider used to generate text-to-speech.
-- These options are available:
--
-- - `MSRS.Provider.WINDOWS`: Microsoft Windows (default)
-- - `MSRS.Provider.GOOGLE`: Google Cloud
-- - `MSRS.Provider.AZURE`: Microsoft Azure (only with DCS-gRPC backend)
-- - `MSRS.Provier.AMAZON`: Amazone Web Service (only with DCS-gRPC backend)
--
-- Note that all providers except Microsoft Windows need as additonal information the credentials of your account.
--
-- @param #MSRS self
-- @param #string Provider
-- @return #MSRS self
function MSRS:SetProvider(Provider)
  self:F( {Provider=Provider} )
  self.provider = Provider or MSRS.Provider.WINDOWS
  return self
end


--- Get provider.
-- @param #MSRS self
-- @return #MSRS self
function MSRS:GetProvider()
  return self.provider or MSRS.Provider.WINDOWS
end

--- Set provider options and credentials.
-- @param #MSRS self
-- @param #string Provider Provider.
-- @param #string CredentialsFile Full path to your credentials file. For Google this is the path to a JSON file.
-- @param #string AccessKey Your API access key.
-- @param #string SecretKey Your secret key.
-- @param #string Region Region to use.
-- @return #MSRS.ProviderOptions Provider optionas table.
function MSRS:SetProviderOptions(Provider, CredentialsFile, AccessKey, SecretKey, Region)
<<<<<<< HEAD

  local option=MSRS._CreateProviderOptions(Provider, CredentialsFile, AccessKey, SecretKey, Region)

  if self then

    self.poptions=self.poptions or {}

    self.poptions[Provider]=option

  else

    MSRS.poptions=MSRS.poptions or {}

    MSRS.poptions[Provider]=option

=======
  self:F( {Provider, CredentialsFile, AccessKey, SecretKey, Region} )
  local option=MSRS._CreateProviderOptions(Provider, CredentialsFile, AccessKey, SecretKey, Region)

  if self then
    self.poptions=self.poptions or {}
    self.poptions[Provider]=option
  else
    MSRS.poptions=MSRS.poptions or {}
    MSRS.poptions[Provider]=option
>>>>>>> 0338fd5d
  end

  return option
end

--- Create MSRS.ProviderOptions.
-- @param #string Provider Provider.
-- @param #string CredentialsFile Full path to your credentials file. For Google this is the path to a JSON file.
-- @param #string AccessKey Your API access key.
-- @param #string SecretKey Your secret key.
-- @param #string Region Region to use.
-- @return #MSRS.ProviderOptions Provider optionas table.
function MSRS._CreateProviderOptions(Provider, CredentialsFile, AccessKey, SecretKey, Region)
  self:F( {Provider, CredentialsFile, AccessKey, SecretKey, Region} )
  local option={} --#MSRS.ProviderOptions

  option.provider=Provider
  option.credentials=CredentialsFile
  option.key=AccessKey
  option.secret=SecretKey
  option.region=Region

  return option
end

--- Set provider options and credentials for Google Cloud.
-- @param #MSRS self
-- @param #string CredentialsFile Full path to your credentials file. For Google this is the path to a JSON file. This is used if `DCS-SR-ExternalAudio.exe` is used as backend.
-- @param #string AccessKey Your API access key. This is necessary if DCS-gRPC is used as backend.
-- @return #MSRS self
function MSRS:SetProviderOptionsGoogle(CredentialsFile, AccessKey)
  self:F( {CredentialsFile, AccessKey} )
  self:SetProviderOptions(MSRS.Provider.GOOGLE, CredentialsFile, AccessKey)
<<<<<<< HEAD

=======
>>>>>>> 0338fd5d
  return self
end

--- Set provider options and credentials for Amazon Web Service (AWS). Only supported in combination with DCS-gRPC as backend.
-- @param #MSRS self
-- @param #string AccessKey Your API access key.
-- @param #string SecretKey Your secret key.
-- @param #string Region Your AWS [region](https://docs.aws.amazon.com/general/latest/gr/pol.html).
-- @return #MSRS self
function MSRS:SetProviderOptionsAmazon(AccessKey, SecretKey, Region)
  self:F( {AccessKey, SecretKey, Region} )
  self:SetProviderOptions(MSRS.Provider.AMAZON, nil, AccessKey, SecretKey, Region)
<<<<<<< HEAD

=======
>>>>>>> 0338fd5d
  return self
end

--- Set provider options and credentials for Microsoft Azure. Only supported in combination with DCS-gRPC as backend.
-- @param #MSRS self
-- @param #string AccessKey Your API access key.
-- @param #string Region Your Azure [region](https://learn.microsoft.com/en-us/azure/cognitive-services/speech-service/regions).
-- @return #MSRS self
function MSRS:SetProviderOptionsAzure(AccessKey, Region)
  self:F( {AccessKey, Region} )
  self:SetProviderOptions(MSRS.Provider.AZURE, nil, AccessKey, nil, Region)
<<<<<<< HEAD

=======
>>>>>>> 0338fd5d
  return self
end


--- Get provider options.
-- @param #MSRS self
-- @param #string Provider Provider. Default is as set via @{#MSRS.SetProvider}.
-- @return #MSRS.ProviderOptions Provider options.
function MSRS:GetProviderOptions(Provider)
  return self.poptions[Provider or self.provider] or {}
end


--- Use Google to provide text-to-speech.
-- @param #MSRS self
-- @return #MSRS self
function MSRS:SetTTSProviderGoogle()
  self:F()
  self:SetProvider(MSRS.Provider.GOOGLE)
  return self
end

--- Use Microsoft to provide text-to-speech.
-- @param #MSRS self
-- @return #MSRS self
function MSRS:SetTTSProviderMicrosoft()
  self:F()
  self:SetProvider(MSRS.Provider.WINDOWS)
  return self
end


--- Use Microsoft Azure to provide text-to-speech. Only supported if used in combination with DCS-gRPC as backend.
-- @param #MSRS self
-- @return #MSRS self
function MSRS:SetTTSProviderAzure()
  self:F()
  self:SetProvider(MSRS.Provider.AZURE)
  return self
end

--- Use Amazon Web Service (AWS) to provide text-to-speech. Only supported if used in combination with DCS-gRPC as backend.
-- @param #MSRS self
-- @return #MSRS self
function MSRS:SetTTSProviderAmazon()
  self:F()
  self:SetProvider(MSRS.Provider.AMAZON)
  return self
end


--- Print SRS help to DCS log file.
-- @param #MSRS self
-- @return #MSRS self
function MSRS:Help()
  self:F()
  -- Path and exe.
  local path=self:GetPath()
  local exe="DCS-SR-ExternalAudio.exe"

  -- Text file for output.
  local filename = os.getenv('TMP') .. "\\MSRS-help-"..MSRS.uuid()..".txt"

  -- Print help.
  local command=string.format("%s/%s --help > %s", path, exe, filename)
  os.execute(command)

  local f=assert(io.open(filename, "rb"))
  local data=f:read("*all")
  f:close()

  -- Print to log file.
  env.info("SRS help output:")
  env.info("======================================================================")
  env.info(data)
  env.info("======================================================================")

  return self
end

-------------------------------------------------------------------------------------------------------------------------------------------------------------------------------------------------------
-- Transmission Functions
-------------------------------------------------------------------------------------------------------------------------------------------------------------------------------------------------------

--- Play sound file (ogg or mp3) via SRS.
-- @param #MSRS self
-- @param Sound.SoundOutput#SOUNDFILE Soundfile Sound file to play.
-- @param #number Delay Delay in seconds, before the sound file is played.
-- @return #MSRS self
function MSRS:PlaySoundFile(Soundfile, Delay)
  self:F( {Soundfile, Delay} )

  -- Sound file name.
  local soundfile=Soundfile:GetName()

  -- First check if text file exists!
  local exists=UTILS.FileExists(soundfile)
  if not exists then
    self:E("ERROR: MSRS sound file does not exist! File="..soundfile)
    return self
  end

  if Delay and Delay>0 then
    self:ScheduleOnce(Delay, MSRS.PlaySoundFile, self, Soundfile, 0)
  else

    -- Get command.
    local command=self:_GetCommand()

    -- Append file.
    command=command..' --file="'..tostring(soundfile)..'"'

    -- Execute command.
    self:_ExecCommand(command)

  end

  return self
end

--- Play a SOUNDTEXT text-to-speech object.
-- @param #MSRS self
-- @param Sound.SoundOutput#SOUNDTEXT SoundText Sound text.
-- @param #number Delay Delay in seconds, before the sound file is played.
-- @return #MSRS self
function MSRS:PlaySoundText(SoundText, Delay)
  self:F( {SoundText, Delay} )

  if Delay and Delay>0 then
    self:ScheduleOnce(Delay, MSRS.PlaySoundText, self, SoundText, 0)
  else

    if self.backend==MSRS.Backend.GRPC then
<<<<<<< HEAD

      self:_DCSgRPCtts(SoundText.text, nil, SoundText.gender, SoundText.culture, SoundText.voice, SoundText.volume, SoundText.label, SoundText.coordinate)

=======
      self:_DCSgRPCtts(SoundText.text, nil, SoundText.gender, SoundText.culture, SoundText.voice, SoundText.volume, SoundText.label, SoundText.coordinate)
>>>>>>> 0338fd5d
    else

      -- Get command.
      local command=self:_GetCommand(nil, nil, nil, SoundText.gender, SoundText.voice, SoundText.culture, SoundText.volume, SoundText.speed)

      -- Append text.
      command=command..string.format(" --text=\"%s\"", tostring(SoundText.text))

      -- Execute command.
      self:_ExecCommand(command)

    end

  end

  return self
end

--- Play text message via MSRS.
-- @param #MSRS self
-- @param #string Text Text message.
-- @param #number Delay Delay in seconds, before the message is played.
-- @param Core.Point#COORDINATE Coordinate Coordinate.
-- @return #MSRS self
function MSRS:PlayText(Text, Delay, Coordinate)
  self:F( {Text, Delay, Coordinate} )

  if Delay and Delay>0 then
    self:ScheduleOnce(Delay, MSRS.PlayText, self, Text, nil, Coordinate)
  else

    if self.backend==MSRS.Backend.GRPC then
<<<<<<< HEAD

      self:T(self.lid.."Transmitting")
      self:_DCSgRPCtts(Text, nil, nil , nil, nil, nil, nil, Coordinate)

    else

      self:PlayTextExt(Text, Delay, nil, nil, nil, nil, nil, nil, nil, Coordinate)

=======
      self:T(self.lid.."Transmitting")
      self:_DCSgRPCtts(Text, nil, nil , nil, nil, nil, nil, Coordinate)
    else
      self:PlayTextExt(Text, Delay, nil, nil, nil, nil, nil, nil, nil, Coordinate)
>>>>>>> 0338fd5d
    end

  end

  return self
end

--- Play text message via MSRS with explicitly specified options.
-- @param #MSRS self
-- @param #string Text Text message.
-- @param #number Delay Delay in seconds, before the message is played.
-- @param #table Frequencies Radio frequencies.
-- @param #table Modulations Radio modulations.
-- @param #string Gender Gender.
-- @param #string Culture Culture.
-- @param #string Voice Voice.
-- @param #number Volume Volume.
-- @param #string Label Label.
-- @param Core.Point#COORDINATE Coordinate Coordinate.
-- @return #MSRS self
function MSRS:PlayTextExt(Text, Delay, Frequencies, Modulations, Gender, Culture, Voice, Volume, Label, Coordinate)
  self:F( {Text, Delay, Frequencies, Modulations, Gender, Culture, Voice, Volume, Label, Coordinate} )

  if Delay and Delay>0 then
    self:ScheduleOnce(Delay, MSRS.PlayTextExt, self, Text, 0, Frequencies, Modulations, Gender, Culture, Voice, Volume, Label, Coordinate)
  else

    Frequencies = Frequencies or self:GetFrequencies()
    Modulations = Modulations or self:GetModulations()

    if self.backend==MSRS.Backend.SRSEXE then

      -- Get command line.
      local command=self:_GetCommand(UTILS.EnsureTable(Frequencies, false), UTILS.EnsureTable(Modulations, false), nil, Gender, Voice, Culture, Volume, nil, nil, Label, Coordinate)

      -- Append text.
      command=command..string.format(" --text=\"%s\"", tostring(Text))

      -- Execute command.
      self:_ExecCommand(command)

    elseif self.backend==MSRS.Backend.GRPC then

      self:_DCSgRPCtts(Text, Frequencies, Gender, Culture, Voice, Volume, Label, Coordinate)

    end

  end

  return self
end


--- Play text file via MSRS.
-- @param #MSRS self
-- @param #string TextFile Full path to the file.
-- @param #number Delay Delay in seconds, before the message is played.
-- @return #MSRS self
function MSRS:PlayTextFile(TextFile, Delay)
  self:F( {TextFile, Delay} )

  if Delay and Delay>0 then
    self:ScheduleOnce(Delay, MSRS.PlayTextFile, self, TextFile, 0)
  else

    -- First check if text file exists!
    local exists=UTILS.FileExists(TextFile)
    if not exists then
      self:E("ERROR: MSRS Text file does not exist! File="..tostring(TextFile))
      return self
    end

    -- Get command line.
    local command=self:_GetCommand()

    -- Append text file.
    command=command..string.format(" --textFile=\"%s\"", tostring(TextFile))

    -- Debug output.
    self:T(string.format("MSRS TextFile command=%s", command))

    -- Count length of command.
    local l=string.len(command)
    self:T(string.format("Command length=%d", l))

    -- Execute command.
    self:_ExecCommand(command)

  end

  return self
end


-------------------------------------------------------------------------------------------------------------------------------------------------------------------------------------------------------
-- Misc Functions
-------------------------------------------------------------------------------------------------------------------------------------------------------------------------------------------------------

--- Get lat, long and alt from coordinate.
-- @param #MSRS self
-- @param Core.Point#Coordinate Coordinate Coordinate. Can also be a DCS#Vec3.
-- @return #number Latitude (or 0 if no input coordinate was given).
-- @return #number Longitude (or 0 if no input coordinate was given).
-- @return #number Altitude (or 0 if no input coordinate was given).
function MSRS:_GetLatLongAlt(Coordinate)
  self:F( {Coordinate=Coordinate} )

  local lat=0.0
  local lon=0.0
  local alt=0.0

  if Coordinate then
    lat, lon, alt=coord.LOtoLL(Coordinate)
  end

  return lat, lon, math.floor(alt)
end

-------------------------------------------------------------------------------------------------------------------------------------------------------------------------------------------------------
-- Backend ExternalAudio.exe
-------------------------------------------------------------------------------------------------------------------------------------------------------------------------------------------------------

--- Get SRS command to play sound using the `DCS-SR-ExternalAudio.exe`.
-- @param #MSRS self
-- @param #table freqs Frequencies in MHz.
-- @param #table modus Modulations.
-- @param #number coal Coalition.
-- @param #string gender Gender.
-- @param #string voice Voice.
-- @param #string culture Culture.
-- @param #number volume Volume.
-- @param #number speed Speed.
-- @param #number port Port.
-- @param #string label Label, defaults to "ROBOT" (displayed sender name in the radio overlay of SRS) - No spaces allowed!
-- @param Core.Point#COORDINATE coordinate Coordinate.
-- @return #string Command.
function MSRS:_GetCommand(freqs, modus, coal, gender, voice, culture, volume, speed, port, label, coordinate)
  self:F( {freqs, modus, coal, gender, voice, culture, volume, speed, port, label, coordinate} )

  local path=self:GetPath()
  local exe="DCS-SR-ExternalAudio.exe"
  local fullPath = string.format("%s\\%s", path, exe)

  freqs=table.concat(freqs or self.frequencies, ",")
  modus=table.concat(modus or self.modulations, ",")

  coal=coal or self.coalition
  gender=gender or self.gender
  voice=voice or self:GetVoice(self.provider) or self.voice
  culture=culture or self.culture
  volume=volume or self.volume
  speed=speed or self.speed
  port=port or self.port
  label=label or self.Label
  coordinate=coordinate or self.coordinate

  -- Replace modulation
  modus=modus:gsub("0", "AM")
  modus=modus:gsub("1", "FM")

  -- Command.
  local command=string.format('"%s\\%s" -f "%s" -m "%s" -c %s -p %s -n "%s" -v "%.1f"', path, exe, freqs, modus, coal, port, label,volume)

  -- Set voice or gender/culture.
  if voice then
    -- Use a specific voice (no need for gender and/or culture.
    command=command..string.format(" --voice=\"%s\"", tostring(voice))
  else
    -- Add gender.
    if gender and gender~="female" then
      command=command..string.format(" -g %s", tostring(gender))
    end
    -- Add culture.
    if culture and culture~="en-GB" then
      command=command..string.format(" -l %s", tostring(culture))
    end
  end

  -- Set coordinate.
  if coordinate then
    local lat,lon,alt=self:_GetLatLongAlt(coordinate)
    command=command..string.format(" -L %.4f -O %.4f -A %d", lat, lon, alt)
  end

  -- Set provider options
  if self.provider==MSRS.Provider.GOOGLE then
    local pops=self:GetProviderOptions()
    command=command..string.format(' --ssml -G "%s"', pops.credentials)
  elseif self.provider==MSRS.Provider.WINDOWS then
    -- Nothing to do.
  else
    self:E("ERROR: SRS only supports WINWOWS and GOOGLE as TTS providers! Use DCS-gRPC backend for other providers such as ")
  end

  if not UTILS.FileExists(fullPath) then
    self:E("ERROR: MSRS SRS executable does not exist! FullPath="..fullPath)
    command="CommandNotFound"
  end

  -- Debug output.
  self:T("MSRS command from _GetCommand="..command)

  return command
end

--- Execute SRS command to play sound using the `DCS-SR-ExternalAudio.exe`.
-- @param #MSRS self
-- @param #string command Command to executer
-- @return #number Return value of os.execute() command.
function MSRS:_ExecCommand(command)
  self:F( {command=command} )

  -- Skip this function if _GetCommand was not able to find the executable
  if string.find(command, "CommandNotFound") then return 0 end

  local batContent = command.." && exit"
  -- Create a tmp file.
  local filename=os.getenv('TMP').."\\MSRS-"..MSRS.uuid()..".bat"

  local script=io.open(filename, "w+")
  script:write(batContent)
  script:close()

  self:T("MSRS batch file created: "..filename)
  self:T("MSRS batch content: "..batContent)

  local res=nil
  if true then

    -- Create a tmp file.
    local filenvbs = os.getenv('TMP') .. "\\MSRS-"..MSRS.uuid()..".vbs"

    -- VBS script
    local script = io.open(filenvbs, "w+")
    script:write(string.format('Dim WinScriptHost\n'))
    script:write(string.format('Set WinScriptHost = CreateObject("WScript.Shell")\n'))
    script:write(string.format('WinScriptHost.Run Chr(34) & "%s" & Chr(34), 0\n', filename))
    script:write(string.format('Set WinScriptHost = Nothing'))
    script:close()
    self:T("MSRS vbs file created to start batch="..filenvbs)

    -- Run visual basic script. This still pops up a window but very briefly and does not put the DCS window out of focus.
    local runvbs=string.format('cscript.exe //Nologo //B "%s"', filenvbs)

    -- Debug output.
    self:T("MSRS execute VBS command="..runvbs)

    -- Play file in 0.01 seconds
    res=os.execute(runvbs)

    -- Remove file in 1 second.
    timer.scheduleFunction(os.remove, filename, timer.getTime()+1)
    timer.scheduleFunction(os.remove, filenvbs, timer.getTime()+1)
    self:T("MSRS vbs and batch file removed")

  elseif false then

    -- Create a tmp file.
    local filenvbs = os.getenv('TMP') .. "\\MSRS-"..MSRS.uuid()..".vbs"

    -- VBS script
    local script = io.open(filenvbs, "w+")
    script:write(string.format('Set oShell = CreateObject ("Wscript.Shell")\n'))
    script:write(string.format('Dim strArgs\n'))
    script:write(string.format('strArgs = "cmd /c %s"\n', filename))
    script:write(string.format('oShell.Run strArgs, 0, false'))
    script:close()

    local runvbs=string.format('cscript.exe //Nologo //B "%s"', filenvbs)

    -- Play file in 0.01 seconds
    res=os.execute(runvbs)

  else
    -- Play command.
    command=string.format('start /b "" "%s"', filename)

    -- Debug output.
    self:T("MSRS execute command="..command)

    -- Execute command
    res=os.execute(command)

    -- Remove file in 1 second.
    timer.scheduleFunction(os.remove, filename, timer.getTime()+1)

  end


  return res
end

-------------------------------------------------------------------------------------------------------------------------------------------------------------------------------------------------------
-- DCS-gRPC Backend Functions
-------------------------------------------------------------------------------------------------------------------------------------------------------------------------------------------------------

-- DCS-gRPC v0.70 TTS API call:
-- GRPC.tts(ssml, frequency[, options]) - Synthesize text (ssml; SSML tags supported) to speech and transmit it over SRS on the frequency with the following optional options (and their defaults):

-- {
--     -- The plain text without any transformations made to it for the purpose of getting it spoken out
--     -- as desired (no SSML tags, no FOUR NINER instead of 49, ...). Even though this field is
--     -- optional, please consider providing it as it can be used to display the spoken text to players
--     -- with hearing impairments.
--     plaintext = null, -- e.g. `= "Hello Pilot"`

--     -- Name of the SRS client.
--     srsClientName = "DCS-gRPC",

--     -- The origin of the transmission. Relevant if the SRS server has "Line of
--     -- Sight" and/or "Distance Limit" enabled.
--     position = {
--         lat = 0.0,
--         lon = 0.0,
--         alt = 0.0, -- in meters
--     },

--     -- The coalition of the transmission. Relevant if the SRS server has "Secure
--     -- Coalition Radios" enabled. Supported values are: `blue` and `red`. Defaults
--     -- to being spectator if not specified.
--     coalition = null,

--     -- TTS provider to be use. Defaults to the one configured in your config or to Windows'
--     -- built-in TTS. Examples:
--     -- `= { aws = {} }` / `= { aws = { voice = "..." } }` enable AWS TTS
--     -- `= { azure = {} }` / `= { azure = { voice = "..." } }` enable Azure TTS
--     -- `= { gcloud = {} }` / `= { gcloud = { voice = "..." } }` enable Google Cloud TTS
--     -- `= { win = {} }` / `= { win = { voice = "..." } }` enable Windows TTS
--     provider = null,
-- }

--- Make DCS-gRPC API call to transmit text-to-speech over SRS.
-- @param #MSRS self
-- @param #string Text Text of message to transmit (can also be SSML).
-- @param #table Frequencies Radio frequencies to transmit on. Can also accept a number in MHz.
-- @param #string Gender Gender.
-- @param #string Culture Culture.
-- @param #string Voice Voice.
-- @param #number Volume Volume.
-- @param #string Label Label.
-- @param Core.Point#COORDINATE Coordinate Coordinate.
-- @return #MSRS self
function MSRS:_DCSgRPCtts(Text, Frequencies, Gender, Culture, Voice, Volume, Label, Coordinate)

  -- Debug info.
<<<<<<< HEAD
  self:T("MSRS_BACKEND_DCSGRPC:_DCSgRPCtts()")
  self:T({Text, Frequencies, Gender, Culture, Voice, Volume, Label, Coordinate})
=======
  self:F("MSRS_BACKEND_DCSGRPC:_DCSgRPCtts()")
  self:F({Text, Frequencies, Gender, Culture, Voice, Volume, Label, Coordinate})
>>>>>>> 0338fd5d

  local options = {} -- #MSRS.GRPCOptions

  local ssml = Text or ''

  -- Get frequenceies.
  Frequencies = UTILS.EnsureTable(Frequencies, true) or self:GetFrequencies()

  -- Plain text (not really used.
  options.plaintext=Text

  -- Name shows as sender.
  options.srsClientName = Label or self.Label

  -- Set position.
  if self.coordinate then
    options.position = {}
    options.position.lat, options.position.lon, options.position.alt = self:_GetLatLongAlt(self.coordinate)
  end

  -- Coalition (gRPC expects lower case)
  options.coalition = UTILS.GetCoalitionName(self.coalition):lower()

  -- Provider (win, gcloud, ...)
  local provider = self.provider or MSRS.Provider.WINDOWS
  self:F({provider=provider})

  -- Provider options: voice, credentials
  options.provider = {}
  options.provider[provider] = self:GetProviderOptions(provider)

  -- Voice
  Voice=Voice or self:GetVoice(self.provider) or self.voice

  if Voice then
    -- We use a specific voice
    options.provider[provider].voice = Voice
  else
  
    -- DCS-gRPC doesn't directly support language/gender, but can use SSML

    local preTag, genderProp, langProp, postTag = '', '', '', ''

    local gender=""
    if self.gender then
      gender=string.format(' gender=\"%s\"', self.gender)
    end
    local language=""
    if self.culture then
      language=string.format(' language=\"%s\"', self.culture)
    end

    if self.gender or self.culture then
      ssml=string.format("<voice%s%s>%s</voice>", gender, language, Text)
    end
  end

  for _,freq in pairs(Frequencies) do
    self:F("Calling GRPC.tts with the following parameter:")
    self:F({ssml=ssml, freq=freq, options=options})
    self:F(options.provider[provider])
    GRPC.tts(ssml, freq*1e6, options)
  end

end

-------------------------------------------------------------------------------------------------------------------------------------------------------------------------------------------------------
-- Config File
-------------------------------------------------------------------------------------------------------------------------------------------------------------------------------------------------------

--- Get central SRS configuration to be able to play tts over SRS radio using the `DCS-SR-ExternalAudio.exe`.
-- @param #MSRS self
-- @param #string Path Path to config file, defaults to "C:\Users\<yourname>\Saved Games\DCS\Config"
-- @param #string Filename File to load, defaults to "Moose_MSRS.lua"
-- @return #boolean success
-- @usage
--  0) Benefits: Centralize configuration of SRS, keep paths and keys out of the mission source code, making it safer and easier to move missions to/between servers,
--  and also make config easier to use in the code.
--  1) Create a config file named "Moose_MSRS.lua" at this location "C:\Users\<yourname>\Saved Games\DCS\Config" (or wherever your Saved Games folder resides).
--  2) The file needs the following structure:
--
--     -- Moose MSRS default Config
--     MSRS_Config = {
--       Path = C:\\Program Files\\DCS-SimpleRadio-Standalone, -- Path to SRS install directory.
--       Port = 5002,            -- Port of SRS server. Default 5002.
--       Backend = "srsexe",     -- Interface to SRS: "srsexe" or "grpc".
--       Frequency = {127, 243}, -- Default frequences. Must be a table 1..n entries!
--       Modulation = {0,0},     -- Default modulations. Must be a table, 1..n entries, one for each frequency!
--       Volume = 1.0,           -- Default volume [0,1].
--       Coalition = 0,          -- 0 = Neutral, 1 = Red, 2 = Blue (only a factor if SRS server has encryption enabled).
--       Coordinate = {0,0,0},   -- x, y, alt (only a factor if SRS server has line-of-sight and/or distance limit enabled).
--       Culture = "en-GB",
--       Gender = "male",
--       Voice = "Microsoft Hazel Desktop", -- Voice that is used if no explicit provider voice is specified.
--       Label = "MSRS",   
--       Provider = "win", --Provider for generating TTS (win, gcloud, azure, aws).
--       
--       -- Windows
--       win = {
--         voice = "Microsoft Hazel Desktop",
--       },
--       -- Google Cloud
--       gcloud = {
--         voice = "en-GB-Standard-A", -- The Google Cloud voice to use (see https://cloud.google.com/text-to-speech/docs/voices).
--         credentials="C:\\Program Files\\DCS-SimpleRadio-Standalone\\yourfilename.json", -- Full path to credentials JSON file (only for SRS-TTS.exe backend)
--         key="Your access Key", -- Google API access key (only for DCS-gRPC backend)
--       },
--       -- Amazon Web Service
--       aws = {
--         voice = "Brian", -- The default AWS voice to use (see https://docs.aws.amazon.com/polly/latest/dg/voicelist.html).
--         key="Your access Key",  -- Your AWS key.
--         secret="Your secret key", -- Your AWS secret key.
--         region="eu-central-1", -- Your AWS region (see https://docs.aws.amazon.com/general/latest/gr/pol.html).
--       },
--       -- Microsoft Azure
--       azure = {
--         voice="en-US-AriaNeural",  --The default Azure voice to use (see https://learn.microsoft.com/azure/cognitive-services/speech-service/language-support).
--         key="Your access key", -- Your Azure access key.
--         region="westeurope", -- The Azure region to use (see https://learn.microsoft.com/en-us/azure/cognitive-services/speech-service/regions).
--       },
--     }
--
--  3) The config file is automatically loaded when Moose starts. YOu can also load the config into the MSRS raw class manually before you do anything else:
--
--         MSRS.LoadConfigFile() -- Note the "." here
--
--  Optionally, your might want to provide a specific path and filename:
--
--         MSRS.LoadConfigFile(nil,MyPath,MyFilename) -- Note the "." here
--
--  This will populate variables for the MSRS raw class and all instances you create with e.g. `mysrs = MSRS:New()`
--  Optionally you can also load this per **single instance** if so needed, i.e.
--
--     mysrs:LoadConfigFile(Path,Filename)
--
--  4) Use the config in your code like so, variable names are basically the same as in the config file, but all lower case, examples:
--
--         -- Needed once only
--         MESSAGE.SetMSRS(MSRS.path,nil,MSRS.google,243,radio.modulation.AM,nil,nil,
--         MSRS.Voices.Google.Standard.de_DE_Standard_B,coalition.side.BLUE)
--
--         -- later on in your code
--
--         MESSAGE:New("Test message!",15,"SPAWN"):ToSRS(243,radio.modulation.AM,nil,nil,MSRS.Voices.Google.Standard.fr_FR_Standard_C)
--
--         -- Create new ATIS as usual
--         atis=ATIS:New(AIRBASE.Caucasus.Batumi, 123, radio.modulation.AM)
--         atis:SetSRS(nil,nil,nil,MSRS.Voices.Google.Standard.en_US_Standard_H)
--         --Start ATIS
--         atis:Start()
function MSRS:LoadConfigFile(Path,Filename)

  if lfs == nil then
    env.info("*****Note - lfs and os need to be desanitized for MSRS to work!")
    return false
  end

  local path = Path or lfs.writedir()..MSRS.ConfigFilePath
  local file = Filename or MSRS.ConfigFileName or "Moose_MSRS.lua"
  local pathandfile = path..file
  local filexsists =  UTILS.FileExists(pathandfile)

  if filexsists and not MSRS.ConfigLoaded then

    env.info("FF reading config file")

    -- Load global MSRS_Config
    assert(loadfile(path..file))()

    if MSRS_Config then

      local Self = self or MSRS  --#MSRS

      Self.path = MSRS_Config.Path or "C:\\Program Files\\DCS-SimpleRadio-Standalone"
      Self.port = MSRS_Config.Port or 5002
      Self.backend = MSRS_Config.Backend or MSRS.Backend.SRSEXE
      Self.frequencies = MSRS_Config.Frequency or {127,243}
      Self.modulations = MSRS_Config.Modulation or {0,0}
      Self.coalition = MSRS_Config.Coalition or 0
      if MSRS_Config.Coordinate then
        Self.coordinate = COORDINATE:New( MSRS_Config.Coordinate[1], MSRS_Config.Coordinate[2], MSRS_Config.Coordinate[3] )
      end
      Self.culture = MSRS_Config.Culture or "en-GB"
      Self.gender = MSRS_Config.Gender or "male"
      Self.Label = MSRS_Config.Label or "MSRS"
      Self.voice = MSRS_Config.Voice --or MSRS.Voices.Microsoft.Hazel

      Self.provider = MSRS_Config.Provider or MSRS.Provider.WINDOWS
      for _,provider in pairs(MSRS.Provider) do
        if MSRS_Config[provider] then
          Self.poptions[provider]=MSRS_Config[provider]
        end
      end

      Self.ConfigLoaded = true

    end
    env.info("MSRS - Successfully loaded default configuration from disk!",false)
  end

  if not filexsists then
    env.info("MSRS - Cannot find default configuration file!",false)
    return false
  end

  return true
end

--- Function returns estimated speech time in seconds.
-- Assumptions for time calc: 100 Words per min, average of 5 letters for english word so
--
--   * 5 chars * 100wpm = 500 characters per min = 8.3 chars per second
--
-- So length of msg / 8.3 = number of seconds needed to read it. rounded down to 8 chars per sec map function:
--
-- * (x - in_min) * (out_max - out_min) / (in_max - in_min) + out_min
--
-- @param #number length can also be passed as #string
-- @param #number speed Defaults to 1.0
-- @param #boolean isGoogle We're using Google TTS
function MSRS.getSpeechTime(length,speed,isGoogle)

  local maxRateRatio = 3

  speed = speed or 1.0
  isGoogle = isGoogle or false

  local speedFactor = 1.0
  if isGoogle then
    speedFactor = speed
  else
    if speed ~= 0 then
      speedFactor = math.abs( speed ) * (maxRateRatio - 1) / 10 + 1
    end
    if speed < 0 then
      speedFactor = 1 / speedFactor
    end
  end

  local wpm = math.ceil( 100 * speedFactor )
  local cps = math.floor( (wpm * 5) / 60 )

  if type( length ) == "string" then
    length = string.len( length )
  end

  return length/cps --math.ceil(length/cps)
end

-------------------------------------------------------------------------------------------------------------------------------------------------------------------------------------------------------

--- Manages radio transmissions.
--
-- The purpose of the MSRSQUEUE class is to manage SRS text-to-speech (TTS) messages using the MSRS class.
-- This can be used to submit multiple TTS messages and the class takes care that they are transmitted one after the other (and not overlapping).
--
-- @type MSRSQUEUE
-- @field #string ClassName Name of the class "MSRSQUEUE".
-- @field #string lid ID for dcs.log.
-- @field #table queue The queue of transmissions.
-- @field #string alias Name of the radio queue.
-- @field #number dt Time interval in seconds for checking the radio queue.
-- @field #number Tlast Time (abs) when the last transmission finished.
-- @field #boolean checking If `true`, the queue update function is scheduled to be called again.
-- @extends Core.Base#BASE
MSRSQUEUE = {
  ClassName   = "MSRSQUEUE",
  Debugmode   = nil,
  lid         = nil,
  queue       =  {},
  alias       = nil,
  dt          = nil,
  Tlast       = nil,
  checking    = nil,
}

--- Radio queue transmission data.
-- @type MSRSQUEUE.Transmission
-- @field #string text Text to be transmitted.
-- @field Sound.SRS#MSRS msrs MOOSE SRS object.
-- @field #number duration Duration in seconds.
-- @field #table subgroups Groups to send subtitle to.
-- @field #string subtitle Subtitle of the transmission.
-- @field #number subduration Duration of the subtitle being displayed.
-- @field #number frequency Frequency.
-- @field #number modulation Modulation.
-- @field #number Tstarted Mission time (abs) in seconds when the transmission started.
-- @field #boolean isplaying If true, transmission is currently playing.
-- @field #number Tplay Mission time (abs) in seconds when the transmission should be played.
-- @field #number interval Interval in seconds before next transmission.
-- @field #boolean TransmitOnlyWithPlayers If true, only transmit if there are alive Players.
-- @field Core.Set#SET_CLIENT PlayerSet PlayerSet created when TransmitOnlyWithPlayers == true
-- @field #string gender Voice gender
-- @field #string culture Voice culture
-- @field #string voice Voice if any
-- @field #number volume Volume
-- @field #string label Label to be used
-- @field Core.Point#COORDINATE coordinate Coordinate for this transmission

--- Create a new MSRSQUEUE object for a given radio frequency/modulation.
-- @param #MSRSQUEUE self
-- @param #string alias (Optional) Name of the radio queue.
-- @return #MSRSQUEUE self The MSRSQUEUE object.
function MSRSQUEUE:New(alias)

  -- Inherit base
  local self=BASE:Inherit(self, BASE:New()) --#MSRSQUEUE

  self.alias=alias or "My Radio"

  self.dt=1.0

  self.lid=string.format("MSRSQUEUE %s | ", self.alias)

  return self
end

--- Clear the radio queue.
-- @param #MSRSQUEUE self
-- @return #MSRSQUEUE self The MSRSQUEUE object.
function MSRSQUEUE:Clear()
  self:I(self.lid.."Clearing MSRSQUEUE")
  self.queue={}
  return self
end


--- Add a transmission to the radio queue.
-- @param #MSRSQUEUE self
-- @param #MSRSQUEUE.Transmission transmission The transmission data table.
-- @return #MSRSQUEUE self
function MSRSQUEUE:AddTransmission(transmission)

  -- Init.
  transmission.isplaying=false
  transmission.Tstarted=nil

  -- Add to queue.
  table.insert(self.queue, transmission)

  -- Start checking.
  if not self.checking then
    self:_CheckRadioQueue()
  end

  return self
end

--- Switch to only transmit if there are players on the server.
-- @param #MSRSQUEUE self
-- @param #boolean Switch If true, only send SRS if there are alive Players.
-- @return #MSRSQUEUE self
function MSRSQUEUE:SetTransmitOnlyWithPlayers(Switch)
  self.TransmitOnlyWithPlayers = Switch
  if Switch == false or Switch==nil then
    if self.PlayerSet then
      self.PlayerSet:FilterStop()
    end
    self.PlayerSet = nil
  else
    self.PlayerSet = SET_CLIENT:New():FilterStart()
  end
  return self
end

--- Create a new transmission and add it to the radio queue.
-- @param #MSRSQUEUE self
-- @param #string text Text to play.
-- @param #number duration Duration in seconds the file lasts. Default is determined by number of characters of the text message.
-- @param Sound.SRS#MSRS msrs MOOSE SRS object.
-- @param #number tstart Start time (abs) seconds. Default now.
-- @param #number interval Interval in seconds after the last transmission finished.
-- @param #table subgroups Groups that should receive the subtiltle.
-- @param #string subtitle Subtitle displayed when the message is played.
-- @param #number subduration Duration [sec] of the subtitle being displayed. Default 5 sec.
-- @param #number frequency Radio frequency if other than MSRS default.
-- @param #number modulation Radio modulation if other then MSRS default.
-- @param #string gender Gender of the voice
-- @param #string culture Culture of the voice
-- @param #string voice Specific voice
-- @param #number volume Volume setting
-- @param #string label Label to be used
-- @param Core.Point#COORDINATE coordinate Coordinate to be used
-- @return #MSRSQUEUE.Transmission Radio transmission table.
function MSRSQUEUE:NewTransmission(text, duration, msrs, tstart, interval, subgroups, subtitle, subduration, frequency, modulation, gender, culture, voice, volume, label,coordinate)

  if self.TransmitOnlyWithPlayers then
    if self.PlayerSet and self.PlayerSet:CountAlive() == 0 then
      return self
    end
  end

  -- Sanity checks.
  if not text then
    self:E(self.lid.."ERROR: No text specified.")
    return nil
  end
  if type(text)~="string" then
    self:E(self.lid.."ERROR: Text specified is NOT a string.")
    return nil
  end


  -- Create a new transmission object.
  local transmission={} --#MSRSQUEUE.Transmission
  transmission.text=text
  transmission.duration=duration or MSRS.getSpeechTime(text)
  transmission.msrs=msrs
  transmission.Tplay=tstart or timer.getAbsTime()
  transmission.subtitle=subtitle
  transmission.interval=interval or 0
  transmission.frequency=frequency
  transmission.modulation=modulation
  transmission.subgroups=subgroups
  if transmission.subtitle then
    transmission.subduration=subduration or transmission.duration
  else
    transmission.subduration=0 --nil
  end
  transmission.gender = gender
  transmission.culture = culture
  transmission.voice = voice
  transmission.volume = volume
  transmission.label = label
  transmission.coordinate = coordinate

  -- Add transmission to queue.
  self:AddTransmission(transmission)

  return transmission
end

--- Broadcast radio message.
-- @param #MSRSQUEUE self
-- @param #MSRSQUEUE.Transmission transmission The transmission.
function MSRSQUEUE:Broadcast(transmission)

  if transmission.frequency then
    transmission.msrs:PlayTextExt(transmission.text, nil, transmission.frequency, transmission.modulation, transmission.gender, transmission.culture, transmission.voice, transmission.volume, transmission.label, transmission.coordinate)
  else
    transmission.msrs:PlayText(transmission.text,nil,transmission.coordinate)
  end

  local function texttogroup(gid)
    -- Text to group.
    trigger.action.outTextForGroup(gid, transmission.subtitle, transmission.subduration, true)
  end

  if transmission.subgroups and #transmission.subgroups>0 then

    for _,_group in pairs(transmission.subgroups) do
      local group=_group --Wrapper.Group#GROUP

      if group and group:IsAlive() then
        local gid=group:GetID()

        self:ScheduleOnce(4, texttogroup, gid)
      end

    end

  end

end

--- Calculate total transmission duration of all transmission in the queue.
-- @param #MSRSQUEUE self
-- @return #number Total transmission duration.
function MSRSQUEUE:CalcTransmisstionDuration()

  local Tnow=timer.getAbsTime()

  local T=0
  for _,_transmission in pairs(self.queue) do
    local transmission=_transmission --#MSRSQUEUE.Transmission

    if transmission.isplaying then

      -- Playing for dt seconds.
      local dt=Tnow-transmission.Tstarted

      T=T+transmission.duration-dt

    else
      T=T+transmission.duration
    end

  end

  return T
end

--- Check radio queue for transmissions to be broadcasted.
-- @param #MSRSQUEUE self
-- @param #number delay Delay in seconds before checking.
function MSRSQUEUE:_CheckRadioQueue(delay)

  -- Transmissions in queue.
  local N=#self.queue

  -- Debug info.
  self:T2(self.lid..string.format("Check radio queue %s: delay=%.3f sec, N=%d, checking=%s", self.alias, delay or 0, N, tostring(self.checking)))

  if delay and delay>0 then

    -- Delayed call.
    self:ScheduleOnce(delay, MSRSQUEUE._CheckRadioQueue, self)

    -- Checking on.
    self.checking=true

  else

    -- Check if queue is empty.
    if N==0 then

      -- Debug info.
      self:T(self.lid..string.format("Check radio queue %s empty ==> disable checking", self.alias))

      -- Queue is now empty. Nothing to else to do. We start checking again, if a transmission is added.
      self.checking=false

      return
    end

    -- Get current abs time.
    local time=timer.getAbsTime()

    -- Checking on.
    self.checking=true

    -- Set dt.
    local dt=self.dt


    local playing=false
    local next=nil  --#MSRSQUEUE.Transmission
    local remove=nil
    for i,_transmission in ipairs(self.queue) do
      local transmission=_transmission  --#MSRSQUEUE.Transmission

      -- Check if transmission time has passed.
      if time>=transmission.Tplay then

        -- Check if transmission is currently playing.
        if transmission.isplaying then

          -- Check if transmission is finished.
          if time>=transmission.Tstarted+transmission.duration then

            -- Transmission over.
            transmission.isplaying=false

            -- Remove ith element in queue.
            remove=i

            -- Store time last transmission finished.
            self.Tlast=time

          else -- still playing

            -- Transmission is still playing.
            playing=true

            dt=transmission.duration-(time-transmission.Tstarted)

          end

        else -- not playing yet

          local Tlast=self.Tlast

          if transmission.interval==nil  then

            -- Not playing ==> this will be next.
            if next==nil then
              next=transmission
            end

          else

            if Tlast==nil or time-Tlast>=transmission.interval then
              next=transmission
            else

            end
          end

          -- We got a transmission or one with an interval that is not due yet. No need for anything else.
          if next or Tlast then
            break
          end

        end

      else

          -- Transmission not due yet.

      end
    end

    -- Found a new transmission.
    if next~=nil and not playing then
      -- Debug info.
      self:T(self.lid..string.format("Broadcasting text=\"%s\" at T=%.3f", next.text, time))

      -- Call SRS.
      self:Broadcast(next)

      next.isplaying=true
      next.Tstarted=time
      dt=next.duration
    end

    -- Remove completed call from queue.
    if remove then
      -- Remove from queue.
      table.remove(self.queue, remove)
      N=N-1

      -- Check if queue is empty.
      if #self.queue==0 then
        -- Debug info.
        self:T(self.lid..string.format("Check radio queue %s empty ==> disable checking", self.alias))

        self.checking=false

        return
      end
    end

    -- Check queue.
    self:_CheckRadioQueue(dt)

  end

end

MSRS.LoadConfigFile()
-------------------------------------------------------------------------------------------------------------------------------------------------------------------------------------------------------
-------------------------------------------------------------------------------------------------------------------------------------------------------------------------------------------------------
-------------------------------------------------------------------------------------------------------------------------------------------------------------------------------------------------------<|MERGE_RESOLUTION|>--- conflicted
+++ resolved
@@ -484,13 +484,10 @@
 
     if Modulation then
       self:SetModulations(Modulation)
-<<<<<<< HEAD
-=======
     end
 
     if Backend then
       self:SetBackend(Backend)
->>>>>>> 0338fd5d
     end
 
   end
@@ -583,13 +580,8 @@
   end
 
   -- Debug output.
-<<<<<<< HEAD
-  self:T(string.format("SRS path=%s", self:GetPath()))
-
-=======
   self:F(string.format("SRS path=%s", self:GetPath()))
   
->>>>>>> 0338fd5d
   return self
 end
 
@@ -784,11 +776,7 @@
 -- @param #string Provider Provider. Default is as set by @{#MSRS.SetProvider}, which itself defaults to `MSRS.Provider.WINDOWS` if not set.
 -- @return #MSRS self
 function MSRS:SetVoiceProvider(Voice, Provider)
-<<<<<<< HEAD
-
-=======
   self:F( {Voice=Voice, Provider=Provider} )
->>>>>>> 0338fd5d
   self.poptions=self.poptions or {}
 
   self.poptions[Provider or self:GetProvider()]=Voice
@@ -942,23 +930,6 @@
 -- @param #string Region Region to use.
 -- @return #MSRS.ProviderOptions Provider optionas table.
 function MSRS:SetProviderOptions(Provider, CredentialsFile, AccessKey, SecretKey, Region)
-<<<<<<< HEAD
-
-  local option=MSRS._CreateProviderOptions(Provider, CredentialsFile, AccessKey, SecretKey, Region)
-
-  if self then
-
-    self.poptions=self.poptions or {}
-
-    self.poptions[Provider]=option
-
-  else
-
-    MSRS.poptions=MSRS.poptions or {}
-
-    MSRS.poptions[Provider]=option
-
-=======
   self:F( {Provider, CredentialsFile, AccessKey, SecretKey, Region} )
   local option=MSRS._CreateProviderOptions(Provider, CredentialsFile, AccessKey, SecretKey, Region)
 
@@ -968,7 +939,6 @@
   else
     MSRS.poptions=MSRS.poptions or {}
     MSRS.poptions[Provider]=option
->>>>>>> 0338fd5d
   end
 
   return option
@@ -1002,10 +972,6 @@
 function MSRS:SetProviderOptionsGoogle(CredentialsFile, AccessKey)
   self:F( {CredentialsFile, AccessKey} )
   self:SetProviderOptions(MSRS.Provider.GOOGLE, CredentialsFile, AccessKey)
-<<<<<<< HEAD
-
-=======
->>>>>>> 0338fd5d
   return self
 end
 
@@ -1018,10 +984,6 @@
 function MSRS:SetProviderOptionsAmazon(AccessKey, SecretKey, Region)
   self:F( {AccessKey, SecretKey, Region} )
   self:SetProviderOptions(MSRS.Provider.AMAZON, nil, AccessKey, SecretKey, Region)
-<<<<<<< HEAD
-
-=======
->>>>>>> 0338fd5d
   return self
 end
 
@@ -1033,10 +995,6 @@
 function MSRS:SetProviderOptionsAzure(AccessKey, Region)
   self:F( {AccessKey, Region} )
   self:SetProviderOptions(MSRS.Provider.AZURE, nil, AccessKey, nil, Region)
-<<<<<<< HEAD
-
-=======
->>>>>>> 0338fd5d
   return self
 end
 
@@ -1170,13 +1128,7 @@
   else
 
     if self.backend==MSRS.Backend.GRPC then
-<<<<<<< HEAD
-
       self:_DCSgRPCtts(SoundText.text, nil, SoundText.gender, SoundText.culture, SoundText.voice, SoundText.volume, SoundText.label, SoundText.coordinate)
-
-=======
-      self:_DCSgRPCtts(SoundText.text, nil, SoundText.gender, SoundText.culture, SoundText.voice, SoundText.volume, SoundText.label, SoundText.coordinate)
->>>>>>> 0338fd5d
     else
 
       -- Get command.
@@ -1209,21 +1161,10 @@
   else
 
     if self.backend==MSRS.Backend.GRPC then
-<<<<<<< HEAD
-
-      self:T(self.lid.."Transmitting")
-      self:_DCSgRPCtts(Text, nil, nil , nil, nil, nil, nil, Coordinate)
-
-    else
-
-      self:PlayTextExt(Text, Delay, nil, nil, nil, nil, nil, nil, nil, Coordinate)
-
-=======
       self:T(self.lid.."Transmitting")
       self:_DCSgRPCtts(Text, nil, nil , nil, nil, nil, nil, Coordinate)
     else
       self:PlayTextExt(Text, Delay, nil, nil, nil, nil, nil, nil, nil, Coordinate)
->>>>>>> 0338fd5d
     end
 
   end
@@ -1569,13 +1510,8 @@
 function MSRS:_DCSgRPCtts(Text, Frequencies, Gender, Culture, Voice, Volume, Label, Coordinate)
 
   -- Debug info.
-<<<<<<< HEAD
-  self:T("MSRS_BACKEND_DCSGRPC:_DCSgRPCtts()")
-  self:T({Text, Frequencies, Gender, Culture, Voice, Volume, Label, Coordinate})
-=======
   self:F("MSRS_BACKEND_DCSGRPC:_DCSgRPCtts()")
   self:F({Text, Frequencies, Gender, Culture, Voice, Volume, Label, Coordinate})
->>>>>>> 0338fd5d
 
   local options = {} -- #MSRS.GRPCOptions
 
