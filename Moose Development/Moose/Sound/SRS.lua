--- **Sound** - Simple Radio Standalone (SRS) Integration and Text-to-Speech.
--
-- ===
--
-- **Main Features:**
--
--    * Incease immersion of your missions with more sound output
--    * Play sound files via SRS
--    * Play text-to-speech via SRS
--
-- ===
--
-- ## Youtube Videos: None yet
--
-- ===
--
-- ## Example Missions: [GitHub](https://github.com/FlightControl-Master/MOOSE_MISSIONS/tree/develop/Sound/MSRS).
--
-- ===
--
-- ## Sound files: [MOOSE Sound Files](https://github.com/FlightControl-Master/MOOSE_SOUND/releases)
--
-- ===
--
-- The goal of the [SRS](https://github.com/ciribob/DCS-SimpleRadioStandalone) project is to bring VoIP communication into DCS and to make communication as frictionless as possible.
--
-- ===
--
-- ### Author: **funkyfranky**
-- @module Sound.SRS
-- @image Sound_MSRS.png

--- MSRS class.
-- @type MSRS
-- @field #string ClassName Name of the class.
-- @field #string lid Class id string for output to DCS log file.
-- @field #table frequencies Frequencies used in the transmissions.
-- @field #table modulations Modulations used in the transmissions.
-- @field #number coalition Coalition of the transmission.
-- @field #number port Port. Default 5002.
-- @field #string name Name. Default "MSRS".
-- @field #number volume Volume between 0 (min) and 1 (max). Default 1.
-- @field #string culture Culture. Default "en-GB".
-- @field #string gender Gender. Default "female".
-- @field #string voice Specific voice. Only used if no explicit provider voice specified.
-- @field Core.Point#COORDINATE coordinate Coordinate from where the transmission is send.
-- @field #string path Path to the SRS exe.
-- @field #string Label Label showing up on the SRS radio overlay. Default is "ROBOT". No spaces allowed.
-- @field #string ConfigFileName Name of the standard config file.
-- @field #string ConfigFilePath Path to the standard config file.
-- @field #boolean ConfigLoaded If `true` if config file was loaded.
-- @field #table poptions Provider options. Each element is a data structure of type `MSRS.ProvierOptions`.
-- @field #string provider Provider of TTS (win, gcloud, azure, amazon).
-- @field #string backend Backend used as interface to SRS (MSRS.Backend.SRSEXE or MSRS.Backend.GRPC).
-- @extends Core.Base#BASE

--- *It is a very sad thing that nowadays there is so little useless information.* - Oscar Wilde
--
-- ===
--
-- # The MSRS Concept
--
-- This class allows to broadcast sound files or text via Simple Radio Standalone (SRS).
--
-- ## Prerequisites
--
-- * This script needs SRS version >= 1.9.6
-- * You need to de-sanitize os, io and lfs in the missionscripting.lua
-- * Optional: DCS-gRPC as backend to communicate with SRS (vide infra)
--
-- ## Knwon Issues
--
-- ### Pop-up Window
--
-- The text-to-speech conversion of SRS is done via an external exe file. When this file is called, a windows `cmd` window is briefly opended. That puts DCS out of focus, which is annoying,
-- expecially in VR but unavoidable (if you have a solution, please feel free to share!).
--
-- NOTE that this is not an issue if the mission is running on a server.
-- Also NOTE that using DCS-gRPC as backend will avoid the pop-up window.
--
-- # Play Sound Files
--
--     local soundfile=SOUNDFILE:New("My Soundfile.ogg", "D:\\Sounds For DCS")
--     local msrs=MSRS:New("C:\\Path To SRS", 251, radio.modulation.AM)
--     msrs:PlaySoundFile(soundfile)
--
-- # Play Text-To-Speech
--
-- Basic example:
--
--     -- Create a SOUNDTEXT object.
--     local text=SOUNDTEXT:New("All Enemies destroyed")
--
--     -- MOOSE SRS
--     local msrs=MSRS:New("D:\\DCS\\_SRS\\", 305, radio.modulation.AM)
--
--     -- Text-to speech with default voice after 2 seconds.
--     msrs:PlaySoundText(text, 2)
--
-- ## Set Gender
--
-- Use a specific gender with the @{#MSRS.SetGender} function, e.g. `SetGender("male")` or `:SetGender("female")`.
--
-- ## Set Culture
--
-- Use a specific "culture" with the @{#MSRS.SetCulture} function, e.g. `:SetCulture("en-US")` or `:SetCulture("de-DE")`.
--
-- ## Set Voice
--
-- Use a specific voice with the @{#MSRS.SetVoice} function, e.g, `:SetVoice("Microsoft Hedda Desktop")`.
-- Note that this must be installed on your windows system.
--
-- Note that you can set voices for each provider via the @{#MSRS.SetVoiceProvider} function. Also shortcuts are available, *i.e.*
-- @{#MSRS.SetVoiceWindows}, @{#MSRS.SetVoiceGoogle}, @{#MSRS.SetVoiceAzure} and @{#MSRS.SetVoiceAmazon}.
--
-- For voices there are enumerators in this class to help you out on voice names:
--
--     MSRS.Voices.Microsoft -- e.g. MSRS.Voices.Microsoft.Hedda - the Microsoft enumerator contains all voices known to work with SRS
--     MSRS.Voices.Google -- e.g. MSRS.Voices.Google.Standard.en_AU_Standard_A or MSRS.Voices.Google.Wavenet.de_DE_Wavenet_C - The Google enumerator contains voices for EN, DE, IT, FR and ES.
--
-- ## Set Coordinate
--
-- Use @{#MSRS.SetCoordinate} to define the origin from where the transmission is broadcasted.
-- Note that this is only a factor if SRS server has line-of-sight and/or distance limit enabled.
--
-- ## Set SRS Port
--
-- Use @{#MSRS.SetPort} to define the SRS port. Defaults to 5002.
--
-- ## Set SRS Volume
--
-- Use @{#MSRS.SetVolume} to define the SRS volume. Defaults to 1.0. Allowed values are between 0.0 and 1.0, from silent to loudest.
--
-- ## Config file for many variables, auto-loaded by Moose
--
-- See @{#MSRS.LoadConfigFile} for details on how to set this up.
--
-- ## TTS Providers
--
-- The default provider for generating speech from text is the native Windows TTS service. Note that you need to install the voices you want to use.
-- 
-- **Pro-Tip** - use the command line with power shell to call `DCS-SR-ExternalAudio.exe` - it will tell you what is missing
-- and also the Google Console error, in case you have missed a step in setting up your Google TTS.
-- For example, `.\DCS-SR-ExternalAudio.exe -t "Text Message" -f 255 -m AM -c 2 -s 2 -z -G "Path_To_You_Google.Json"`
-- plays a message on 255 MHz AM for the blue coalition in-game.
--
-- ### Google
-- 
-- In order to use Google Cloud for TTS you need to use @{#MSRS.SetProvider} and @{#MSRS.SetProviderOptionsGoogle} functions:
-- 
--     msrs:SetProvider(MSRS.Provider.GOOGLE)
--     msrs:SetProviderOptionsGoogle(CredentialsFile, AccessKey)
--
-- The parameter `CredentialsFile` is used with the default 'DCS-SR-ExternalAudio.exe' backend and must be the full path to the credentials JSON file.
-- The `AccessKey` parameter is used with the DCS-gRPC backend (see below).
--
-- You can set the voice to use with Google via @{#MSRS.SetVoiceGoogle}.
--
-- When using Google it also allows you to utilize SSML in your text for more flexibility.
-- For more information on setting up a cloud account, visit: https://cloud.google.com/text-to-speech
-- Google's supported SSML reference: https://cloud.google.com/text-to-speech/docs/ssml
--
-- ### Amazon Web Service [Only DCS-gRPC backend]
-- 
-- In order to use Amazon Web Service (AWS) for TTS you need to use @{#MSRS.SetProvider} and @{#MSRS.SetProviderOptionsAmazon} functions:
-- 
--     msrs:SetProvider(MSRS.Provider.AMAZON)
--     msrs:SetProviderOptionsAmazon(AccessKey, SecretKey, Region)
--     
-- The parameters `AccessKey` and `SecretKey` are your AWS access and secret keys, respectively. The parameter `Region` is your [AWS region](https://docs.aws.amazon.com/general/latest/gr/pol.html).
-- 
-- You can set the voice to use with AWS via @{#MSRS.SetVoiceAmazon}.
-- 
-- ### Microsoft Azure [Only DCS-gRPC backend]
-- 
-- In order to use Microsoft Azure for TTS you need to use @{#MSRS.SetProvider} and @{#MSRS.SetProviderOptionsAzure} functions:
-- 
--     msrs:SetProvider(MSRS.Provider.AZURE)
--     msrs:SetProviderOptionsAmazon(AccessKey, Region)
--
-- The parameter `AccessKey` is your Azure access key. The parameter `Region` is your [Azure region](https://learn.microsoft.com/en-us/azure/cognitive-services/speech-service/regions).
--
-- You can set the voice to use with Azure via @{#MSRS.SetVoiceAzure}.
--
-- ## Backend
--
-- The default interface to SRS is via calling the 'DCS-SR-ExternalAudio.exe'. As noted above, this has the unavoidable drawback that a pop-up briefly appears
-- and DCS might be put out of focus.
--
-- ## DCS-gRPC as an alternative to 'DCS-SR-ExternalAudio.exe' for TTS
--
-- Another interface to SRS is [DCS-gRPC](https://github.com/DCS-gRPC/rust-server). This does not call an exe file and therefore avoids the annoying pop-up window.
-- In addition to Windows and Google cloud, it also offers Microsoft Azure and Amazon Web Service as providers for TTS.
--
-- Use @{#MSRS.SetDefaultBackendGRPC} to enable [DCS-gRPC](https://github.com/DCS-gRPC/rust-server) as an alternate backend for transmitting text-to-speech over SRS.
-- This can be useful if 'DCS-SR-ExternalAudio.exe' cannot be used in the environment or to use Azure or AWS clouds for TTS.  Note that DCS-gRPC does not (yet?) support
-- all of the features and options available with 'DCS-SR-ExternalAudio.exe'. Of note, only text-to-speech is supported and it it cannot be used to transmit audio files.
--
-- DCS-gRPC must be installed and configured per the [DCS-gRPC documentation](https://github.com/DCS-gRPC/rust-server) and already running via either the 'autostart' mechanism
-- or a Lua call to 'GRPC.load()' prior to use of the alternate DCS-gRPC backend. If a cloud TTS provider is being used, the API key must be set via the 'Config\dcs-grpc.lua'
-- configuration file prior DCS-gRPC being started. DCS-gRPC can be used both with DCS dedicated server and regular DCS installations.
--
-- To use the default local Windows TTS with DCS-gRPC, Windows 2019 Server (or newer) or Windows 10/11 are required.  Voices for non-local languages and dialects may need to
-- be explicitly installed.
--
-- To set the MSRS class to use the DCS-gRPC backend for all future instances, call the function `MSRS.SetDefaultBackendGRPC()`.
--
-- **Note** - When using other classes that use MSRS with the alternate DCS-gRPC backend, pass them strings instead of nil values for non-applicable fields with filesystem paths,
-- such as the SRS path or Google credential path. This will help maximize compatibility with other classes that were written for the default backend.
--
-- Basic Play Text-To-Speech example using alternate DCS-gRPC backend (DCS-gRPC not previously started):
--
--     -- Start DCS-gRPC
--     GRPC.load()
--     -- Select the alternate DCS-gRPC backend for new MSRS instances
--     MSRS.SetDefaultBackendGRPC()
--     -- Create a SOUNDTEXT object.
--     local text=SOUNDTEXT:New("All Enemies destroyed")
--     -- MOOSE SRS
--     local msrs=MSRS:New('', 305.0)
--     -- Text-to speech with default voice after 30 seconds.
--     msrs:PlaySoundText(text, 30)
--
-- Basic example of using another class (ATIS) with SRS and the DCS-gRPC backend (DCS-gRPC not previously started):
--
--     -- Start DCS-gRPC
--     GRPC.load()
--     -- Select the alternate DCS-gRPC backend for new MSRS instances
--     MSRS.SetDefaultBackendGRPC()
--     -- Create new ATIS as usual
--     atis=ATIS:New("Nellis", 251, radio.modulation.AM)
--     -- ATIS:SetSRS() expects a string for the SRS path even though it is not needed with DCS-gRPC
--     atis:SetSRS('')
--     -- Start ATIS
--     atis:Start()
--
-- @field #MSRS
MSRS = {
  ClassName      =     "MSRS",
  lid            =        nil,
  port           =       5002,
  name           =     "MSRS",
  backend        =   "srsexe",
  frequencies    =         {},
  modulations    =         {},
  coalition      =          0,
  gender         =   "female",
  culture        =        nil,
  voice          =        nil,
  volume         =          1,
  speed          =          1,
  coordinate     =        nil,
  provider       =      "win",
  Label          =    "ROBOT",
  ConfigFileName =    "Moose_MSRS.lua",
  ConfigFilePath =    "Config\\",
  ConfigLoaded   =     false,
  poptions       =        {},
}

--- MSRS class version.
-- @field #string version
MSRS.version="0.3.0"

--- Voices
-- @type MSRS.Voices
MSRS.Voices = {
  Microsoft = {
    ["Hedda"] = "Microsoft Hedda Desktop", -- de-DE
    ["Hazel"] = "Microsoft Hazel Desktop", -- en-GB
    ["David"] = "Microsoft David Desktop", -- en-US
    ["Zira"] = "Microsoft Zira Desktop", -- en-US
    ["Hortense"] = "Microsoft Hortense Desktop", --fr-FR
    },
  Google = {
    Standard = {
       ["en_AU_Standard_A"] = 'en-AU-Standard-A', -- [1] FEMALE
       ["en_AU_Standard_B"] = 'en-AU-Standard-B', -- [2] MALE
       ["en_AU_Standard_C"] = 'en-AU-Standard-C', -- [3] FEMALE
       ["en_AU_Standard_D"] = 'en-AU-Standard-D', -- [4] MALE
       ["en_IN_Standard_A"] = 'en-IN-Standard-A', -- [5] FEMALE
       ["en_IN_Standard_B"] = 'en-IN-Standard-B', -- [6] MALE
       ["en_IN_Standard_C"] = 'en-IN-Standard-C', -- [7] MALE
       ["en_IN_Standard_D"] = 'en-IN-Standard-D', -- [8] FEMALE
       ["en_GB_Standard_A"] = 'en-GB-Standard-A', -- [9] FEMALE
       ["en_GB_Standard_B"] = 'en-GB-Standard-B', -- [10] MALE
       ["en_GB_Standard_C"] = 'en-GB-Standard-C', -- [11] FEMALE
       ["en_GB_Standard_D"] = 'en-GB-Standard-D', -- [12] MALE
       ["en_GB_Standard_F"] = 'en-GB-Standard-F', -- [13] FEMALE
       ["en_US_Standard_A"] = 'en-US-Standard-A', -- [14] MALE
       ["en_US_Standard_B"] = 'en-US-Standard-B', -- [15] MALE
       ["en_US_Standard_C"] = 'en-US-Standard-C', -- [16] FEMALE
       ["en_US_Standard_D"] = 'en-US-Standard-D', -- [17] MALE
       ["en_US_Standard_E"] = 'en-US-Standard-E', -- [18] FEMALE
       ["en_US_Standard_F"] = 'en-US-Standard-F', -- [19] FEMALE
       ["en_US_Standard_G"] = 'en-US-Standard-G', -- [20] FEMALE
       ["en_US_Standard_H"] = 'en-US-Standard-H', -- [21] FEMALE
       ["en_US_Standard_I"] = 'en-US-Standard-I', -- [22] MALE
       ["en_US_Standard_J"] = 'en-US-Standard-J', -- [23] MALE
       ["fr_FR_Standard_A"] = "fr-FR-Standard-A", -- Female
       ["fr_FR_Standard_B"] = "fr-FR-Standard-B", -- Male
       ["fr_FR_Standard_C"] = "fr-FR-Standard-C", -- Female
       ["fr_FR_Standard_D"] = "fr-FR-Standard-D", -- Male
       ["fr_FR_Standard_E"] = "fr-FR-Standard-E", -- Female
       ["de_DE_Standard_A"] = "de-DE-Standard-A", -- Female
       ["de_DE_Standard_B"] = "de-DE-Standard-B", -- Male
       ["de_DE_Standard_C"] = "de-DE-Standard-C", -- Female
       ["de_DE_Standard_D"] = "de-DE-Standard-D", -- Male
       ["de_DE_Standard_E"] = "de-DE-Standard-E", -- Male
       ["de_DE_Standard_F"] = "de-DE-Standard-F", -- Female
       ["es_ES_Standard_A"] = "es-ES-Standard-A", -- Female
       ["es_ES_Standard_B"] = "es-ES-Standard-B", -- Male
       ["es_ES_Standard_C"] = "es-ES-Standard-C", -- Female
       ["es_ES_Standard_D"] = "es-ES-Standard-D", -- Female
       ["it_IT_Standard_A"] = "it-IT-Standard-A", -- Female
       ["it_IT_Standard_B"] = "it-IT-Standard-B", -- Female
       ["it_IT_Standard_C"] = "it-IT-Standard-C", -- Male
       ["it_IT_Standard_D"] = "it-IT-Standard-D", -- Male
      },
      Wavenet = {
       ["en_AU_Wavenet_A"] = 'en-AU-Wavenet-A', -- [1] FEMALE
       ["en_AU_Wavenet_B"] = 'en-AU-Wavenet-B', -- [2] MALE
       ["en_AU_Wavenet_C"] = 'en-AU-Wavenet-C', -- [3] FEMALE
       ["en_AU_Wavenet_D"] = 'en-AU-Wavenet-D', -- [4] MALE
       ["en_IN_Wavenet_A"] = 'en-IN-Wavenet-A', -- [5] FEMALE
       ["en_IN_Wavenet_B"] = 'en-IN-Wavenet-B', -- [6] MALE
       ["en_IN_Wavenet_C"] = 'en-IN-Wavenet-C', -- [7] MALE
       ["en_IN_Wavenet_D"] = 'en-IN-Wavenet-D', -- [8] FEMALE
       ["en_GB_Wavenet_A"] = 'en-GB-Wavenet-A', -- [9] FEMALE
       ["en_GB_Wavenet_B"] = 'en-GB-Wavenet-B', -- [10] MALE
       ["en_GB_Wavenet_C"] = 'en-GB-Wavenet-C', -- [11] FEMALE
       ["en_GB_Wavenet_D"] = 'en-GB-Wavenet-D', -- [12] MALE
       ["en_GB_Wavenet_F"] = 'en-GB-Wavenet-F', -- [13] FEMALE
       ["en_US_Wavenet_A"] = 'en-US-Wavenet-A', -- [14] MALE
       ["en_US_Wavenet_B"] = 'en-US-Wavenet-B', -- [15] MALE
       ["en_US_Wavenet_C"] = 'en-US-Wavenet-C', -- [16] FEMALE
       ["en_US_Wavenet_D"] = 'en-US-Wavenet-D', -- [17] MALE
       ["en_US_Wavenet_E"] = 'en-US-Wavenet-E', -- [18] FEMALE
       ["en_US_Wavenet_F"] = 'en-US-Wavenet-F', -- [19] FEMALE
       ["en_US_Wavenet_G"] = 'en-US-Wavenet-G', -- [20] FEMALE
       ["en_US_Wavenet_H"] = 'en-US-Wavenet-H', -- [21] FEMALE
       ["en_US_Wavenet_I"] = 'en-US-Wavenet-I', -- [22] MALE
       ["en_US_Wavenet_J"] = 'en-US-Wavenet-J', -- [23] MALE
       ["fr_FR_Wavenet_A"] = "fr-FR-Wavenet-A", -- Female
       ["fr_FR_Wavenet_B"] = "fr-FR-Wavenet-B", -- Male
       ["fr_FR_Wavenet_C"] = "fr-FR-Wavenet-C", -- Female
       ["fr_FR_Wavenet_D"] = "fr-FR-Wavenet-D", -- Male
       ["fr_FR_Wavenet_E"] = "fr-FR-Wavenet-E", -- Female
       ["de_DE_Wavenet_A"] = "de-DE-Wavenet-A", -- Female
       ["de_DE_Wavenet_B"] = "de-DE-Wavenet-B", -- Male
       ["de_DE_Wavenet_C"] = "de-DE-Wavenet-C", -- Female
       ["de_DE_Wavenet_D"] = "de-DE-Wavenet-D", -- Male
       ["de_DE_Wavenet_E"] = "de-DE-Wavenet-E", -- Male
       ["de_DE_Wavenet_F"] = "de-DE-Wavenet-F", -- Female
       ["es_ES_Wavenet_B"] = "es-ES-Wavenet-B", -- Male
       ["es_ES_Wavenet_C"] = "es-ES-Wavenet-C", -- Female
       ["es_ES_Wavenet_D"] = "es-ES-Wavenet-D", -- Female
       ["it_IT_Wavenet_A"] = "it-IT-Wavenet-A", -- Female
       ["it_IT_Wavenet_B"] = "it-IT-Wavenet-B", -- Female
       ["it_IT_Wavenet_C"] = "it-IT-Wavenet-C", -- Male
       ["it_IT_Wavenet_D"] = "it-IT-Wavenet-D", -- Male
      } ,
    },
  }


--- Backend options to communicate with SRS.
-- @type MSRS.Backend
-- @field #string SRSEXE Use `DCS-SR-ExternalAudio.exe`.
-- @field #string GRPC Use DCS-gRPC.
MSRS.Backend = {
  SRSEXE = "srsexe",
  GRPC   = "grpc",
}

--- Text-to-speech providers. These are compatible with the DCS-gRPC conventions.
-- @type MSRS.Provider
-- @field #string WINDOWS Microsoft windows (`win`).
-- @field #string GOOGLE Google (`gcloud`).
-- @field #string AZURE Microsoft Azure (`azure`). Only possible with DCS-gRPC backend.
-- @field #string AMAZON Amazon Web Service (`aws`). Only possible with DCS-gRPC backend.
MSRS.Provider = {
  WINDOWS = "win",
  GOOGLE  = "gcloud",
  AZURE   = "azure",
  AMAZON  = "aws",
}

--- Function for UUID.
function MSRS.uuid()
  local random = math.random
  local template = 'yxxx-xxxxxxxxxxxx'
  return string.gsub( template, '[xy]', function( c )
    local v = (c == 'x') and random( 0, 0xf ) or random( 8, 0xb )
    return string.format( '%x', v )
  end )
end

--- Provider options.
-- @type MSRS.ProviderOptions
-- @field #string provider Provider.
-- @field #string credentials Google credentials JSON file (full path).
-- @field #string key Access key (DCS-gRPC with Google, AWS, AZURE as provider).
-- @field #string secret Secret key (DCS-gRPC with AWS as provider)
-- @field #string region Region.
-- @field #string defaultVoice Default voice (not used).
-- @field #string voice Voice used.

--- GRPC options.
-- @type MSRS.GRPCOptions
-- @field #string plaintext
-- @field #string srsClientName
-- @field #table position
-- @field #string coalition
-- @field #MSRS.ProviderOptions gcloud
-- @field #MSRS.ProviderOptions win
-- @field #MSRS.ProviderOptions azure
-- @field #MSRS.ProviderOptions aws
-- @field #string DefaultProvider

-------------------------------------------------------------------------------------------------------------------------------------------------------------------------------------------------------
-- TODO list
-------------------------------------------------------------------------------------------------------------------------------------------------------------------------------------------------------

-- DONE: Refactoring of input/config file.
-- DONE: Refactoring gRPC backend.
-- TODO: Add functions to remove freqs and modulations.
-- DONE: Add coordinate.
-- DONE: Add google.
-- DONE: Add gRPC google options
-- DONE: Add loading default config file

-------------------------------------------------------------------------------------------------------------------------------------------------------------------------------------------------------
-- Constructor
-------------------------------------------------------------------------------------------------------------------------------------------------------------------------------------------------------

--- Create a new MSRS object. Required argument is the frequency and modulation.
-- Other parameters are read from the `Moose_MSRS.lua` config file. If you do not have that file set up you must set up and use the `DCS-SR-ExternalAudio.exe` (not DCS-gRPC) as backend, you need to still
-- set the path to the exe file via @{#MSRS.SetPath}.
--
-- @param #MSRS self
-- @param #string Path Path to SRS directory. Default `C:\\Program Files\\DCS-SimpleRadio-Standalone`.
-- @param #number Frequency Radio frequency in MHz. Default 143.00 MHz. Can also be given as a #table of multiple frequencies.
-- @param #number Modulation Radio modulation: 0=AM (default), 1=FM. See `radio.modulation.AM` and `radio.modulation.FM` enumerators. Can also be given as a #table of multiple modulations.
-- @param #string Backend Backend used: `MSRS.Backend.SRSEXE` (default) or `MSRS.Backend.GRPC`.
-- @return #MSRS self
function MSRS:New(Path, Frequency, Modulation, Backend)

  -- Inherit everything from BASE class.
  local self=BASE:Inherit(self, BASE:New()) -- #MSRS

  self:F( {Path, Frequency, Modulation, Backend} )

  -- Defaults.
  Frequency = Frequency or 143
  Modulation = Modulation or radio.modulation.AM

  self.lid = string.format("%s-%s | ", "unknown", self.version)

  if not self.ConfigLoaded then

    -- Defaults.
    self:SetPath(Path)
    self:SetPort()
    self:SetFrequencies(Frequency)
    self:SetModulations(Modulation)
    self:SetGender()
    self:SetCoalition()
    self:SetLabel()
    self:SetVolume()
    self:SetBackend(Backend)

  else

    -- Default overwrites from :New()
    
    if Path then
      self:SetPath(Path)
    end

    if Frequency then
      self:SetFrequencies(Frequency)
    end

    if Modulation then
      self:SetModulations(Modulation)
    end

    if Backend then
      self:SetBackend(Backend)
    end

  end

  self.lid = string.format("%s-%s | ", self.name, self.version)

  if not io or not os then
    self:E(self.lid.."***** ERROR - io or os NOT desanitized! MSRS will not work!")
  end

  return self
end

-------------------------------------------------------------------------------------------------------------------------------------------------------------------------------------------------------
-- User Functions
-------------------------------------------------------------------------------------------------------------------------------------------------------------------------------------------------------

--- Set backend to communicate with SRS.
-- There are two options:
--
-- - `MSRS.Backend.SRSEXE`: This is the default and uses the `DCS-SR-ExternalAudio.exe`.
-- - `MSRS.Backend.GRPC`: Via DCS-gRPC.
--
-- @param #MSRS self
-- @param #string Backend Backend used. Default is `MSRS.Backend.SRSEXE`.
-- @return #MSRS self
function MSRS:SetBackend(Backend)
  self:F( {Backend=Backend} )
  Backend = Backend or MSRS.Backend.SRSEXE -- avoid nil
  local function Checker(back)
    local ok = false
    for _,_backend in pairs(MSRS.Backend) do
      if tostring(back) == _backend then ok = true end
    end
    return ok
  end
  
  if Checker(Backend) then  
<<<<<<< HEAD
    self.backend=Backend or MSRS.Backend.SRSEXE  
=======
    self.backend=Backend 
>>>>>>> f2f7c882
  else    
    MESSAGE:New("ERROR: Backend "..tostring(Backend).." is not supported!",30,"MSRS",true):ToLog():ToAll()    
  end 
  return self
end

--- Set DCS-gRPC as backend to communicate with SRS.
-- @param #MSRS self
-- @return #MSRS self
function MSRS:SetBackendGRPC()
  self:F()
  self:SetBackend(MSRS.Backend.GRPC)

  return self
end

--- Set `DCS-SR-ExternalAudio.exe` as backend to communicate with SRS.
-- @param #MSRS self
-- @return #MSRS self
function MSRS:SetBackendSRSEXE()
  self:F()
  self:SetBackend(MSRS.Backend.SRSEXE)

  return self
end

--- Set the default backend.
-- @param #MSRS self
function MSRS.SetDefaultBackend(Backend)
  MSRS.backend=Backend or MSRS.Backend.SRSEXE
end

--- Set DCS-gRPC to be the default backend.
-- @param #MSRS self
function MSRS.SetDefaultBackendGRPC()
  MSRS.backend=MSRS.Backend.GRPC
end

--- Get currently set backend.
-- @param #MSRS self
-- @return #string Backend.
function MSRS:GetBackend()
  return self.backend
end

--- Set path to SRS install directory. More precisely, path to where the `DCS-SR-ExternalAudio.exe` is located.
-- @param #MSRS self
-- @param #string Path Path to the directory, where the sound file is located. Default is `C:\\Program Files\\DCS-SimpleRadio-Standalone`.
-- @return #MSRS self
function MSRS:SetPath(Path)
  self:F( {Path=Path} )

  -- Set path.
  self.path=Path or "C:\\Program Files\\DCS-SimpleRadio-Standalone"

  -- Remove (back)slashes.
  local n=1 ; local nmax=1000
  while (self.path:sub(-1)=="/" or self.path:sub(-1)==[[\]]) and n<=nmax do
    self.path=self.path:sub(1,#self.path-1)
    n=n+1
  end

  -- Debug output.
  self:F(string.format("SRS path=%s", self:GetPath()))
  
  return self
end

--- Get path to SRS directory.
-- @param #MSRS self
-- @return #string Path to the directory. This includes the final slash "/".
function MSRS:GetPath()
  return self.path
end

--- Set SRS volume.
-- @param #MSRS self
-- @param #number Volume Volume - 1.0 is max, 0.0 is silence
-- @return #MSRS self
function MSRS:SetVolume(Volume)
  self:F( {Volume=Volume} )
  local volume = Volume or 1
  if volume > 1 then volume = 1 elseif volume < 0 then volume = 0 end
  self.volume = volume
  return self
end

--- Get SRS volume.
-- @param #MSRS self
-- @return #number Volume Volume - 1.0 is max, 0.0 is silence
function MSRS:GetVolume()
  return self.volume
end

--- Set label.
-- @param #MSRS self
-- @param #number Label. Default "ROBOT"
-- @return #MSRS self
function MSRS:SetLabel(Label)
  self:F( {Label=Label} )
  self.Label=Label or "ROBOT"
  return self
end

--- Get label.
-- @param #MSRS self
-- @return #number Label.
function MSRS:GetLabel()
  return self.Label
end

--- Set port.
-- @param #MSRS self
-- @param #number Port Port. Default 5002.
-- @return #MSRS self
function MSRS:SetPort(Port)
  self:F( {Port=Port} )
  self.port=Port or 5002
  self:T(string.format("SRS port=%s", self:GetPort()))
  return self
end

--- Get port.
-- @param #MSRS self
-- @return #number Port.
function MSRS:GetPort()
  return self.port
end

--- Set coalition.
-- @param #MSRS self
-- @param #number Coalition Coalition. Default 0.
-- @return #MSRS self
function MSRS:SetCoalition(Coalition)
  self:F( {Coalition=Coalition} )
  self.coalition=Coalition or 0
  return self
end

--- Get coalition.
-- @param #MSRS self
-- @return #number Coalition.
function MSRS:GetCoalition()
  return self.coalition
end


--- Set frequencies.
-- @param #MSRS self
-- @param #table Frequencies Frequencies in MHz. Can also be given as a #number if only one frequency should be used.
-- @return #MSRS self
function MSRS:SetFrequencies(Frequencies)
  self:F( Frequencies )
  self.frequencies=UTILS.EnsureTable(Frequencies, false)

  return self
end

--- Add frequencies.
-- @param #MSRS self
-- @param #table Frequencies Frequencies in MHz. Can also be given as a #number if only one frequency should be used.
-- @return #MSRS self
function MSRS:AddFrequencies(Frequencies)
  self:F( Frequencies )
  for _,_freq in pairs(UTILS.EnsureTable(Frequencies, false)) do
    self:T(self.lid..string.format("Adding frequency %s", tostring(_freq)))
    table.insert(self.frequencies,_freq)
  end

  return self
end

--- Get frequencies.
-- @param #MSRS self
-- @return #table Frequencies in MHz.
function MSRS:GetFrequencies()
  return self.frequencies
end


--- Set modulations.
-- @param #MSRS self
-- @param #table Modulations Modulations. Can also be given as a #number if only one modulation should be used.
-- @return #MSRS self
function MSRS:SetModulations(Modulations)
  self:F( Modulations )
  self.modulations=UTILS.EnsureTable(Modulations, false)

  -- Debug info.
  self:T(self.lid.."Modulations:")
  self:T(self.modulations)

  return self
end

--- Add modulations.
-- @param #MSRS self
-- @param #table Modulations Modulations. Can also be given as a #number if only one modulation should be used.
-- @return #MSRS self
function MSRS:AddModulations(Modulations)
  self:F( Modulations )
   for _,_mod in pairs(UTILS.EnsureTable(Modulations, false)) do
    table.insert(self.modulations,_mod)
   end

  return self
end

--- Get modulations.
-- @param #MSRS self
-- @return #table Modulations.
function MSRS:GetModulations()
  return self.modulations
end

--- Set gender.
-- @param #MSRS self
-- @param #string Gender Gender: "male" or "female" (default).
-- @return #MSRS self
function MSRS:SetGender(Gender)
  self:F( {Gender=Gender} )
  Gender=Gender or "female"

  self.gender=Gender:lower()

  -- Debug output.
  self:T("Setting gender to "..tostring(self.gender))

  return self
end

--- Set culture.
-- @param #MSRS self
-- @param #string Culture Culture, *e.g.* "en-GB".
-- @return #MSRS self
function MSRS:SetCulture(Culture)
  self:F( {Culture=Culture} )
  self.culture=Culture

  return self
end

--- Set to use a specific voice. Note that this will override any gender and culture settings as a voice already has a certain gender/culture.
-- @param #MSRS self
-- @param #string Voice Voice.
-- @return #MSRS self
function MSRS:SetVoice(Voice)
  self:F( {Voice=Voice} )
  self.voice=Voice

  return self
end

--- Set to use a specific voice for a given provider. Note that this will override any gender and culture settings.
-- @param #MSRS self
-- @param #string Voice Voice.
-- @param #string Provider Provider. Default is as set by @{#MSRS.SetProvider}, which itself defaults to `MSRS.Provider.WINDOWS` if not set.
-- @return #MSRS self
function MSRS:SetVoiceProvider(Voice, Provider)
  self:F( {Voice=Voice, Provider=Provider} )
  self.poptions=self.poptions or {}

  self.poptions[Provider or self:GetProvider()]=Voice

  return self
end

--- Set to use a specific voice if Microsoft Windows' native TTS is use as provider. Note that this will override any gender and culture settings.
-- @param #MSRS self
-- @param #string Voice Voice. Default `"Microsoft Hazel Desktop"`.
-- @return #MSRS self
function MSRS:SetVoiceWindows(Voice)
  self:F( {Voice=Voice} )
  self:SetVoiceProvider(Voice or "Microsoft Hazel Desktop", MSRS.Provider.WINDOWS)

  return self
end

--- Set to use a specific voice if Google is use as provider. Note that this will override any gender and culture settings.
-- @param #MSRS self
-- @param #string Voice Voice. Default `MSRS.Voices.Google.Standard.en_GB_Standard_A`.
-- @return #MSRS self
function MSRS:SetVoiceGoogle(Voice)
  self:F( {Voice=Voice} )
  self:SetVoiceProvider(Voice or MSRS.Voices.Google.Standard.en_GB_Standard_A, MSRS.Provider.GOOGLE)

  return self
end


--- Set to use a specific voice if Microsoft Azure is use as provider (only DCS-gRPC backend). Note that this will override any gender and culture settings.
-- @param #MSRS self
-- @param #string Voice [Azure Voice](https://learn.microsoft.com/azure/cognitive-services/speech-service/language-support). Default `"en-US-AriaNeural"`.
-- @return #MSRS self
function MSRS:SetVoiceAzure(Voice)
  self:F( {Voice=Voice} )
  self:SetVoiceProvider(Voice or "en-US-AriaNeural", MSRS.Provider.AZURE)

  return self
end

--- Set to use a specific voice if Amazon Web Service is use as provider (only DCS-gRPC backend). Note that this will override any gender and culture settings.
-- @param #MSRS self
-- @param #string Voice [AWS Voice](https://docs.aws.amazon.com/polly/latest/dg/voicelist.html). Default `"Brian"`.
-- @return #MSRS self
function MSRS:SetVoiceAmazon(Voice)
  self:F( {Voice=Voice} )
  self:SetVoiceProvider(Voice or "Brian", MSRS.Provider.AMAZON)

  return self
end

--- Get voice.
-- @param #MSRS self
-- @param #string Provider Provider. Default is the currently set provider (`self.provider`).
-- @return #string Voice.
function MSRS:GetVoice(Provider)

  Provider=Provider or self.provider

  if Provider and self.poptions[Provider] and self.poptions[Provider].voice then
    return self.poptions[Provider].voice
  else
    return self.voice
  end

end

--- Set the coordinate from which the transmissions will be broadcasted. Note that this is only a factor if SRS has line-of-sight or distance enabled.
-- @param #MSRS self
-- @param Core.Point#COORDINATE Coordinate Origin of the transmission.
-- @return #MSRS self
function MSRS:SetCoordinate(Coordinate)
  self:F( Coordinate )
  self.coordinate=Coordinate

  return self
end

--- **[Deprecated]** Use google text-to-speech credentials. Also sets Google as default TTS provider.
-- @param #MSRS self
-- @param #string PathToCredentials Full path to the google credentials JSON file, e.g. "C:\Users\username\Downloads\service-account-file.json". Can also be the Google API key.
-- @return #MSRS self
function MSRS:SetGoogle(PathToCredentials)
  self:F( {PathToCredentials=PathToCredentials} )
  if PathToCredentials then

    self.provider = MSRS.Provider.GOOGLE

    self:SetProviderOptionsGoogle(PathToCredentials, PathToCredentials)

  end

  return self
end

--- **[Deprecated]** Use google text-to-speech set the API key (only for DCS-gRPC).
-- @param #MSRS self
-- @param #string APIKey API Key, usually a string of length 40 with characters and numbers.
-- @return #MSRS self
function MSRS:SetGoogleAPIKey(APIKey)
  self:F( {APIKey=APIKey} )
  if APIKey then

    self.provider = MSRS.Provider.GOOGLE

    if self.poptions[MSRS.Provider.GOOGLE] then
      self.poptions[MSRS.Provider.GOOGLE].key=APIKey
    else
      self:SetProviderOptionsGoogle(nil ,APIKey)
    end

  end
  return self
end


--- Set provider used to generate text-to-speech.
-- These options are available:
--
-- - `MSRS.Provider.WINDOWS`: Microsoft Windows (default)
-- - `MSRS.Provider.GOOGLE`: Google Cloud
-- - `MSRS.Provider.AZURE`: Microsoft Azure (only with DCS-gRPC backend)
-- - `MSRS.Provier.AMAZON`: Amazone Web Service (only with DCS-gRPC backend)
--
-- Note that all providers except Microsoft Windows need as additonal information the credentials of your account.
--
-- @param #MSRS self
-- @param #string Provider
-- @return #MSRS self
function MSRS:SetProvider(Provider)
  self:F( {Provider=Provider} )
  self.provider = Provider or MSRS.Provider.WINDOWS
  return self
end


--- Get provider.
-- @param #MSRS self
-- @return #MSRS self
function MSRS:GetProvider()
  return self.provider or MSRS.Provider.WINDOWS
end

--- Set provider options and credentials.
-- @param #MSRS self
-- @param #string Provider Provider.
-- @param #string CredentialsFile Full path to your credentials file. For Google this is the path to a JSON file.
-- @param #string AccessKey Your API access key.
-- @param #string SecretKey Your secret key.
-- @param #string Region Region to use.
-- @return #MSRS.ProviderOptions Provider optionas table.
function MSRS:SetProviderOptions(Provider, CredentialsFile, AccessKey, SecretKey, Region)
  self:F( {Provider, CredentialsFile, AccessKey, SecretKey, Region} )
  local option=MSRS._CreateProviderOptions(Provider, CredentialsFile, AccessKey, SecretKey, Region)

  if self then
    self.poptions=self.poptions or {}
    self.poptions[Provider]=option
  else
    MSRS.poptions=MSRS.poptions or {}
    MSRS.poptions[Provider]=option
  end

  return option
end

--- Create MSRS.ProviderOptions.
-- @param #string Provider Provider.
-- @param #string CredentialsFile Full path to your credentials file. For Google this is the path to a JSON file.
-- @param #string AccessKey Your API access key.
-- @param #string SecretKey Your secret key.
-- @param #string Region Region to use.
-- @return #MSRS.ProviderOptions Provider optionas table.
function MSRS._CreateProviderOptions(Provider, CredentialsFile, AccessKey, SecretKey, Region)
  BASE:F( {Provider, CredentialsFile, AccessKey, SecretKey, Region} )
  local option={} --#MSRS.ProviderOptions

  option.provider=Provider
  option.credentials=CredentialsFile
  option.key=AccessKey
  option.secret=SecretKey
  option.region=Region

  return option
end

--- Set provider options and credentials for Google Cloud.
-- @param #MSRS self
-- @param #string CredentialsFile Full path to your credentials file. For Google this is the path to a JSON file. This is used if `DCS-SR-ExternalAudio.exe` is used as backend.
-- @param #string AccessKey Your API access key. This is necessary if DCS-gRPC is used as backend.
-- @return #MSRS self
function MSRS:SetProviderOptionsGoogle(CredentialsFile, AccessKey)
  self:F( {CredentialsFile, AccessKey} )
  self:SetProviderOptions(MSRS.Provider.GOOGLE, CredentialsFile, AccessKey)
  return self
end

--- Set provider options and credentials for Amazon Web Service (AWS). Only supported in combination with DCS-gRPC as backend.
-- @param #MSRS self
-- @param #string AccessKey Your API access key.
-- @param #string SecretKey Your secret key.
-- @param #string Region Your AWS [region](https://docs.aws.amazon.com/general/latest/gr/pol.html).
-- @return #MSRS self
function MSRS:SetProviderOptionsAmazon(AccessKey, SecretKey, Region)
  self:F( {AccessKey, SecretKey, Region} )
  self:SetProviderOptions(MSRS.Provider.AMAZON, nil, AccessKey, SecretKey, Region)
  return self
end

--- Set provider options and credentials for Microsoft Azure. Only supported in combination with DCS-gRPC as backend.
-- @param #MSRS self
-- @param #string AccessKey Your API access key.
-- @param #string Region Your Azure [region](https://learn.microsoft.com/en-us/azure/cognitive-services/speech-service/regions).
-- @return #MSRS self
function MSRS:SetProviderOptionsAzure(AccessKey, Region)
  self:F( {AccessKey, Region} )
  self:SetProviderOptions(MSRS.Provider.AZURE, nil, AccessKey, nil, Region)
  return self
end


--- Get provider options.
-- @param #MSRS self
-- @param #string Provider Provider. Default is as set via @{#MSRS.SetProvider}.
-- @return #MSRS.ProviderOptions Provider options.
function MSRS:GetProviderOptions(Provider)
  return self.poptions[Provider or self.provider] or {}
end


--- Use Google to provide text-to-speech.
-- @param #MSRS self
-- @return #MSRS self
function MSRS:SetTTSProviderGoogle()
  self:F()
  self:SetProvider(MSRS.Provider.GOOGLE)
  return self
end

--- Use Microsoft to provide text-to-speech.
-- @param #MSRS self
-- @return #MSRS self
function MSRS:SetTTSProviderMicrosoft()
  self:F()
  self:SetProvider(MSRS.Provider.WINDOWS)
  return self
end


--- Use Microsoft Azure to provide text-to-speech. Only supported if used in combination with DCS-gRPC as backend.
-- @param #MSRS self
-- @return #MSRS self
function MSRS:SetTTSProviderAzure()
  self:F()
  self:SetProvider(MSRS.Provider.AZURE)
  return self
end

--- Use Amazon Web Service (AWS) to provide text-to-speech. Only supported if used in combination with DCS-gRPC as backend.
-- @param #MSRS self
-- @return #MSRS self
function MSRS:SetTTSProviderAmazon()
  self:F()
  self:SetProvider(MSRS.Provider.AMAZON)
  return self
end


--- Print SRS help to DCS log file.
-- @param #MSRS self
-- @return #MSRS self
function MSRS:Help()
  self:F()
  -- Path and exe.
  local path=self:GetPath()
  local exe="DCS-SR-ExternalAudio.exe"

  -- Text file for output.
  local filename = os.getenv('TMP') .. "\\MSRS-help-"..MSRS.uuid()..".txt"

  -- Print help.
  local command=string.format("%s/%s --help > %s", path, exe, filename)
  os.execute(command)

  local f=assert(io.open(filename, "rb"))
  local data=f:read("*all")
  f:close()

  -- Print to log file.
  env.info("SRS help output:")
  env.info("======================================================================")
  env.info(data)
  env.info("======================================================================")

  return self
end

-------------------------------------------------------------------------------------------------------------------------------------------------------------------------------------------------------
-- Transmission Functions
-------------------------------------------------------------------------------------------------------------------------------------------------------------------------------------------------------

--- Play sound file (ogg or mp3) via SRS.
-- @param #MSRS self
-- @param Sound.SoundOutput#SOUNDFILE Soundfile Sound file to play.
-- @param #number Delay Delay in seconds, before the sound file is played.
-- @return #MSRS self
function MSRS:PlaySoundFile(Soundfile, Delay)
  self:F( {Soundfile, Delay} )

  -- Sound file name.
  local soundfile=Soundfile:GetName()

  -- First check if text file exists!
  local exists=UTILS.FileExists(soundfile)
  if not exists then
    self:E("ERROR: MSRS sound file does not exist! File="..soundfile)
    return self
  end

  if Delay and Delay>0 then
    self:ScheduleOnce(Delay, MSRS.PlaySoundFile, self, Soundfile, 0)
  else

    -- Get command.
    local command=self:_GetCommand()

    -- Append file.
    command=command..' --file="'..tostring(soundfile)..'"'

    -- Execute command.
    self:_ExecCommand(command)

  end

  return self
end

--- Play a SOUNDTEXT text-to-speech object.
-- @param #MSRS self
-- @param Sound.SoundOutput#SOUNDTEXT SoundText Sound text.
-- @param #number Delay Delay in seconds, before the sound file is played.
-- @return #MSRS self
function MSRS:PlaySoundText(SoundText, Delay)
  self:F( {SoundText, Delay} )

  if Delay and Delay>0 then
    self:ScheduleOnce(Delay, MSRS.PlaySoundText, self, SoundText, 0)
  else

    if self.backend==MSRS.Backend.GRPC then
      self:_DCSgRPCtts(SoundText.text, nil, SoundText.gender, SoundText.culture, SoundText.voice, SoundText.volume, SoundText.label, SoundText.coordinate)
    else

      -- Get command.
      local command=self:_GetCommand(nil, nil, nil, SoundText.gender, SoundText.voice, SoundText.culture, SoundText.volume, SoundText.speed)

      -- Append text.
      command=command..string.format(" --text=\"%s\"", tostring(SoundText.text))

      -- Execute command.
      self:_ExecCommand(command)

    end

  end

  return self
end

--- Play text message via MSRS.
-- @param #MSRS self
-- @param #string Text Text message.
-- @param #number Delay Delay in seconds, before the message is played.
-- @param Core.Point#COORDINATE Coordinate Coordinate.
-- @return #MSRS self
function MSRS:PlayText(Text, Delay, Coordinate)
  self:F( {Text, Delay, Coordinate} )

  if Delay and Delay>0 then
    self:ScheduleOnce(Delay, MSRS.PlayText, self, Text, nil, Coordinate)
  else

    if self.backend==MSRS.Backend.GRPC then
      self:T(self.lid.."Transmitting")
      self:_DCSgRPCtts(Text, nil, nil , nil, nil, nil, nil, Coordinate)
    else
      self:PlayTextExt(Text, Delay, nil, nil, nil, nil, nil, nil, nil, Coordinate)
    end

  end

  return self
end

--- Play text message via MSRS with explicitly specified options.
-- @param #MSRS self
-- @param #string Text Text message.
-- @param #number Delay Delay in seconds, before the message is played.
-- @param #table Frequencies Radio frequencies.
-- @param #table Modulations Radio modulations.
-- @param #string Gender Gender.
-- @param #string Culture Culture.
-- @param #string Voice Voice.
-- @param #number Volume Volume.
-- @param #string Label Label.
-- @param Core.Point#COORDINATE Coordinate Coordinate.
-- @return #MSRS self
function MSRS:PlayTextExt(Text, Delay, Frequencies, Modulations, Gender, Culture, Voice, Volume, Label, Coordinate)
  self:T(( {Text, Delay, Frequencies, Modulations, Gender, Culture, Voice, Volume, Label, Coordinate} )
  self:T((self.lid.."Backend "..self.backend)
  if Delay and Delay>0 then
    self:ScheduleOnce(Delay, MSRS.PlayTextExt, self, Text, 0, Frequencies, Modulations, Gender, Culture, Voice, Volume, Label, Coordinate)
  else

    Frequencies = Frequencies or self:GetFrequencies()
    Modulations = Modulations or self:GetModulations()

    if self.backend==MSRS.Backend.SRSEXE then

      -- Get command line.
      local command=self:_GetCommand(UTILS.EnsureTable(Frequencies, false), UTILS.EnsureTable(Modulations, false), nil, Gender, Voice, Culture, Volume, nil, nil, Label, Coordinate)

      -- Append text.
      command=command..string.format(" --text=\"%s\"", tostring(Text))

      -- Execute command.
      self:_ExecCommand(command)

    elseif self.backend==MSRS.Backend.GRPC then
      --BASE:I("MSRS.Backend.GRPC")

      self:_DCSgRPCtts(Text, Frequencies, Gender, Culture, Voice, Volume, Label, Coordinate)

    end

  end

  return self
end


--- Play text file via MSRS.
-- @param #MSRS self
-- @param #string TextFile Full path to the file.
-- @param #number Delay Delay in seconds, before the message is played.
-- @return #MSRS self
function MSRS:PlayTextFile(TextFile, Delay)
  self:F( {TextFile, Delay} )

  if Delay and Delay>0 then
    self:ScheduleOnce(Delay, MSRS.PlayTextFile, self, TextFile, 0)
  else

    -- First check if text file exists!
    local exists=UTILS.FileExists(TextFile)
    if not exists then
      self:E("ERROR: MSRS Text file does not exist! File="..tostring(TextFile))
      return self
    end

    -- Get command line.
    local command=self:_GetCommand()

    -- Append text file.
    command=command..string.format(" --textFile=\"%s\"", tostring(TextFile))

    -- Debug output.
    self:T(string.format("MSRS TextFile command=%s", command))

    -- Count length of command.
    local l=string.len(command)
    self:T(string.format("Command length=%d", l))

    -- Execute command.
    self:_ExecCommand(command)

  end

  return self
end


-------------------------------------------------------------------------------------------------------------------------------------------------------------------------------------------------------
-- Misc Functions
-------------------------------------------------------------------------------------------------------------------------------------------------------------------------------------------------------

--- Get lat, long and alt from coordinate.
-- @param #MSRS self
-- @param Core.Point#Coordinate Coordinate Coordinate. Can also be a DCS#Vec3.
-- @return #number Latitude (or 0 if no input coordinate was given).
-- @return #number Longitude (or 0 if no input coordinate was given).
-- @return #number Altitude (or 0 if no input coordinate was given).
function MSRS:_GetLatLongAlt(Coordinate)
  self:F( {Coordinate=Coordinate} )

  local lat=0.0
  local lon=0.0
  local alt=0.0

  if Coordinate then
    lat, lon, alt=coord.LOtoLL(Coordinate)
  end

  return lat, lon, math.floor(alt)
end

-------------------------------------------------------------------------------------------------------------------------------------------------------------------------------------------------------
-- Backend ExternalAudio.exe
-------------------------------------------------------------------------------------------------------------------------------------------------------------------------------------------------------

--- Get SRS command to play sound using the `DCS-SR-ExternalAudio.exe`.
-- @param #MSRS self
-- @param #table freqs Frequencies in MHz.
-- @param #table modus Modulations.
-- @param #number coal Coalition.
-- @param #string gender Gender.
-- @param #string voice Voice.
-- @param #string culture Culture.
-- @param #number volume Volume.
-- @param #number speed Speed.
-- @param #number port Port.
-- @param #string label Label, defaults to "ROBOT" (displayed sender name in the radio overlay of SRS) - No spaces allowed!
-- @param Core.Point#COORDINATE coordinate Coordinate.
-- @return #string Command.
function MSRS:_GetCommand(freqs, modus, coal, gender, voice, culture, volume, speed, port, label, coordinate)
  self:F( {freqs, modus, coal, gender, voice, culture, volume, speed, port, label, coordinate} )

  local path=self:GetPath()
  local exe="DCS-SR-ExternalAudio.exe"
  local fullPath = string.format("%s\\%s", path, exe)

  freqs=table.concat(freqs or self.frequencies, ",")
  modus=table.concat(modus or self.modulations, ",")

  coal=coal or self.coalition
  gender=gender or self.gender
  voice=voice or self:GetVoice(self.provider) or self.voice
  culture=culture or self.culture
  volume=volume or self.volume
  speed=speed or self.speed
  port=port or self.port
  label=label or self.Label
  coordinate=coordinate or self.coordinate

  -- Replace modulation
  modus=modus:gsub("0", "AM")
  modus=modus:gsub("1", "FM")

  -- Command.
  local command=string.format('"%s\\%s" -f "%s" -m "%s" -c %s -p %s -n "%s" -v "%.1f"', path, exe, freqs, modus, coal, port, label,volume)

  -- Set voice or gender/culture.
  if voice then
    -- Use a specific voice (no need for gender and/or culture.
    command=command..string.format(" --voice=\"%s\"", tostring(voice))
  else
    -- Add gender.
    if gender and gender~="female" then
      command=command..string.format(" -g %s", tostring(gender))
    end
    -- Add culture.
    if culture and culture~="en-GB" then
      command=command..string.format(" -l %s", tostring(culture))
    end
  end

  -- Set coordinate.
  if coordinate then
    local lat,lon,alt=self:_GetLatLongAlt(coordinate)
    command=command..string.format(" -L %.4f -O %.4f -A %d", lat, lon, alt)
  end

  -- Set provider options
  if self.provider==MSRS.Provider.GOOGLE then
    local pops=self:GetProviderOptions()
    command=command..string.format(' --ssml -G "%s"', pops.credentials)
  elseif self.provider==MSRS.Provider.WINDOWS then
    -- Nothing to do.
  else
    self:E("ERROR: SRS only supports WINWOWS and GOOGLE as TTS providers! Use DCS-gRPC backend for other providers such as ")
  end

  if not UTILS.FileExists(fullPath) then
    self:E("ERROR: MSRS SRS executable does not exist! FullPath="..fullPath)
    command="CommandNotFound"
  end

  -- Debug output.
  self:T("MSRS command from _GetCommand="..command)

  return command
end

--- Execute SRS command to play sound using the `DCS-SR-ExternalAudio.exe`.
-- @param #MSRS self
-- @param #string command Command to executer
-- @return #number Return value of os.execute() command.
function MSRS:_ExecCommand(command)
  self:F( {command=command} )

  -- Skip this function if _GetCommand was not able to find the executable
  if string.find(command, "CommandNotFound") then return 0 end

  local batContent = command.." && exit"
  -- Create a tmp file.
  local filename=os.getenv('TMP').."\\MSRS-"..MSRS.uuid()..".bat"

  local script=io.open(filename, "w+")
  script:write(batContent)
  script:close()

  self:T("MSRS batch file created: "..filename)
  self:T("MSRS batch content: "..batContent)

  local res=nil
  if true then

    -- Create a tmp file.
    local filenvbs = os.getenv('TMP') .. "\\MSRS-"..MSRS.uuid()..".vbs"

    -- VBS script
    local script = io.open(filenvbs, "w+")
    script:write(string.format('Dim WinScriptHost\n'))
    script:write(string.format('Set WinScriptHost = CreateObject("WScript.Shell")\n'))
    script:write(string.format('WinScriptHost.Run Chr(34) & "%s" & Chr(34), 0\n', filename))
    script:write(string.format('Set WinScriptHost = Nothing'))
    script:close()
    self:T("MSRS vbs file created to start batch="..filenvbs)

    -- Run visual basic script. This still pops up a window but very briefly and does not put the DCS window out of focus.
    local runvbs=string.format('cscript.exe //Nologo //B "%s"', filenvbs)

    -- Debug output.
    self:T("MSRS execute VBS command="..runvbs)

    -- Play file in 0.01 seconds
    res=os.execute(runvbs)

    -- Remove file in 1 second.
    timer.scheduleFunction(os.remove, filename, timer.getTime()+1)
    timer.scheduleFunction(os.remove, filenvbs, timer.getTime()+1)
    self:T("MSRS vbs and batch file removed")

  elseif false then

    -- Create a tmp file.
    local filenvbs = os.getenv('TMP') .. "\\MSRS-"..MSRS.uuid()..".vbs"

    -- VBS script
    local script = io.open(filenvbs, "w+")
    script:write(string.format('Set oShell = CreateObject ("Wscript.Shell")\n'))
    script:write(string.format('Dim strArgs\n'))
    script:write(string.format('strArgs = "cmd /c %s"\n', filename))
    script:write(string.format('oShell.Run strArgs, 0, false'))
    script:close()

    local runvbs=string.format('cscript.exe //Nologo //B "%s"', filenvbs)

    -- Play file in 0.01 seconds
    res=os.execute(runvbs)

  else
    -- Play command.
    command=string.format('start /b "" "%s"', filename)

    -- Debug output.
    self:T("MSRS execute command="..command)

    -- Execute command
    res=os.execute(command)

    -- Remove file in 1 second.
    timer.scheduleFunction(os.remove, filename, timer.getTime()+1)

  end


  return res
end

-------------------------------------------------------------------------------------------------------------------------------------------------------------------------------------------------------
-- DCS-gRPC Backend Functions
-------------------------------------------------------------------------------------------------------------------------------------------------------------------------------------------------------

-- DCS-gRPC v0.70 TTS API call:
-- GRPC.tts(ssml, frequency[, options]) - Synthesize text (ssml; SSML tags supported) to speech and transmit it over SRS on the frequency with the following optional options (and their defaults):

-- {
--     -- The plain text without any transformations made to it for the purpose of getting it spoken out
--     -- as desired (no SSML tags, no FOUR NINER instead of 49, ...). Even though this field is
--     -- optional, please consider providing it as it can be used to display the spoken text to players
--     -- with hearing impairments.
--     plaintext = null, -- e.g. `= "Hello Pilot"`

--     -- Name of the SRS client.
--     srsClientName = "DCS-gRPC",

--     -- The origin of the transmission. Relevant if the SRS server has "Line of
--     -- Sight" and/or "Distance Limit" enabled.
--     position = {
--         lat = 0.0,
--         lon = 0.0,
--         alt = 0.0, -- in meters
--     },

--     -- The coalition of the transmission. Relevant if the SRS server has "Secure
--     -- Coalition Radios" enabled. Supported values are: `blue` and `red`. Defaults
--     -- to being spectator if not specified.
--     coalition = null,

--     -- TTS provider to be use. Defaults to the one configured in your config or to Windows'
--     -- built-in TTS. Examples:
--     -- `= { aws = {} }` / `= { aws = { voice = "..." } }` enable AWS TTS
--     -- `= { azure = {} }` / `= { azure = { voice = "..." } }` enable Azure TTS
--     -- `= { gcloud = {} }` / `= { gcloud = { voice = "..." } }` enable Google Cloud TTS
--     -- `= { win = {} }` / `= { win = { voice = "..." } }` enable Windows TTS
--     provider = null,
-- }

--- Make DCS-gRPC API call to transmit text-to-speech over SRS.
-- @param #MSRS self
-- @param #string Text Text of message to transmit (can also be SSML).
-- @param #table Frequencies Radio frequencies to transmit on. Can also accept a number in MHz.
-- @param #string Gender Gender.
-- @param #string Culture Culture.
-- @param #string Voice Voice.
-- @param #number Volume Volume.
-- @param #string Label Label.
-- @param Core.Point#COORDINATE Coordinate Coordinate.
-- @return #MSRS self
function MSRS:_DCSgRPCtts(Text, Frequencies, Gender, Culture, Voice, Volume, Label, Coordinate)

  -- Debug info.
  self:F("MSRS_BACKEND_DCSGRPC:_DCSgRPCtts()")
  self:F({Text, Frequencies, Gender, Culture, Voice, Volume, Label, Coordinate})

  local options = {} -- #MSRS.GRPCOptions

  local ssml = Text or ''

  -- Get frequenceies.
  Frequencies = UTILS.EnsureTable(Frequencies, true) or self:GetFrequencies()

  -- Plain text (not really used.
  options.plaintext=Text

  -- Name shows as sender.
  options.srsClientName = Label or self.Label

  -- Set position.
  if self.coordinate then
    options.position = {}
    options.position.lat, options.position.lon, options.position.alt = self:_GetLatLongAlt(self.coordinate)
  end

  -- Coalition (gRPC expects lower case)
  options.coalition = UTILS.GetCoalitionName(self.coalition):lower()

  -- Provider (win, gcloud, ...)
  local provider = self.provider or MSRS.Provider.WINDOWS
  self:F({provider=provider})

  -- Provider options: voice, credentials
  options.provider = {}
  options.provider[provider] = self:GetProviderOptions(provider)

  -- Voice
  Voice=Voice or self:GetVoice(self.provider) or self.voice

  if Voice then
    -- We use a specific voice
    options.provider[provider].voice = Voice
  else
  
    -- DCS-gRPC doesn't directly support language/gender, but can use SSML

    local preTag, genderProp, langProp, postTag = '', '', '', ''

    local gender=""
    if self.gender then
      gender=string.format(' gender=\"%s\"', self.gender)
    end
    local language=""
    if self.culture then
      language=string.format(' language=\"%s\"', self.culture)
    end

    if self.gender or self.culture then
      ssml=string.format("<voice%s%s>%s</voice>", gender, language, Text)
    end
  end

  for _,freq in pairs(Frequencies) do
    self:F("Calling GRPC.tts with the following parameter:")
    self:F({ssml=ssml, freq=freq, options=options})
    self:F(options.provider[provider])
    GRPC.tts(ssml, freq*1e6, options)
  end

end

-------------------------------------------------------------------------------------------------------------------------------------------------------------------------------------------------------
-- Config File
-------------------------------------------------------------------------------------------------------------------------------------------------------------------------------------------------------

--- Get central SRS configuration to be able to play tts over SRS radio using the `DCS-SR-ExternalAudio.exe`.
-- @param #MSRS self
-- @param #string Path Path to config file, defaults to "C:\Users\<yourname>\Saved Games\DCS\Config"
-- @param #string Filename File to load, defaults to "Moose_MSRS.lua"
-- @return #boolean success
-- @usage
--  0) Benefits: Centralize configuration of SRS, keep paths and keys out of the mission source code, making it safer and easier to move missions to/between servers,
--  and also make config easier to use in the code.
--  1) Create a config file named "Moose_MSRS.lua" at this location "C:\Users\<yourname>\Saved Games\DCS\Config" (or wherever your Saved Games folder resides).
--  2) The file needs the following structure:
--
--     -- Moose MSRS default Config
--     MSRS_Config = {
--       Path = C:\\Program Files\\DCS-SimpleRadio-Standalone, -- Path to SRS install directory.
--       Port = 5002,            -- Port of SRS server. Default 5002.
--       Backend = "srsexe",     -- Interface to SRS: "srsexe" or "grpc".
--       Frequency = {127, 243}, -- Default frequences. Must be a table 1..n entries!
--       Modulation = {0,0},     -- Default modulations. Must be a table, 1..n entries, one for each frequency!
--       Volume = 1.0,           -- Default volume [0,1].
--       Coalition = 0,          -- 0 = Neutral, 1 = Red, 2 = Blue (only a factor if SRS server has encryption enabled).
--       Coordinate = {0,0,0},   -- x, y, alt (only a factor if SRS server has line-of-sight and/or distance limit enabled).
--       Culture = "en-GB",
--       Gender = "male",
--       Voice = "Microsoft Hazel Desktop", -- Voice that is used if no explicit provider voice is specified.
--       Label = "MSRS",   
--       Provider = "win", --Provider for generating TTS (win, gcloud, azure, aws).
--       
--       -- Windows
--       win = {
--         voice = "Microsoft Hazel Desktop",
--       },
--       -- Google Cloud
--       gcloud = {
--         voice = "en-GB-Standard-A", -- The Google Cloud voice to use (see https://cloud.google.com/text-to-speech/docs/voices).
--         credentials="C:\\Program Files\\DCS-SimpleRadio-Standalone\\yourfilename.json", -- Full path to credentials JSON file (only for SRS-TTS.exe backend)
--         key="Your access Key", -- Google API access key (only for DCS-gRPC backend)
--       },
--       -- Amazon Web Service
--       aws = {
--         voice = "Brian", -- The default AWS voice to use (see https://docs.aws.amazon.com/polly/latest/dg/voicelist.html).
--         key="Your access Key",  -- Your AWS key.
--         secret="Your secret key", -- Your AWS secret key.
--         region="eu-central-1", -- Your AWS region (see https://docs.aws.amazon.com/general/latest/gr/pol.html).
--       },
--       -- Microsoft Azure
--       azure = {
--         voice="en-US-AriaNeural",  --The default Azure voice to use (see https://learn.microsoft.com/azure/cognitive-services/speech-service/language-support).
--         key="Your access key", -- Your Azure access key.
--         region="westeurope", -- The Azure region to use (see https://learn.microsoft.com/en-us/azure/cognitive-services/speech-service/regions).
--       },
--     }
--
--  3) The config file is automatically loaded when Moose starts. YOu can also load the config into the MSRS raw class manually before you do anything else:
--
--         MSRS.LoadConfigFile() -- Note the "." here
--
--  Optionally, your might want to provide a specific path and filename:
--
--         MSRS.LoadConfigFile(nil,MyPath,MyFilename) -- Note the "." here
--
--  This will populate variables for the MSRS raw class and all instances you create with e.g. `mysrs = MSRS:New()`
--  Optionally you can also load this per **single instance** if so needed, i.e.
--
--     mysrs:LoadConfigFile(Path,Filename)
--
--  4) Use the config in your code like so, variable names are basically the same as in the config file, but all lower case, examples:
--
--         -- Needed once only
--         MESSAGE.SetMSRS(MSRS.path,nil,MSRS.google,243,radio.modulation.AM,nil,nil,
--         MSRS.Voices.Google.Standard.de_DE_Standard_B,coalition.side.BLUE)
--
--         -- later on in your code
--
--         MESSAGE:New("Test message!",15,"SPAWN"):ToSRS(243,radio.modulation.AM,nil,nil,MSRS.Voices.Google.Standard.fr_FR_Standard_C)
--
--         -- Create new ATIS as usual
--         atis=ATIS:New(AIRBASE.Caucasus.Batumi, 123, radio.modulation.AM)
--         atis:SetSRS(nil,nil,nil,MSRS.Voices.Google.Standard.en_US_Standard_H)
--         --Start ATIS
--         atis:Start()
function MSRS:LoadConfigFile(Path,Filename)

  if lfs == nil then
    env.info("*****Note - lfs and os need to be desanitized for MSRS to work!")
    return false
  end

  local path = Path or lfs.writedir()..MSRS.ConfigFilePath
  local file = Filename or MSRS.ConfigFileName or "Moose_MSRS.lua"
  local pathandfile = path..file
  local filexsists =  UTILS.FileExists(pathandfile)

  if filexsists and not MSRS.ConfigLoaded then

    env.info("FF reading config file")

    -- Load global MSRS_Config
    assert(loadfile(path..file))()

    if MSRS_Config then

      local Self = self or MSRS  --#MSRS

      Self.path = MSRS_Config.Path or "C:\\Program Files\\DCS-SimpleRadio-Standalone"
      Self.port = MSRS_Config.Port or 5002
      Self.backend = MSRS_Config.Backend or MSRS.Backend.SRSEXE
      Self.frequencies = MSRS_Config.Frequency or {127,243}
      Self.modulations = MSRS_Config.Modulation or {0,0}
      Self.coalition = MSRS_Config.Coalition or 0
      if MSRS_Config.Coordinate then
        Self.coordinate = COORDINATE:New( MSRS_Config.Coordinate[1], MSRS_Config.Coordinate[2], MSRS_Config.Coordinate[3] )
      end
      Self.culture = MSRS_Config.Culture or "en-GB"
      Self.gender = MSRS_Config.Gender or "male"
      Self.Label = MSRS_Config.Label or "MSRS"
      Self.voice = MSRS_Config.Voice --or MSRS.Voices.Microsoft.Hazel

      Self.provider = MSRS_Config.Provider or MSRS.Provider.WINDOWS
      for _,provider in pairs(MSRS.Provider) do
        if MSRS_Config[provider] then
          Self.poptions[provider]=MSRS_Config[provider]
        end
      end

      Self.ConfigLoaded = true

    end
    env.info("MSRS - Successfully loaded default configuration from disk!",false)
  end

  if not filexsists then
    env.info("MSRS - Cannot find default configuration file!",false)
    return false
  end

  return true
end

--- Function returns estimated speech time in seconds.
-- Assumptions for time calc: 100 Words per min, average of 5 letters for english word so
--
--   * 5 chars * 100wpm = 500 characters per min = 8.3 chars per second
--
-- So length of msg / 8.3 = number of seconds needed to read it. rounded down to 8 chars per sec map function:
--
-- * (x - in_min) * (out_max - out_min) / (in_max - in_min) + out_min
--
-- @param #number length can also be passed as #string
-- @param #number speed Defaults to 1.0
-- @param #boolean isGoogle We're using Google TTS
function MSRS.getSpeechTime(length,speed,isGoogle)

  local maxRateRatio = 3

  speed = speed or 1.0
  isGoogle = isGoogle or false

  local speedFactor = 1.0
  if isGoogle then
    speedFactor = speed
  else
    if speed ~= 0 then
      speedFactor = math.abs( speed ) * (maxRateRatio - 1) / 10 + 1
    end
    if speed < 0 then
      speedFactor = 1 / speedFactor
    end
  end

  local wpm = math.ceil( 100 * speedFactor )
  local cps = math.floor( (wpm * 5) / 60 )

  if type( length ) == "string" then
    length = string.len( length )
  end

  return length/cps --math.ceil(length/cps)
end

-------------------------------------------------------------------------------------------------------------------------------------------------------------------------------------------------------

--- Manages radio transmissions.
--
-- The purpose of the MSRSQUEUE class is to manage SRS text-to-speech (TTS) messages using the MSRS class.
-- This can be used to submit multiple TTS messages and the class takes care that they are transmitted one after the other (and not overlapping).
--
-- @type MSRSQUEUE
-- @field #string ClassName Name of the class "MSRSQUEUE".
-- @field #string lid ID for dcs.log.
-- @field #table queue The queue of transmissions.
-- @field #string alias Name of the radio queue.
-- @field #number dt Time interval in seconds for checking the radio queue.
-- @field #number Tlast Time (abs) when the last transmission finished.
-- @field #boolean checking If `true`, the queue update function is scheduled to be called again.
-- @extends Core.Base#BASE
MSRSQUEUE = {
  ClassName   = "MSRSQUEUE",
  Debugmode   = nil,
  lid         = nil,
  queue       =  {},
  alias       = nil,
  dt          = nil,
  Tlast       = nil,
  checking    = nil,
}

--- Radio queue transmission data.
-- @type MSRSQUEUE.Transmission
-- @field #string text Text to be transmitted.
-- @field Sound.SRS#MSRS msrs MOOSE SRS object.
-- @field #number duration Duration in seconds.
-- @field #table subgroups Groups to send subtitle to.
-- @field #string subtitle Subtitle of the transmission.
-- @field #number subduration Duration of the subtitle being displayed.
-- @field #number frequency Frequency.
-- @field #number modulation Modulation.
-- @field #number Tstarted Mission time (abs) in seconds when the transmission started.
-- @field #boolean isplaying If true, transmission is currently playing.
-- @field #number Tplay Mission time (abs) in seconds when the transmission should be played.
-- @field #number interval Interval in seconds before next transmission.
-- @field #boolean TransmitOnlyWithPlayers If true, only transmit if there are alive Players.
-- @field Core.Set#SET_CLIENT PlayerSet PlayerSet created when TransmitOnlyWithPlayers == true
-- @field #string gender Voice gender
-- @field #string culture Voice culture
-- @field #string voice Voice if any
-- @field #number volume Volume
-- @field #string label Label to be used
-- @field Core.Point#COORDINATE coordinate Coordinate for this transmission

--- Create a new MSRSQUEUE object for a given radio frequency/modulation.
-- @param #MSRSQUEUE self
-- @param #string alias (Optional) Name of the radio queue.
-- @return #MSRSQUEUE self The MSRSQUEUE object.
function MSRSQUEUE:New(alias)

  -- Inherit base
  local self=BASE:Inherit(self, BASE:New()) --#MSRSQUEUE

  self.alias=alias or "My Radio"

  self.dt=1.0

  self.lid=string.format("MSRSQUEUE %s | ", self.alias)

  return self
end

--- Clear the radio queue.
-- @param #MSRSQUEUE self
-- @return #MSRSQUEUE self The MSRSQUEUE object.
function MSRSQUEUE:Clear()
  self:T((self.lid.."Clearing MSRSQUEUE")
  self.queue={}
  return self
end


--- Add a transmission to the radio queue.
-- @param #MSRSQUEUE self
-- @param #MSRSQUEUE.Transmission transmission The transmission data table.
-- @return #MSRSQUEUE self
function MSRSQUEUE:AddTransmission(transmission)
  -- Init.
  transmission.isplaying=false
  transmission.Tstarted=nil

  -- Add to queue.
  table.insert(self.queue, transmission)

  -- Start checking.
  if not self.checking then
    self:_CheckRadioQueue()
  end

  return self
end

--- Switch to only transmit if there are players on the server.
-- @param #MSRSQUEUE self
-- @param #boolean Switch If true, only send SRS if there are alive Players.
-- @return #MSRSQUEUE self
function MSRSQUEUE:SetTransmitOnlyWithPlayers(Switch)
  self.TransmitOnlyWithPlayers = Switch
  if Switch == false or Switch==nil then
    if self.PlayerSet then
      self.PlayerSet:FilterStop()
    end
    self.PlayerSet = nil
  else
    self.PlayerSet = SET_CLIENT:New():FilterStart()
  end
  return self
end

--- Create a new transmission and add it to the radio queue.
-- @param #MSRSQUEUE self
-- @param #string text Text to play.
-- @param #number duration Duration in seconds the file lasts. Default is determined by number of characters of the text message.
-- @param Sound.SRS#MSRS msrs MOOSE SRS object.
-- @param #number tstart Start time (abs) seconds. Default now.
-- @param #number interval Interval in seconds after the last transmission finished.
-- @param #table subgroups Groups that should receive the subtiltle.
-- @param #string subtitle Subtitle displayed when the message is played.
-- @param #number subduration Duration [sec] of the subtitle being displayed. Default 5 sec.
-- @param #number frequency Radio frequency if other than MSRS default.
-- @param #number modulation Radio modulation if other then MSRS default.
-- @param #string gender Gender of the voice
-- @param #string culture Culture of the voice
-- @param #string voice Specific voice
-- @param #number volume Volume setting
-- @param #string label Label to be used
-- @param Core.Point#COORDINATE coordinate Coordinate to be used
-- @return #MSRSQUEUE.Transmission Radio transmission table.
function MSRSQUEUE:NewTransmission(text, duration, msrs, tstart, interval, subgroups, subtitle, subduration, frequency, modulation, gender, culture, voice, volume, label,coordinate)

  if self.TransmitOnlyWithPlayers then
    if self.PlayerSet and self.PlayerSet:CountAlive() == 0 then
      return self
    end
  end

  -- Sanity checks.
  if not text then
    self:E(self.lid.."ERROR: No text specified.")
    return nil
  end
  if type(text)~="string" then
    self:E(self.lid.."ERROR: Text specified is NOT a string.")
    return nil
  end


  -- Create a new transmission object.
  local transmission={} --#MSRSQUEUE.Transmission
  transmission.text=text
  transmission.duration=duration or MSRS.getSpeechTime(text)
  transmission.msrs=msrs
  transmission.Tplay=tstart or timer.getAbsTime()
  transmission.subtitle=subtitle
  transmission.interval=interval or 0
  transmission.frequency=frequency or msrs.frequencies
  transmission.modulation=modulation or msrs.modulations
  transmission.subgroups=subgroups
  if transmission.subtitle then
    transmission.subduration=subduration or transmission.duration
  else
    transmission.subduration=0 --nil
  end
  transmission.gender = gender or msrs.gender
  transmission.culture = culture or msrs.culture
  transmission.voice = voice or msrs.voice
  transmission.volume = volume or msrs.volume
  transmission.label = label or msrs.Label
  transmission.coordinate = coordinate or msrs.coordinate

  -- Add transmission to queue.
  self:AddTransmission(transmission)

  return transmission
end

--- Broadcast radio message.
-- @param #MSRSQUEUE self
-- @param #MSRSQUEUE.Transmission transmission The transmission.
function MSRSQUEUE:Broadcast(transmission)
  self:T((self.lid.."Broadcast")
  
  if transmission.frequency then
    transmission.msrs:PlayTextExt(transmission.text, nil, transmission.frequency, transmission.modulation, transmission.gender, transmission.culture, transmission.voice, transmission.volume, transmission.label, transmission.coordinate)
  else
    transmission.msrs:PlayText(transmission.text,nil,transmission.coordinate)
  end

  local function texttogroup(gid)
    -- Text to group.
    trigger.action.outTextForGroup(gid, transmission.subtitle, transmission.subduration, true)
  end

  if transmission.subgroups and #transmission.subgroups>0 then

    for _,_group in pairs(transmission.subgroups) do
      local group=_group --Wrapper.Group#GROUP

      if group and group:IsAlive() then
        local gid=group:GetID()

        self:ScheduleOnce(4, texttogroup, gid)
      end

    end

  end

end

--- Calculate total transmission duration of all transmission in the queue.
-- @param #MSRSQUEUE self
-- @return #number Total transmission duration.
function MSRSQUEUE:CalcTransmisstionDuration()

  local Tnow=timer.getAbsTime()

  local T=0
  for _,_transmission in pairs(self.queue) do
    local transmission=_transmission --#MSRSQUEUE.Transmission

    if transmission.isplaying then

      -- Playing for dt seconds.
      local dt=Tnow-transmission.Tstarted

      T=T+transmission.duration-dt

    else
      T=T+transmission.duration
    end

  end

  return T
end

--- Check radio queue for transmissions to be broadcasted.
-- @param #MSRSQUEUE self
-- @param #number delay Delay in seconds before checking.
function MSRSQUEUE:_CheckRadioQueue(delay)

  -- Transmissions in queue.
  local N=#self.queue

  -- Debug info.
  self:T2(self.lid..string.format("Check radio queue %s: delay=%.3f sec, N=%d, checking=%s", self.alias, delay or 0, N, tostring(self.checking)))

  if delay and delay>0 then

    -- Delayed call.
    self:ScheduleOnce(delay, MSRSQUEUE._CheckRadioQueue, self)

    -- Checking on.
    self.checking=true

  else

    -- Check if queue is empty.
    if N==0 then

      -- Debug info.
      self:T(self.lid..string.format("Check radio queue %s empty ==> disable checking", self.alias))

      -- Queue is now empty. Nothing to else to do. We start checking again, if a transmission is added.
      self.checking=false

      return
    end

    -- Get current abs time.
    local time=timer.getAbsTime()

    -- Checking on.
    self.checking=true

    -- Set dt.
    local dt=self.dt


    local playing=false
    local next=nil  --#MSRSQUEUE.Transmission
    local remove=nil
    for i,_transmission in ipairs(self.queue) do
      local transmission=_transmission  --#MSRSQUEUE.Transmission

      -- Check if transmission time has passed.
      if time>=transmission.Tplay then

        -- Check if transmission is currently playing.
        if transmission.isplaying then

          -- Check if transmission is finished.
          if time>=transmission.Tstarted+transmission.duration then

            -- Transmission over.
            transmission.isplaying=false

            -- Remove ith element in queue.
            remove=i

            -- Store time last transmission finished.
            self.Tlast=time

          else -- still playing

            -- Transmission is still playing.
            playing=true

            dt=transmission.duration-(time-transmission.Tstarted)

          end

        else -- not playing yet

          local Tlast=self.Tlast

          if transmission.interval==nil  then

            -- Not playing ==> this will be next.
            if next==nil then
              next=transmission
            end

          else

            if Tlast==nil or time-Tlast>=transmission.interval then
              next=transmission
            else

            end
          end

          -- We got a transmission or one with an interval that is not due yet. No need for anything else.
          if next or Tlast then
            break
          end

        end

      else

          -- Transmission not due yet.

      end
    end

    -- Found a new transmission.
    if next~=nil and not playing then
      -- Debug info.
      self:T((self.lid..string.format("Broadcasting text=\"%s\" at T=%.3f", next.text, time))

      -- Call SRS.
      self:Broadcast(next)

      next.isplaying=true
      next.Tstarted=time
      dt=next.duration
    end

    -- Remove completed call from queue.
    if remove then
      -- Remove from queue.
      table.remove(self.queue, remove)
      N=N-1

      -- Check if queue is empty.
      if #self.queue==0 then
        -- Debug info.
        self:T(self.lid..string.format("Check radio queue %s empty ==> disable checking", self.alias))

        self.checking=false

        return
      end
    end

    -- Check queue.
    self:_CheckRadioQueue(dt)

  end

end

MSRS.LoadConfigFile()
-------------------------------------------------------------------------------------------------------------------------------------------------------------------------------------------------------
-------------------------------------------------------------------------------------------------------------------------------------------------------------------------------------------------------
-------------------------------------------------------------------------------------------------------------------------------------------------------------------------------------------------------<|MERGE_RESOLUTION|>--- conflicted
+++ resolved
@@ -526,11 +526,7 @@
   end
   
   if Checker(Backend) then  
-<<<<<<< HEAD
-    self.backend=Backend or MSRS.Backend.SRSEXE  
-=======
     self.backend=Backend 
->>>>>>> f2f7c882
   else    
     MESSAGE:New("ERROR: Backend "..tostring(Backend).." is not supported!",30,"MSRS",true):ToLog():ToAll()    
   end 
